-- Copyright (c) 2003, 2015, Oracle and/or its affiliates. All rights reserved.
--
-- This program is free software; you can redistribute it and/or modify
-- it under the terms of the GNU General Public License as published by
-- the Free Software Foundation; version 2 of the License.
--
-- This program is distributed in the hope that it will be useful,
-- but WITHOUT ANY WARRANTY; without even the implied warranty of
-- MERCHANTABILITY or FITNESS FOR A PARTICULAR PURPOSE.  See the
-- GNU General Public License for more details.
--
-- You should have received a copy of the GNU General Public License
-- along with this program; if not, write to the Free Software
-- Foundation, Inc., 51 Franklin St, Fifth Floor, Boston, MA 02110-1301  USA

# This part converts any old privilege tables to privilege tables suitable
# for current version of MySQL

# You can safely ignore all 'Duplicate column' and 'Unknown column' errors
# because these just mean that your tables are already up to date.
# This script is safe to run even if your tables are already up to date!

# Warning message(s) produced for a statement can be printed by explicitly
# adding a 'SHOW WARNINGS' after the statement.

set sql_mode='';
set default_storage_engine=MyISAM;

# MCP_BUG16226274 >
# Move distributed grant tables to default engine during upgrade, remember
# which tables was moved so they can be moved back after upgrade
SET @had_distributed_user =
  (SELECT COUNT(table_name) FROM information_schema.tables
     WHERE table_schema = 'mysql' AND table_name = 'user' AND
           table_type = 'BASE TABLE' AND engine = 'NDBCLUSTER');
SET @cmd="ALTER TABLE mysql.user ENGINE=MyISAM";
SET @str = IF(@had_distributed_user > 0, @cmd, "SET @dummy = 0");
PREPARE stmt FROM @str;
EXECUTE stmt;
DROP PREPARE stmt;

SET @had_distributed_db =
  (SELECT COUNT(table_name) FROM information_schema.tables
     WHERE table_schema = 'mysql' AND table_name = 'db' AND
           table_type = 'BASE TABLE' AND engine = 'NDBCLUSTER');
SET @cmd="ALTER TABLE mysql.db ENGINE=MyISAM";
SET @str = IF(@had_distributed_db > 0, @cmd, "SET @dummy = 0");
PREPARE stmt FROM @str;
EXECUTE stmt;
DROP PREPARE stmt;

SET @had_distributed_tables_priv =
  (SELECT COUNT(table_name) FROM information_schema.tables
     WHERE table_schema = 'mysql' AND table_name = 'tables_priv' AND
           table_type = 'BASE TABLE' AND engine = 'NDBCLUSTER');
SET @cmd="ALTER TABLE mysql.tables_priv ENGINE=MyISAM";
SET @str = IF(@had_distributed_tables_priv > 0, @cmd, "SET @dummy = 0");
PREPARE stmt FROM @str;
EXECUTE stmt;
DROP PREPARE stmt;

SET @had_distributed_columns_priv =
  (SELECT COUNT(table_name) FROM information_schema.tables
     WHERE table_schema = 'mysql' AND table_name = 'columns_priv' AND
           table_type = 'BASE TABLE' AND engine = 'NDBCLUSTER');
SET @cmd="ALTER TABLE mysql.columns_priv ENGINE=MyISAM";
SET @str = IF(@had_distributed_columns_priv > 0, @cmd, "SET @dummy = 0");
PREPARE stmt FROM @str;
EXECUTE stmt;
DROP PREPARE stmt;

SET @had_distributed_procs_priv =
  (SELECT COUNT(table_name) FROM information_schema.tables
     WHERE table_schema = 'mysql' AND table_name = 'procs_priv' AND
           table_type = 'BASE TABLE' AND engine = 'NDBCLUSTER');
SET @cmd="ALTER TABLE mysql.procs_priv ENGINE=MyISAM";
SET @str = IF(@had_distributed_procs_priv > 0, @cmd, "SET @dummy = 0");
PREPARE stmt FROM @str;
EXECUTE stmt;
DROP PREPARE stmt;

SET @had_distributed_proxies_priv =
  (SELECT COUNT(table_name) FROM information_schema.tables
     WHERE table_schema = 'mysql' AND table_name = 'proxies_priv' AND
           table_type = 'BASE TABLE' AND engine = 'NDBCLUSTER' );
SET @cmd="ALTER TABLE mysql.proxies_priv ENGINE=MyISAM";
SET @str = IF(@had_distributed_proxies_priv > 0, @cmd, "SET @dummy = 0");
PREPARE stmt FROM @str;
EXECUTE stmt;
DROP PREPARE stmt;
# MCP_BUG16226274 <

ALTER TABLE user add File_priv enum('N','Y') COLLATE utf8_general_ci NOT NULL;

# Detect whether or not we had the Grant_priv column
SET @hadGrantPriv:=0;
SELECT @hadGrantPriv:=1 FROM user WHERE Grant_priv LIKE '%';

ALTER TABLE user add Grant_priv enum('N','Y') COLLATE utf8_general_ci NOT NULL,add References_priv enum('N','Y') COLLATE utf8_general_ci NOT NULL,add Index_priv enum('N','Y') COLLATE utf8_general_ci NOT NULL,add Alter_priv enum('N','Y') COLLATE utf8_general_ci NOT NULL;
ALTER TABLE db add Grant_priv enum('N','Y') COLLATE utf8_general_ci NOT NULL,add References_priv enum('N','Y') COLLATE utf8_general_ci NOT NULL,add Index_priv enum('N','Y') COLLATE utf8_general_ci NOT NULL,add Alter_priv enum('N','Y') COLLATE utf8_general_ci NOT NULL;

# Fix privileges for old tables
UPDATE user SET Grant_priv=File_priv,References_priv=Create_priv,Index_priv=Create_priv,Alter_priv=Create_priv WHERE @hadGrantPriv = 0;
UPDATE db SET References_priv=Create_priv,Index_priv=Create_priv,Alter_priv=Create_priv WHERE @hadGrantPriv = 0;

#
# The second alter changes ssl_type to new 4.0.2 format
# Adding columns needed by GRANT .. REQUIRE (openssl)

ALTER TABLE user
ADD ssl_type enum('','ANY','X509', 'SPECIFIED') COLLATE utf8_general_ci NOT NULL,
ADD ssl_cipher BLOB NOT NULL,
ADD x509_issuer BLOB NOT NULL,
ADD x509_subject BLOB NOT NULL;
ALTER TABLE user MODIFY ssl_type enum('','ANY','X509', 'SPECIFIED') NOT NULL;

#
# tables_priv
#
ALTER TABLE tables_priv
  ADD KEY Grantor (Grantor);

ALTER TABLE tables_priv
  MODIFY Host char(60) NOT NULL default '',
  MODIFY Db char(64) NOT NULL default '',
  MODIFY User char(16) NOT NULL default '',
  MODIFY Table_name char(64) NOT NULL default '',
  MODIFY Grantor char(77) NOT NULL default '',
  ENGINE=MyISAM,
  CONVERT TO CHARACTER SET utf8 COLLATE utf8_bin;

ALTER TABLE tables_priv
  MODIFY Column_priv set('Select','Insert','Update','References')
    COLLATE utf8_general_ci DEFAULT '' NOT NULL,
  MODIFY Table_priv set('Select','Insert','Update','Delete','Create',
                        'Drop','Grant','References','Index','Alter',
                        'Create View','Show view','Trigger')
    COLLATE utf8_general_ci DEFAULT '' NOT NULL,
  COMMENT='Table privileges';

#
# columns_priv
#
#
# Name change of Type -> Column_priv from MySQL 3.22.12
#
ALTER TABLE columns_priv
  CHANGE Type Column_priv set('Select','Insert','Update','References')
    COLLATE utf8_general_ci DEFAULT '' NOT NULL;

ALTER TABLE columns_priv
  MODIFY Host char(60) NOT NULL default '',
  MODIFY Db char(64) NOT NULL default '',
  MODIFY User char(16) NOT NULL default '',
  MODIFY Table_name char(64) NOT NULL default '',
  MODIFY Column_name char(64) NOT NULL default '',
  ENGINE=MyISAM,
  CONVERT TO CHARACTER SET utf8 COLLATE utf8_bin,
  COMMENT='Column privileges';

ALTER TABLE columns_priv
  MODIFY Column_priv set('Select','Insert','Update','References')
    COLLATE utf8_general_ci DEFAULT '' NOT NULL;

#
#  Add the new 'type' column to the func table.
#

ALTER TABLE func add type enum ('function','aggregate') COLLATE utf8_general_ci NOT NULL;

#
#  Change the user and db tables to current format
#

# Detect whether we had Show_db_priv
SET @hadShowDbPriv:=0;
SELECT @hadShowDbPriv:=1 FROM user WHERE Show_db_priv LIKE '%';

ALTER TABLE user
ADD Show_db_priv enum('N','Y') COLLATE utf8_general_ci DEFAULT 'N' NOT NULL AFTER Alter_priv,
ADD Super_priv enum('N','Y') COLLATE utf8_general_ci DEFAULT 'N' NOT NULL AFTER Show_db_priv,
ADD Create_tmp_table_priv enum('N','Y') COLLATE utf8_general_ci DEFAULT 'N' NOT NULL AFTER Super_priv,
ADD Lock_tables_priv enum('N','Y') COLLATE utf8_general_ci DEFAULT 'N' NOT NULL AFTER Create_tmp_table_priv,
ADD Execute_priv enum('N','Y') COLLATE utf8_general_ci DEFAULT 'N' NOT NULL AFTER Lock_tables_priv,
ADD Repl_slave_priv enum('N','Y') COLLATE utf8_general_ci DEFAULT 'N' NOT NULL AFTER Execute_priv,
ADD Repl_client_priv enum('N','Y') COLLATE utf8_general_ci DEFAULT 'N' NOT NULL AFTER Repl_slave_priv;

# Convert privileges so that users have similar privileges as before

UPDATE user SET Show_db_priv= Select_priv, Super_priv=Process_priv, Execute_priv=Process_priv, Create_tmp_table_priv='Y', Lock_tables_priv='Y', Repl_slave_priv=file_priv, Repl_client_priv=File_priv where user<>"" AND @hadShowDbPriv = 0;


#  Add fields that can be used to limit number of questions and connections
#  for some users.

ALTER TABLE user
ADD max_questions int(11) NOT NULL DEFAULT 0 AFTER x509_subject,
ADD max_updates   int(11) unsigned NOT NULL DEFAULT 0 AFTER max_questions,
ADD max_connections int(11) unsigned NOT NULL DEFAULT 0 AFTER max_updates;


#
#  Add Create_tmp_table_priv and Lock_tables_priv to db
#

ALTER TABLE db
ADD Create_tmp_table_priv enum('N','Y') COLLATE utf8_general_ci DEFAULT 'N' NOT NULL,
ADD Lock_tables_priv enum('N','Y') COLLATE utf8_general_ci DEFAULT 'N' NOT NULL;

alter table user change max_questions max_questions int(11) unsigned DEFAULT 0  NOT NULL;


alter table db comment='Database privileges';
alter table user comment='Users and global privileges';
alter table func comment='User defined functions';

# Convert all tables to UTF-8 with binary collation
# and reset all char columns to correct width
ALTER TABLE user
  MODIFY Host char(60) NOT NULL default '',
  MODIFY User char(16) NOT NULL default '',
  ENGINE=MyISAM, CONVERT TO CHARACTER SET utf8 COLLATE utf8_bin;
ALTER TABLE user
  MODIFY Select_priv enum('N','Y') COLLATE utf8_general_ci DEFAULT 'N' NOT NULL,
  MODIFY Insert_priv enum('N','Y') COLLATE utf8_general_ci DEFAULT 'N' NOT NULL,
  MODIFY Update_priv enum('N','Y') COLLATE utf8_general_ci DEFAULT 'N' NOT NULL,
  MODIFY Delete_priv enum('N','Y') COLLATE utf8_general_ci DEFAULT 'N' NOT NULL,
  MODIFY Create_priv enum('N','Y') COLLATE utf8_general_ci DEFAULT 'N' NOT NULL,
  MODIFY Drop_priv enum('N','Y') COLLATE utf8_general_ci DEFAULT 'N' NOT NULL,
  MODIFY Reload_priv enum('N','Y') COLLATE utf8_general_ci DEFAULT 'N' NOT NULL,
  MODIFY Shutdown_priv enum('N','Y') COLLATE utf8_general_ci DEFAULT 'N' NOT NULL,
  MODIFY Process_priv enum('N','Y') COLLATE utf8_general_ci DEFAULT 'N' NOT NULL,
  MODIFY File_priv enum('N','Y') COLLATE utf8_general_ci DEFAULT 'N' NOT NULL,
  MODIFY Grant_priv enum('N','Y') COLLATE utf8_general_ci DEFAULT 'N' NOT NULL,
  MODIFY References_priv enum('N','Y') COLLATE utf8_general_ci DEFAULT 'N' NOT NULL,
  MODIFY Index_priv enum('N','Y') COLLATE utf8_general_ci DEFAULT 'N' NOT NULL,
  MODIFY Alter_priv enum('N','Y') COLLATE utf8_general_ci DEFAULT 'N' NOT NULL,
  MODIFY Show_db_priv enum('N','Y') COLLATE utf8_general_ci DEFAULT 'N' NOT NULL,
  MODIFY Super_priv enum('N','Y') COLLATE utf8_general_ci DEFAULT 'N' NOT NULL,
  MODIFY Create_tmp_table_priv enum('N','Y') COLLATE utf8_general_ci DEFAULT 'N' NOT NULL,
  MODIFY Lock_tables_priv enum('N','Y') COLLATE utf8_general_ci DEFAULT 'N' NOT NULL,
  MODIFY Execute_priv enum('N','Y') COLLATE utf8_general_ci DEFAULT 'N' NOT NULL,
  MODIFY Repl_slave_priv enum('N','Y') COLLATE utf8_general_ci DEFAULT 'N' NOT NULL,
  MODIFY Repl_client_priv enum('N','Y') COLLATE utf8_general_ci DEFAULT 'N' NOT NULL,
  MODIFY ssl_type enum('','ANY','X509', 'SPECIFIED') COLLATE utf8_general_ci DEFAULT '' NOT NULL;

ALTER TABLE db
  MODIFY Host char(60) NOT NULL default '',
  MODIFY Db char(64) NOT NULL default '',
  MODIFY User char(16) NOT NULL default '',
  ENGINE=MyISAM, CONVERT TO CHARACTER SET utf8 COLLATE utf8_bin;
ALTER TABLE db
  MODIFY  Select_priv enum('N','Y') COLLATE utf8_general_ci DEFAULT 'N' NOT NULL,
  MODIFY  Insert_priv enum('N','Y') COLLATE utf8_general_ci DEFAULT 'N' NOT NULL,
  MODIFY  Update_priv enum('N','Y') COLLATE utf8_general_ci DEFAULT 'N' NOT NULL,
  MODIFY  Delete_priv enum('N','Y') COLLATE utf8_general_ci DEFAULT 'N' NOT NULL,
  MODIFY  Create_priv enum('N','Y') COLLATE utf8_general_ci DEFAULT 'N' NOT NULL,
  MODIFY  Drop_priv enum('N','Y') COLLATE utf8_general_ci DEFAULT 'N' NOT NULL,
  MODIFY  Grant_priv enum('N','Y') COLLATE utf8_general_ci DEFAULT 'N' NOT NULL,
  MODIFY  References_priv enum('N','Y') COLLATE utf8_general_ci DEFAULT 'N' NOT NULL,
  MODIFY  Index_priv enum('N','Y') COLLATE utf8_general_ci DEFAULT 'N' NOT NULL,
  MODIFY  Alter_priv enum('N','Y') COLLATE utf8_general_ci DEFAULT 'N' NOT NULL,
  MODIFY  Create_tmp_table_priv enum('N','Y') COLLATE utf8_general_ci DEFAULT 'N' NOT NULL,
  MODIFY  Lock_tables_priv enum('N','Y') COLLATE utf8_general_ci DEFAULT 'N' NOT NULL;

ALTER TABLE func
  ENGINE=MyISAM, CONVERT TO CHARACTER SET utf8 COLLATE utf8_bin;
ALTER TABLE func
  MODIFY type enum ('function','aggregate') COLLATE utf8_general_ci NOT NULL;

#
# Modify log tables.
#

SET @old_log_state = @@global.general_log;
SET GLOBAL general_log = 'OFF';
ALTER TABLE general_log
  MODIFY event_time TIMESTAMP(6) NOT NULL DEFAULT CURRENT_TIMESTAMP(6) ON UPDATE CURRENT_TIMESTAMP(6),
  MODIFY user_host MEDIUMTEXT NOT NULL,
  MODIFY thread_id INTEGER NOT NULL,
  MODIFY server_id INTEGER UNSIGNED NOT NULL,
  MODIFY command_type VARCHAR(64) NOT NULL,
  MODIFY argument MEDIUMBLOB NOT NULL;
ALTER TABLE general_log
  MODIFY thread_id BIGINT(21) UNSIGNED NOT NULL;
SET GLOBAL general_log = @old_log_state;

SET @old_log_state = @@global.slow_query_log;
SET GLOBAL slow_query_log = 'OFF';
ALTER TABLE slow_log
  MODIFY start_time TIMESTAMP(6) NOT NULL DEFAULT CURRENT_TIMESTAMP(6) ON UPDATE CURRENT_TIMESTAMP(6),
  MODIFY user_host MEDIUMTEXT NOT NULL,
  MODIFY query_time TIME(6) NOT NULL,
  MODIFY lock_time TIME(6) NOT NULL,
  MODIFY rows_sent INTEGER NOT NULL,
  MODIFY rows_examined INTEGER NOT NULL,
  MODIFY db VARCHAR(512) NOT NULL,
  MODIFY last_insert_id INTEGER NOT NULL,
  MODIFY insert_id INTEGER NOT NULL,
  MODIFY server_id INTEGER UNSIGNED NOT NULL,
  MODIFY sql_text MEDIUMBLOB NOT NULL;
ALTER TABLE slow_log
  ADD COLUMN thread_id INTEGER NOT NULL AFTER sql_text;
ALTER TABLE slow_log
  MODIFY thread_id BIGINT(21) UNSIGNED NOT NULL;
SET GLOBAL slow_query_log = @old_log_state;

ALTER TABLE plugin
  MODIFY name varchar(64) COLLATE utf8_general_ci NOT NULL DEFAULT '',
  MODIFY dl varchar(128) COLLATE utf8_general_ci NOT NULL DEFAULT '',
  CONVERT TO CHARACTER SET utf8 COLLATE utf8_general_ci;

#
# Detect whether we had Create_view_priv
#
SET @hadCreateViewPriv:=0;
SELECT @hadCreateViewPriv:=1 FROM user WHERE Create_view_priv LIKE '%';

#
# Create VIEWs privileges (v5.0)
#
ALTER TABLE db ADD Create_view_priv enum('N','Y') COLLATE utf8_general_ci DEFAULT 'N' NOT NULL AFTER Lock_tables_priv;
ALTER TABLE db MODIFY Create_view_priv enum('N','Y') COLLATE utf8_general_ci DEFAULT 'N' NOT NULL AFTER Lock_tables_priv;

ALTER TABLE user ADD Create_view_priv enum('N','Y') COLLATE utf8_general_ci DEFAULT 'N' NOT NULL AFTER Repl_client_priv;
ALTER TABLE user MODIFY Create_view_priv enum('N','Y') COLLATE utf8_general_ci DEFAULT 'N' NOT NULL AFTER Repl_client_priv;

#
# Show VIEWs privileges (v5.0)
#
ALTER TABLE db ADD Show_view_priv enum('N','Y') COLLATE utf8_general_ci DEFAULT 'N' NOT NULL AFTER Create_view_priv;
ALTER TABLE db MODIFY Show_view_priv enum('N','Y') COLLATE utf8_general_ci DEFAULT 'N' NOT NULL AFTER Create_view_priv;

ALTER TABLE user ADD Show_view_priv enum('N','Y') COLLATE utf8_general_ci DEFAULT 'N' NOT NULL AFTER Create_view_priv;
ALTER TABLE user MODIFY Show_view_priv enum('N','Y') COLLATE utf8_general_ci DEFAULT 'N' NOT NULL AFTER Create_view_priv;

#
# Assign create/show view privileges to people who have create provileges
#
UPDATE user SET Create_view_priv=Create_priv, Show_view_priv=Create_priv where user<>"" AND @hadCreateViewPriv = 0;

#
#
#
SET @hadCreateRoutinePriv:=0;
SELECT @hadCreateRoutinePriv:=1 FROM user WHERE Create_routine_priv LIKE '%';

#
# Create PROCEDUREs privileges (v5.0)
#
ALTER TABLE db ADD Create_routine_priv enum('N','Y') COLLATE utf8_general_ci DEFAULT 'N' NOT NULL AFTER Show_view_priv;
ALTER TABLE db MODIFY Create_routine_priv enum('N','Y') COLLATE utf8_general_ci DEFAULT 'N' NOT NULL AFTER Show_view_priv;

ALTER TABLE user ADD Create_routine_priv enum('N','Y') COLLATE utf8_general_ci DEFAULT 'N' NOT NULL AFTER Show_view_priv;
ALTER TABLE user MODIFY Create_routine_priv enum('N','Y') COLLATE utf8_general_ci DEFAULT 'N' NOT NULL AFTER Show_view_priv;

#
# Alter PROCEDUREs privileges (v5.0)
#
ALTER TABLE db ADD Alter_routine_priv enum('N','Y') COLLATE utf8_general_ci DEFAULT 'N' NOT NULL AFTER Create_routine_priv;
ALTER TABLE db MODIFY Alter_routine_priv enum('N','Y') COLLATE utf8_general_ci DEFAULT 'N' NOT NULL AFTER Create_routine_priv;

ALTER TABLE user ADD Alter_routine_priv enum('N','Y') COLLATE utf8_general_ci DEFAULT 'N' NOT NULL AFTER Create_routine_priv;
ALTER TABLE user MODIFY Alter_routine_priv enum('N','Y') COLLATE utf8_general_ci DEFAULT 'N' NOT NULL AFTER Create_routine_priv;

ALTER TABLE db ADD Execute_priv enum('N','Y') COLLATE utf8_general_ci DEFAULT 'N' NOT NULL AFTER Alter_routine_priv;
ALTER TABLE db MODIFY Execute_priv enum('N','Y') COLLATE utf8_general_ci DEFAULT 'N' NOT NULL AFTER Alter_routine_priv;

#
# Assign create/alter routine privileges to people who have create privileges
#
UPDATE user SET Create_routine_priv=Create_priv, Alter_routine_priv=Alter_priv where user<>"" AND @hadCreateRoutinePriv = 0;
UPDATE db SET Create_routine_priv=Create_priv, Alter_routine_priv=Alter_priv, Execute_priv=Select_priv where user<>"" AND @hadCreateRoutinePriv = 0;

#
# Add max_user_connections resource limit
#
ALTER TABLE user ADD max_user_connections int(11) unsigned DEFAULT '0' NOT NULL AFTER max_connections;

#
# user.Create_user_priv
#

SET @hadCreateUserPriv:=0;
SELECT @hadCreateUserPriv:=1 FROM user WHERE Create_user_priv LIKE '%';

ALTER TABLE user ADD Create_user_priv enum('N','Y') COLLATE utf8_general_ci DEFAULT 'N' NOT NULL AFTER Alter_routine_priv;
ALTER TABLE user MODIFY Create_user_priv enum('N','Y') COLLATE utf8_general_ci DEFAULT 'N' NOT NULL AFTER Alter_routine_priv;
UPDATE user LEFT JOIN db USING (Host,User) SET Create_user_priv='Y'
  WHERE @hadCreateUserPriv = 0 AND
        (user.Grant_priv = 'Y' OR db.Grant_priv = 'Y');

#
# procs_priv
#

ALTER TABLE procs_priv
  ENGINE=MyISAM,
  CONVERT TO CHARACTER SET utf8 COLLATE utf8_bin;

ALTER TABLE procs_priv
  MODIFY Proc_priv set('Execute','Alter Routine','Grant')
    COLLATE utf8_general_ci DEFAULT '' NOT NULL;

ALTER TABLE procs_priv
  MODIFY Routine_name char(64)
    COLLATE utf8_general_ci DEFAULT '' NOT NULL;

ALTER TABLE procs_priv
  ADD Routine_type enum('FUNCTION','PROCEDURE')
    COLLATE utf8_general_ci NOT NULL AFTER Routine_name;

ALTER TABLE procs_priv
  MODIFY Timestamp timestamp NOT NULL DEFAULT CURRENT_TIMESTAMP ON UPDATE CURRENT_TIMESTAMP AFTER Proc_priv;

#
# proc
#

# Correct the name fields to not binary, and expand sql_data_access
ALTER TABLE proc MODIFY name char(64) DEFAULT '' NOT NULL,
                 MODIFY specific_name char(64) DEFAULT '' NOT NULL,
                 MODIFY sql_data_access
                        enum('CONTAINS_SQL',
                             'NO_SQL',
                             'READS_SQL_DATA',
                             'MODIFIES_SQL_DATA'
                            ) DEFAULT 'CONTAINS_SQL' NOT NULL,
                 MODIFY body longblob NOT NULL,
                 MODIFY returns longblob NOT NULL,
                 MODIFY sql_mode
                        set('REAL_AS_FLOAT',
                            'PIPES_AS_CONCAT',
                            'ANSI_QUOTES',
                            'IGNORE_SPACE',
                            'NOT_USED',
                            'ONLY_FULL_GROUP_BY',
                            'NO_UNSIGNED_SUBTRACTION',
                            'NO_DIR_IN_CREATE',
                            'POSTGRESQL',
                            'ORACLE',
                            'MSSQL',
                            'DB2',
                            'MAXDB',
                            'NO_KEY_OPTIONS',
                            'NO_TABLE_OPTIONS',
                            'NO_FIELD_OPTIONS',
                            'MYSQL323',
                            'MYSQL40',
                            'ANSI',
                            'NO_AUTO_VALUE_ON_ZERO',
                            'NO_BACKSLASH_ESCAPES',
                            'STRICT_TRANS_TABLES',
                            'STRICT_ALL_TABLES',
                            'NO_ZERO_IN_DATE',
                            'NO_ZERO_DATE',
                            'INVALID_DATES',
                            'ERROR_FOR_DIVISION_BY_ZERO',
                            'TRADITIONAL',
                            'NO_AUTO_CREATE_USER',
                            'HIGH_NOT_PRECEDENCE',
                            'NO_ENGINE_SUBSTITUTION',
                            'PAD_CHAR_TO_FULL_LENGTH'
                            ) DEFAULT '' NOT NULL,
                 DEFAULT CHARACTER SET utf8;

# Correct the character set and collation
ALTER TABLE proc CONVERT TO CHARACTER SET utf8;
# Reset some fields after the conversion
ALTER TABLE proc  MODIFY db
                         char(64) collate utf8_bin DEFAULT '' NOT NULL,
                  MODIFY definer
                         char(77) collate utf8_bin DEFAULT '' NOT NULL,
                  MODIFY comment
                         char(64) collate utf8_bin DEFAULT '' NOT NULL;

ALTER TABLE proc ADD character_set_client
                     char(32) collate utf8_bin DEFAULT NULL
                     AFTER comment;
ALTER TABLE proc MODIFY character_set_client
                        char(32) collate utf8_bin DEFAULT NULL;

SELECT CASE WHEN COUNT(*) > 0 THEN 
CONCAT ("WARNING: NULL values of the 'character_set_client' column ('mysql.proc' table) have been updated with a default value (", @@character_set_client, "). Please verify if necessary.")
ELSE NULL 
END 
AS value FROM proc WHERE character_set_client IS NULL;

UPDATE proc SET character_set_client = @@character_set_client 
                     WHERE character_set_client IS NULL;

ALTER TABLE proc ADD collation_connection
                     char(32) collate utf8_bin DEFAULT NULL
                     AFTER character_set_client;
ALTER TABLE proc MODIFY collation_connection
                        char(32) collate utf8_bin DEFAULT NULL;

SELECT CASE WHEN COUNT(*) > 0 THEN 
CONCAT ("WARNING: NULL values of the 'collation_connection' column ('mysql.proc' table) have been updated with a default value (", @@collation_connection, "). Please verify if necessary.")
ELSE NULL 
END 
AS value FROM proc WHERE collation_connection IS NULL;

UPDATE proc SET collation_connection = @@collation_connection
                     WHERE collation_connection IS NULL;

ALTER TABLE proc ADD db_collation
                     char(32) collate utf8_bin DEFAULT NULL
                     AFTER collation_connection;
ALTER TABLE proc MODIFY db_collation
                        char(32) collate utf8_bin DEFAULT NULL;

SELECT CASE WHEN COUNT(*) > 0 THEN 
CONCAT ("WARNING: NULL values of the 'db_collation' column ('mysql.proc' table) have been updated with default values. Please verify if necessary.")
ELSE NULL
END
AS value FROM proc WHERE db_collation IS NULL;

UPDATE proc AS p SET db_collation  = 
                     ( SELECT DEFAULT_COLLATION_NAME 
                       FROM INFORMATION_SCHEMA.SCHEMATA 
                       WHERE SCHEMA_NAME = p.db)
                     WHERE db_collation IS NULL;

ALTER TABLE proc ADD body_utf8 longblob DEFAULT NULL
                     AFTER db_collation;
ALTER TABLE proc MODIFY body_utf8 longblob DEFAULT NULL;

# Change comment from char(64) to text
ALTER TABLE proc MODIFY comment
                        text collate utf8_bin NOT NULL;

#
# EVENT privilege
#
SET @hadEventPriv := 0;
SELECT @hadEventPriv :=1 FROM user WHERE Event_priv LIKE '%';

ALTER TABLE user add Event_priv enum('N','Y') character set utf8 DEFAULT 'N' NOT NULL AFTER Create_user_priv;
ALTER TABLE user MODIFY Event_priv enum('N','Y') character set utf8 DEFAULT 'N' NOT NULL AFTER Create_user_priv;

UPDATE user SET Event_priv=Super_priv WHERE @hadEventPriv = 0;

ALTER TABLE db add Event_priv enum('N','Y') character set utf8 DEFAULT 'N' NOT NULL;
ALTER TABLE db MODIFY Event_priv enum('N','Y') character set utf8 DEFAULT 'N' NOT NULL;

#
# EVENT table
#
ALTER TABLE event DROP PRIMARY KEY;
ALTER TABLE event ADD PRIMARY KEY(db, name);
# Add sql_mode column just in case.
ALTER TABLE event ADD sql_mode set ('NOT_USED') AFTER on_completion;
# Update list of sql_mode values.
ALTER TABLE event MODIFY sql_mode
                        set('REAL_AS_FLOAT',
                            'PIPES_AS_CONCAT',
                            'ANSI_QUOTES',
                            'IGNORE_SPACE',
                            'NOT_USED',
                            'ONLY_FULL_GROUP_BY',
                            'NO_UNSIGNED_SUBTRACTION',
                            'NO_DIR_IN_CREATE',
                            'POSTGRESQL',
                            'ORACLE',
                            'MSSQL',
                            'DB2',
                            'MAXDB',
                            'NO_KEY_OPTIONS',
                            'NO_TABLE_OPTIONS',
                            'NO_FIELD_OPTIONS',
                            'MYSQL323',
                            'MYSQL40',
                            'ANSI',
                            'NO_AUTO_VALUE_ON_ZERO',
                            'NO_BACKSLASH_ESCAPES',
                            'STRICT_TRANS_TABLES',
                            'STRICT_ALL_TABLES',
                            'NO_ZERO_IN_DATE',
                            'NO_ZERO_DATE',
                            'INVALID_DATES',
                            'ERROR_FOR_DIVISION_BY_ZERO',
                            'TRADITIONAL',
                            'NO_AUTO_CREATE_USER',
                            'HIGH_NOT_PRECEDENCE',
                            'NO_ENGINE_SUBSTITUTION',
                            'PAD_CHAR_TO_FULL_LENGTH'
                            ) DEFAULT '' NOT NULL AFTER on_completion;
ALTER TABLE event MODIFY name char(64) CHARACTER SET utf8 NOT NULL default '';

ALTER TABLE event MODIFY COLUMN originator INT UNSIGNED NOT NULL;
ALTER TABLE event ADD COLUMN originator INT UNSIGNED NOT NULL AFTER comment;

ALTER TABLE event MODIFY COLUMN status ENUM('ENABLED','DISABLED','SLAVESIDE_DISABLED') NOT NULL default 'ENABLED';

ALTER TABLE event ADD COLUMN time_zone char(64) CHARACTER SET latin1
        NOT NULL DEFAULT 'SYSTEM' AFTER originator;

ALTER TABLE event ADD character_set_client
                      char(32) collate utf8_bin DEFAULT NULL
                      AFTER time_zone;
ALTER TABLE event MODIFY character_set_client
                         char(32) collate utf8_bin DEFAULT NULL;

ALTER TABLE event ADD collation_connection
                      char(32) collate utf8_bin DEFAULT NULL
                      AFTER character_set_client;
ALTER TABLE event MODIFY collation_connection
                         char(32) collate utf8_bin DEFAULT NULL;

ALTER TABLE event ADD db_collation
                      char(32) collate utf8_bin DEFAULT NULL
                      AFTER collation_connection;
ALTER TABLE event MODIFY db_collation
                         char(32) collate utf8_bin DEFAULT NULL;

ALTER TABLE event ADD body_utf8 longblob DEFAULT NULL
                      AFTER db_collation;
ALTER TABLE event MODIFY body_utf8 longblob DEFAULT NULL;


#
# TRIGGER privilege
#

SET @hadTriggerPriv := 0;
SELECT @hadTriggerPriv :=1 FROM user WHERE Trigger_priv LIKE '%';

ALTER TABLE user ADD Trigger_priv enum('N','Y') COLLATE utf8_general_ci DEFAULT 'N' NOT NULL AFTER Event_priv;
ALTER TABLE user MODIFY Trigger_priv enum('N','Y') COLLATE utf8_general_ci DEFAULT 'N' NOT NULL AFTER Event_priv;

ALTER TABLE db ADD Trigger_priv enum('N','Y') COLLATE utf8_general_ci DEFAULT 'N' NOT NULL;
ALTER TABLE db MODIFY Trigger_priv enum('N','Y') COLLATE utf8_general_ci DEFAULT 'N' NOT NULL;

UPDATE user SET Trigger_priv=Super_priv WHERE @hadTriggerPriv = 0;

#
# user.Create_tablespace_priv
#

SET @hadCreateTablespacePriv := 0;
SELECT @hadCreateTablespacePriv :=1 FROM user WHERE Create_tablespace_priv LIKE '%';

ALTER TABLE user ADD Create_tablespace_priv enum('N','Y') COLLATE utf8_general_ci DEFAULT 'N' NOT NULL AFTER Trigger_priv;
ALTER TABLE user MODIFY Create_tablespace_priv enum('N','Y') COLLATE utf8_general_ci DEFAULT 'N' NOT NULL AFTER Trigger_priv;

UPDATE user SET Create_tablespace_priv = Super_priv WHERE @hadCreateTablespacePriv = 0;

--
-- Unlike 'performance_schema', the 'mysql' database is reserved already,
-- so no user procedure is supposed to be there.
--
-- NOTE: until upgrade is finished, stored routines are not available,
-- because system tables (e.g. mysql.proc) might be not usable.
--
drop procedure if exists mysql.die;
create procedure mysql.die() signal sqlstate 'HY000' set message_text='Unexpected content found in the performance_schema database.';

--
-- For broken upgrades, SIGNAL the error
--

SET @cmd="call mysql.die()";

SET @str = IF(@broken_pfs > 0, @cmd, 'SET @dummy = 0');
PREPARE stmt FROM @str;
EXECUTE stmt;
DROP PREPARE stmt;

drop procedure mysql.die;

ALTER TABLE user ADD plugin char(64) DEFAULT 'mysql_native_password' NOT NULL,  ADD authentication_string TEXT;
ALTER TABLE user MODIFY plugin char(64) DEFAULT 'mysql_native_password' NOT NULL;
UPDATE user SET plugin=IF((length(password) = 41) OR (length(password) = 0), 'mysql_native_password', '') WHERE plugin = '';
ALTER TABLE user MODIFY authentication_string TEXT;

-- establish if the field is already there.
SET @hadPasswordExpired:=0;
SELECT @hadPasswordExpired:=1 FROM user WHERE password_expired LIKE '%';

ALTER TABLE user ADD password_expired ENUM('N', 'Y') COLLATE utf8_general_ci DEFAULT 'N' NOT NULL;
UPDATE user SET password_expired = 'N' WHERE @hadPasswordExpired=0;

-- need to compensate for the ALTER TABLE user .. CONVERT TO CHARACTER SET above
ALTER TABLE user MODIFY password_expired ENUM('N', 'Y') COLLATE utf8_general_ci DEFAULT 'N' NOT NULL;

-- Need to pre-fill mysql.proxies_priv with access for root even when upgrading from
-- older versions

CREATE TEMPORARY TABLE tmp_proxies_priv LIKE proxies_priv;
INSERT INTO tmp_proxies_priv VALUES ('localhost', 'root', '', '', TRUE, '', now());
INSERT INTO proxies_priv SELECT * FROM tmp_proxies_priv WHERE @had_proxies_priv_table=0;
DROP TABLE tmp_proxies_priv;

-- Checking for any duplicate hostname and username combination are exists.
-- If exits we will throw error.
DROP PROCEDURE IF EXISTS mysql.warn_duplicate_host_names;
CREATE PROCEDURE mysql.warn_duplicate_host_names() SIGNAL SQLSTATE '45000'  SET MESSAGE_TEXT = 'Multiple accounts exist for @user_name, @host_name that differ only in Host lettercase; remove all except one of them';
SET @cmd='call mysql.warn_duplicate_host_names()';
SET @duplicate_hosts=(SELECT count(*) FROM mysql.user GROUP BY user, lower(host) HAVING count(*) > 1 LIMIT 1);
SET @str=IF(@duplicate_hosts > 1, @cmd, 'SET @dummy=0');

PREPARE stmt FROM @str;
EXECUTE stmt;
-- Get warnings (if any)
SHOW WARNINGS;
DROP PREPARE stmt;
DROP PROCEDURE mysql.warn_duplicate_host_names;

# Convering the host name to lower case for existing users
UPDATE user SET host=LOWER( host ) WHERE LOWER( host ) <> host;

#
# mysql.ndb_binlog_index
#
# Change type from BIGINT to INT
ALTER TABLE ndb_binlog_index
  MODIFY inserts INT UNSIGNED NOT NULL,
  MODIFY updates INT UNSIGNED NOT NULL,
  MODIFY deletes INT UNSIGNED NOT NULL,
  MODIFY schemaops INT UNSIGNED NOT NULL;
# Add new columns
ALTER TABLE ndb_binlog_index
  ADD orig_server_id INT UNSIGNED NOT NULL,
  ADD orig_epoch BIGINT UNSIGNED NOT NULL,
  ADD gci INT UNSIGNED NOT NULL;
# New primary key
ALTER TABLE ndb_binlog_index
  DROP PRIMARY KEY,
  ADD PRIMARY KEY(epoch, orig_server_id, orig_epoch);

--
-- Check for accounts with old pre-4.1 passwords and issue a warning
--

-- SCRAMBLED_PASSWORD_CHAR_LENGTH_323 = 16
SET @deprecated_pwds=(SELECT COUNT(*) FROM mysql.user WHERE LENGTH(password) = 16);

-- signal the deprecation error
DROP PROCEDURE IF EXISTS mysql.warn_pre41_pwd;
CREATE PROCEDURE mysql.warn_pre41_pwd() SIGNAL SQLSTATE '01000' SET MESSAGE_TEXT='Pre-4.1 password hash found. It is deprecated and will be removed in a future release. Please upgrade it to a new format.';
SET @cmd='call mysql.warn_pre41_pwd()';
SET @str=IF(@deprecated_pwds > 0, @cmd, 'SET @dummy=0');
PREPARE stmt FROM @str;
EXECUTE stmt;
-- Get warnings (if any)
SHOW WARNINGS;
DROP PREPARE stmt;
DROP PROCEDURE mysql.warn_pre41_pwd;

--
-- Add timestamp and expiry columns
--

ALTER TABLE user ADD password_last_changed timestamp NULL;
UPDATE user SET password_last_changed = CURRENT_TIMESTAMP WHERE plugin in ('mysql_native_password','sha256_password') and password_last_changed is NULL;

ALTER TABLE user ADD password_lifetime smallint unsigned NULL;

--
-- Add account_locked column
--
SET @hadAccountLocked:=0;
SELECT @hadAccountLocked:=1 FROM user WHERE account_locked LIKE '%';

ALTER TABLE user ADD account_locked ENUM('N', 'Y') COLLATE utf8_general_ci DEFAULT 'N' NOT NULL;
UPDATE user SET account_locked = 'N' WHERE @hadAccountLocked=0;

-- need to compensate for the ALTER TABLE user .. CONVERT TO CHARACTER SET above
ALTER TABLE user MODIFY account_locked ENUM('N', 'Y') COLLATE utf8_general_ci DEFAULT 'N' NOT NULL;

--
-- Drop password column
--

SET @have_password= (SELECT COUNT(*) FROM INFORMATION_SCHEMA.COLUMNS WHERE TABLE_SCHEMA = 'mysql'
                    AND TABLE_NAME='user'
                    AND column_name='password');
SET @str=IF(@have_password <> 0, "UPDATE user SET authentication_string = password where LENGTH(password) > 0 and plugin = 'mysql_native_password'", "SET @dummy = 0");
PREPARE stmt FROM @str;
EXECUTE stmt;
DROP PREPARE stmt;
SET @str=IF(@have_password <> 0, "ALTER TABLE user DROP password", "SET @dummy = 0");
PREPARE stmt FROM @str;
EXECUTE stmt;
DROP PREPARE stmt;
-- Fix plugin column value
UPDATE user SET plugin=IF((length(authentication_string) = 41) OR (length(authentication_string) = 0), 'mysql_native_password', '') WHERE plugin = '';

# Activate the new, possible modified privilege tables
# This should not be needed, but gives us some extra testing that the above
# changes was correct

flush privileges;

ALTER TABLE slave_master_info ADD Ssl_crl TEXT CHARACTER SET utf8 COLLATE utf8_bin COMMENT 'The file used for the Certificate Revocation List (CRL)';
ALTER TABLE slave_master_info ADD Ssl_crlpath TEXT CHARACTER SET utf8 COLLATE utf8_bin COMMENT 'The path used for Certificate Revocation List (CRL) files';
ALTER TABLE slave_master_info STATS_PERSISTENT=0;
ALTER TABLE slave_worker_info STATS_PERSISTENT=0;
ALTER TABLE slave_relay_log_info STATS_PERSISTENT=0;
ALTER TABLE gtid_executed STATS_PERSISTENT=0;

#
# From 5.7 onwards, all slave info tables have Channel_Name as a column.
# This column is needed  for multi-source replication
#
ALTER TABLE slave_master_info
  ADD Channel_name CHAR(64) CHARACTER SET utf8 COLLATE utf8_general_ci NOT NULL DEFAULT '' COMMENT 'The channel on which the slave is connected to a source. Used in Multisource Replication',
  DROP PRIMARY KEY,
  ADD PRIMARY KEY(Channel_name);

ALTER TABLE slave_relay_log_info
  ADD Channel_name CHAR(64) CHARACTER SET utf8 COLLATE utf8_general_ci NOT NULL DEFAULT '' COMMENT 'The channel on which the slave is connected to a source. Used in Multisource Replication',
  DROP PRIMARY KEY,
  ADD PRIMARY KEY(Channel_name);

ALTER TABLE slave_worker_info
  ADD Channel_name CHAR(64) CHARACTER SET utf8 COLLATE utf8_general_ci NOT NULL DEFAULT '' COMMENT 'The channel on which the slave is connected to a source. Used in Multisource Replication',
  DROP PRIMARY KEY,
  ADD PRIMARY KEY(Channel_name, Id);

SET @have_innodb= (SELECT COUNT(engine) FROM information_schema.engines WHERE engine='InnoDB' AND support != 'NO');
SET @str=IF(@have_innodb <> 0, "ALTER TABLE innodb_table_stats STATS_PERSISTENT=0", "SET @dummy = 0");
PREPARE stmt FROM @str;
EXECUTE stmt;
DROP PREPARE stmt;

SET @str=IF(@have_innodb <> 0, "ALTER TABLE innodb_index_stats STATS_PERSISTENT=0", "SET @dummy = 0");
PREPARE stmt FROM @str;
EXECUTE stmt;
DROP PREPARE stmt;

#
# ndb_binlog_index table
#
ALTER TABLE ndb_binlog_index
  ADD COLUMN next_position BIGINT UNSIGNED NOT NULL;
ALTER TABLE ndb_binlog_index
  ADD COLUMN next_file VARCHAR(255) NOT NULL;

--
-- Check for non-empty host table and issue a warning
--

DROP PROCEDURE IF EXISTS mysql.warn_host_table_nonempty;
CREATE PROCEDURE mysql.warn_host_table_nonempty() SIGNAL SQLSTATE '01000' SET MESSAGE_TEXT='Table mysql.host is not empty. It is deprecated and will be removed in a future release.';
SET @cmd='call mysql.warn_host_table_nonempty()';

SET @have_host_table=0;
SET @host_table_nonempty=0;
SET @have_host_table=(SELECT COUNT(*) FROM information_schema.tables WHERE table_name LIKE 'host' AND table_schema LIKE 'mysql' AND table_type LIKE 'BASE TABLE');

SET @host_table_nonempty_str=IF(@have_host_table > 0, 'SET @host_table_nonempty=(SELECT COUNT(*) FROM mysql.host)', 'SET @dummy=0');
PREPARE stmt FROM @host_table_nonempty_str;
EXECUTE stmt;
DROP PREPARE stmt;

SET @str=IF(@host_table_nonempty > 0, @cmd, 'SET @dummy=0');

PREPARE stmt FROM @str;
EXECUTE stmt;
-- Get warnings (if any)
SHOW WARNINGS;
DROP PREPARE stmt;
DROP PROCEDURE mysql.warn_host_table_nonempty;

--
-- Upgrade help tables
--

ALTER TABLE help_category MODIFY url TEXT NOT NULL;
ALTER TABLE help_topic MODIFY url TEXT NOT NULL;

--
-- Upgrade a table engine from MyISAM to InnoDB for the system tables
-- help_topic, help_category, help_relation, help_keyword, plugin, servers,
-- time_zone, time_zone_leap_second, time_zone_name, time_zone_transition,
-- time_zone_transition_type.

ALTER TABLE help_topic ENGINE=InnoDB STATS_PERSISTENT=0;
ALTER TABLE help_category ENGINE=InnoDB STATS_PERSISTENT=0;
ALTER TABLE help_relation ENGINE=InnoDB STATS_PERSISTENT=0;
ALTER TABLE help_keyword ENGINE=InnoDB STATS_PERSISTENT=0;
ALTER TABLE plugin ENGINE=InnoDB STATS_PERSISTENT=0;
ALTER TABLE servers ENGINE=InnoDB STATS_PERSISTENT=0;
ALTER TABLE time_zone ENGINE=InnoDB STATS_PERSISTENT=0;
ALTER TABLE time_zone_leap_second ENGINE=InnoDB STATS_PERSISTENT=0;
ALTER TABLE time_zone_name ENGINE=InnoDB STATS_PERSISTENT=0;
ALTER TABLE time_zone_transition ENGINE=InnoDB STATS_PERSISTENT=0;
ALTER TABLE time_zone_transition_type ENGINE=InnoDB STATS_PERSISTENT=0;
<<<<<<< HEAD

--
-- Add timestamp and expiry columns
--

ALTER TABLE user ADD password_last_changed timestamp NULL;
UPDATE user SET password_last_changed = CURRENT_TIMESTAMP WHERE plugin in ('mysql_native_password','sha256_password') and password_last_changed is NULL;

ALTER TABLE user ADD password_lifetime smallint unsigned NULL;

# MCP_BUG16226274 >
# Move any distributed grant tables back to NDB after upgrade
SET @cmd="ALTER TABLE mysql.user ENGINE=NDB";
SET @str = IF(@had_distributed_user > 0, @cmd, "SET @dummy = 0");
PREPARE stmt FROM @str;
EXECUTE stmt;
DROP PREPARE stmt;

SET @cmd="ALTER TABLE mysql.db ENGINE=NDB";
SET @str = IF(@had_distributed_db > 0, @cmd, "SET @dummy = 0");
PREPARE stmt FROM @str;
EXECUTE stmt;
DROP PREPARE stmt;

SET @cmd="ALTER TABLE mysql.tables_priv ENGINE=NDB";
SET @str = IF(@had_distributed_tables_priv > 0, @cmd, "SET @dummy = 0");
PREPARE stmt FROM @str;
EXECUTE stmt;
DROP PREPARE stmt;

SET @cmd="ALTER TABLE mysql.columns_priv ENGINE=NDB";
SET @str = IF(@had_distributed_columns_priv > 0, @cmd, "SET @dummy = 0");
PREPARE stmt FROM @str;
EXECUTE stmt;
DROP PREPARE stmt;

SET @cmd="ALTER TABLE mysql.procs_priv ENGINE=NDB";
SET @str = IF(@had_distributed_procs_priv > 0, @cmd, "SET @dummy = 0");
PREPARE stmt FROM @str;
EXECUTE stmt;
DROP PREPARE stmt;

SET @cmd="ALTER TABLE mysql.proxies_priv ENGINE=NDB";
SET @str = IF(@had_distributed_proxies_priv > 0, @cmd, "SET @dummy = 0");
PREPARE stmt FROM @str;
EXECUTE stmt;
DROP PREPARE stmt;
# MCP_BUG16226274 <
=======
>>>>>>> 21940bac
<|MERGE_RESOLUTION|>--- conflicted
+++ resolved
@@ -888,7 +888,6 @@
 ALTER TABLE time_zone_name ENGINE=InnoDB STATS_PERSISTENT=0;
 ALTER TABLE time_zone_transition ENGINE=InnoDB STATS_PERSISTENT=0;
 ALTER TABLE time_zone_transition_type ENGINE=InnoDB STATS_PERSISTENT=0;
-<<<<<<< HEAD
 
 --
 -- Add timestamp and expiry columns
@@ -936,6 +935,4 @@
 PREPARE stmt FROM @str;
 EXECUTE stmt;
 DROP PREPARE stmt;
-# MCP_BUG16226274 <
-=======
->>>>>>> 21940bac
+# MCP_BUG16226274 <