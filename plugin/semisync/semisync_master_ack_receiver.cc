--- conflicted
+++ resolved
@@ -275,17 +275,13 @@
         ulong len;
 
         net_clear(&net, 0);
-<<<<<<< HEAD
         net.vio= m_slaves[i].vio;
-=======
-        net.vio= &m_slaves[i].vio;
         /*
           Set compress flag. This is needed to support
           Slave_compress_protocol flag enabled Slaves
         */
         net.compress=
           m_slaves[i].thd->get_protocol_classic()->get_compression();
->>>>>>> 1800b015
 
         len= my_net_read(&net);
         if (likely(len != packet_error))
