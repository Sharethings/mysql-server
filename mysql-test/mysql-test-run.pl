#!/usr/bin/perl
# -*- cperl -*-

#
##############################################################################
#
#  mysql-test-run.pl
#
#  Tool used for executing a suite of .test files
#
#  See the "MySQL Test framework manual" for more information
#  http://dev.mysql.com/doc/mysqltest/en/index.html
#
#
##############################################################################

use strict;
use warnings;

BEGIN {
  # Check that mysql-test-run.pl is started from mysql-test/
  unless ( -f "mysql-test-run.pl" )
  {
    print "**** ERROR **** ",
      "You must start mysql-test-run from the mysql-test/ directory\n";
    exit(1);
  }
  # Check that lib exist
  unless ( -d "lib/" )
  {
    print "**** ERROR **** ",
      "Could not find the lib/ directory \n";
    exit(1);
  }
}


use lib "lib";
use Cwd;
use Getopt::Long;
use My::File::Path; # Patched version of File::Path
use File::Basename;
use File::Copy;
use File::Find;
use File::Temp qw / tempdir /;
use File::Spec::Functions qw / splitdir /;
use My::Platform;
use My::SafeProcess;
use My::ConfigFactory;
use My::Options;
use My::Find;
use My::SysInfo;
use mtr_cases;
use mtr_report;
use mtr_match;
use IO::Socket::INET;
use IO::Select;

require "lib/mtr_process.pl";
require "lib/mtr_io.pl";
require "lib/mtr_gcov.pl";
require "lib/mtr_misc.pl";
require "lib/mtr_unique.pl";

$SIG{INT}= sub { mtr_error("Got ^C signal"); };

our $mysql_version_id;
our $glob_mysql_test_dir;
our $basedir;

our $path_charsetsdir;
our $path_client_bindir;
our $path_client_libdir;
our $path_language;

our $path_current_testlog;
our $path_testlog;

our $default_vardir;
our $opt_vardir;                # Path to use for var/ dir
my $path_vardir_trace;          # unix formatted opt_vardir for trace files
my $opt_tmpdir;                 # Path to use for tmp/ dir
my $path_config_file;           # The generated config file, var/my.cnf

# Visual Studio produces executables in different sub-directories based on the
# configuration used to build them.  To make life easier, an environment
# variable or command-line option may be specified to control which set of
# executables will be used by the test suite.
our $opt_vs_config = $ENV{'MTR_VS_CONFIG'};

my $DEFAULT_SUITES= "main,binlog,federated,rpl,rpl_ndb,ndb";
my $opt_suites;

our $opt_verbose= 0;  # Verbose output, enable with --verbose

our $exe_mysql;
our $exe_mysqladmin;
our $exe_mysqltest;
our $exe_libtool;

my $opt_big_test= 0;

our @opt_combinations;

our @opt_extra_mysqld_opt;

our $opt_compress;
our $opt_ssl;
our $opt_skip_ssl;
our $opt_ssl_supported;
our $opt_ps_protocol;
our $opt_sp_protocol;
our $opt_cursor_protocol;
our $opt_view_protocol;

our $opt_debug;
our @opt_cases;                  # The test cases names in argv
our $opt_embedded_server;

# Options used when connecting to an already running server
my %opts_extern;
sub using_extern { return (keys %opts_extern > 0);};

our $opt_fast= 0;
our $opt_force;
our $opt_mem= $ENV{'MTR_MEM'};

our $opt_gcov;
our $opt_gcov_err;
our $opt_gcov_msg;

our $glob_debugger= 0;
our $opt_gdb;
our $opt_client_gdb;
our $opt_ddd;
our $opt_client_ddd;
our $opt_manual_gdb;
our $opt_manual_ddd;
our $opt_manual_debug;
our $opt_debugger;
our $opt_client_debugger;

my $config; # The currently running config
my $current_config_name; # The currently running config file template

my $opt_baseport;
my $opt_build_thread= $ENV{'MTR_BUILD_THREAD'} || "auto";

my $opt_record;
my $opt_report_features;
our $opt_check_testcases= 1;
my $opt_mark_progress;

my $opt_sleep;

my $opt_testcase_timeout=    15; # minutes
my $opt_suite_timeout   =   180; # minutes
my $opt_shutdown_timeout=    10; # seconds
my $opt_start_timeout   =    30; # seconds

my $opt_start;
my $opt_start_dirty;
my $opt_repeat= 1;
my $opt_retry= 3;
my $opt_retry_failure= 2;

my $opt_parallel;

my $opt_strace_client;

our $opt_user;

my $opt_valgrind= 0;
my $opt_valgrind_mysqld= 0;
my $opt_valgrind_mysqltest= 0;
my @default_valgrind_args= ("--show-reachable=yes");
my @valgrind_args;
my $opt_valgrind_path;
my $opt_callgrind;

our $opt_warnings= 1;

our $opt_skip_ndbcluster= 0;
our $opt_skip_ndbcluster_slave= 0;
our $opt_with_ndbcluster;

my $exe_ndbd;
my $exe_ndb_mgmd;
my $exe_ndb_waiter;

our $path_sql_dir;

our $debug_compiled_binaries;

our %mysqld_variables;

my $source_dist= 0;

my $opt_max_save_core= $ENV{MTR_MAX_SAVE_CORE} || 5;
my $opt_max_save_datadir= $ENV{MTR_MAX_SAVE_DATADIR} || 20;
my $opt_max_test_fail= $ENV{MTR_MAX_TEST_FAIL} || 10;

select(STDOUT);
$| = 1; # Automatically flush STDOUT

main();


sub main {
  report_option('verbose', 0);

  # This is needed for test log evaluation in "gen-build-status-page"
  # in all cases where the calling tool does not log the commands
  # directly before it executes them, like "make test-force-pl" in RPM builds.
  mtr_report("Logging: $0 ", join(" ", @ARGV));

  Getopt::Long::Configure("pass_through");
  GetOptions('parallel=i' => \$opt_parallel) or usage("Can't read options");

  if ( not defined $opt_parallel ) {
    # Try to find a suitable value for number of workers
    my $sys_info= My::SysInfo->new();

    $opt_parallel= $sys_info->num_cpus();
    for my $limit (2000, 1500, 1000, 500){
      $opt_parallel-- if ($sys_info->min_bogomips() < $limit);
    }
    $opt_parallel= 1 if ($opt_parallel < 1);
    mtr_report("Using parallel: $opt_parallel");
  }

  # Create server socket on any free port
  my $server = new IO::Socket::INET
    (
     LocalAddr => 'localhost',
     Proto => 'tcp',
     Listen => $opt_parallel,
    );
  mtr_error("Could not create testcase server port: $!") unless $server;
  my $server_port = $server->sockport();
  mtr_report("Using server port $server_port");

  # Create child processes
  my %children;
  for my $child_num (1..$opt_parallel){
    my $child_pid= My::SafeProcess::Base::_safe_fork();
    if ($child_pid == 0){
      $server= undef; # Close the server port in child
      run_worker($server_port, $child_num);
      exit(1);
    }

    $children{$child_pid}= 1;
  }

  command_line_setup(0);

  if ( $opt_gcov ) {
    gcov_prepare();
  }

  if (!$opt_suites) {
    $opt_suites= $DEFAULT_SUITES;

    # Check for any extra suites to enable based on the path name
    my %extra_suites=
      (
       "mysql-5.1-new-ndb"              => "ndb_team",
       "mysql-5.1-new-ndb-merge"        => "ndb_team",
       "mysql-5.1-telco-6.2"            => "ndb_team",
       "mysql-5.1-telco-6.2-merge"      => "ndb_team",
       "mysql-5.1-telco-6.3"            => "ndb_team",
       "mysql-6.0-ndb"                  => "ndb_team",
      );

    foreach my $dir ( reverse splitdir($basedir) ) {
      my $extra_suite= $extra_suites{$dir};
      if (defined $extra_suite) {
	mtr_report("Found extra suite: $extra_suite");
	$opt_suites= "$extra_suite,$opt_suites";
	last;
      }
    }
  }

  mtr_report("Collecting tests...");
  my $tests= collect_test_cases($opt_suites, \@opt_cases);

  if ( $opt_report_features ) {
    # Put "report features" as the first test to run
    my $tinfo = My::Test->new
      (
       name           => 'report_features',
       result_file    => undef, # Prints result
       path           => 'include/report-features.test'.
       master_opt     => [],
       slave_opt      => [],
      );
    unshift(@$tests, $tinfo);
  }

  initialize_servers();

  mtr_report();
  mtr_print_thick_line();
  mtr_print_header();

  my $num_tests= @$tests;
  my $completed= run_test_server($server, $tests, $opt_parallel);

  # Send Ctrl-C to any children still running
  kill("INT", keys(%children));

  # Wait for childs to exit
  foreach my $pid (keys %children)
  {
    my $ret_pid= waitpid($pid, 0);
    if ($ret_pid != $pid){
      mtr_report("Unknown process $ret_pid exited");
    }
    else {
      delete $children{$ret_pid};
    }
  }

  if ( not defined @$completed ) {
    mtr_error("Test suite aborted");
  }

  if ( @$completed != $num_tests){

    if ($opt_force){
      # All test should have been run, print any that are still in $tests
      foreach my $test ( @$tests ){
	$test->print_test();
      }
    }

    # Not all tests completed, failure
    mtr_report();
    mtr_report("Only ", int(@$completed), " of $num_tests completed.");
    mtr_error("Not all tests completed");
  }

  mtr_print_line();

  mtr_report_stats($completed);

  exit(0);
}


sub run_test_server {
  my ($server, $tests, $childs) = @_;

  my $num_saved_cores= 0;  # Number of core files saved in vardir/log/ so far.
  my $num_saved_datadir= 0;  # Number of datadirs saved in vardir/log/ so far.
  my $num_failed_test= 0; # Number of tests failed so far

  # Scheduler variables
  my $max_ndb= $opt_parallel / 2;
  $max_ndb = 4 if $max_ndb > 4;
  $max_ndb = 1 if $max_ndb < 1;
  my $num_ndb_tests= 0;

  my $completed= [];
  my %running;
  my $result;

  my $suite_timeout_proc= My::SafeProcess->timer($opt_suite_timeout * 60);

  my $s= IO::Select->new();
  $s->add($server);
  while (1) {
    my @ready = $s->can_read(1); # Wake up once every second
    foreach my $sock (@ready) {
      if ($sock == $server) {
	# New client connected
	my $child= $sock->accept();
	mtr_verbose("Client connected");
	$s->add($child);
	print $child "HELLO\n";
      }
      else {
	my $line= <$sock>;
	if (!defined $line) {
	  # Client disconnected
	  mtr_verbose("Child closed socket");
	  $s->remove($sock);
	  if (--$childs == 0){
	    $suite_timeout_proc->kill();
	    return $completed;
	  }
	  next;
	}
	chomp($line);

	if ($line eq 'TESTRESULT'){
	  $result= My::Test::read_test($sock);
	  # $result->print_test();

	  # Report test status
	  mtr_report_test($result);

	  if ( $result->is_failed() ) {

	    # Save the workers "savedir" in var/log
	    my $worker_savedir= $result->{savedir};
	    my $worker_savename= basename($worker_savedir);
	    my $savedir= "$opt_vardir/log/$worker_savename";

	    if ($opt_max_save_datadir > 0 &&
		$num_saved_datadir >= $opt_max_save_datadir)
	    {
	      mtr_report(" - skipping '$worker_savedir/'");
	      rmtree($worker_savedir);
	    }
	    else {
	      mtr_report(" - saving '$worker_savedir/' to '$savedir/'");
	      rename($worker_savedir, $savedir);

	      if ($opt_max_save_core > 0) {
		# Limit number of core files saved
		find({ no_chdir => 1,
		       wanted => sub {
			 my $core_file= $File::Find::name;
			 my $core_name= basename($core_file);

			 if ($core_name =~ "core*"){
			   if ($num_saved_cores >= $opt_max_save_core) {
			     mtr_report(" - deleting '$core_name'",
				      "($num_saved_cores/$opt_max_save_core)");
			     unlink("$core_file");
			   }
			   else {
			     mtr_report(" - found '$core_name'",
				      "($num_saved_cores/$opt_max_save_core)");
			   }
			   ++$num_saved_cores;
			 }
		       }
		     },
		     $savedir);
	      }
	    }
	    $num_saved_datadir++;

	    if ( !$opt_force ) {
	      # Test has failed, force is off
	      $suite_timeout_proc->kill();
	      push(@$completed, $result);
	      return $completed;
	    }
	    elsif ($num_failed_test > 0 and
		   $num_failed_test >= $opt_max_test_fail) {
	      $suite_timeout_proc->kill();
	      mtr_report("Too many tests($num_failed_test) failed!",
			 "Terminating...");
	      return undef;
	    }
	    $num_failed_test++;
	  }

	  # Retry test run after test failure
	  my $retries= $result->{retries} || 2;
	  my $test_has_failed= $result->{failures} || 0;
	  if ($test_has_failed and $retries <= $opt_retry){
	    # Test should be run one more time unless it has failed
	    # too many times already
	    my $failures= $result->{failures};
	    if ($opt_retry > 1 and $failures >= $opt_retry_failure){
	      mtr_report("\nTest has failed $failures times,",
			 "no more retries!\n");
	    }
	    else {
	      mtr_report("\nRetrying test, attempt($retries/$opt_retry)...\n");
	      delete($result->{result});
	      $result->{retries}= $retries+1;
	      $result->write_test($sock, 'TESTCASE');
	      next;
	    }
	  }

	  # Repeat test $opt_repeat number of times
	  my $repeat= $result->{repeat} || 1;
	  if ($repeat < $opt_repeat)
	  {
	    $result->{retries}= 0;
	    $result->{failures}= 0;
	    delete($result->{result});
	    $result->{repeat}= $repeat+1;
	    $result->write_test($sock, 'TESTCASE');
	    next;
	  }

	  # Remove from list of running
	  mtr_error("'", $result->{name},"' is not known to be running")
	    unless delete $running{$result->key()};

	  # Update scheduler variables
	  $num_ndb_tests-- if ($result->{ndb_test});

	  # Save result in completed list
	  push(@$completed, $result);

	}
	elsif ($line eq 'START'){
	  ; # Send first test
	}
	else {
	  mtr_error("Unknown response: '$line' from client");
	}

	# Find next test to schedule
	# - Try to use same configuration as worker used last time
	# - Limit number of parallel ndb tests

	my $next;
	my $second_best;
	for(my $i= 0; $i <= $#$tests; $i++)
	{
	  my $t= $tests->[$i];

	  if (run_testcase_check_skip_test($t)){
	    # Move the test to completed list
	    #mtr_report("skip - Moving test $i to completed");
	    push(@$completed, splice(@$tests, $i, 1));
	    redo; # Start over again
	  }

	  # Limit number of parallell NDB tests
	  if ($t->{ndb_test} and $num_ndb_tests >= $max_ndb){
	    #mtr_report("Skipping, num ndb is already at max, $num_ndb_tests");
	    next;
	  }

	  # Prefer same configuration
	  if (defined $result and
	      $result->{template_path} eq $t->{template_path})
	  {
	    #mtr_report("Test uses same config => good match");
	    # Test uses same config => good match
	    $next= splice(@$tests, $i, 1);
	    last;
	  }

	  # Second best choice is the first that does not fulfill
	  # any of the above conditions
	  if (!defined $second_best){
	    #mtr_report("Setting second_best to $i");
	    $second_best= $i;
	  }
	}

	# Use second best choice if no other test has been found
	if (!$next and defined $second_best){
	  #mtr_report("Take second best choice $second_best");
	  mtr_error("Internal error, second best too large")
	    if $second_best >  $#$tests;
	  $next= splice(@$tests, $second_best, 1);
	}

	if ($next) {
	  #$next->print_test();
	  $next->write_test($sock, 'TESTCASE');
	  $running{$next->key()}= $next;
	  $num_ndb_tests++ if ($next->{ndb_test});
	}
	else {
	  # No more test, tell child to exit
	  #mtr_report("Saying BYE to child");
	  print $sock "BYE\n";
	}
      }
    }

    # ----------------------------------------------------
    # Check if test suite timer expired
    # ----------------------------------------------------
    if ( ! $suite_timeout_proc->wait_one(0) )
    {
      mtr_report("Test suite timeout! Terminating...");
      return undef;
    }
  }
}


sub run_worker ($) {
  my ($server_port, $thread_num)= @_;

  $SIG{INT}= sub { exit(1); };

  report_option('name',"worker[$thread_num]");

  # Connect to server
  my $server = new IO::Socket::INET
    (
     PeerAddr => 'localhost',
     PeerPort => $server_port,
     Proto    => 'tcp'
    );
  mtr_error("Could not connect to server at port $server_port: $!")
    unless $server;

  # Read hello from server which it will send when shared
  # resources have been setup
  my $hello= <$server>;

  command_line_setup($thread_num);

  if ( $opt_gcov )
  {
    gcov_prepare();
  }

  setup_vardir();
  mysql_install_db($thread_num);

  if ( using_extern() ) {
    create_config_file_for_extern(%opts_extern);
  }

  # Ask server for first test
  print $server "START\n";

  while(my $line= <$server>){
    chomp($line);
    if ($line eq 'TESTCASE'){
      my $test= My::Test::read_test($server);
      #$test->print_test();
      run_testcase($test);
      #$test->{result}= 'MTR_RES_PASSED';
      # Send it back, now with results set
      #$test->print_test();
      $test->write_test($server, 'TESTRESULT');
    }
    elsif ($line eq 'BYE'){
      mtr_report("Server said BYE");
      exit(0);
    }
    else {
      mtr_error("Could not understand server, '$line'");
    }
  }

  stop_all_servers();

  if ( $opt_gcov )
  {
    gcov_collect(); # collect coverage information
  }

  if ( $opt_gcov )
  {
    gcov_collect(); # collect coverage information
  }

  exit(1);
}


sub ignore_option {
  my ($opt, $value)= @_;
  print "Ignoring option '$opt'\n";
}

sub command_line_setup {
  my ($thread_num)= @_;

  my $opt_comment;
  my $opt_usage;

  # Read the command line options
  # Note: Keep list, and the order, in sync with usage at end of this file
  Getopt::Long::Configure("pass_through");
  GetOptions(
             # Control what engine/variation to run
             'embedded-server'          => \$opt_embedded_server,
             'ps-protocol'              => \$opt_ps_protocol,
             'sp-protocol'              => \$opt_sp_protocol,
             'view-protocol'            => \$opt_view_protocol,
             'cursor-protocol'          => \$opt_cursor_protocol,
             'ssl|with-openssl'         => \$opt_ssl,
             'skip-ssl'                 => \$opt_skip_ssl,
             'compress'                 => \$opt_compress,
             'with-ndbcluster|ndb'      => \$opt_with_ndbcluster,
             'vs-config'                => \$opt_vs_config,

             # Config file to use as template for all tests
	     'defaults-file=s'          => \&collect_option,
	     # Extra config file to append to all generated configs
	     'defaults-extra-file=s'    => \&collect_option,

             # Control what test suites or cases to run
             'force'                    => \$opt_force,
             'with-ndbcluster-only'     => \&collect_option,
             'skip-ndbcluster|skip-ndb' => \$opt_skip_ndbcluster,
             'skip-ndbcluster-slave|skip-ndb-slave'
                                        => \$opt_skip_ndbcluster_slave,
             'suite|suites=s'           => \$opt_suites,
             'skip-rpl'                 => \&collect_option,
             'skip-test=s'              => \&collect_option,
             'do-test=s'                => \&collect_option,
             'start-from=s'             => \&collect_option,
             'big-test'                 => \$opt_big_test,
	     'combination=s'            => \@opt_combinations,
             'skip-combinations'        => \&collect_option,

	     'skip-im'                  => \&ignore_option,

             # Specify ports
	     'build-thread|mtr-build-thread=i' => \$opt_build_thread,

             # Test case authoring
             'record'                   => \$opt_record,
             'check-testcases!'         => \$opt_check_testcases,
             'mark-progress'            => \$opt_mark_progress,

             # Extra options used when starting mysqld
             'mysqld=s'                 => \@opt_extra_mysqld_opt,

             # Run test on running server
             'extern=s'                  => \%opts_extern, # Append to hash

             # Debugging
             'debug'                    => \$opt_debug,
             'gdb'                      => \$opt_gdb,
             'client-gdb'               => \$opt_client_gdb,
             'manual-gdb'               => \$opt_manual_gdb,
             'manual-debug'             => \$opt_manual_debug,
             'ddd'                      => \$opt_ddd,
             'client-ddd'               => \$opt_client_ddd,
             'manual-ddd'               => \$opt_manual_ddd,
	     'debugger=s'               => \$opt_debugger,
	     'client-debugger=s'        => \$opt_client_debugger,
             'strace-client:s'          => \$opt_strace_client,
             'max-save-core=i'          => \$opt_max_save_core,
             'max-save-datadir=i'       => \$opt_max_save_datadir,
             'max-test-fail=i'          => \$opt_max_test_fail,

             # Coverage, profiling etc
             'gcov'                     => \$opt_gcov,
             'valgrind|valgrind-all'    => \$opt_valgrind,
             'valgrind-mysqltest'       => \$opt_valgrind_mysqltest,
             'valgrind-mysqld'          => \$opt_valgrind_mysqld,
             'valgrind-options=s'       => sub {
	       my ($opt, $value)= @_;
	       # Deprecated option unless it's what we know pushbuild uses
	       if ($value eq "--gen-suppressions=all --show-reachable=yes") {
		 push(@valgrind_args, $_) for (split(' ', $value));
		 return;
	       }
	       die("--valgrind-options=s is deprecated. Use ",
		   "--valgrind-option=s, to be specified several",
		   " times if necessary");
	     },
             'valgrind-option=s'        => \@valgrind_args,
             'valgrind-path=s'          => \$opt_valgrind_path,
	     'callgrind'                => \$opt_callgrind,

	     # Directories
             'tmpdir=s'                 => \$opt_tmpdir,
             'vardir=s'                 => \$opt_vardir,
             'mem'                      => \$opt_mem,
             'client-bindir=s'          => \$path_client_bindir,
             'client-libdir=s'          => \$path_client_libdir,

             # Misc
             'report-features'          => \$opt_report_features,
             'comment=s'                => \$opt_comment,
             'fast'                     => \$opt_fast,
             'reorder!'                 => \&collect_option,
             'enable-disabled'          => \&collect_option,
             'verbose+'                 => \$opt_verbose,
             'verbose-restart'          => \&report_option,
             'sleep=i'                  => \$opt_sleep,
             'start-dirty'              => \$opt_start_dirty,
             'start'                    => \$opt_start,
	     'print-testcases'          => \&collect_option,
	     'repeat=i'                 => \$opt_repeat,
	     'retry=i'                  => \$opt_retry,
	     'retry-failure=i'          => \$opt_retry_failure,
             'timer!'                   => \&report_option,
             'user=s'                   => \$opt_user,
             'testcase-timeout=i'       => \$opt_testcase_timeout,
             'suite-timeout=i'          => \$opt_suite_timeout,
             'shutdown-timeout=i'       => \$opt_shutdown_timeout,
             'warnings!'                => \$opt_warnings,
	     'timestamp'                => \&report_option,
	     'timediff'                 => \&report_option,

             'help|h'                   => \$opt_usage,
            ) or usage("Can't read options");

  usage("") if $opt_usage;

  # --------------------------------------------------------------------------
  # Setup verbosity
  # --------------------------------------------------------------------------
  if ($thread_num == 0){
    # The server should by default have verbose on
    report_option('verbose', $opt_verbose ? $opt_verbose : 0);
  } else {
    # Worker should by default have verbose off
    report_option('verbose', $opt_verbose ? $opt_verbose : undef);
  }

  # --------------------------------------------------------------------------
  # Check build_thread and calculate baseport
  # Use auto build thread in all but first worker
  # --------------------------------------------------------------------------
  set_build_thread_ports($thread_num > 1 ? 'auto' : $opt_build_thread);

  if ( -d "../sql" )
  {
    $source_dist=  1;
  }

  # Find the absolute path to the test directory
  $glob_mysql_test_dir= cwd();
  if (IS_CYGWIN)
  {
    # Use mixed path format i.e c:/path/to/
    $glob_mysql_test_dir= mixed_path($glob_mysql_test_dir);
  }

  # In most cases, the base directory we find everything relative to,
  # is the parent directory of the "mysql-test" directory. For source
  # distributions, TAR binary distributions and some other packages.
  $basedir= dirname($glob_mysql_test_dir);

  # In the RPM case, binaries and libraries are installed in the
  # default system locations, instead of having our own private base
  # directory. And we install "/usr/share/mysql-test". Moving up one
  # more directory relative to "mysql-test" gives us a usable base
  # directory for RPM installs.
  if ( ! $source_dist and ! -d "$basedir/bin" )
  {
    $basedir= dirname($basedir);
  }

  # Look for the client binaries directory
  if ($path_client_bindir)
  {
    # --client-bindir=path set on command line, check that the path exists
    $path_client_bindir= mtr_path_exists($path_client_bindir);
  }
  else
  {
    $path_client_bindir= mtr_path_exists("$basedir/client_release",
					 "$basedir/client_debug",
					 vs_config_dirs('client', ''),
					 "$basedir/client",
					 "$basedir/bin");
  }

  # Look for language files and charsetsdir, use same share
  my $path_share=      mtr_path_exists("$basedir/share/mysql",
				       "$basedir/sql/share",
				       "$basedir/share");

  $path_language=      mtr_path_exists("$path_share/english");
  $path_charsetsdir=   mtr_path_exists("$path_share/charsets");

  # Look for SQL scripts directory
  if ( mtr_file_exists("$path_share/mysql_system_tables.sql") ne "")
  {
    # The SQL scripts are in path_share
    $path_sql_dir= $path_share;
  }
  else
  {
    $path_sql_dir= mtr_path_exists("$basedir/share",
				   "$basedir/scripts");
  }

  # Run the mysqld to find out what features are available
  collect_mysqld_features();

  if ( $opt_comment )
  {
    mtr_report();
    mtr_print_thick_line('#');
    mtr_report("# $opt_comment");
    mtr_print_thick_line('#');
  }

  foreach my $arg ( @ARGV )
  {
    if ( $arg =~ /^--skip-/ )
    {
      push(@opt_extra_mysqld_opt, $arg);
    }
    elsif ( $arg =~ /^--$/ )
    {
      # It is an effect of setting 'pass_through' in option processing
      # that the lone '--' separating options from arguments survives,
      # simply ignore it.
    }
    elsif ( $arg =~ /^-/ )
    {
      usage("Invalid option \"$arg\"");
    }
    else
    {
      push(@opt_cases, $arg);
    }
  }

  # --------------------------------------------------------------------------
  # Find out type of logging that are being used
  # --------------------------------------------------------------------------
  foreach my $arg ( @opt_extra_mysqld_opt )
  {
    if ( $arg =~ /binlog[-_]format=(\S+)/ )
    {
      # Save this for collect phase
      collect_option('binlog-format', $1);
      mtr_report("Using binlog format '$1'");
    }
  }


  # --------------------------------------------------------------------------
  # Find out default storage engine being used(if any)
  # --------------------------------------------------------------------------
  foreach my $arg ( @opt_extra_mysqld_opt )
  {
    if ( $arg =~ /default-storage-engine=(\S+)/ )
    {
      # Save this for collect phase
      collect_option('default-storage-engine', $1);
      mtr_report("Using default engine '$1'")
    }
  }

  # --------------------------------------------------------------------------
  # Check if we should speed up tests by trying to run on tmpfs
  # - Dont check in workers
  # --------------------------------------------------------------------------
  if ( defined $opt_mem and $thread_num == 0)
  {
    mtr_error("Can't use --mem and --vardir at the same time ")
      if $opt_vardir;
    mtr_error("Can't use --mem and --tmpdir at the same time ")
      if $opt_tmpdir;

    # Search through list of locations that are known
    # to be "fast disks" to find a suitable location
    # Use --mem=<dir> as first location to look.
    my @tmpfs_locations= ($opt_mem, "/dev/shm", "/tmp");

    foreach my $fs (@tmpfs_locations)
    {
      if ( -d $fs )
      {
	my $template= "var_${opt_build_thread}_XXXX";
	$opt_mem= tempdir( $template, DIR => $fs, CLEANUP => 0);
	last;
      }
    }
  }

  # --------------------------------------------------------------------------
  # Set the "var/" directory, as it is the base for everything else
  # --------------------------------------------------------------------------
  $default_vardir= "$glob_mysql_test_dir/var";
  if ( ! $opt_vardir )
  {
    $opt_vardir= $default_vardir;
  }
<<<<<<< HEAD

  # If more than one parallel run, use a subdir of the selected var
  if ($thread_num && $opt_parallel > 1) {
    $opt_vardir.= "/".$thread_num;
   }
=======
>>>>>>> 3e18c89f

  $path_vardir_trace= $opt_vardir;
  # Chop off any "c:", DBUG likes a unix path ex: c:/src/... => /src/...
  $path_vardir_trace=~ s/^\w://;

  # We make the path absolute, as the server will do a chdir() before usage
  unless ( $opt_vardir =~ m,^/, or
           (IS_WINDOWS and $opt_vardir =~ m,^[a-z]:/,i) )
  {
    # Make absolute path, relative test dir
    $opt_vardir= "$glob_mysql_test_dir/$opt_vardir";
  }

  # Location of my.cnf that all clients use
  $path_config_file= "$opt_vardir/my.cnf";

  # --------------------------------------------------------------------------
  # Set tmpdir
  # --------------------------------------------------------------------------
  $opt_tmpdir=       "$opt_vardir/tmp" unless $opt_tmpdir;
  $opt_tmpdir =~ s,/+$,,;       # Remove ending slash if any

  # If more than one parallel run, use a subdir of the selected tmpdir
  if ($thread_num && $opt_parallel > 1 and $opt_tmpdir ne "$opt_vardir/tmp") {
    $opt_tmpdir.= "/".$thread_num;
   }

  # --------------------------------------------------------------------------
  # fast option
  # --------------------------------------------------------------------------
  if ($opt_fast){
    $opt_shutdown_timeout= 0; # Kill processes instead of nice shutdown
  }

  # --------------------------------------------------------------------------
  # Record flag
  # --------------------------------------------------------------------------
  if ( $opt_record and ! @opt_cases )
  {
    mtr_error("Will not run in record mode without a specific test case");
  }

  # --------------------------------------------------------------------------
  # Embedded server flag
  # --------------------------------------------------------------------------
  if ( $opt_embedded_server )
  {
    if ( IS_WINDOWS )
    {
      # Add the location for libmysqld.dll to the path.
      my $separator= ";";
      my $lib_mysqld=
        mtr_path_exists(vs_config_dirs('libmysqld',''));
      if ( IS_CYGWIN )
      {
	$lib_mysqld= posix_path($lib_mysqld);
	$separator= ":";
      }
      $ENV{'PATH'}= "$ENV{'PATH'}".$separator.$lib_mysqld;
    }
    $opt_skip_ndbcluster= 1;       # Turn off use of NDB cluster
    $opt_skip_ssl= 1;              # Turn off use of SSL

    # Turn off use of bin log
    push(@opt_extra_mysqld_opt, "--skip-log-bin");

    if ( using_extern() )
    {
      mtr_error("Can't use --extern with --embedded-server");
    }
  }

  # --------------------------------------------------------------------------
  # Big test flags
  # --------------------------------------------------------------------------
   if ( $opt_big_test )
   {
     $ENV{'BIG_TEST'}= 1;
   }

  # --------------------------------------------------------------------------
  # Gcov flag
  # --------------------------------------------------------------------------
  if ( $opt_gcov and ! $source_dist )
  {
    mtr_error("Coverage test needs the source - please use source dist");
  }

  # --------------------------------------------------------------------------
  # Check debug related options
  # --------------------------------------------------------------------------
  if ( $opt_gdb || $opt_client_gdb || $opt_ddd || $opt_client_ddd ||
       $opt_manual_gdb || $opt_manual_ddd || $opt_manual_debug ||
       $opt_debugger || $opt_client_debugger )
  {
    # Indicate that we are using debugger
    $glob_debugger= 1;
    if ( using_extern() )
    {
      mtr_error("Can't use --extern when using debugger");
    }
  }

  # --------------------------------------------------------------------------
  # Set timeout values
  # --------------------------------------------------------------------------
  $opt_start_timeout*= $opt_parallel;

  #
  # Check valgrind arguments
  # --------------------------------------------------------------------------
  if ( $opt_valgrind or $opt_valgrind_path or @valgrind_args)
  {
    mtr_report("Turning on valgrind for all executables");
    $opt_valgrind= 1;
    $opt_valgrind_mysqld= 1;
    $opt_valgrind_mysqltest= 1;

    # Increase the timeouts when running with valgrind
    $opt_testcase_timeout*= 10;
    $opt_suite_timeout*= 6;
    $opt_start_timeout*= 10;

  }
  elsif ( $opt_valgrind_mysqld )
  {
    mtr_report("Turning on valgrind for mysqld(s) only");
    $opt_valgrind= 1;
  }
  elsif ( $opt_valgrind_mysqltest )
  {
    mtr_report("Turning on valgrind for mysqltest and mysql_client_test only");
    $opt_valgrind= 1;
  }

  if ( $opt_callgrind )
  {
    mtr_report("Turning on valgrind with callgrind for mysqld(s)");
    $opt_valgrind= 1;
    $opt_valgrind_mysqld= 1;

    # Set special valgrind options unless options passed on command line
    push(@valgrind_args, "--trace-children=yes")
      unless @valgrind_args;
  }

  if ( $opt_valgrind )
  {
    # Set valgrind_options to default unless already defined
    push(@valgrind_args, @default_valgrind_args)
      unless @valgrind_args;

    mtr_report("Running valgrind with options \"",
	       join(" ", @valgrind_args), "\"");
  }

  if ( ! $opt_user )
  {
    $opt_user= "root"; # We want to do FLUSH xxx commands
  }

  $path_testlog=         "$opt_vardir/log/mysqltest.log";
  $path_current_testlog= "$opt_vardir/log/current_test";

  mtr_report("Checking supported features...");

  check_ndbcluster_support(\%mysqld_variables);
  check_ssl_support(\%mysqld_variables);
  check_debug_support(\%mysqld_variables);

  executable_setup();

  environment_setup();

}


#
# To make it easier for different devs to work on the same host,
# an environment variable can be used to control all ports. A small
# number is to be used, 0 - 16 or similar.
#
# Note the MASTER_MYPORT has to be set the same in all 4.x and 5.x
# versions of this script, else a 4.0 test run might conflict with a
# 5.1 test run, even if different MTR_BUILD_THREAD is used. This means
# all port numbers might not be used in this version of the script.
#
# Also note the limitation of ports we are allowed to hand out. This
# differs between operating systems and configuration, see
# http://www.ncftp.com/ncftpd/doc/misc/ephemeral_ports.html
# But a fairly safe range seems to be 5001 - 32767
#
sub set_build_thread_ports($) {
  my $build_thread= shift || 0;

  if ( lc($build_thread) eq 'auto' ) {
    mtr_report("Requesting build thread... ");
    $build_thread=
      mtr_require_unique_id_and_wait("/tmp/mysql-test-ports", 200, 299);
    mtr_report(" - got $build_thread");
  }
  $ENV{MTR_BUILD_THREAD}= $build_thread;
  $opt_build_thread= $build_thread;

  # Calculate baseport
  $opt_baseport= $build_thread * 10 + 10000;
  if ( $opt_baseport < 5001 or $opt_baseport + 9 >= 32767 )
  {
    mtr_error("MTR_BUILD_THREAD number results in a port",
              "outside 5001 - 32767",
              "($opt_baseport - $opt_baseport + 9)");
  }

  mtr_report("Using MTR_BUILD_THREAD $build_thread,",
	     "with reserved ports $opt_baseport..".($opt_baseport+9));

}


sub collect_mysqld_features {
  my $found_variable_list_start= 0;
  my $use_tmpdir;
  if ( defined $opt_tmpdir and -d $opt_tmpdir){
    # Create the tempdir in $opt_tmpdir
    $use_tmpdir= $opt_tmpdir;
  }
  my $tmpdir= tempdir(CLEANUP => 0, # Directory removed by this function
		      DIR => $use_tmpdir);

  #
  # Execute "mysqld --no-defaults --help --verbose" to get a
  # list of all features and settings
  #
  # --no-defaults and --skip-grant-tables are to avoid loading
  # system-wide configs and plugins
  #
  # --datadir must exist, mysqld will chdir into it
  #
  my $args;
  mtr_init_args(\$args);
  mtr_add_arg($args, "--no-defaults");
  mtr_add_arg($args, "--datadir=%s", mixed_path($tmpdir));
  mtr_add_arg($args, "--language=%s", $path_language);
  mtr_add_arg($args, "--skip-grant-tables");
  mtr_add_arg($args, "--verbose");
  mtr_add_arg($args, "--help");

  my $exe_mysqld= find_mysqld($basedir);
  my $cmd= join(" ", $exe_mysqld, @$args);
  my $list= `$cmd`;

  foreach my $line (split('\n', $list))
  {
    # First look for version
    if ( !$mysql_version_id )
    {
      # Look for version
      my $exe_name= basename($exe_mysqld);
      mtr_verbose("exe_name: $exe_name");
      if ( $line =~ /^\S*$exe_name\s\sVer\s([0-9]*)\.([0-9]*)\.([0-9]*)/ )
      {
	#print "Major: $1 Minor: $2 Build: $3\n";
	$mysql_version_id= $1*10000 + $2*100 + $3;
	#print "mysql_version_id: $mysql_version_id\n";
	mtr_report("MySQL Version $1.$2.$3");
      }
    }
    else
    {
      if (!$found_variable_list_start)
      {
	# Look for start of variables list
	if ( $line =~ /[\-]+\s[\-]+/ )
	{
	  $found_variable_list_start= 1;
	}
      }
      else
      {
	# Put variables into hash
	if ( $line =~ /^([\S]+)[ \t]+(.*?)\r?$/ )
	{
	  # print "$1=\"$2\"\n";
	  $mysqld_variables{$1}= $2;
	}
	else
	{
	  # The variable list is ended with a blank line
	  if ( $line =~ /^[\s]*$/ )
	  {
	    last;
	  }
	  else
	  {
	    # Send out a warning, we should fix the variables that has no
	    # space between variable name and it's value
	    # or should it be fixed width column parsing? It does not
	    # look like that in function my_print_variables in my_getopt.c
	    mtr_warning("Could not parse variable list line : $line");
	  }
	}
      }
    }
  }
  rmtree($tmpdir);
  mtr_error("Could not find version of MySQL") unless $mysql_version_id;
  mtr_error("Could not find variabes list") unless $found_variable_list_start;

}


sub find_mysqld {
  my ($mysqld_basedir)= @_;

  my @mysqld_names= ("mysqld", "mysqld-max-nt", "mysqld-max",
		     "mysqld-nt");

  if ( $opt_debug ){
    # Put mysqld-debug first in the list of binaries to look for
    mtr_verbose("Adding mysqld-debug first in list of binaries to look for");
    unshift(@mysqld_names, "mysqld-debug");
  }

  return my_find_bin($mysqld_basedir,
		     ["sql", "libexec", "sbin"],
		     [@mysqld_names]);
}


sub executable_setup () {

  #
  # Check if libtool is available in this distribution/clone
  # we need it when valgrinding or debugging non installed binary
  # Otherwise valgrind will valgrind the libtool wrapper or bash
  # and gdb will not find the real executable to debug
  #
  if ( -x "../libtool")
  {
    $exe_libtool= "../libtool";
    if ($opt_valgrind or $glob_debugger)
    {
      mtr_report("Using \"$exe_libtool\" when running valgrind or debugger");
    }
  }

  # Look for the client binaries
  $exe_mysqladmin=     mtr_exe_exists("$path_client_bindir/mysqladmin");
  $exe_mysql=          mtr_exe_exists("$path_client_bindir/mysql");

  if ( ! $opt_skip_ndbcluster )
  {
    $exe_ndbd=
      my_find_bin($basedir,
		  ["storage/ndb/src/kernel", "libexec"],
		  "ndbd");

    $exe_ndb_mgmd=
      my_find_bin($basedir,
		  ["storage/ndb/src/mgmsrv", "libexec"],
		  "ndb_mgmd");

    $exe_ndb_waiter=
      my_find_bin($basedir,
		  ["storage/ndb/tools/", "bin"],
		  "ndb_waiter");

  }

  # Look for mysqltest executable
  if ( $opt_embedded_server )
  {
    $exe_mysqltest=
      mtr_exe_exists(vs_config_dirs('libmysqld/examples','mysqltest_embedded'),
                     "$basedir/libmysqld/examples/mysqltest_embedded",
                     "$path_client_bindir/mysqltest_embedded");
  }
  else
  {
    $exe_mysqltest= mtr_exe_exists("$path_client_bindir/mysqltest");
  }

}


sub client_debug_arg($$) {
  my ($args, $client_name)= @_;

  if ( $opt_debug ) {
    mtr_add_arg($args,
		"--debug=d:t:A,%s/log/%s.trace",
		$path_vardir_trace, $client_name)
  }
}


sub mysql_fix_arguments () {

  return "" if ( IS_WINDOWS );

  my $exe=
    mtr_script_exists("$basedir/scripts/mysql_fix_privilege_tables",
		      "$path_client_bindir/mysql_fix_privilege_tables");
  my $args;
  mtr_init_args(\$args);
  mtr_add_arg($args, "--defaults-file=%s", $path_config_file);

  mtr_add_arg($args, "--basedir=", $basedir);
  mtr_add_arg($args, "--bindir=", $path_client_bindir);
  mtr_add_arg($args, "--verbose");
  return mtr_args2str($exe, @$args);
}


sub client_arguments ($) {
  my $client_name= shift;
  my $client_exe= mtr_exe_exists("$path_client_bindir/$client_name");

  my $args;
  mtr_init_args(\$args);
  mtr_add_arg($args, "--defaults-file=%s", $path_config_file);
  client_debug_arg($args, $client_name);
  return mtr_args2str($client_exe, @$args);
}


sub mysqlslap_arguments () {
  my $exe= mtr_exe_maybe_exists("$path_client_bindir/mysqlslap");
  if ( $exe eq "" ) {
    # mysqlap was not found

    if (defined $mysql_version_id and $mysql_version_id >= 50100 ) {
      mtr_error("Could not find the mysqlslap binary");
    }
    return ""; # Don't care about mysqlslap
  }

  my $args;
  mtr_init_args(\$args);
  mtr_add_arg($args, "--defaults-file=%s", $path_config_file);
  client_debug_arg($args, "mysqlslap");
  return mtr_args2str($exe, @$args);
}


sub mysqldump_arguments ($) {
  my($group_suffix) = @_;
  my $exe= mtr_exe_exists("$path_client_bindir/mysqldump");

  my $args;
  mtr_init_args(\$args);
  mtr_add_arg($args, "--defaults-file=%s", $path_config_file);
  mtr_add_arg($args, "--defaults-group-suffix=%s", $group_suffix);
  client_debug_arg($args, "mysqldump-$group_suffix");
  return mtr_args2str($exe, @$args);
}


sub mysql_client_test_arguments(){
  my $exe;
  # mysql_client_test executable may _not_ exist
  if ( $opt_embedded_server ) {
    $exe= mtr_exe_maybe_exists(
	    vs_config_dirs('libmysqld/examples','mysql_client_test_embedded'),
	    "$basedir/libmysqld/examples/mysql_client_test_embedded");
  } else {
    $exe= mtr_exe_maybe_exists(vs_config_dirs('tests', 'mysql_client_test'),
			       "$basedir/tests/mysql_client_test",
			       "$basedir/bin/mysql_client_test");
  }

  my $args;
  mtr_init_args(\$args);
  if ( $opt_valgrind_mysqltest ) {
    valgrind_arguments($args, \$exe);
  }
  mtr_add_arg($args, "--defaults-file=%s", $path_config_file);
  mtr_add_arg($args, "--testcase");
  mtr_add_arg($args, "--vardir=$opt_vardir");
  client_debug_arg($args,"mysql_client_test");

  return mtr_args2str($exe, @$args);
}


#
# Set environment to be used by childs of this process for
# things that are constant during the whole lifetime of mysql-test-run
#
sub environment_setup {

  umask(022);

  my @ld_library_paths;

  if ($path_client_libdir)
  {
    # Use the --client-libdir passed on commandline
    push(@ld_library_paths, "$path_client_libdir");
  }
  else
  {
    # Setup LD_LIBRARY_PATH so the libraries from this distro/clone
    # are used in favor of the system installed ones
    if ( $source_dist )
    {
      push(@ld_library_paths, "$basedir/libmysql/.libs/",
	   "$basedir/libmysql_r/.libs/",
	   "$basedir/zlib.libs/");
    }
    else
    {
      push(@ld_library_paths, "$basedir/lib");
    }
  }

  # --------------------------------------------------------------------------
  # Add the path where libndbclient can be found
  # --------------------------------------------------------------------------
  if ( !$opt_skip_ndbcluster )
  {
    push(@ld_library_paths,  "$basedir/storage/ndb/src/.libs");
  }

  # --------------------------------------------------------------------------
  # Add the path where mysqld will find udf_example.so
  # --------------------------------------------------------------------------
  my $lib_udf_example=
    mtr_file_exists(vs_config_dirs('sql', 'udf_example.dll'),
		    "$basedir/sql/.libs/udf_example.so",);

  if ( $lib_udf_example )
  {
    push(@ld_library_paths, dirname($lib_udf_example));
  }

  $ENV{'UDF_EXAMPLE_LIB'}=
    ($lib_udf_example ? basename($lib_udf_example) : "");
  $ENV{'UDF_EXAMPLE_LIB_OPT'}= "--plugin-dir=".
    ($lib_udf_example ? dirname($lib_udf_example) : "");

  # --------------------------------------------------------------------------
  # Add the path where mysqld will find ha_example.so
  # --------------------------------------------------------------------------
  if ($mysql_version_id >= 50100) {
    my $lib_example_plugin=
      mtr_file_exists(vs_config_dirs('storage/example', 'ha_example.dll'),
		      "$basedir/storage/example/.libs/ha_example.so",);
    $ENV{'EXAMPLE_PLUGIN'}=
      ($lib_example_plugin ? basename($lib_example_plugin) : "");
    $ENV{'EXAMPLE_PLUGIN_OPT'}= "--plugin-dir=".
      ($lib_example_plugin ? dirname($lib_example_plugin) : "");

  }

  # --------------------------------------------------------------------------
  # Valgrind need to be run with debug libraries otherwise it's almost
  # impossible to add correct supressions, that means if "/usr/lib/debug"
  # is available, it should be added to
  # LD_LIBRARY_PATH
  #
  # But pthread is broken in libc6-dbg on Debian <= 3.1 (see Debian
  # bug 399035, http://bugs.debian.org/cgi-bin/bugreport.cgi?bug=399035),
  # so don't change LD_LIBRARY_PATH on that platform.
  # --------------------------------------------------------------------------
  my $debug_libraries_path= "/usr/lib/debug";
  my $deb_version;
  if (  $opt_valgrind and -d $debug_libraries_path and
        (! -e '/etc/debian_version' or
	 ($deb_version=
	    mtr_grab_file('/etc/debian_version')) !~ /^[0-9]+\.[0-9]$/ or
         $deb_version > 3.1 ) )
  {
    push(@ld_library_paths, $debug_libraries_path);
  }

  $ENV{'LD_LIBRARY_PATH'}= join(":", @ld_library_paths,
				$ENV{'LD_LIBRARY_PATH'} ?
				split(':', $ENV{'LD_LIBRARY_PATH'}) : ());
  mtr_debug("LD_LIBRARY_PATH: $ENV{'LD_LIBRARY_PATH'}");

  $ENV{'DYLD_LIBRARY_PATH'}= join(":", @ld_library_paths,
				  $ENV{'DYLD_LIBRARY_PATH'} ?
				  split(':', $ENV{'DYLD_LIBRARY_PATH'}) : ());
  mtr_debug("DYLD_LIBRARY_PATH: $ENV{'DYLD_LIBRARY_PATH'}");

  # The environment variable used for shared libs on AIX
  $ENV{'SHLIB_PATH'}= join(":", @ld_library_paths,
                           $ENV{'SHLIB_PATH'} ?
                           split(':', $ENV{'SHLIB_PATH'}) : ());
  mtr_debug("SHLIB_PATH: $ENV{'SHLIB_PATH'}");

  # The environment variable used for shared libs on hp-ux
  $ENV{'LIBPATH'}= join(":", @ld_library_paths,
                        $ENV{'LIBPATH'} ?
                        split(':', $ENV{'LIBPATH'}) : ());
  mtr_debug("LIBPATH: $ENV{'LIBPATH'}");

  $ENV{'CHARSETSDIR'}=              $path_charsetsdir;
  $ENV{'UMASK'}=              "0660"; # The octal *string*
  $ENV{'UMASK_DIR'}=          "0770"; # The octal *string*

  #
  # MySQL tests can produce output in various character sets
  # (especially, ctype_xxx.test). To avoid confusing Perl
  # with output which is incompatible with the current locale
  # settings, we reset the current values of LC_ALL and LC_CTYPE to "C".
  # For details, please see
  # Bug#27636 tests fails if LC_* variables set to *_*.UTF-8
  #
  $ENV{'LC_ALL'}=             "C";
  $ENV{'LC_CTYPE'}=           "C";

  $ENV{'LC_COLLATE'}=         "C";
  $ENV{'USE_RUNNING_SERVER'}= using_extern();
  $ENV{'MYSQL_TEST_DIR'}=     $glob_mysql_test_dir;
  $ENV{'MYSQLTEST_VARDIR'}=   $opt_vardir;
  $ENV{'DEFAULT_MASTER_PORT'}= $mysqld_variables{'master-port'} || 3306;
  $ENV{'MYSQL_TMP_DIR'}=      $opt_tmpdir;

  # ----------------------------------------------------
  # Setup env for NDB
  # ----------------------------------------------------
  if ( ! $opt_skip_ndbcluster )
  {
    $ENV{'NDB_MGM'}=
      my_find_bin($basedir,
		  ["storage/ndb/src/mgmclient", "bin"],
		  "ndb_mgm");

    $ENV{'NDB_TOOLS_DIR'}=
      my_find_dir($basedir,
		  ["storage/ndb/tools", "bin"]);

    $ENV{'NDB_EXAMPLES_DIR'}=
      my_find_dir($basedir,
		  ["storage/ndb/ndbapi-examples", "bin"]);

    $ENV{'NDB_EXAMPLES_BINARY'}=
      my_find_bin($basedir,
		  ["storage/ndb/ndbapi-examples/ndbapi_simple", "bin"],
		  "ndbapi_simple", NOT_REQUIRED);

    my $path_ndb_testrun_log= "$opt_vardir/log/ndb_testrun.log";
    $ENV{'NDB_TOOLS_OUTPUT'}=         $path_ndb_testrun_log;
    $ENV{'NDB_EXAMPLES_OUTPUT'}=      $path_ndb_testrun_log;
  }

  # ----------------------------------------------------
  # mysql clients
  # ----------------------------------------------------
  $ENV{'MYSQL_CHECK'}=              client_arguments("mysqlcheck");
  $ENV{'MYSQL_DUMP'}=               mysqldump_arguments(".1");
  $ENV{'MYSQL_DUMP_SLAVE'}=         mysqldump_arguments(".2");
  $ENV{'MYSQL_SLAP'}=               mysqlslap_arguments();
  $ENV{'MYSQL_IMPORT'}=             client_arguments("mysqlimport");
  $ENV{'MYSQL_SHOW'}=               client_arguments("mysqlshow");
  $ENV{'MYSQL_BINLOG'}=             client_arguments("mysqlbinlog");
  $ENV{'MYSQL'}=                    client_arguments("mysql");
  $ENV{'MYSQL_UPGRADE'}=            client_arguments("mysql_upgrade");
  $ENV{'MYSQLADMIN'}=               native_path($exe_mysqladmin);
  $ENV{'MYSQL_CLIENT_TEST'}=        mysql_client_test_arguments();
  $ENV{'MYSQL_FIX_SYSTEM_TABLES'}=  mysql_fix_arguments();
  $ENV{'EXE_MYSQL'}=                $exe_mysql;

  # ----------------------------------------------------
  # bug25714 executable may _not_ exist in
  # some versions, test using it should be skipped
  # ----------------------------------------------------
  my $exe_bug25714=
      mtr_exe_maybe_exists(vs_config_dirs('tests', 'bug25714'),
                           "$basedir/tests/bug25714");
  $ENV{'MYSQL_BUG25714'}=  native_path($exe_bug25714);

  # ----------------------------------------------------
  # mysql_fix_privilege_tables.sql
  # ----------------------------------------------------
  my $file_mysql_fix_privilege_tables=
    mtr_file_exists("$basedir/scripts/mysql_fix_privilege_tables.sql",
		    "$basedir/share/mysql_fix_privilege_tables.sql");
  $ENV{'MYSQL_FIX_PRIVILEGE_TABLES'}=  $file_mysql_fix_privilege_tables;

  # ----------------------------------------------------
  # my_print_defaults
  # ----------------------------------------------------
  my $exe_my_print_defaults=
    mtr_exe_exists(vs_config_dirs('extra', 'my_print_defaults'),
		   "$path_client_bindir/my_print_defaults",
		   "$basedir/extra/my_print_defaults");
  $ENV{'MYSQL_MY_PRINT_DEFAULTS'}= native_path($exe_my_print_defaults);


  # ----------------------------------------------------
  # Setup env so childs can execute myisampack and myisamchk
  # ----------------------------------------------------
  $ENV{'MYISAMCHK'}= native_path(mtr_exe_exists(
                       vs_config_dirs('storage/myisam', 'myisamchk'),
                       vs_config_dirs('myisam', 'myisamchk'),
                       "$path_client_bindir/myisamchk",
                       "$basedir/storage/myisam/myisamchk",
                       "$basedir/myisam/myisamchk"));
  $ENV{'MYISAMPACK'}= native_path(mtr_exe_exists(
                        vs_config_dirs('storage/myisam', 'myisampack'),
                        vs_config_dirs('myisam', 'myisampack'),
                        "$path_client_bindir/myisampack",
                        "$basedir/storage/myisam/myisampack",
                        "$basedir/myisam/myisampack"));

  # ----------------------------------------------------
  # perror
  # ----------------------------------------------------
  my $exe_perror= mtr_exe_exists(vs_config_dirs('extra', 'perror'),
				 "$basedir/extra/perror",
				 "$path_client_bindir/perror");
  $ENV{'MY_PERROR'}= native_path($exe_perror);

  # Create an environment variable to make it possible
  # to detect that valgrind is being used from test cases
  $ENV{'VALGRIND_TEST'}= $opt_valgrind;

}



#
# Remove var and any directories in var/ created by previous
# tests
#
sub remove_stale_vardir () {

  mtr_report("Removing old var directory...");

  # Safety!
  mtr_error("No, don't remove the vardir when running with --extern")
    if using_extern();

  mtr_verbose("opt_vardir: $opt_vardir");
  if ( $opt_vardir eq $default_vardir )
  {
    #
    # Running with "var" in mysql-test dir
    #
    if ( -l $opt_vardir)
    {
      # var is a symlink

      if ( $opt_mem )
      {
	# Remove the directory which the link points at
	mtr_verbose("Removing " . readlink($opt_vardir));
	rmtree(readlink($opt_vardir));

	# Remove the "var" symlink
	mtr_verbose("unlink($opt_vardir)");
	unlink($opt_vardir);
      }
      else
      {
	# Some users creates a soft link in mysql-test/var to another area
	# - allow it, but remove all files in it

	mtr_report(" - WARNING: Using the 'mysql-test/var' symlink");

	# Make sure the directory where it points exist
	mtr_error("The destination for symlink $opt_vardir does not exist")
	  if ! -d readlink($opt_vardir);

	foreach my $bin ( glob("$opt_vardir/*") )
	{
	  mtr_verbose("Removing bin $bin");
	  rmtree($bin);
	}
      }
    }
    else
    {
      # Remove the entire "var" dir
      mtr_verbose("Removing $opt_vardir/");
      rmtree("$opt_vardir/");
    }

    if ( $opt_mem )
    {
      # A symlink from var/ to $opt_mem will be set up
      # remove the $opt_mem dir to assure the symlink
      # won't point at an old directory
      mtr_verbose("Removing $opt_mem");
      rmtree($opt_mem);
    }

  }
  else
  {
    #
    # Running with "var" in some other place
    #

    # Remove the var/ dir in mysql-test dir if any
    # this could be an old symlink that shouldn't be there
    mtr_verbose("Removing $default_vardir");
    rmtree($default_vardir);

    # Remove the "var" dir
    mtr_verbose("Removing $opt_vardir/");
    rmtree("$opt_vardir/");
  }
}



#
# Create var and the directories needed in var
#
sub setup_vardir() {
  mtr_report("Creating var directory '$opt_vardir'...");

  if ( $opt_vardir eq $default_vardir )
  {
    #
    # Running with "var" in mysql-test dir
    #
    if ( -l $opt_vardir )
    {
      #  it's a symlink

      # Make sure the directory where it points exist
      mtr_error("The destination for symlink $opt_vardir does not exist")
	if ! -d readlink($opt_vardir);
    }
    elsif ( $opt_mem )
    {
      # Runinng with "var" as a link to some "memory" location, normally tmpfs
      mtr_verbose("Creating $opt_mem");
      mkpath($opt_mem);

      mtr_report(" - symlinking 'var' to '$opt_mem'");
      symlink($opt_mem, $opt_vardir);
    }
  }

  if ( ! -d $opt_vardir )
  {
    mtr_verbose("Creating $opt_vardir");
    mkpath($opt_vardir);
  }

  # Ensure a proper error message if vardir couldn't be created
  unless ( -d $opt_vardir and -w $opt_vardir )
  {
    mtr_error("Writable 'var' directory is needed, use the " .
	      "'--vardir=<path>' option");
  }

  mkpath("$opt_vardir/log");
  mkpath("$opt_vardir/run");

  # Create var/tmp and tmp - they might be different
  mkpath("$opt_vardir/tmp");
  mkpath($opt_tmpdir) if ($opt_tmpdir ne "$opt_vardir/tmp");

  # On some operating systems, there is a limit to the length of a
  # UNIX domain socket's path far below PATH_MAX.
  # Don't allow that to happen
  if (check_socket_path_length("$opt_tmpdir/testsocket.sock")){
    mtr_error("Socket path '$opt_tmpdir' too long, it would be ",
	      "truncated and thus not possible to use for connection to ",
	      "MySQL Server. Set a shorter with --tmpdir=<path> option");
  }

  # copy all files from std_data into var/std_data
  # and make them writable
  copytree("$glob_mysql_test_dir/std_data", "$opt_vardir/std_data");

  # Remove old log files
  foreach my $name (glob("r/*.progress r/*.log r/*.warnings"))
  {
    unlink($name);
  }
}


#
# Check if running as root
# i.e a file can be read regardless what mode we set it to
#
sub  check_running_as_root () {
  my $test_file= "$opt_vardir/test_running_as_root.txt";
  mtr_tofile($test_file, "MySQL");
  chmod(oct("0000"), $test_file);

  my $result="";
  if (open(FILE,"<",$test_file))
  {
    $result= join('', <FILE>);
    close FILE;
  }

  # Some filesystems( for example CIFS) allows reading a file
  # although mode was set to 0000, but in that case a stat on
  # the file will not return 0000
  my $file_mode= (stat($test_file))[2] & 07777;

  $ENV{'MYSQL_TEST_ROOT'}= "NO";
  mtr_verbose("result: $result, file_mode: $file_mode");
  if ($result eq "MySQL" && $file_mode == 0)
  {
    mtr_warning("running this script as _root_ will cause some " .
                "tests to be skipped");
    $ENV{'MYSQL_TEST_ROOT'}= "YES";
  }

  chmod(oct("0755"), $test_file);
  unlink($test_file);
}


sub check_ssl_support ($) {
  my $mysqld_variables= shift;

  if ($opt_skip_ssl)
  {
    mtr_report(" - skipping SSL");
    $opt_ssl_supported= 0;
    $opt_ssl= 0;
    return;
  }

  if ( ! $mysqld_variables->{'ssl'} )
  {
    if ( $opt_ssl)
    {
      mtr_error("Couldn't find support for SSL");
      return;
    }
    mtr_report(" - skipping SSL, mysqld not compiled with SSL");
    $opt_ssl_supported= 0;
    $opt_ssl= 0;
    return;
  }
  mtr_report(" - SSL connections supported");
  $opt_ssl_supported= 1;
}


sub check_debug_support ($) {
  my $mysqld_variables= shift;

  if ( ! $mysqld_variables->{'debug'} )
  {
    #mtr_report(" - binaries are not debug compiled");
    $debug_compiled_binaries= 0;

    if ( $opt_debug )
    {
      mtr_error("Can't use --debug, binaries does not support it");
    }
    return;
  }
  mtr_report(" - binaries are debug compiled");
  $debug_compiled_binaries= 1;
}


#
# Helper function to handle configuration-based subdirectories which Visual
# Studio uses for storing binaries.  If opt_vs_config is set, this returns
# a path based on that setting; if not, it returns paths for the default
# /release/ and /debug/ subdirectories.
#
# $exe can be undefined, if the directory itself will be used
#
sub vs_config_dirs ($$) {
  my ($path_part, $exe) = @_;

  $exe = "" if not defined $exe;

  # Don't look in these dirs when not on windows
  return () unless IS_WINDOWS;

  if ($opt_vs_config)
  {
    return ("$basedir/$path_part/$opt_vs_config/$exe");
  }

  return ("$basedir/$path_part/release/$exe",
          "$basedir/$path_part/relwithdebinfo/$exe",
          "$basedir/$path_part/debug/$exe");
}


sub check_ndbcluster_support ($) {
  my $mysqld_variables= shift;

  if ($opt_skip_ndbcluster)
  {
    mtr_report(" - skipping ndbcluster");
    $opt_skip_ndbcluster_slave= $opt_skip_ndbcluster;
    return;
  }

  if ( ! $mysqld_variables{'ndb-connectstring'} )
  {
    mtr_report(" - skipping ndbcluster, mysqld not compiled with ndbcluster");
    $opt_skip_ndbcluster= 2;
    $opt_skip_ndbcluster_slave= 2;
    return;
  }

  mtr_report(" - using ndbcluster when necessary, mysqld supports it");

  return;
}


sub ndbcluster_wait_started($$){
  my $cluster= shift;
  my $ndb_waiter_extra_opt= shift;
  my $path_waitlog= join('/', $opt_vardir, $cluster->name(), "ndb_waiter.log");

  my $args;
  mtr_init_args(\$args);
  mtr_add_arg($args, "--defaults-file=%s", $path_config_file);
  mtr_add_arg($args, "--defaults-group-suffix=%s", $cluster->suffix());
  mtr_add_arg($args, "--timeout=%d", $opt_start_timeout);

  if ($ndb_waiter_extra_opt)
  {
    mtr_add_arg($args, "$ndb_waiter_extra_opt");
  }

  # Start the ndb_waiter which will connect to the ndb_mgmd
  # and poll it for state of the ndbd's, will return when
  # all nodes in the cluster is started

  my $res= My::SafeProcess->run
    (
     name          => "ndb_waiter ".$cluster->name(),
     path          => $exe_ndb_waiter,
     args          => \$args,
     output        => $path_waitlog,
     error         => $path_waitlog,
     append        => 1,
    );

  # Check that ndb_mgmd(s) are still alive
  foreach my $ndb_mgmd ( in_cluster($cluster, ndb_mgmds()) )
  {
    my $proc= $ndb_mgmd->{proc};
    if ( ! $proc->wait_one(0) )
    {
      mtr_warning("$proc died");
      return 2;
    }
  }

  # Check that all started ndbd(s) are still alive
  foreach my $ndbd ( in_cluster($cluster, ndbds()) )
  {
    my $proc= $ndbd->{proc};
    next unless defined $proc;
    if ( ! $proc->wait_one(0) )
    {
      mtr_warning("$proc died");
      return 3;
    }
  }

  if ($res)
  {
    mtr_verbose("ndbcluster_wait_started failed");
    return 1;
  }
  return 0;
}


sub ndb_mgmd_wait_started($) {
  my ($cluster)= @_;

  my $retries= 100;
  while ($retries)
  {
    my $result= ndbcluster_wait_started($cluster, "--no-contact");
    if ($result == 0)
    {
      # ndb_mgmd is started
      mtr_verbose("ndb_mgmd is started");
      return 0;
    }
    elsif ($result > 1)
    {
      mtr_warning("Cluster process failed while waiting for start");
      return $result;
    }

    mtr_milli_sleep(100);
    $retries--;
  }

  return 1;
}


sub ndb_mgmd_start ($$) {
  my ($cluster, $ndb_mgmd)= @_;

  mtr_verbose("ndb_mgmd_start");

  my $dir= $ndb_mgmd->value("DataDir");
  mkpath($dir) unless -d $dir;

  my $args;
  mtr_init_args(\$args);
  mtr_add_arg($args, "--defaults-file=%s", $path_config_file);
  mtr_add_arg($args, "--defaults-group-suffix=%s", $cluster->suffix());
  mtr_add_arg($args, "--mycnf");
  mtr_add_arg($args, "--nodaemon");

  my $path_ndb_mgmd_log= "$dir/ndb_mgmd.log";

  $ndb_mgmd->{'proc'}= My::SafeProcess->new
    (
     name          => $ndb_mgmd->after('cluster_config.'),
     path          => $exe_ndb_mgmd,
     args          => \$args,
     output        => $path_ndb_mgmd_log,
     error         => $path_ndb_mgmd_log,
     append        => 1,
     verbose       => $opt_verbose,
    );
  mtr_verbose("Started $ndb_mgmd->{proc}");

  # FIXME Should not be needed
  # Unfortunately the cluster nodes will fail to start
  # if ndb_mgmd has not started properly
  if (ndb_mgmd_wait_started($cluster))
  {
    mtr_warning("Failed to wait for start of ndb_mgmd");
    return 1;
  }

  return 0;
}


sub ndbd_start {
  my ($cluster, $ndbd)= @_;

  mtr_verbose("ndbd_start");

  my $dir= $ndbd->value("DataDir");
  mkpath($dir) unless -d $dir;

  my $args;
  mtr_init_args(\$args);
  mtr_add_arg($args, "--defaults-file=%s", $path_config_file);
  mtr_add_arg($args, "--defaults-group-suffix=%s", $cluster->suffix());
  mtr_add_arg($args, "--nodaemon");

# > 5.0 { 'character-sets-dir' => \&fix_charset_dir },


  my $path_ndbd_log= "$dir/ndbd.log";
  my $proc= My::SafeProcess->new
    (
     name          => $ndbd->after('cluster_config.'),
     path          => $exe_ndbd,
     args          => \$args,
     output        => $path_ndbd_log,
     error         => $path_ndbd_log,
     append        => 1,
     verbose       => $opt_verbose,
    );
  mtr_verbose("Started $proc");

  $ndbd->{proc}= $proc;

  return;
}


sub ndbcluster_start ($) {
  my $cluster= shift;

  mtr_verbose("ndbcluster_start '".$cluster->name()."'");

  foreach my $ndb_mgmd ( in_cluster($cluster, ndb_mgmds()) )
  {
    next if started($ndb_mgmd);
    ndb_mgmd_start($cluster, $ndb_mgmd);
  }

  foreach my $ndbd ( in_cluster($cluster, ndbds()) )
  {
    next if started($ndbd);
    ndbd_start($cluster, $ndbd);
  }

  return 0;
}


sub create_config_file_for_extern {
  my %opts=
    (
     socket     => '/tmp/mysqld.sock',
     port       => 3306,
     user       => 'test',
     password   => '',
     @_
    );

  mtr_report("Creating my.cnf file for extern server...");
  my $F= IO::File->new($path_config_file, "w")
    or mtr_error("Can't write to $path_config_file: $!");

  print $F "[client]\n";
  while (my ($option, $value)= each( %opts )) {
    print $F "$option= $value\n";
    mtr_report(" $option= $value");
  }

  print $F <<EOF

# binlog reads from [client] and [mysqlbinlog]
[mysqlbinlog]
character-sets-dir= $path_charsetsdir

# mysql_fix_privilege_tables.sh don't read from [client]
[mysql_fix_privilege_tables]
socket            = $opts{'socket'}
port              = $opts{'port'}
user              = $opts{'user'}
password          = $opts{'password'}


EOF
;

  $F= undef; # Close file
}


#
# Kill processes left from previous runs, normally
# there should be none so make sure to warn
# if there is one
#
sub kill_leftovers ($) {
  my $rundir= shift;
  return unless ( -d $rundir );

  mtr_report("Checking leftover processes...");

  # Scan the "run" directory for process id's to kill
  opendir(RUNDIR, $rundir)
    or mtr_error("kill_leftovers, can't open dir \"$rundir\": $!");
  while ( my $elem= readdir(RUNDIR) )
  {
    # Only read pid from files that end with .pid
    if ( $elem =~ /.*[.]pid$/ )
    {
      my $pidfile= "$rundir/$elem";
      next unless -f $pidfile;
      my $pid= mtr_fromfile($pidfile);
      unlink($pidfile);
      unless ($pid=~ /^(\d+)/){
	# The pid was not a valid number
	mtr_warning("Got invalid pid '$pid' from '$elem'");
	next;
      }
      mtr_report(" - found old pid $pid in '$elem', killing it...");

      my $ret= kill(9, $pid);
      if ($ret == 0) {
	mtr_report("   process did not exist!");
	next;
      }

      my $check_counter= 100;
      while ($ret > 0 and $check_counter--) {
	mtr_milli_sleep(100);
	$ret= kill(0, $pid);
      }
      mtr_report($check_counter ? "   ok!" : "   failed!");
    }
    else
    {
      mtr_warning("Found non pid file '$elem' in '$rundir'")
	if -f "$rundir/$elem";
    }
  }
  closedir(RUNDIR);
}

#
# Check that all the ports that are going to
# be used are free
#
sub check_ports_free
{
  my @ports_to_check;
  for ($opt_baseport..$opt_baseport+9){
    push(@ports_to_check, $_);
  }
  mtr_report("Checking ports...");
  # print "@ports_to_check\n";
  foreach my $port (@ports_to_check){
    if (mtr_ping_port($port)){
      mtr_report(" - 'localhost:$port' was not free");
      return 1; # One port was not free
    }
  }

  return 0; # All ports free
}


sub initialize_servers {

  if ( using_extern() )
  {
    # Running against an already started server, if the specified
    # vardir does not already exist it should be created
    if ( ! -d $opt_vardir )
    {
      setup_vardir();
    }
    else
    {
      mtr_verbose("No need to create '$opt_vardir' it already exists");
    }
  }
  else
  {
    # Kill leftovers from previous run
    # using any pidfiles found in var/run
    kill_leftovers("$opt_vardir/run");

    if (check_ports_free()){
      # Some port was not free(which one has already been printed)
      mtr_error("Some port(s) was not free")
    }

    if ( ! $opt_start_dirty )
    {
      remove_stale_vardir();
      setup_vardir();

      mysql_install_db(0);
    }
  }
  check_running_as_root();
}


#
# Remove all newline characters expect after semicolon
#
sub sql_to_bootstrap {
  my ($sql) = @_;
  my @lines= split(/\n/, $sql);
  my $result= "\n";
  my $delimiter= ';';

  foreach my $line (@lines) {

    # Change current delimiter if line starts with "delimiter"
    if ( $line =~ /^delimiter (.*)/ ) {
      my $new= $1;
      # Remove old delimiter from end of new
      $new=~ s/\Q$delimiter\E$//;
      $delimiter = $new;
      mtr_debug("changed delimiter to $delimiter");
      # No need to add the delimiter to result
      next;
    }

    # Add newline if line ends with $delimiter
    # and convert the current delimiter to semicolon
    if ( $line =~ /\Q$delimiter\E$/ ){
      $line =~ s/\Q$delimiter\E$/;/;
      $result.= "$line\n";
      mtr_debug("Added default delimiter");
      next;
    }

    # Remove comments starting with --
    if ( $line =~ /^\s*--/ ) {
      mtr_debug("Discarded $line");
      next;
    }

    # Replace @HOSTNAME with localhost
    $line=~ s/\'\@HOSTNAME\@\'/localhost/;

    # Default, just add the line without newline
    # but with a space as separator
    $result.= "$line ";

  }
  return $result;
}


sub mysql_install_db {
  my ($thread_num)= @_;
  my $data_dir= "$opt_vardir/install.db";

  mtr_report("Installing system database...");

  my $args;
  mtr_init_args(\$args);
  mtr_add_arg($args, "--no-defaults");
  mtr_add_arg($args, "--bootstrap");
  mtr_add_arg($args, "--basedir=%s", $basedir);
  mtr_add_arg($args, "--datadir=%s", $data_dir);
  mtr_add_arg($args, "--loose-skip-innodb");
  mtr_add_arg($args, "--loose-skip-ndbcluster");
  mtr_add_arg($args, "--tmpdir=%s", "$opt_vardir/tmp/");
  mtr_add_arg($args, "--core-file");

  if ( $opt_debug )
  {
    mtr_add_arg($args, "--debug=d:t:i:A,%s/log/bootstrap.trace",
		$path_vardir_trace);
  }

  mtr_add_arg($args, "--language=%s", $path_language);
  mtr_add_arg($args, "--character-sets-dir=%s", $path_charsetsdir);

  # If DISABLE_GRANT_OPTIONS is defined when the server is compiled (e.g.,
  # configure --disable-grant-options), mysqld will not recognize the
  # --bootstrap or --skip-grant-tables options.  The user can set
  # MYSQLD_BOOTSTRAP to the full path to a mysqld which does accept
  # --bootstrap, to accommodate this.
  my $exe_mysqld_bootstrap = $ENV{'MYSQLD_BOOTSTRAP'} || find_mysqld($basedir);

  # ----------------------------------------------------------------------
  # export MYSQLD_BOOTSTRAP_CMD variable containing <path>/mysqld <args>
  # ----------------------------------------------------------------------
  $ENV{'MYSQLD_BOOTSTRAP_CMD'}= "$exe_mysqld_bootstrap " . join(" ", @$args);

  return if $thread_num > 0; # Only generate MYSQLD_BOOTSTRAP_CMD in workers

  # ----------------------------------------------------------------------
  # Create the bootstrap.sql file
  # ----------------------------------------------------------------------
  my $bootstrap_sql_file= "$opt_vardir/tmp/bootstrap.sql";

  if (-f "$path_sql_dir/mysql_system_tables.sql")
  {
    # Use the mysql database for system tables
    mtr_tofile($bootstrap_sql_file, "use mysql\n");

    # Add the offical mysql system tables
    # for a production system
    mtr_appendfile_to_file("$path_sql_dir/mysql_system_tables.sql",
			   $bootstrap_sql_file);

    # Add the mysql system tables initial data
    # for a production system
    mtr_appendfile_to_file("$path_sql_dir/mysql_system_tables_data.sql",
			   $bootstrap_sql_file);

    # Add test data for timezone - this is just a subset, on a real
    # system these tables will be populated either by mysql_tzinfo_to_sql
    # or by downloading the timezone table package from our website
    mtr_appendfile_to_file("$path_sql_dir/mysql_test_data_timezone.sql",
			   $bootstrap_sql_file);

  }
  else
  {
    # Install db from init_db.sql that exist in early 5.1 and 5.0
    # versions of MySQL
    my $init_file= "$basedir/mysql-test/lib/init_db.sql";
    mtr_report(" - from '$init_file'");
    my $text= mtr_grab_file($init_file) or
      mtr_error("Can't open '$init_file': $!");

    mtr_tofile($bootstrap_sql_file,
	       sql_to_bootstrap($text));
  }

  # Fill help tables, just an empty file when running from bk repo
  # but will be replaced by a real fill_help_tables.sql when
  # building the source dist
  mtr_appendfile_to_file("$path_sql_dir/fill_help_tables.sql",
			 $bootstrap_sql_file);

  # Remove anonymous users
  mtr_tofile($bootstrap_sql_file,
	     "DELETE FROM mysql.user where user= '';\n");

  # Create mtr database
  mtr_tofile($bootstrap_sql_file,
	     "CREATE DATABASE mtr;\n");

  # Add help tables and data for warning detection and supression
  mtr_tofile($bootstrap_sql_file,
             sql_to_bootstrap(mtr_grab_file("include/mtr_warnings.sql")));

  # Add procedures for checking server is restored after testcase
  mtr_tofile($bootstrap_sql_file,
             sql_to_bootstrap(mtr_grab_file("include/mtr_check.sql")));

  # Log bootstrap command
  my $path_bootstrap_log= "$opt_vardir/log/bootstrap.log";
  mtr_tofile($path_bootstrap_log,
	     "$exe_mysqld_bootstrap " . join(" ", @$args) . "\n");

  # Create directories mysql and test
  mkpath("$data_dir/mysql");
  mkpath("$data_dir/test");

  if ( My::SafeProcess->run
       (
	name          => "bootstrap",
	path          => $exe_mysqld_bootstrap,
	args          => \$args,
	input         => $bootstrap_sql_file,
	output        => $path_bootstrap_log,
	error         => $path_bootstrap_log,
	append        => 1,
	verbose       => $opt_verbose,
       ) != 0)
  {
    mtr_error("Error executing mysqld --bootstrap\n" .
              "Could not install system database from $bootstrap_sql_file\n" .
	      "see $path_bootstrap_log for errors");
  }
}


sub run_testcase_check_skip_test($)
{
  my ($tinfo)= @_;

  # ----------------------------------------------------------------------
  # If marked to skip, just print out and return.
  # Note that a test case not marked as 'skip' can still be
  # skipped later, because of the test case itself in cooperation
  # with the mysqltest program tells us so.
  # ----------------------------------------------------------------------

  if ( $tinfo->{'skip'} )
  {
    mtr_report_test_skipped($tinfo);
    return 1;
  }

  return 0;
}


sub run_query {
  my ($tinfo, $mysqld, $query)= @_;

  my $args;
  mtr_init_args(\$args);
  mtr_add_arg($args, "--defaults-file=%s", $path_config_file);
  mtr_add_arg($args, "--defaults-group-suffix=%s", $mysqld->after('mysqld'));

  mtr_add_arg($args, "-e %s", $query);

  my $res= My::SafeProcess->run
    (
     name          => "run_query -> ".$mysqld->name(),
     path          => $exe_mysql,
     args          => \$args,
     output        => '/dev/null',
     error         => '/dev/null'
    );

  return $res
}


sub do_before_run_mysqltest($)
{
  my $tinfo= shift;

  # Remove old files produced by mysqltest
  my $base_file= mtr_match_extension($tinfo->{'result_file'},
				    "result"); # Trim extension
  unlink("$base_file.reject");
  unlink("$base_file.progress");
  unlink("$base_file.log");
  unlink("$base_file.warnings");

  if ( $mysql_version_id < 50000 ) {
    # Set environment variable NDB_STATUS_OK to 1
    # if script decided to run mysqltest cluster _is_ installed ok
    $ENV{'NDB_STATUS_OK'} = "1";
  } elsif ( $mysql_version_id < 50100 ) {
    # Set environment variable NDB_STATUS_OK to YES
    # if script decided to run mysqltest cluster _is_ installed ok
    $ENV{'NDB_STATUS_OK'} = "YES";
  }
}


#
# Check all server for sideffects
#
# RETURN VALUE
#  0 ok
#  1 Check failed
#  >1 Fatal errro

sub check_testcase($$)
{
  my ($tinfo, $mode)= @_;
  my $tname= $tinfo->{name};

  # Start the mysqltest processes in parallel to save time
  # also makes it possible to wait for any process to exit during the check
  my %started;
  foreach my $mysqld ( mysqlds() )
  {
    if ( defined $mysqld->{'proc'} )
    {
      my $proc= start_check_testcase($tinfo, $mode, $mysqld);
      $started{$proc->pid()}= $proc;
    }
  }

  # Return immediately if no check proceess was started
  return 0 unless ( keys %started );

  while (1){
    my $result;
    my $proc= My::SafeProcess->wait_any();
    mtr_report("Got $proc");

    if ( delete $started{$proc->pid()} ) {

      my $err_file= $proc->user_data();
      my $base_file= mtr_match_extension($err_file, "err"); # Trim extension

      # One check testcase process returned
      my $res= $proc->exit_status();

      if ( $res == 0){
	# Check completed without problem

	# Remove the .err file the check generated
	unlink($err_file);

	# Remove the .result file the check generated
	if ( $mode eq 'after' ){
	  unlink("$base_file.result");
	}

	if ( keys(%started) == 0){
	  # All checks completed
	  return 0;
	}
	# Wait for next process to exit
	next;
      }
      else
      {
	if ( $mode eq "after" and $res == 1 )
	{
	  # Test failed, grab the report mysqltest has created
	  my $report= mtr_grab_file($err_file);
	  $tinfo->{check}.=
	    "\nThe check of testcase '$tname' failed, this is the\n".
	      "diff between before and after:\n";
	  $tinfo->{check}.= $report;

	  # Check failed, mark the test case with that info
	  $tinfo->{'check_testcase_failed'}= 1;
	  $result= 1;
	}
	elsif ( $res )
	{
	  my $report= mtr_grab_file($err_file);
	  $tinfo->{comment}.=
	    "Could not execute 'check-testcase' $mode testcase '$tname':\n";
	  $tinfo->{comment}.= $report;

	  $result= 2;
	}

	# Remove the .err file the check generated
	unlink($err_file);

	# Remove the .result file the check generated
	unlink("$base_file.result");

      }
    }
    else {
      # Unknown process returned, most likley a crash, abort everything
      $tinfo->{comment}=
	"Unexpected process $proc returned during ".
	"check testcase $mode test";
      $result= 3;
    }

    # Kill any check processes still running
    map($_->kill(), values(%started));

    return $result;
  }
}


sub mark_log {
  my ($log, $tinfo)= @_;
  my $log_msg= "CURRENT_TEST: $tinfo->{name}\n";
  mtr_tofile($log, $log_msg);
}


sub find_testcase_skipped_reason($)
{
  my ($tinfo)= @_;

  # Set default message
  $tinfo->{'comment'}= "Detected by testcase(no log file)";

  # Open the test log file
  my $F= IO::File->new($path_current_testlog)
    or return;
  my $reason;

  while ( my $line= <$F> )
  {
    # Look for "reason: <reason for skipping test>"
    if ( $line =~ /reason: (.*)/ )
    {
      $reason= $1;
    }
  }

  if ( ! $reason )
  {
    mtr_warning("Could not find reason for skipping test in $path_current_testlog");
    $reason= "Detected by testcase(reason unknown) ";
  }
  $tinfo->{'comment'}= $reason;
}


# Return timezone value of tinfo or default value
sub timezone {
  my ($tinfo)= @_;
  return $tinfo->{timezone} || "GMT-3";
}


# Storage for changed environment variables
my %old_env;

#
# Run a single test case
#
# RETURN VALUE
#  0 OK
#  > 0 failure
#

sub run_testcase ($) {
  my $tinfo=  shift;

  mtr_verbose("Running test:", $tinfo->{name});

  # -------------------------------------------------------
  # Init variables that can change between each test case
  # -------------------------------------------------------
  my $timezone= timezone($tinfo);
  $ENV{'TZ'}= $timezone;
  mtr_verbose("Setting timezone: $timezone");

  if ( ! using_extern() )
  {
    my @restart= servers_need_restart($tinfo);
    if ( @restart != 0) {
      stop_servers($tinfo, @restart );
    }

    if ( started(all_servers()) == 0 )
    {

      # Remove old datadirs
      clean_datadir();

      # Restore old ENV
      while (my ($option, $value)= each( %old_env )) {
	if (defined $value){
	  mtr_verbose("Restoring $option to $value");
	  $ENV{$option}= $value;
	} else {
	  mtr_verbose("Removing $option");
	  delete($ENV{$option});
	}
      }
      %old_env= ();

      mtr_verbose("Generating my.cnf from '$tinfo->{template_path}'");

      # Generate new config file from template
      $config= My::ConfigFactory->new_config
	( {
	   basedir         => $basedir,
	   template_path   => $tinfo->{template_path},
	   extra_template_path => $tinfo->{extra_template_path},
	   vardir          => $opt_vardir,
	   tmpdir          => $opt_tmpdir,
	   baseport        => $opt_baseport,
	   #hosts          => [ 'host1', 'host2' ],
	   user            => $opt_user,
	   password        => '',
	   ssl             => $opt_ssl_supported,
	   embedded        => $opt_embedded_server,
	  }
	);

      # Write the new my.cnf
      $config->save($path_config_file);

      # Remember current config so a restart can occur when a test need
      # to use a different one
      $current_config_name= $tinfo->{template_path};

      #
      # Set variables in the ENV section
      #
      foreach my $option ($config->options_in_group("ENV"))
      {
	# Save old value to restore it before next time
	$old_env{$option->name()}= $ENV{$option->name()};

	mtr_verbose($option->name(), "=",$option->value());
	$ENV{$option->name()}= $option->value();
      }
    }

    # Write start of testcase to log
    mark_log($path_current_testlog, $tinfo);

    if (start_servers($tinfo))
    {
      report_failure_and_restart($tinfo);
      return 1;
    }
  }

  # --------------------------------------------------------------------
  # If --start or --start-dirty given, stop here to let user manually
  # run tests
  # ----------------------------------------------------------------------
  if ( $opt_start or $opt_start_dirty )
  {
    mtr_print("\nStarted", started(all_servers()));
    mtr_print("Waiting for server(s) to exit...");
    my $proc= My::SafeProcess->wait_any();
    if ( grep($proc eq $_, started(all_servers())) )
    {
      mtr_print("Server $proc died");
      exit(1);
    }
    mtr_print("Unknown process $proc died");
    exit(1);
  }

  my $test_timeout_proc= My::SafeProcess->timer($opt_testcase_timeout * 60);

  do_before_run_mysqltest($tinfo);

  if ( $opt_check_testcases and check_testcase($tinfo, "before") ){
    # Failed to record state of server or server crashed
    report_failure_and_restart($tinfo);

    # Stop the test case timer
    $test_timeout_proc->kill();

    return 1;
  }

  my $test= start_mysqltest($tinfo);

  while (1)
  {
    my $proc= My::SafeProcess->wait_any();
    unless ( defined $proc )
    {
      mtr_error("wait_any failed");
    }
    mtr_verbose("Got $proc");

    # ----------------------------------------------------
    # Was it the test program that exited
    # ----------------------------------------------------
    if ($proc eq $test)
    {
      # Stop the test case timer
      $test_timeout_proc->kill();

      my $res= $test->exit_status();

      if ( $res == 0 )
      {
	if ( $opt_warnings and check_warnings($tinfo) )
	{
	  # Found unexpected warnings
	  report_failure_and_restart($tinfo);
	  $res= 1;
	}
	else
	{
	  mtr_report_test_passed($tinfo);
	}

	my $check_res;
	if ( $opt_check_testcases and
	     $check_res= check_testcase($tinfo, "after"))
	{
	  if ($check_res == 1) {
	    # Test case had sideeffects, not fatal error, just continue
	    stop_all_servers();
	    mtr_report("Resuming tests...\n");
	  }
	  else {
	    # Test case check failed fatally, probably a server crashed
	    report_failure_and_restart($tinfo);
	    return 1;
	  }
	}
      }
      elsif ( $res == 62 )
      {
	# Testcase itself tell us to skip this one
	$tinfo->{skip_detected_by_test}= 1;
	# Try to get reason from test log file
	find_testcase_skipped_reason($tinfo);
	mtr_report_test_skipped($tinfo);
      }
      elsif ( $res == 65 )
      {
	# Testprogram killed by signal
	$tinfo->{comment}=
	  "testprogram crashed(returned code $res)";
	report_failure_and_restart($tinfo);
      }
      elsif ( $res == 1 )
      {
	# Test case failure reported by mysqltest
	report_failure_and_restart($tinfo);
      }
      else
      {
	# mysqltest failed, probably crashed
	$tinfo->{comment}=
	  "mysqltest failed with unexpected return code $res";
	report_failure_and_restart($tinfo);
      }

      # Save info from this testcase run to mysqltest.log
      if( -f $path_current_testlog)
      {
	mtr_appendfile_to_file($path_current_testlog, $path_testlog);
	unlink($path_current_testlog);
      }

      return ($res == 62) ? 0 : $res;

    }

    # ----------------------------------------------------
    # Check if it was an expected crash
    # ----------------------------------------------------
    if ( check_expected_crash_and_restart($proc) )
    {
      next;
    }

    # ----------------------------------------------------
    # Stop the test case timer
    # ----------------------------------------------------
    $test_timeout_proc->kill();

    # ----------------------------------------------------
    # It's not mysqltest that has exited, kill it
    # ----------------------------------------------------
    $test->kill();

    # ----------------------------------------------------
    # Check if it was a server that died
    # ----------------------------------------------------
    if ( grep($proc eq $_, started(all_servers())) )
    {
      # Server failed, probably crashed
      $tinfo->{comment}=
	"Server $proc failed during test run";

      report_failure_and_restart($tinfo);
      return 1;
    }

    # ----------------------------------------------------
    # Check if testcase timer expired
    # ----------------------------------------------------
    if ( $proc eq $test_timeout_proc )
    {
      mtr_report("Test case timeout!");
      $tinfo->{'timeout'}= 1;           # Mark as timeout
      report_failure_and_restart($tinfo);
      return 1;
    }

    mtr_error("Unhandled process $proc exited");
  }
  mtr_error("Should never come here");
}


# Run include/check-warnings.test
#
# RETURN VALUE
#  0 OK
#  1 Check failed
#
sub start_check_warnings ($$) {
  my $tinfo=    shift;
  my $mysqld=   shift;

  my $name= "warnings-".$mysqld->name();
  my $tname= $tinfo->{name};

  my $args;
  mtr_init_args(\$args);

  mtr_add_arg($args, "--defaults-file=%s", $path_config_file);
  mtr_add_arg($args, "--defaults-group-suffix=%s", $mysqld->after('mysqld'));

  mtr_add_arg($args, "--silent");
  mtr_add_arg($args, "--skip-safemalloc");
  mtr_add_arg($args, "--test-file=%s", "include/check-warnings.test");

  my $errfile= "$opt_vardir/tmp/$name.err";
  my $proc= My::SafeProcess->new
    (
     name          => $name,
     path          => $exe_mysqltest,
     error         => $errfile,
     output        => $errfile,
     args          => \$args,
     user_data     => $errfile,
    );
  mtr_verbose("Started $proc");
  return $proc;
}


#
# Loop through our list of processes and check the error log
# for unexepcted errors and warnings
#
sub check_warnings ($) {
  my ($tinfo)= @_;
  my $res= 0;

  my $tname= $tinfo->{name};

  # Clear previous warnings
  delete($tinfo->{warnings});

  # Start the mysqltest processes in parallel to save time
  # also makes it possible to wait for any process to exit during the check
  my %started;
  foreach my $mysqld ( mysqlds() )
  {
    if ( defined $mysqld->{'proc'} )
    {
      my $proc= start_check_warnings($tinfo, $mysqld);
      $started{$proc->pid()}= $proc;
    }
  }

  # Return immediately if no check proceess was started
  return 0 unless ( keys %started );

  while (1){
    my $result= 0;
    my $proc= My::SafeProcess->wait_any();
    mtr_report("Got $proc");

    if ( delete $started{$proc->pid()} ) {
      # One check warning process returned
      my $res= $proc->exit_status();
      my $err_file= $proc->user_data();

      if ( $res == 0 or $res == 62 ){

	if ( $res == 0 ) {
	  # Check completed with problem
	  my $report= mtr_grab_file($err_file);
	  # Log to var/log/warnings file
	  mtr_tofile("$opt_vardir/log/warnings",
		     $tname."\n".$report);

	  $tinfo->{'warnings'}.= $report;
	  $result= 1;
	}

	if ( $res == 62 ) {
	  # Test case was ok and called "skip"
	  ;
	}
	# Remove the .err file the check generated
	unlink($err_file);

	if ( keys(%started) == 0){
	  # All checks completed
	  return $result;
	}
	# Wait for next process to exit
	next;
      }
      else
      {
	my $report= mtr_grab_file($err_file);
	$tinfo->{comment}.=
	  "Could not execute 'check-warnings' for testcase '$tname':";
	$tinfo->{comment}.= $report;

	$result= 2;
      }
      # Remove the .err file the check generated
      unlink($err_file);
    }
    else {
      # Unknown process returned, most likley a crash, abort everything
      $tinfo->{comment}=
	"Unexpected process $proc returned during ".
	"check warnings";
      $result= 3;
    }

    # Kill any check processes still running
    map($_->kill(), values(%started));

    return $result;
  }




  return $res;

  return $res;
}


#
# Loop through our list of processes and look for and entry
# with the provided pid, if found check for the file indicating
# expected crash and restart it.
#
sub check_expected_crash_and_restart {
  my ($proc)= @_;

  foreach my $mysqld ( mysqlds() )
  {
    next unless ( $mysqld->{proc} eq $proc );

    # Check if crash expected by looking at the .expect file
    # in var/tmp
    my $expect_file= "$opt_vardir/tmp/".$mysqld->name().".expect";
    if ( -f $expect_file )
    {
      mtr_report("Crash was expected, file '$expect_file' exists");
      # Start server with same settings as last time
      mysqld_start($mysqld, $mysqld->{'started_opts'});
      unlink($expect_file);
    }

    return 1;
  }

  # Not an expected crash
  return 0;
}


# Remove all files and subdirectories of a directory
sub clean_dir {
  my ($dir)= @_;
  mtr_verbose("clean_dir: $dir");
  finddepth(
	  { no_chdir => 1,
	    wanted => sub {
	      if (-d $_){
		# A dir
		if ($_ eq $dir){
		  # The dir to clean
		  return;
		} else {
		  mtr_verbose("rmdir: '$_'");
		  rmdir($_) or mtr_warning("rmdir($_) failed: $!");
		}
	      } else {
		# Hopefully a file
		mtr_verbose("unlink: '$_'");
		unlink($_) or mtr_warning("unlink($_) failed: $!");
	      }
	    }
	  },
	    $dir);
}


sub clean_datadir {

  mtr_verbose("Cleaning datadirs...");

  if (started(all_servers()) != 0){
    mtr_error("Trying to clean datadir before all servers stopped");
  }

  foreach my $cluster ( clusters() )
  {
    my $cluster_dir= "$opt_vardir/".$cluster->{name};
    mtr_verbose(" - removing '$cluster_dir'");
    rmtree($cluster_dir);

  }

  foreach my $mysqld ( mysqlds() )
  {
    my $mysqld_dir= dirname($mysqld->value('datadir'));
    if (-d $mysqld_dir ) {
      mtr_verbose(" - removing '$mysqld_dir'");
      rmtree($mysqld_dir);
    }
  }

  # Remove all files in tmp and var/tmp
  clean_dir("$opt_vardir/tmp");
  if ($opt_tmpdir ne "$opt_vardir/tmp"){
    clean_dir($opt_tmpdir);
  }
}


#
# Save datadir before it's removed
#
sub save_datadir_after_failure($$) {
  my ($dir, $savedir)= @_;

  mtr_report(" - saving '$dir'");
  my $dir_name= basename($dir);
  rename("$dir", "$savedir/$dir_name");
}


sub after_failure ($) {
  my ($tinfo)= @_;

  mtr_report("Saving datadirs...");

  my $save_dir= "$opt_vardir/log/";
  $save_dir.= $tinfo->{name};
  # Add combination name if any
  $save_dir.= "-$tinfo->{combination}"
    if defined $tinfo->{combination};

  # Save savedir  path for server
  $tinfo->{savedir}= $save_dir;

  mkpath($save_dir) if ! -d $save_dir;

  # Save the used my.cnf file
  copy($path_config_file, $save_dir);

  # Copy the tmp dir
  copytree("$opt_vardir/tmp/", "$save_dir/tmp/");

  if ( clusters() ) {
    foreach my $cluster ( clusters() ) {
      my $cluster_dir= "$opt_vardir/".$cluster->{name};
      save_datadir_after_failure($cluster_dir, $save_dir);
    }
  }
  else {
    foreach my $mysqld ( mysqlds() ) {
      my $data_dir= $mysqld->value('datadir');
      save_datadir_after_failure(dirname($data_dir), $save_dir);
    }
  }
}


sub report_failure_and_restart ($) {
  my $tinfo= shift;

  stop_all_servers();

  $tinfo->{'result'}= 'MTR_RES_FAILED';

  my $test_failures= $tinfo->{'failures'} || 0;
  $tinfo->{'failures'}=  $test_failures + 1;


  my $logfile= $path_current_testlog;
  if ( $tinfo->{comment} )
  {
    # The test failure has been detected by mysql-test-run.pl
    # when starting the servers or due to other error, the reason for
    # failing the test is saved in "comment"
    ;
  }
  elsif ( defined $logfile and -f $logfile )
  {
    # Test failure was detected by test tool and its report
    # about what failed has been saved to file. Save the report
    # in tinfo
    $tinfo->{logfile}= mtr_fromfile($logfile);
  }

  after_failure($tinfo);

  mtr_report_test($tinfo);

}


sub run_sh_script {
  my ($script)= @_;

  return 0 unless defined $script;

  mtr_verbose("Running '$script'");
  my $ret= system("/bin/sh $script") >> 8;
  return $ret;
}


sub mysqld_stop {
  my $mysqld= shift or die "usage: mysqld_stop(<mysqld>)";

  my $args;
  mtr_init_args(\$args);

  mtr_add_arg($args, "--no-defaults");
  mtr_add_arg($args, "--user=%s", $opt_user);
  mtr_add_arg($args, "--password=");
  mtr_add_arg($args, "--port=%d", $mysqld->value('port'));
  mtr_add_arg($args, "--host=%s", $mysqld->value('#host'));
  mtr_add_arg($args, "--connect_timeout=20");
  mtr_add_arg($args, "--protocol=tcp");

  mtr_add_arg($args, "shutdown");

  My::SafeProcess->run
    (
     name          => "mysqladmin shutdown ".$mysqld->name(),
     path          => $exe_mysqladmin,
     args          => \$args,
     error         => "/dev/null",

    );
}


sub mysqld_arguments ($$$) {
  my $args=              shift;
  my $mysqld=            shift;
  my $extra_opts=        shift;

  mtr_add_arg($args, "--defaults-file=%s",  $path_config_file);

  # When mysqld is run by a root user(euid is 0), it will fail
  # to start unless we specify what user to run as, see BUG#30630
  my $euid= $>;
  if (!IS_WINDOWS and $euid == 0 and
      (grep(/^--user/, @$extra_opts)) == 0) {
    mtr_add_arg($args, "--user=root");
  }

  if ( $opt_valgrind_mysqld )
  {
    mtr_add_arg($args, "--skip-safemalloc");

    if ( $mysql_version_id < 50100 )
    {
      mtr_add_arg($args, "--skip-bdb");
    }
  }

  if ( $mysql_version_id >= 50106 )
  {
    # Turn on logging to both tables and file
    mtr_add_arg($args, "--log-output=table,file");
  }

  # Check if "extra_opt" contains skip-log-bin
  my $skip_binlog= grep(/^(--|--loose-)skip-log-bin/, @$extra_opts);

  # Indicate to mysqld it will be debugged in debugger
  if ( $glob_debugger )
  {
    mtr_add_arg($args, "--gdb");
  }

  my $found_skip_core= 0;
  foreach my $arg ( @$extra_opts )
  {
    # Allow --skip-core-file to be set in <testname>-[master|slave].opt file
    if ($arg eq "--skip-core-file")
    {
      $found_skip_core= 1;
    }
    elsif ($skip_binlog and mtr_match_prefix($arg, "--binlog-format"))
    {
      ; # Dont add --binlog-format when running without binlog
    }
    else
    {
      mtr_add_arg($args, "%s", $arg);
    }
  }
  if ( !$found_skip_core )
  {
    mtr_add_arg($args, "%s", "--core-file");
  }

  return $args;
}



sub mysqld_start ($$) {
  my $mysqld=            shift;
  my $extra_opts=        shift;

  mtr_verbose(My::Options::toStr("mysqld_start", @$extra_opts));

  my $exe= find_mysqld($mysqld->value('basedir'));
  my $wait_for_pid_file= 1;

  mtr_error("Internal error: mysqld should never be started for embedded")
    if $opt_embedded_server;

  my $args;
  mtr_init_args(\$args);

  if ( $opt_valgrind_mysqld )
  {
    valgrind_arguments($args, \$exe);
  }

  mtr_add_arg($args, "--defaults-group-suffix=%s", $mysqld->after('mysqld'));
  mysqld_arguments($args,$mysqld,$extra_opts);

  if ( $opt_debug )
  {
    mtr_add_arg($args, "--debug=d:t:i:A,%s/log/%s.trace",
		$path_vardir_trace, $mysqld->name());
  }

  if ( $opt_gdb || $opt_manual_gdb )
  {
    gdb_arguments(\$args, \$exe, $mysqld->name());
  }
  elsif ( $opt_ddd || $opt_manual_ddd )
  {
    ddd_arguments(\$args, \$exe, $mysqld->name());
  }
  elsif ( $opt_debugger )
  {
    debugger_arguments(\$args, \$exe, $mysqld->name());
  }
  elsif ( $opt_manual_debug )
  {
     print "\nStart $mysqld->name() in your debugger\n" .
           "dir: $glob_mysql_test_dir\n" .
           "exe: $exe\n" .
	   "args:  " . join(" ", @$args)  . "\n\n" .
	   "Waiting ....\n";

     # Indicate the exe should not be started
    $exe= undef;
  }
  else
  {
    # Default to not wait until pid file has been created
    $wait_for_pid_file= 0;
  }

  # Remove the old pidfile if any
  unlink($mysqld->value('pid-file'));

  my $output= $mysqld->value('log-error');
  if ( $opt_valgrind and $opt_debug )
  {
    # When both --valgrind and --debug is selected, send
    # all output to the trace file, making it possible to
    # see the exact location where valgrind complains
    $output= "$opt_vardir/log/".$mysqld->name().".trace";
  }

  if ( defined $exe )
  {
    $mysqld->{'proc'}= My::SafeProcess->new
      (
       name          => $mysqld->name(),
       path          => $exe,
       args          => \$args,
       output        => $output,
       error         => $output,
       append        => 1,
       verbose       => $opt_verbose,
       host          => undef,
       shutdown      => sub { mysqld_stop($mysqld) },
      );
    mtr_verbose("Started $mysqld->{proc}");
  }

  if ( $wait_for_pid_file &&
       !sleep_until_file_created($mysqld->value('pid-file'),
				 $opt_start_timeout,
				 $mysqld->{'proc'}))
  {
    mtr_error("Failed to start mysqld $mysqld->name()");
  }

  # Remember options used when starting
  $mysqld->{'started_opts'}= $extra_opts;

  return;
}


sub stop_all_servers () {

  mtr_verbose("Stopping all servers...");

  # Kill all started servers
  My::SafeProcess::shutdown(0, # shutdown timeout 0 => kill
			    started(all_servers()));

  # Remove pidfiles
  foreach my $server ( all_servers() )
  {
    my $pid_file= $server->if_exist('pid-file');
    unlink($pid_file) if defined $pid_file;
  }

  # Mark servers as stopped
  map($_->{proc}= undef, all_servers());

}


# Find out if server should be restarted for this test
sub server_need_restart {
  my ($tinfo, $server)= @_;

  if ( using_extern() )
  {
    mtr_verbose_restart($server, "no restart for --extern server");
    return 0;
  }

  if ( $opt_embedded_server )
  {
    mtr_verbose_restart($server, "no start or restart for embedded server");
    return 0;
  }

  if ( $tinfo->{'force_restart'} ) {
    mtr_verbose_restart($server, "forced in .opt file");
    return 1;
  }

  if ( $tinfo->{template_path} ne $current_config_name)
  {
    mtr_verbose_restart($server, "using different config file");
    return 1;
  }

  if ( $tinfo->{'master_sh'}  || $tinfo->{'slave_sh'} )
  {
    mtr_verbose_restart($server, "sh script to run");
    return 1;
  }

  if ( ! started($server) )
  {
    mtr_verbose_restart($server, "not started");
    return 1;
  }

  my $started_tinfo= $server->{'started_tinfo'};
  if ( defined $started_tinfo )
  {

    # Check if timezone of  test that server was started
    # with differs from timezone of next test
    if ( timezone($started_tinfo) ne timezone($tinfo) )
    {
      mtr_verbose_restart($server, "different timezone");
      return 1;
    }
  }

  # Temporary re-enable the "always restart slave" hack
  # this should be removed asap, but will require that each rpl
  # testcase cleanup better after itself - ie. stop and reset
  # replication
  # Use the "#!use-slave-opt" marker to detect that this is a "slave"
  # server
  if ( $server->option("#!use-slave-opt") ){
    mtr_verbose_restart($server, "Always restart slave(s)");
    return 1;
  }

  my $is_mysqld= grep ($server eq $_, mysqlds());
  if ($is_mysqld)
  {

    # Check that running process was started with same options
    # as the current test requires
    my $extra_opts= get_extra_opts($server, $tinfo);
    my $started_opts= $server->{'started_opts'};

    if (!My::Options::same($started_opts, $extra_opts) )
    {
      my $use_dynamic_option_switch= 0;
      if (!$use_dynamic_option_switch)
      {
	mtr_verbose_restart($server, "running with different options '" .
			    join(" ", @{$extra_opts}) . "' != '" .
			    join(" ", @{$started_opts}) . "'" );
	return 1;
      }

      mtr_verbose(My::Options::toStr("started_opts", @$started_opts));
      mtr_verbose(My::Options::toStr("extra_opts", @$extra_opts));

      # Get diff and check if dynamic switch is possible
      my @diff_opts= My::Options::diff($started_opts, $extra_opts);
      mtr_verbose(My::Options::toStr("diff_opts", @diff_opts));

      my $query= My::Options::toSQL(@diff_opts);
      mtr_verbose("Attempting dynamic switch '$query'");
      if (run_query($tinfo, $server, $query)){
	mtr_verbose("Restart: running with different options '" .
		    join(" ", @{$extra_opts}) . "' != '" .
		    join(" ", @{$started_opts}) . "'" );
	return 1;
      }

      # Remember the dynamically set options
      $server->{'started_opts'}= $extra_opts;
    }
  }

  # Default, no restart
  return 0;
}


sub servers_need_restart($) {
  my ($tinfo)= @_;
  return grep { server_need_restart($tinfo, $_); } all_servers();
}



#
# Return list of specific servers
#  - there is no servers in an empty config
#
sub _like   { return $config ? $config->like($_[0]) : (); }
sub mysqlds { return _like('mysqld.'); }
sub ndbds   { return _like('cluster_config.ndbd.');}
sub ndb_mgmds { return _like('cluster_config.ndb_mgmd.'); }
sub clusters  { return _like('mysql_cluster.'); }
sub all_servers { return ( mysqlds(), ndb_mgmds(), ndbds() ); }


#
# Filter a list of servers and return only those that are part
# of the specified cluster
#
sub in_cluster {
  my ($cluster)= shift;
  # Return only processes for a specific cluster
  return grep { $_->suffix() eq $cluster->suffix() } @_;
}



#
# Filter a list of servers and return the SafeProcess
# for only those that are started or stopped
#
sub started { return grep(defined $_, map($_->{proc}, @_));  }
sub stopped { return grep(!defined $_, map($_->{proc}, @_)); }


sub envsubst {
  my $string= shift;

  if ( ! defined $ENV{$string} )
  {
    mtr_error(".opt file references '$string' which is not set");
  }

  return $ENV{$string};
}


sub get_extra_opts {
  my ($mysqld, $tinfo)= @_;

  my $opts=
    $mysqld->option("#!use-slave-opt") ?
      $tinfo->{slave_opt} : $tinfo->{master_opt};

  # Expand environment variables
  foreach my $opt ( @$opts )
  {
    $opt =~ s/\$\{(\w+)\}/envsubst($1)/ge;
    $opt =~ s/\$(\w+)/envsubst($1)/ge;
  }
  return $opts;
}


sub stop_servers($$) {
  my ($tinfo, @servers)= @_;

  # Remember if we restarted for this test case (count restarts)
  $tinfo->{'restarted'}= 1;

  if ( join('|', @servers) eq join('|', all_servers()) )
  {
    # All servers are going down, use some kind of order to
    # avoid too many warnings in the log files

   mtr_report("Restarting all servers");

    #  mysqld processes
    My::SafeProcess::shutdown( $opt_shutdown_timeout, started(mysqlds()) );

    # cluster processes
    My::SafeProcess::shutdown( $opt_shutdown_timeout,
			       started(ndbds(), ndb_mgmds()) );
  }
  else
  {
    mtr_report("Restarting ", started(@servers));

     # Stop only some servers
    My::SafeProcess::shutdown( $opt_shutdown_timeout,
			       started(@servers) );
  }

  foreach my $server (@servers)
  {
    # Mark server as stopped
    $server->{proc}= undef;

    # Forget history
    delete $server->{'started_tinfo'};
    delete $server->{'started_opts'};
    delete $server->{'started_cnf'};
  }
}


#
# start_servers
#
# Start servers not already started
#
# RETURN
#  0 OK
#  1 Start failed
#
sub start_servers($) {
  my ($tinfo)= @_;

  # Start clusters
  foreach my $cluster ( clusters() )
  {
    ndbcluster_start($cluster);
  }

  # Start mysqlds
  foreach my $mysqld ( mysqlds() )
  {
    if ( $mysqld->{proc} )
    {
      # Already started

      # Write start of testcase to log file
      mark_log($mysqld->value('log-error'), $tinfo);

      next;
    }

    my $datadir= $mysqld->value('datadir');

    # Don't delete anything if starting dirty
    if (!$opt_start_dirty)
    {
      my @options= ('log-bin', 'relay-log');

      foreach my $option_name ( @options )  {
	next unless $mysqld->option($option_name);

	my $value= $mysqld->value($option_name);

	foreach my $file ( glob("$datadir/$value*") )
	{
	  #print "removing: $file\n";
	  mtr_debug("Removing '$file'");
	  unlink($file);
	}
      }

      # Remove old master.info and relay-log.info files
      # from the servers datadir
      unlink("$datadir/master.info");
      unlink("$datadir/relay-log.info");
    }

    # Copy datadir from installed system db
    for my $path ( "$opt_vardir", "$opt_vardir/..") {
      my $install_db= "$path/install.db";
      copytree($install_db, $datadir)
	if -d $install_db;
    }
    mtr_error("Failed to copy system db to '$datadir'")
      unless -d $datadir;

    # Write start of testcase to log file
    mark_log($mysqld->value('log-error'), $tinfo);

    # Run <tname>-master.sh
    if ($mysqld->option('#!run-master-sh') and
       run_sh_script($tinfo->{master_sh}) )
    {
      $tinfo->{'comment'}= "Failed to execute '$tinfo->{master_sh}'";
      return 1;
    }

    # Run <tname>-slave.sh
    if ($mysqld->option('#!run-slave-sh') and
	run_sh_script($tinfo->{slave_sh}))
    {
      $tinfo->{'comment'}= "Failed to execute '$tinfo->{slave_sh}'";
      return 1;
    }

    if (!$opt_embedded_server)
    {
      my $extra_opts= get_extra_opts($mysqld, $tinfo);
      mysqld_start($mysqld,$extra_opts);

      # Save this test case information, so next can examine it
      $mysqld->{'started_tinfo'}= $tinfo;
    }

  }

  # Wait for clusters to start
  foreach my $cluster ( clusters() )
  {
    if (ndbcluster_wait_started($cluster, ""))
    {
      # failed to start
      $tinfo->{'comment'}= "Start of '".$cluster->name()."' cluster failed";
      return 1;
    }
  }

  # Wait for mysqlds to start
  foreach my $mysqld ( mysqlds() )
  {
    next if !started($mysqld);

    if (sleep_until_file_created($mysqld->value('pid-file'),
				 $opt_start_timeout,
				 $mysqld->{'proc'}) == 0) {
      $tinfo->{comment}=
	"Failed to start ".$mysqld->name();
      return 1;
    }
  }
  return 0;
}


#
# Run include/check-testcase.test
# Before a testcase, run in record mode and save result file to var/tmp
# After testcase, run and compare with the recorded file, they should be equal!
#
# RETURN VALUE
#  The newly started process
#
sub start_check_testcase ($$$) {
  my $tinfo=    shift;
  my $mode=     shift;
  my $mysqld=   shift;

  my $name= "check-".$mysqld->name();
  my $tname= $tinfo->{name};

  my $args;
  mtr_init_args(\$args);

  mtr_add_arg($args, "--defaults-file=%s", $path_config_file);
  mtr_add_arg($args, "--defaults-group-suffix=%s", $mysqld->after('mysqld'));

  mtr_add_arg($args, "--silent");
  mtr_add_arg($args, "--skip-safemalloc");

  mtr_add_arg($args, "--result-file=%s", "$opt_vardir/tmp/$name.result");
  mtr_add_arg($args, "--test-file=%s", "include/check-testcase.test");

  if ( $mode eq "before" )
  {
    mtr_add_arg($args, "--record");
  }
  my $errfile= "$opt_vardir/tmp/$name.err";
  my $proc= My::SafeProcess->new
    (
     name          => $name,
     path          => $exe_mysqltest,
     error         => $errfile,
     args          => \$args,
     user_data     => $errfile,
    );

  mtr_report("Started $proc");
  return $proc;
}


sub run_mysqltest ($) {
  my $proc= start_mysqltest(@_);
  $proc->wait();
}


sub start_mysqltest ($) {
  my ($tinfo)= @_;
  my $exe= $exe_mysqltest;
  my $args;

  mtr_init_args(\$args);

  mtr_add_arg($args, "--defaults-file=%s", $path_config_file);
  mtr_add_arg($args, "--silent");
  mtr_add_arg($args, "--skip-safemalloc");
  mtr_add_arg($args, "--tmpdir=%s", $opt_tmpdir);
  mtr_add_arg($args, "--character-sets-dir=%s", $path_charsetsdir);
  mtr_add_arg($args, "--logdir=%s/log", $opt_vardir);

  # Log line number and time  for each line in .test file
  mtr_add_arg($args, "--mark-progress")
    if $opt_mark_progress;

  mtr_add_arg($args, "--database=test");

  if ( $opt_ps_protocol )
  {
    mtr_add_arg($args, "--ps-protocol");
  }

  if ( $opt_sp_protocol )
  {
    mtr_add_arg($args, "--sp-protocol");
  }

  if ( $opt_view_protocol )
  {
    mtr_add_arg($args, "--view-protocol");
  }

  if ( $opt_cursor_protocol )
  {
    mtr_add_arg($args, "--cursor-protocol");
  }

  if ( $opt_strace_client )
  {
    $exe=  $opt_strace_client || "strace";
    mtr_add_arg($args, "-o");
    mtr_add_arg($args, "%s/log/mysqltest.strace", $opt_vardir);
    mtr_add_arg($args, "$exe_mysqltest");
  }

  mtr_add_arg($args, "--timer-file=%s/log/timer", $opt_vardir);

  if ( $opt_compress )
  {
    mtr_add_arg($args, "--compress");
  }

  if ( $opt_sleep )
  {
    mtr_add_arg($args, "--sleep=%d", $opt_sleep);
  }

  client_debug_arg($args, "mysqltest");

  if ( $opt_ssl )
  {
    # Turn on SSL for _all_ test cases if option --ssl was used
    mtr_add_arg($args, "--ssl");
  }
  elsif ( $opt_ssl_supported )
  {
    mtr_add_arg($args, "--skip-ssl");
  }

  if ( $opt_embedded_server )
  {

    # Get the args needed for the embedded server
    # and append them to args prefixed
    # with --sever-arg=

    my $mysqld=  $config->group('embedded')
      or mtr_error("Could not get [embedded] section");

    my $mysqld_args;
    mtr_init_args(\$mysqld_args);
    my $extra_opts= get_extra_opts($mysqld, $tinfo);
    mysqld_arguments($mysqld_args, $mysqld, $extra_opts);
    mtr_add_arg($args, "--server-arg=%s", $_) for @$mysqld_args;
  }

  # ----------------------------------------------------------------------
  # export MYSQL_TEST variable containing <path>/mysqltest <args>
  # ----------------------------------------------------------------------
  $ENV{'MYSQL_TEST'}= mtr_args2str($exe_mysqltest, @$args);

  # ----------------------------------------------------------------------
  # Add arguments that should not go into the MYSQL_TEST env var
  # ----------------------------------------------------------------------
  if ( $opt_valgrind_mysqltest )
  {
    # Prefix the Valgrind options to the argument list.
    # We do this here, since we do not want to Valgrind the nested invocations
    # of mysqltest; that would mess up the stderr output causing test failure.
    my @args_saved = @$args;
    mtr_init_args(\$args);
    valgrind_arguments($args, \$exe);
    mtr_add_arg($args, "%s", $_) for @args_saved;
  }

  mtr_add_arg($args, "--test-file=%s", $tinfo->{'path'});

  # Number of lines of resut to include in failure report
  mtr_add_arg($args, "--tail-lines=20");

  if ( defined $tinfo->{'result_file'} ) {
    mtr_add_arg($args, "--result-file=%s", $tinfo->{'result_file'});
  }

  if ( $opt_record )
  {
    mtr_add_arg($args, "--record");
  }

  if ( $opt_client_gdb )
  {
    gdb_arguments(\$args, \$exe, "client");
  }
  elsif ( $opt_client_ddd )
  {
    ddd_arguments(\$args, \$exe, "client");
  }
  elsif ( $opt_client_debugger )
  {
    debugger_arguments(\$args, \$exe, "client");
 }


  my $proc= My::SafeProcess->new
    (
     name          => "mysqltest",
     path          => $exe,
     args          => \$args,
     append        => 1,
     error         => $path_current_testlog,
     verbose       => $opt_verbose,
    );
  mtr_verbose("Started $proc");
  return $proc;
}


#
# Modify the exe and args so that program is run in gdb in xterm
#
sub gdb_arguments {
  my $args= shift;
  my $exe=  shift;
  my $type= shift;

  # Write $args to gdb init file
  my $str= join(" ", @$$args);
  my $gdb_init_file= "$opt_vardir/tmp/gdbinit.$type";

  # Remove the old gdbinit file
  unlink($gdb_init_file);

  if ( $type eq "client" )
  {
    # write init file for client
    mtr_tofile($gdb_init_file,
	       "set args $str\n" .
	       "break main\n");
  }
  else
  {
    # write init file for mysqld
    mtr_tofile($gdb_init_file,
	       "set args $str\n" .
	       "break mysql_parse\n" .
	       "commands 1\n" .
	       "disable 1\n" .
	       "end\n" .
	       "run");
  }

  if ( $opt_manual_gdb )
  {
     print "\nTo start gdb for $type, type in another window:\n";
     print "gdb -cd $glob_mysql_test_dir -x $gdb_init_file $$exe\n";

     # Indicate the exe should not be started
     $$exe= undef;
     return;
  }

  $$args= [];
  mtr_add_arg($$args, "-title");
  mtr_add_arg($$args, "$type");
  mtr_add_arg($$args, "-e");

  if ( $exe_libtool )
  {
    mtr_add_arg($$args, $exe_libtool);
    mtr_add_arg($$args, "--mode=execute");
  }

  mtr_add_arg($$args, "gdb");
  mtr_add_arg($$args, "-x");
  mtr_add_arg($$args, "$gdb_init_file");
  mtr_add_arg($$args, "$$exe");

  $$exe= "xterm";
}


#
# Modify the exe and args so that program is run in ddd
#
sub ddd_arguments {
  my $args= shift;
  my $exe=  shift;
  my $type= shift;

  # Write $args to ddd init file
  my $str= join(" ", @$$args);
  my $gdb_init_file= "$opt_vardir/tmp/gdbinit.$type";

  # Remove the old gdbinit file
  unlink($gdb_init_file);

  if ( $type eq "client" )
  {
    # write init file for client
    mtr_tofile($gdb_init_file,
	       "set args $str\n" .
	       "break main\n");
  }
  else
  {
    # write init file for mysqld
    mtr_tofile($gdb_init_file,
	       "file $$exe\n" .
	       "set args $str\n" .
	       "break mysql_parse\n" .
	       "commands 1\n" .
	       "disable 1\n" .
	       "end");
  }

  if ( $opt_manual_ddd )
  {
     print "\nTo start ddd for $type, type in another window:\n";
     print "ddd -cd $glob_mysql_test_dir -x $gdb_init_file $$exe\n";

     # Indicate the exe should not be started
     $$exe= undef;
     return;
  }

  my $save_exe= $$exe;
  $$args= [];
  if ( $exe_libtool )
  {
    $$exe= $exe_libtool;
    mtr_add_arg($$args, "--mode=execute");
    mtr_add_arg($$args, "ddd");
  }
  else
  {
    $$exe= "ddd";
  }
  mtr_add_arg($$args, "--command=$gdb_init_file");
  mtr_add_arg($$args, "$save_exe");
}


#
# Modify the exe and args so that program is run in the selected debugger
#
sub debugger_arguments {
  my $args= shift;
  my $exe=  shift;
  my $debugger= $opt_debugger || $opt_client_debugger;

  if ( $debugger =~ /vcexpress|vc|devenv/ )
  {
    # vc[express] /debugexe exe arg1 .. argn

    # Add /debugexe and name of the exe before args
    unshift(@$$args, "/debugexe");
    unshift(@$$args, "$$exe");

    # Set exe to debuggername
    $$exe= $debugger;

  }
  elsif ( $debugger =~ /windbg/ )
  {
    # windbg exe arg1 .. argn

    # Add name of the exe before args
    unshift(@$$args, "$$exe");

    # Set exe to debuggername
    $$exe= $debugger;

  }
  elsif ( $debugger eq "dbx" )
  {
    # xterm -e dbx -r exe arg1 .. argn

    unshift(@$$args, $$exe);
    unshift(@$$args, "-r");
    unshift(@$$args, $debugger);
    unshift(@$$args, "-e");

    $$exe= "xterm";

  }
  else
  {
    mtr_error("Unknown argument \"$debugger\" passed to --debugger");
  }
}


#
# Modify the exe and args so that program is run in valgrind
#
sub valgrind_arguments {
  my $args= shift;
  my $exe=  shift;

  if ( $opt_callgrind)
  {
    mtr_add_arg($args, "--tool=callgrind");
    mtr_add_arg($args, "--base=$opt_vardir/log");
  }
  else
  {
    mtr_add_arg($args, "--tool=memcheck"); # From >= 2.1.2 needs this option
    mtr_add_arg($args, "--alignment=8");
    mtr_add_arg($args, "--leak-check=yes");
    mtr_add_arg($args, "--num-callers=16");
    mtr_add_arg($args, "--suppressions=%s/valgrind.supp", $glob_mysql_test_dir)
      if -f "$glob_mysql_test_dir/valgrind.supp";
  }

  # Add valgrind options, can be overriden by user
  mtr_add_arg($args, '%s', $_) for (@valgrind_args);

  mtr_add_arg($args, $$exe);

  $$exe= $opt_valgrind_path || "valgrind";

  if ($exe_libtool)
  {
    # Add "libtool --mode-execute" before the test to execute
    # if running in valgrind(to avoid valgrinding bash)
    unshift(@$args, "--mode=execute", $$exe);
    $$exe= $exe_libtool;
  }
}


#
# Usage
#
sub usage ($) {
  my $message= shift;

  if ( $message )
  {
    print STDERR "$message\n";
  }

  print <<HERE;

$0 [ OPTIONS ] [ TESTCASE ]

Options to control what engine/variation to run

  embedded-server       Use the embedded server, i.e. no mysqld daemons
  ps-protocol           Use the binary protocol between client and server
  cursor-protocol       Use the cursor protocol between client and server
                        (implies --ps-protocol)
  view-protocol         Create a view to execute all non updating queries
  sp-protocol           Create a stored procedure to execute all queries
  compress              Use the compressed protocol between client and server
  ssl                   Use ssl protocol between client and server
  skip-ssl              Dont start server with support for ssl connections
  ndb|with-ndbcluster   Use cluster as default table type
  vs-config             Visual Studio configuration used to create executables
                        (default: MTR_VS_CONFIG environment variable)

  config|defaults-file=<config template> Use fixed config template for all
                        tests
  defaults_extra_file=<config template> Extra config template to add to
                        all generated configs

Options to control directories to use
  tmpdir=DIR            The directory where temporary files are stored
                        (default: ./var/tmp).
  vardir=DIR            The directory where files generated from the test run
                        is stored (default: ./var). Specifying a ramdisk or
                        tmpfs will speed up tests.
  mem                   Run testsuite in "memory" using tmpfs or ramdisk
                        Attempts to find a suitable location
                        using a builtin list of standard locations
                        for tmpfs (/dev/shm)
                        The option can also be set using environment
                        variable MTR_MEM=[DIR]
  client-bindir=PATH    Path to the directory where client binaries are located
  client-libdir=PATH    Path to the directory where client libraries are located


Options to control what test suites or cases to run

  force                 Continue to run the suite after failure
  with-ndbcluster-only  Run only tests that include "ndb" in the filename
  skip-ndb[cluster]     Skip all tests that need cluster
  skip-ndb[cluster]-slave Skip all tests that need a slave cluster
  do-test=PREFIX or REGEX
                        Run test cases which name are prefixed with PREFIX
                        or fulfills REGEX
  skip-test=PREFIX or REGEX
                        Skip test cases which name are prefixed with PREFIX
                        or fulfills REGEX
  start-from=PREFIX     Run test cases starting test prefixed with PREFIX where
                        prefix may be suite.testname or just testname
  suite[s]=NAME1,..,NAMEN
                        Collect tests in suites from the comma separated
                        list of suite names.
                        The default is: "$DEFAULT_SUITES"
  skip-rpl              Skip the replication test cases.
  big-test              Set the environment variable BIG_TEST, which can be
                        checked from test cases.

Options that specify ports

  mtr-build-thread=#    Specify unique number to calculate port number(s) from.
  build-thread=#        Can be set in environment variable MTR_BUILD_THREAD.
                        Set  MTR_BUILD_THREAD="auto" to automatically aquire
                        a build thread id that is unique to current host

Options for test case authoring

  record TESTNAME       (Re)genereate the result file for TESTNAME
  check-testcases       Check testcases for sideeffects
  mark-progress         Log line number and elapsed time to <testname>.progress

Options that pass on options

  mysqld=ARGS           Specify additional arguments to "mysqld"

Options to run test on running server

  extern option=value   Run only the tests against an already started server
                        the options to use for connection to the extern server
                        must be specified using name-value pair notation
                        For example:
                         ./$0 --extern socket=/tmp/mysqld.sock

  user=USER             User for connection to extern server
  socket=PATH           Socket for connection to extern server

Options for debugging the product

  client-ddd            Start mysqltest client in ddd
  client-debugger=NAME  Start mysqltest in the selected debugger
  client-gdb            Start mysqltest client in gdb
  ddd                   Start mysqld in ddd
  debug                 Dump trace output for all servers and client programs
  debugger=NAME         Start mysqld in the selected debugger
  gdb                   Start the mysqld(s) in gdb
  manual-debug          Let user manually start mysqld in debugger, before
                        running test(s)
  manual-gdb            Let user manually start mysqld in gdb, before running
                        test(s)
  manual-ddd            Let user manually start mysqld in ddd, before running
                        test(s)
  strace-client=[path]  Create strace output for mysqltest client, optionally
                        specifying name and path to the trace program to use.
                        Example: $0 --strace-client=ktrace
  max-save-core         Limit the number of core files saved (to avoid filling
                        up disks for heavily crashing server). Defaults to
                        $opt_max_save_core, set to 0 for no limit. Set
                        it's default with MTR_MAX_SAVE_CORE
  max-save-datadir      Limit the number of datadir saved (to avoid filling
                        up disks for heavily crashing server). Defaults to
                        $opt_max_save_datadir, set to 0 for no limit. Set
                        it's default with MTR_MAX_SAVE_DATDIR
  max-test-fail         Limit the number of test failurs before aborting
                        the current test run. Defaults to
                        $opt_max_test_fail, set to 0 for no limit. Set
                        it's default with MTR_MAX_TEST_FAIL

Options for valgrind

  valgrind              Run the "mysqltest" and "mysqld" executables using
                        valgrind with default options
  valgrind-all          Synonym for --valgrind
  valgrind-mysqltest    Run the "mysqltest" and "mysql_client_test" executable
                        with valgrind
  valgrind-mysqld       Run the "mysqld" executable with valgrind
  valgrind-options=ARGS Deprecated, use --valgrind-option
  valgrind-option=ARGS  Option to give valgrind, replaces default option(s),
                        can be specified more then once
  valgrind-path=[EXE]   Path to the valgrind executable
  callgrind             Instruct valgrind to use callgrind

Misc options

  comment=STR           Write STR to the output
  notimer               Don't show test case execution time
  verbose               More verbose output(use multiple times for even more)
  start                 Only initialize and start the servers, using the
                        startup settings for the first specified test case
                        Example:
                         $0 --start alias &
  start-dirty           Only start the servers (without initialization) for
                        the first specified test case
  fast                  Run as fast as possible, dont't wait for servers
                        to shutdown etc.
  repeat=N              Run each test N number of times
  retry=N               Retry tests that fail N times, limit number of failures
                        to $opt_retry_failure
  retry-failure=N       Limit number of retries for a failed test
  reorder               Reorder tests to get fewer server restarts
  help                  Get this help text

  testcase-timeout=MINUTES Max test case run time (default $opt_testcase_timeout)
  suite-timeout=MINUTES Max test suite run time (default $opt_suite_timeout)
  shutdown-timeout=SECONDS Max number of seconds to wait for server shutdown
                        before killing servers (default $opt_shutdown_timeout)
  warnings              Scan the log files for warnings. Use --nowarnings
                        to turn off.

  sleep=SECONDS         Passed to mysqltest, will be used as fixed sleep time

HERE
  exit(1);

}
<|MERGE_RESOLUTION|>--- conflicted
+++ resolved
@@ -970,14 +970,11 @@
   {
     $opt_vardir= $default_vardir;
   }
-<<<<<<< HEAD
 
   # If more than one parallel run, use a subdir of the selected var
   if ($thread_num && $opt_parallel > 1) {
     $opt_vardir.= "/".$thread_num;
    }
-=======
->>>>>>> 3e18c89f
 
   $path_vardir_trace= $opt_vardir;
   # Chop off any "c:", DBUG likes a unix path ex: c:/src/... => /src/...
