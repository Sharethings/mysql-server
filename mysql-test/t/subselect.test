--- conflicted
+++ resolved
@@ -2988,64 +2988,6 @@
 DROP TABLE t1,t2;
 
 #
-<<<<<<< HEAD
-# Bug #31884: Assertion + crash in subquery in the SELECT clause.
-#
-
-CREATE TABLE t1 (a1 INT, a2 INT);
-CREATE TABLE t2 (b1 INT, b2 INT);
-
-INSERT INTO t1 VALUES (100, 200);
-INSERT INTO t1 VALUES (101, 201);
-INSERT INTO t2 VALUES (101, 201);
-INSERT INTO t2 VALUES (103, 203);
-
-SELECT ((a1,a2) IN (SELECT * FROM t2 WHERE b2 > 0)) IS NULL FROM t1;
-DROP TABLE t1, t2;
-
-#
-# Bug #28076: inconsistent binary/varbinary comparison
-#
-
-CREATE TABLE t1 (s1 BINARY(5), s2 VARBINARY(5));
-INSERT INTO t1 VALUES (0x41,0x41), (0x42,0x42), (0x43,0x43);
-
-SELECT s1, s2 FROM t1 WHERE s2 IN (SELECT s1 FROM t1);
-SELECT s1, s2 FROM t1 WHERE (s2, 10) IN (SELECT s1, 10 FROM t1);
-
-CREATE INDEX I1 ON t1 (s1);
-CREATE INDEX I2 ON t1 (s2);
-
-SELECT s1, s2 FROM t1 WHERE s2 IN (SELECT s1 FROM t1);
-SELECT s1, s2 FROM t1 WHERE (s2, 10) IN (SELECT s1, 10 FROM t1);
-
-TRUNCATE t1;
-INSERT INTO t1 VALUES (0x41,0x41);
-SELECT * FROM t1 WHERE s1 = (SELECT s2 FROM t1);
-
-DROP TABLE t1;
-
-CREATE TABLE t1 (a1 VARBINARY(2) NOT NULL DEFAULT '0', PRIMARY KEY (a1));
-CREATE TABLE t2 (a2 BINARY(2) default '0', INDEX (a2));
-CREATE TABLE t3 (a3 BINARY(2) default '0');
-INSERT INTO t1 VALUES (1),(2),(3),(4);
-INSERT INTO t2 VALUES (1),(2),(3);
-INSERT INTO t3 VALUES (1),(2),(3);
-SELECT LEFT(t2.a2, 1) FROM t2,t3 WHERE t3.a3=t2.a2;
-SELECT t1.a1, t1.a1 in (SELECT t2.a2 FROM t2,t3 WHERE t3.a3=t2.a2) FROM t1;
-DROP TABLE t1,t2,t3;
-
-CREATE TABLE t1 (a1 BINARY(3) PRIMARY KEY, b1 VARBINARY(3));
-CREATE TABLE t2 (a2 VARBINARY(3) PRIMARY KEY);
-CREATE TABLE t3 (a3 VARBINARY(3) PRIMARY KEY);
-INSERT INTO t1 VALUES (1,10), (2,20), (3,30), (4,40);
-INSERT INTO t2 VALUES (2), (3), (4), (5);
-INSERT INTO t3 VALUES (10), (20), (30);
-SELECT LEFT(t1.a1,1) FROM t1,t3 WHERE t1.b1=t3.a3;
-SELECT a2 FROM t2 WHERE t2.a2 IN (SELECT t1.a1 FROM t1,t3 WHERE t1.b1=t3.a3);
-DROP TABLE t1, t2, t3;
-
-=======
 # Bug31048: Many nested subqueries may cause server crash.
 #
 create table t1(a int,b int,key(a),key(b));
@@ -3140,5 +3082,62 @@
   )group by b limit 1)group by b limit 1)group by b limit 1) 
 group by a;
 drop table t1;
->>>>>>> 67cae0d4
+
+#
+# Bug #31884: Assertion + crash in subquery in the SELECT clause.
+#
+
+CREATE TABLE t1 (a1 INT, a2 INT);
+CREATE TABLE t2 (b1 INT, b2 INT);
+
+INSERT INTO t1 VALUES (100, 200);
+INSERT INTO t1 VALUES (101, 201);
+INSERT INTO t2 VALUES (101, 201);
+INSERT INTO t2 VALUES (103, 203);
+
+SELECT ((a1,a2) IN (SELECT * FROM t2 WHERE b2 > 0)) IS NULL FROM t1;
+DROP TABLE t1, t2;
+
+#
+# Bug #28076: inconsistent binary/varbinary comparison
+#
+
+CREATE TABLE t1 (s1 BINARY(5), s2 VARBINARY(5));
+INSERT INTO t1 VALUES (0x41,0x41), (0x42,0x42), (0x43,0x43);
+
+SELECT s1, s2 FROM t1 WHERE s2 IN (SELECT s1 FROM t1);
+SELECT s1, s2 FROM t1 WHERE (s2, 10) IN (SELECT s1, 10 FROM t1);
+
+CREATE INDEX I1 ON t1 (s1);
+CREATE INDEX I2 ON t1 (s2);
+
+SELECT s1, s2 FROM t1 WHERE s2 IN (SELECT s1 FROM t1);
+SELECT s1, s2 FROM t1 WHERE (s2, 10) IN (SELECT s1, 10 FROM t1);
+
+TRUNCATE t1;
+INSERT INTO t1 VALUES (0x41,0x41);
+SELECT * FROM t1 WHERE s1 = (SELECT s2 FROM t1);
+
+DROP TABLE t1;
+
+CREATE TABLE t1 (a1 VARBINARY(2) NOT NULL DEFAULT '0', PRIMARY KEY (a1));
+CREATE TABLE t2 (a2 BINARY(2) default '0', INDEX (a2));
+CREATE TABLE t3 (a3 BINARY(2) default '0');
+INSERT INTO t1 VALUES (1),(2),(3),(4);
+INSERT INTO t2 VALUES (1),(2),(3);
+INSERT INTO t3 VALUES (1),(2),(3);
+SELECT LEFT(t2.a2, 1) FROM t2,t3 WHERE t3.a3=t2.a2;
+SELECT t1.a1, t1.a1 in (SELECT t2.a2 FROM t2,t3 WHERE t3.a3=t2.a2) FROM t1;
+DROP TABLE t1,t2,t3;
+
+CREATE TABLE t1 (a1 BINARY(3) PRIMARY KEY, b1 VARBINARY(3));
+CREATE TABLE t2 (a2 VARBINARY(3) PRIMARY KEY);
+CREATE TABLE t3 (a3 VARBINARY(3) PRIMARY KEY);
+INSERT INTO t1 VALUES (1,10), (2,20), (3,30), (4,40);
+INSERT INTO t2 VALUES (2), (3), (4), (5);
+INSERT INTO t3 VALUES (10), (20), (30);
+SELECT LEFT(t1.a1,1) FROM t1,t3 WHERE t1.b1=t3.a3;
+SELECT a2 FROM t2 WHERE t2.a2 IN (SELECT t1.a1 FROM t1,t3 WHERE t1.b1=t3.a3);
+DROP TABLE t1, t2, t3;
+
 --echo End of 5.0 tests.