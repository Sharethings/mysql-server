#
# Test mysql_plugin tool
#
# This test contains test cases for testing the mysql_plugin client with
# the daemon_example plugin. Test cases include tests for:
#
#   - successful enable/disable
#   - incorrect paths
#   - missing paths/options
#
# Implementation Notes
#
# The mysql_plugin tool now accepts --mysqld the path to mysqld server. The
# mysqld path is extracted from MYSQLD_BOOTSTRAP_CMD line. We also extract
# the path of MYSQLD_BASEDIR (where mysql exists) and use it for the errmsg
# file. The directories differ between Windows and Unix but the Perl script
# included below will pick as per platform.
#
# The test is also designed to issue the --skip directive if the location of
# the mysqld, my_print_defaults, or daemon_example.ini files cannot be found.
#

--source include/not_embedded.inc
--source include/have_innodb_16k.inc

call mtr.add_suppression('InnoDB: Resizing redo log');
call mtr.add_suppression('InnoDB: Starting to delete and rewrite log files');
call mtr.add_suppression('InnoDB: New log files created');

# Add the datadir, basedir, plugin_dir to the bootstrap command
let $MYSQLD_DATADIR= `select @@datadir`;
let $MYSQL_BASEDIR= `select @@basedir`;
let $MYSQL_ERRMSG_BASEDIR=`select @@lc_messages_dir`;
let $PLUGIN_DIR=`select @@plugin_dir`;

--disable_abort_on_error

# Perl script to extract the location of the basedir from environment
# variables. This is needed to ensure the test will run on the PB machines
# designed to test release as well as debug builds. It also checks for the
# location of the my_print_defaults and daemon_example.ini files.

perl;
use File::Basename;
  my ($mysqld)= split " ", $ENV{MYSQLD_BOOTSTRAP_CMD};
  my $mysqld_basedir=dirname($mysqld);
  my $my_print_defaults= $ENV{MYSQL_MY_PRINT_DEFAULTS};
  my $my_print_defaults_basedir=dirname($my_print_defaults);
  my $daemonexample_ini= "$ENV{DAEMONEXAMPLE_DIR}/daemon_example.ini";
  my $notfound= "";
  $daemonexample_ini =~ s,/plugin/debug/,/plugin/,;
  open(FILE, ">", "$ENV{MYSQL_TMP_DIR}/mysqld.inc") or die;
  print FILE "let \$MYSQLD_BASEDIR= $mysqld_basedir;\n";
  print FILE "let \$MYSQL_MY_PRINT_DEFAULTS_BASEDIR= $my_print_defaults_basedir;\n";
  if ((!-e $daemonexample_ini) || (!-r $daemonexample_ini))
  {
    print FILE "let \$DAEMONEXAMPLE_DIR= $not_found;\n";
  }
  else
  {
    print FILE "let \$MYSQL_PLUGIN_INI= $daemonexample_ini;\n";
  }
  close FILE;
EOF

source $MYSQL_TMP_DIR/mysqld.inc;
remove_file $MYSQL_TMP_DIR/mysqld.inc;

# The mysql_plugin tool expects a directory structure like in the installed
# mysql version, so errmsg.sys will be copied to "basedir/share", we create
# and remove this structure. 

--mkdir $MYSQLD_BASEDIR/share
--mkdir $MYSQLD_BASEDIR/share/mysql
--copy_file $MYSQL_ERRMSG_BASEDIR/english/errmsg.sys $MYSQLD_BASEDIR/share/errmsg.sys
--copy_file $MYSQL_ERRMSG_BASEDIR/english/errmsg.sys $MYSQLD_BASEDIR/share/mysql/errmsg.sys

# The mysql_plugin tool now accepts --my-print-defaults which points to the
# executable my_print_defaults.exe we can get this path from the variable
# $MYSQL_MY_PRINT_DEFAULTS.

# Check for my_print_defaults location. Skip if not found.
if ($MYSQL_MY_PRINT_DEFAULTS_BASEDIR == '')
{
  --skip Test requires known location of my_print_defaults executable.
}

# Check for mysqld location. Skip if not found.
if ($MYSQLD == '')
{
  --skip Test requires known location of mysqld executable.
}

# Check for daemon_example.ini location. Skip if not found in either
# the plugin_dir path or the daemon_example_dir path.
if ($DAEMONEXAMPLE_DIR == '')
{
  --skip Test requires known location of daemon_example.ini file.  
}

# Build client command for reuse.

let $MYSQL_PLUGIN_CMD= $MYSQL_PLUGIN --datadir=$MYSQLD_DATADIR --basedir=$MYSQLD_BASEDIR --plugin-dir=$PLUGIN_DIR --mysqld=$MYSQLD_BASEDIR --my-print-defaults=$MYSQL_MY_PRINT_DEFAULTS_BASEDIR;

--echo #
--echo # Ensure the plugin isn't loaded.
--echo #
SELECT * FROM mysql.plugin WHERE dl like 'libdaemon%' ORDER BY name;

--echo #
--echo # Enable the plugin...
--echo #
let $expect_file= $MYSQLTEST_VARDIR/tmp/mysqld.1.expect;
# MTR will remove this file later, but this might be too late.
--error 0,1
--remove_file $expect_file
--write_file $expect_file
wait
EOF
--shutdown_server 10
--source include/wait_until_disconnected.inc

#
# Enable the plugin
#
--exec $MYSQL_PLUGIN_CMD --plugin-ini=$MYSQL_PLUGIN_INI ENABLE daemon_example


# Ensure enabling an enabled plugin doesn't fail
--exec $MYSQL_PLUGIN_CMD --plugin-ini=$MYSQL_PLUGIN_INI ENABLE daemon_example

#
# Restart the server
#
--append_file $expect_file
restart
EOF
--enable_reconnect
--source include/wait_until_connected_again.inc

--echo #
--echo # Simulate loading a plugin libary with multiple entry points.
--echo # This will test the DISABLE to ensure all rows are removed.
--echo #
--replace_regex /\.dll/.so/
eval INSERT INTO mysql.plugin VALUES ('wicky', '$DAEMONEXAMPLE'); 
--replace_regex /\.dll/.so/
eval INSERT INTO mysql.plugin VALUES ('wacky', '$DAEMONEXAMPLE'); 
--replace_regex /\.dll/.so/
eval INSERT INTO mysql.plugin VALUES ('wonky', '$DAEMONEXAMPLE'); 

--echo #
--echo # Ensure the plugin is now loaded.
--echo #
--replace_regex /\.dll/.so/
SELECT * FROM mysql.plugin WHERE dl like 'libdaemon%' ORDER BY name;

# MTR will remove this file later, but this might be too late.
--error 0,1
--remove_file $expect_file
--write_file $expect_file
wait
EOF
--shutdown_server 10
--source include/wait_until_disconnected.inc

#
# Disable the plugin - to remove winky, wonky entries
#
--exec $MYSQL_PLUGIN_CMD --plugin-ini=$MYSQL_PLUGIN_INI DISABLE daemon_example

#
# Enable the plugin again
#
--exec $MYSQL_PLUGIN_CMD --plugin-ini=$MYSQL_PLUGIN_INI ENABLE daemon_example

#
# Restart the server
#
--append_file $expect_file
restart
EOF
--enable_reconnect
--source include/wait_until_connected_again.inc

--echo #
--echo # Ensure the plugin is loaded.
--echo #
--replace_regex /\.dll/.so/
SELECT * FROM mysql.plugin WHERE dl like '%libdaemon%' ORDER BY name;

# MTR will remove this file later, but this might be too late.
--error 0,1
--remove_file $expect_file
--write_file $expect_file
wait
EOF
--shutdown_server 10
--source include/wait_until_disconnected.inc

# To test the case where the same plugin is reloaded with a different soname,
# we must copy the example daemon to a new location renaming it.

let $DAEMON_RELOAD = lib$DAEMONEXAMPLE;
--copy_file $PLUGIN_DIR/$DAEMONEXAMPLE $PLUGIN_DIR/$DAEMON_RELOAD
--copy_file include/libdaemon_example.ini $PLUGIN_DIR/libdaemon_example.ini

# Now reload it and see that it is a different name.
--exec $MYSQL_PLUGIN_CMD ENABLE libdaemon_example 

#
# Restart the server
#
--append_file $expect_file
restart
EOF
--enable_reconnect
--source include/wait_until_connected_again.inc

--echo #
--echo # Ensure the plugin is replaced.
--echo #
--replace_regex /\.dll/.so/
SELECT * FROM mysql.plugin WHERE dl like '%libdaemon%' ORDER BY name;

--echo #
--echo # Disable the plugin...
--echo #
# MTR will remove this file later, but this might be too late.
--error 0,1
--remove_file $expect_file
--write_file $expect_file
wait
EOF
--shutdown_server 10
--source include/wait_until_disconnected.inc

#
# Disable the plugin
#
--exec $MYSQL_PLUGIN_CMD DISABLE libdaemon_example

# Remove files for last test case.

--remove_file $PLUGIN_DIR/$DAEMON_RELOAD
--remove_file $DAEMONEXAMPLE_DIR/libdaemon_example.ini

#
# Restart the server
#
--append_file $expect_file
restart
EOF
--enable_reconnect
--source include/wait_until_connected_again.inc

--echo #
--echo # Ensure the plugin isn't loaded.
--echo #
SELECT * FROM mysql.plugin WHERE dl like '%libdaemon%' ORDER BY name;

#
# Stop the server for error conditions
#
let $expect_file= $MYSQLTEST_VARDIR/tmp/mysqld.1.expect;
# MTR will remove this file later, but this might be too late.
--error 0,1
--remove_file $expect_file
--write_file $expect_file
wait
EOF
--shutdown_server 10
--source include/wait_until_disconnected.inc

--echo #
--echo # Attempt to load non-existant plugin
--echo #
--error 1,2,256
--exec $MYSQL_PLUGIN_CMD DISABLE NOT_THERE_AT_ALL 2>&1

--echo #
--echo # Attempt to use non-existant plugin.ini file
--echo #
--error 1,2,7,256
--exec $MYSQL_PLUGIN_CMD DISABLE daemon_example --plugin-ini=/NOT/THERE/pi.ini 2>&1

--echo # 
--echo # Attempt to omit the plugin
--echo #
--error 1,2,256
--exec $MYSQL_PLUGIN_CMD DISABLE 2>&1

--echo # 
--echo # Attempt to omit DISABLE|ENABLE
--echo #
--error 1,2,256
--exec $MYSQL_PLUGIN_CMD --plugin-ini=$MYSQL_PLUGIN_INI daemon_example 2>&1

--echo # 
--echo # Attempt to use bad paths - datadir
--echo #
let $MYSQL_PLUGIN_CMD= $MYSQL_PLUGIN -n --datadir=/data_not_there/ --basedir=$MYSQL_BASEDIR --plugin-dir=$PLUGIN_DIR --mysqld=$MYSQLD_BASEDIR --my-print-defaults=$MYSQL_MY_PRINT_DEFAULTS_BASEDIR;
--error 1,2,256
--exec $MYSQL_PLUGIN_CMD --plugin-ini=$MYSQL_PLUGIN_INI DISABLE daemon_example 2>&1

--echo # 
--echo # Attempt to use bad paths - basedir
--echo #
let $MYSQL_PLUGIN_CMD= $MYSQL_PLUGIN -n --datadir=$MYSQLD_DATADIR --basedir=/basedir_not_there/ --plugin-dir=$PLUGIN_DIR --mysqld=$MYSQLD_BASEDIR --my-print-defaults=$MYSQL_MY_PRINT_DEFAULTS_BASEDIR;
replace_result "/basedir_not_there//" "/basedir_not_there/";
--error 1,2,256
--exec $MYSQL_PLUGIN_CMD --plugin-ini=$MYSQL_PLUGIN_INI DISABLE daemon_example 2>&1

--echo # 
--echo # Attempt to use bad paths - plugin_dir
--echo #
let $MYSQL_PLUGIN_CMD= $MYSQL_PLUGIN -n --datadir=$MYSQLD_DATADIR --basedir=$MYSQL_BASEDIR --plugin-dir=/plugin_not_there/ --mysqld=$MYSQLD_BASEDIR --my-print-defaults=$MYSQL_MY_PRINT_DEFAULTS_BASEDIR;
--error 1,2,256
--exec $MYSQL_PLUGIN_CMD --plugin-ini=$MYSQL_PLUGIN_INI DISABLE daemon_example 2>&1

--echo # 
--echo # Attempt to use bad paths - mysqld
--echo #
let $MYSQL_PLUGIN_CMD= $MYSQL_PLUGIN -n --datadir=$MYSQLD_DATADIR --basedir=$MYSQL_BASEDIR --plugin-dir=$PLUGIN_DIR --mysqld=/mysqld_not_there/ --my-print-defaults=$MYSQL_MY_PRINT_DEFAULTS_BASEDIR;
--error 1,2,256
--exec $MYSQL_PLUGIN_CMD --plugin-ini=$MYSQL_PLUGIN_INI DISABLE daemon_example 2>&1

--echo # 
--echo # Attempt to use bad paths - my_print_defaults
--echo #
let $MYSQL_PLUGIN_CMD= $MYSQL_PLUGIN -n --datadir=$MYSQLD_DATADIR --basedir=$MYSQL_BASEDIR --plugin-dir=$PLUGIN_DIR --mysqld=$MYSQLD_BASEDIR --my-print-defaults=/my_print_defaults_not_there/;
--error 1,2,256
--exec $MYSQL_PLUGIN_CMD --plugin-ini=$MYSQL_PLUGIN_INI DISABLE daemon_example 2>&1


--echo # 
--echo # Missing library
--echo #
let $MYSQL_PLUGIN_CMD= $MYSQL_PLUGIN -n --datadir=$MYSQLD_DATADIR --basedir=$MYSQL_BASEDIR --plugin-dir=$PLUGIN_DIR --plugin-ini=$MYSQL_TEST_DIR/include/daemon_example_bad_soname.ini --mysqld=$MYSQLD_BASEDIR --my-print-defaults=$MYSQL_MY_PRINT_DEFAULTS_BASEDIR;
--error 1,2,256
--exec $MYSQL_PLUGIN_CMD DISABLE daemon_example 2>&1

--echo # 
--echo # Bad format for config file
--echo #
let $MYSQL_PLUGIN_CMD= $MYSQL_PLUGIN -n --datadir=$MYSQLD_DATADIR --basedir=$MYSQL_BASEDIR --plugin-dir=$PLUGIN_DIR --plugin-ini=$MYSQL_TEST_DIR/include/daemon_example_bad_format.ini --mysqld=$MYSQLD_BASEDIR --my-print-defaults=$MYSQL_MY_PRINT_DEFAULTS_BASEDIR;
--error 1,2,256
--exec $MYSQL_PLUGIN_CMD DISABLE daemon_example 2>&1

--echo # 
--echo # Missing base_dir option
--echo #
let $MYSQL_PLUGIN_CMD= $MYSQL_PLUGIN -n --datadir=$MYSQLD_DATADIR --plugin-dir=$PLUGIN_DIR --mysqld=$MYSQLD_BASEDIR --my-print-defaults=$MYSQL_MY_PRINT_DEFAULTS_BASEDIR;
--error 1,2,139,256
--exec $MYSQL_PLUGIN_CMD --plugin-ini=$MYSQL_PLUGIN_INI DISABLE daemon_example 2>&1

--echo # 
--echo # Missing data_dir option
--echo #
let $MYSQL_PLUGIN_CMD= $MYSQL_PLUGIN -n --basedir=$MYSQL_BASEDIR --plugin-dir=$PLUGIN_DIR --mysqld=$MYSQLD_BASEDIR --my-print-defaults=$MYSQL_MY_PRINT_DEFAULTS_BASEDIR;
--error 1,2,139,256
--exec $MYSQL_PLUGIN_CMD --plugin-ini=$MYSQL_PLUGIN_INI DISABLE daemon_example 2>&1

--echo # 
--echo # Missing plugin_dir option
--echo #
let $MYSQL_PLUGIN_CMD= $MYSQL_PLUGIN -n --datadir=$MYSQL_DATADIR --basedir=$MYSQL_BASEDIR --mysqld=$MYSQLD_BASEDIR --my-print-defaults=$MYSQL_MY_PRINT_DEFAULTS_BASEDIR;
--error 1,2,139,256
--exec $MYSQL_PLUGIN_CMD --plugin-ini=$MYSQL_PLUGIN_INI DISABLE daemon_example 2>&1

--echo #
--echo # Show the help.
--echo #
--replace_result $MYSQL_PLUGIN mysql_plugin $MYSQL_SERVER_VERSION XX.XX.XX
<<<<<<< HEAD
--replace_regex /Ver [0-9.]+ Distrib [0-9.]+/Ver V.V.VV Distrib XX.XX.XX/ /XX-[a-z]*[0-9]*/XX/
=======
--replace_regex /Ver [0-9.]+/Ver V.V.VV/ 
>>>>>>> 066c6129
--exec $MYSQL_PLUGIN --help

--replace_result $MYSQL_PLUGIN mysql_plugin $MYSQL_SERVER_VERSION XX.XX.XX
--replace_regex /Ver [0-9.]+ Distrib [0-9.]+/Ver V.V.VV Distrib XX.XX.XX/ /XX-[a-z]*[0-9]*/XX/
--exec $MYSQL_PLUGIN --version

#
# Restart the server
#
--append_file $expect_file
restart
EOF
--enable_reconnect
--source include/wait_until_connected_again.inc

#
# Cleanup
# MTR will remove this file later, but this might be too late.
--error 0,1
--remove_file $expect_file

# Cleanup the share folder in the binary path.
--remove_file $MYSQLD_BASEDIR/share/errmsg.sys
--rmdir $MYSQLD_BASEDIR/share/mysql
--rmdir $MYSQLD_BASEDIR/share

--enable_abort_on_error<|MERGE_RESOLUTION|>--- conflicted
+++ resolved
@@ -372,15 +372,11 @@
 --echo # Show the help.
 --echo #
 --replace_result $MYSQL_PLUGIN mysql_plugin $MYSQL_SERVER_VERSION XX.XX.XX
-<<<<<<< HEAD
---replace_regex /Ver [0-9.]+ Distrib [0-9.]+/Ver V.V.VV Distrib XX.XX.XX/ /XX-[a-z]*[0-9]*/XX/
-=======
 --replace_regex /Ver [0-9.]+/Ver V.V.VV/ 
->>>>>>> 066c6129
 --exec $MYSQL_PLUGIN --help
 
 --replace_result $MYSQL_PLUGIN mysql_plugin $MYSQL_SERVER_VERSION XX.XX.XX
---replace_regex /Ver [0-9.]+ Distrib [0-9.]+/Ver V.V.VV Distrib XX.XX.XX/ /XX-[a-z]*[0-9]*/XX/
+--replace_regex /Ver [0-9.]+/Ver V.V.VV/ 
 --exec $MYSQL_PLUGIN --version
 
 #
