--- conflicted
+++ resolved
@@ -1,141 +1,2 @@
-<<<<<<< HEAD
-# The include statement below is a temp one for tests that are yet to
-#be ported to run with InnoDB,
-#but needs to be kept for tests that would need MyISAM in future.
---source include/force_myisam_default.inc
-
-#############################################################
-# Author: Serge Kozlov <Serge.Kozlov@Sun.COM>
-# Date:   02/19/2009
-# Purpose: Testing heartbeat for schema
-# 1 master and 2 slaves
-#############################################################
---let $rpl_topology= 1->2,1->3
---source include/rpl_init.inc
-
---let $rpl_connection_name= master
---let $rpl_server_number= 1
---source include/rpl_connect.inc
-
---let $rpl_connection_name= slave_1
---let $rpl_server_number= 2
---source include/rpl_connect.inc
-
---let $rpl_connection_name= slave_2
---let $rpl_server_number= 3
---source include/rpl_connect.inc
-
-#
-# Set different heartbeat periods for slaves
-#
---connection slave_1
---source include/stop_slave.inc
-CHANGE MASTER TO MASTER_HEARTBEAT_PERIOD = 0.1;
---source include/start_slave.inc
---connection slave_2
---source include/stop_slave.inc
---replace_column 2 ####
-CHANGE MASTER TO MASTER_HEARTBEAT_PERIOD = 1;
---source include/start_slave.inc
-
-#
-# Testing heartbeat for one master and two slaves
-#
-
-# Check that heartbeat events sent to both slaves with correct periods
---connection slave_1
-let $status_var= slave_received_heartbeats;
-let $status_var_value= query_get_value(SHOW STATUS LIKE 'slave_received_heartbeats', Value, 1);
-let $status_var_comparsion= >;
---source include/wait_for_status_var.inc
---echo Slave has received heartbeat event
---connection slave_2
-let $status_var= slave_received_heartbeats;
-let $status_var_value= query_get_value(SHOW STATUS LIKE 'slave_received_heartbeats', Value, 1);
-let $status_var_comparsion= >;
---source include/wait_for_status_var.inc
---let $assert_cond= [slave_1:SHOW STATUS LIKE "slave_received_heartbeats", Value, 1] > [slave_2:SHOW STATUS LIKE "slave_received_heartbeats", Value, 1]
---let $assert_text= slave_1 should have received more heartbeats than slave_2
---source include/assert.inc
---echo
-
-# Create topology master->slave_2->slave_1 and check that slave_1
-# receives heartbeat while slave_2 gets data.
-
-# slave_2 was started w/o --log-slave-updates because slave_2 should
-# not send data from master to slave_1
-
---source include/rpl_stop_slaves.inc
---let $rpl_topology= 1->3->2
---source include/rpl_change_topology.inc
---source include/rpl_start_slaves.inc
---connection slave_1
---source include/stop_slave.inc
---replace_column 2 ####
-CHANGE MASTER TO MASTER_HEARTBEAT_PERIOD=0.1;
---source include/start_slave.inc
-
-# Check heartbeat for new replication channel slave_2->slave
-let $status_var= slave_received_heartbeats;
-let $status_var_value= query_get_value(SHOW STATUS LIKE 'slave_received_heartbeats', Value, 1);
-let $status_var_comparsion= >;
---source include/wait_for_status_var.inc
---echo slave_1 has received heartbeat event
---connection master
---echo [on master]
-CREATE TABLE t1 (a INT PRIMARY KEY, b VARCHAR(10), c LONGTEXT);
-INSERT INTO t1 VALUES (1, 'on master', '');
-SHOW TABLES;
---echo [on slave_2]
---sync_slave_with_master slave_2
-SHOW TABLES;
-let $slave_2_pos_before= query_get_value(SHOW SLAVE STATUS, Read_Master_Log_Pos, 1);
---echo [on slave_1]
---sync_slave_with_master slave_1
-SHOW TABLES;
---connection master
---echo [on master]
---echo creating updates on master and send to slave_2 during 5 second
-# Generate events on master and send to slave_2 during 5 second
-let $i= 1;
-let $j= 1;
-let $k= 1;
---disable_query_log
-while ($i) {
-  eval SET @c_text=REPEAT('1234567890', $j);
-  eval UPDATE t1 SET a=$j, c=@c_text;
-  --connection slave_2
-  let $slave_2_pos= query_get_value(SHOW SLAVE STATUS, Read_Master_Log_Pos, 1);  
-  if (`SELECT ($k*($slave_2_pos - $slave_2_pos_before)) > 0`) {
-    --connection slave_1
-    let $slave_1_rcvd_heartbeats_before= query_get_value(SHOW STATUS LIKE 'slave_received_heartbeats', Value, 1);    
-    let $k= 0;
-    let $time_before = `SELECT NOW()`;
-  }
-  if (`SELECT ((1-$k)*TIMESTAMPDIFF(SECOND,'$time_before',NOW())) > 5`) {
-    let $i= 0;
-  }
-  --connection master
-  inc $j;
-  sleep 0.1;
-}
---enable_query_log
---connection slave_1
---echo [on slave_1]
---let $assert_cond= [SHOW STATUS LIKE "slave_received_heartbeats", Value, 1] > $slave_1_rcvd_heartbeats_before
---let $assert_text= slave_1 should have received heartbeats
---source include/assert.inc
---echo
-
-#
-# Clean up
-#
---echo *** Clean up ***
---connection master
-DROP TABLE t1;
-
---source include/rpl_end.inc
-=======
 --source include/not_gtid_enabled.inc
---source extra/rpl_tests/rpl_heartbeat_2slaves.inc
->>>>>>> a9800d0d
+--source extra/rpl_tests/rpl_heartbeat_2slaves.inc