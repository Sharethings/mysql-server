include/master-slave.inc
Warnings:
Note	####	Sending passwords in plain text without SSL/TLS is extremely insecure.
<<<<<<< HEAD
Note	####	Storing MySQL user name or password information in the master.info repository is not secure and is therefore not recommended. Please see the MySQL Manual for more about this issue and possible alternatives.
=======
Note	####	Storing MySQL user name or password information in the master info repository is not secure and is therefore not recommended. Please consider using the USER and PASSWORD connection options for START SLAVE; see the 'START SLAVE Syntax' in the MySQL Manual for more information.
>>>>>>> db310f06
[connection master]
call mtr.add_suppression("Slave: Can\'t find record in \'t1\' Error_code: .*");
[on slave]
SET @old_slave_exec_mode= @@global.slave_exec_mode;
######## Run with slave_exec_mode=STRICT ########
SET @@global.slave_exec_mode = 'STRICT';
==== Initialize ====
[on master]
CREATE TABLE t1(a INT PRIMARY KEY);
[on slave]
==== Test: SQL thread sees 'INSERT' of existing key ====
---- Prepare slave so that it will get duplicate key error ----
INSERT INTO t1 VALUES (1);
---- Insert rows on master ----
[on master]
INSERT INTO t1 VALUES (1);
SELECT * FROM t1;
a
1
[on slave]
---- Wait until slave stops with an error ----
include/wait_for_slave_sql_error.inc [errno=1062]
<<<<<<< HEAD
Last_SQL_Error (expected "duplicate key" error)
Could not execute Write_rows event on table test.t1; Duplicate entry '1' for key 'PRIMARY', Error_code: 1062; handler error HA_ERR_FOUND_DUPP_KEY; the event's master log master-bin.000001, end_log_pos END_LOG_POS
=======
SELECT "1062" as 'Last_SQL_Errno';
Last_SQL_Errno
1062
>>>>>>> db310f06
call mtr.add_suppression("Slave SQL.*Duplicate entry .1. for key .PRIMARY.* Error_code: 1062");
call mtr.add_suppression("The slave coordinator and worker threads are stopped, possibly leaving data in inconsistent state");
SELECT * FROM t1;
a
1
---- Resolve the conflict on the slave and restart SQL thread ----
DELETE FROM t1 WHERE a = 1;
START SLAVE SQL_THREAD;
include/wait_for_slave_sql_to_start.inc
---- Sync slave and verify that there is no error ----
include/check_slave_no_error.inc
SELECT * FROM t1;
a
1
==== Test: SQL thread sees 'DELETE' of non-existing row ====
---- On master, insert two rows, the second with binlogging off ----
[on master]
DELETE FROM t1;
INSERT INTO t1 VALUES (1);
[on slave]
DELETE FROM t1 WHERE a = 1;
---- On master, remove the row that does not exist on slave ----
[on master]
DELETE FROM t1 WHERE a = 1;
SELECT * FROM t1;
a
[on slave]
---- Wait until slave stops with an error ----
call mtr.add_suppression("Slave SQL.*Can.t find record in .t1., Error_code: 1032");
include/wait_for_slave_sql_error.inc [errno=1032]
SELECT "1032" as 'Last_SQL_Errno';
Last_SQL_Errno
1032
SELECT * FROM t1;
a
---- Resolve the conflict on the slave and restart SQL thread ----
INSERT INTO t1 VALUES (1);
START SLAVE SQL_THREAD;
include/wait_for_slave_sql_to_start.inc
---- Sync slave and verify that there is no error ----
include/check_slave_no_error.inc
SELECT * FROM t1;
a
==== Clean up ====
[on master]
DROP TABLE t1;
[on slave]
include/rpl_reset.inc
######## Run with slave_exec_mode=IDEMPOTENT ########
set @@global.slave_exec_mode= 'IDEMPOTENT';
==== Initialize ====
[on master]
CREATE TABLE t1(a INT PRIMARY KEY);
[on slave]
==== Test: SQL thread sees 'INSERT' of existing key ====
---- Prepare slave so that it will get duplicate key error ----
INSERT INTO t1 VALUES (1);
---- Insert rows on master ----
[on master]
INSERT INTO t1 VALUES (1);
SELECT * FROM t1;
a
1
[on slave]
---- Sync slave and verify that there is no error ----
include/check_slave_no_error.inc
SELECT * FROM t1;
a
1
==== Test: SQL thread sees 'DELETE' of non-existing row ====
---- On master, insert two rows, the second with binlogging off ----
[on master]
DELETE FROM t1;
INSERT INTO t1 VALUES (1);
[on slave]
DELETE FROM t1 WHERE a = 1;
---- On master, remove the row that does not exist on slave ----
[on master]
DELETE FROM t1 WHERE a = 1;
SELECT * FROM t1;
a
[on slave]
---- Sync slave and verify that there is no error ----
include/check_slave_no_error.inc
SELECT * FROM t1;
a
==== Clean up ====
[on master]
DROP TABLE t1;
[on slave]
SET @@global.slave_exec_mode= @old_slave_exec_mode;
include/rpl_end.inc<|MERGE_RESOLUTION|>--- conflicted
+++ resolved
@@ -1,11 +1,7 @@
 include/master-slave.inc
 Warnings:
 Note	####	Sending passwords in plain text without SSL/TLS is extremely insecure.
-<<<<<<< HEAD
-Note	####	Storing MySQL user name or password information in the master.info repository is not secure and is therefore not recommended. Please see the MySQL Manual for more about this issue and possible alternatives.
-=======
 Note	####	Storing MySQL user name or password information in the master info repository is not secure and is therefore not recommended. Please consider using the USER and PASSWORD connection options for START SLAVE; see the 'START SLAVE Syntax' in the MySQL Manual for more information.
->>>>>>> db310f06
 [connection master]
 call mtr.add_suppression("Slave: Can\'t find record in \'t1\' Error_code: .*");
 [on slave]
@@ -28,14 +24,9 @@
 [on slave]
 ---- Wait until slave stops with an error ----
 include/wait_for_slave_sql_error.inc [errno=1062]
-<<<<<<< HEAD
-Last_SQL_Error (expected "duplicate key" error)
-Could not execute Write_rows event on table test.t1; Duplicate entry '1' for key 'PRIMARY', Error_code: 1062; handler error HA_ERR_FOUND_DUPP_KEY; the event's master log master-bin.000001, end_log_pos END_LOG_POS
-=======
 SELECT "1062" as 'Last_SQL_Errno';
 Last_SQL_Errno
 1062
->>>>>>> db310f06
 call mtr.add_suppression("Slave SQL.*Duplicate entry .1. for key .PRIMARY.* Error_code: 1062");
 call mtr.add_suppression("The slave coordinator and worker threads are stopped, possibly leaving data in inconsistent state");
 SELECT * FROM t1;
