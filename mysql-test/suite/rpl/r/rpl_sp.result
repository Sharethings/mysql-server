--- conflicted
+++ resolved
@@ -437,7 +437,7 @@
 master-bin.000001	#	Query	#	#	use `mysqltest1`; CREATE DEFINER=`root`@`localhost` PROCEDURE `foo3`()
     DETERMINISTIC
 insert into t1 values (15)
-master-bin.000001	#	Query	#	#	use `mysqltest1`; GRANT EXECUTE, CREATE ROUTINE ON `mysqltest1`.* TO 'zedjzlcsjhd'@'127.0.0.1'
+master-bin.000001	#	Query	#	#	use `mysqltest1`; grant CREATE ROUTINE, EXECUTE on mysqltest1.* to "zedjzlcsjhd"@127.0.0.1
 master-bin.000001	#	Query	#	#	use `mysqltest1`; grant SELECT on mysqltest1.t1 to "zedjzlcsjhd"@127.0.0.1
 master-bin.000001	#	Query	#	#	use `mysqltest1`; grant SELECT, INSERT on mysqltest1.t2 to "zedjzlcsjhd"@127.0.0.1
 master-bin.000001	#	Query	#	#	use `mysqltest1`; CREATE DEFINER=`zedjzlcsjhd`@`127.0.0.1` PROCEDURE `foo4`()
@@ -634,11 +634,7 @@
 test	mysqltestbug36570_p1	PROCEDURE	root@localhost	t	t	DEFINER		latin1	latin1_swedish_ci	latin1_swedish_ci
 show create procedure ` mysqltestbug36570_p2`;
 Procedure	sql_mode	Create Procedure	character_set_client	collation_connection	Database Collation
-<<<<<<< HEAD
- mysqltestbug36570_p2		CREATE DEFINER=`root`@`localhost` PROCEDURE ` mysqltestbug36570_p2`( a int )
-=======
  mysqltestbug36570_p2	NO_ENGINE_SUBSTITUTION	CREATE DEFINER=`root`@`localhost` PROCEDURE ` mysqltestbug36570_p2`( a int )
->>>>>>> b7fc4388
 `label`:
 begin
 select a;
@@ -649,11 +645,7 @@
 test	mysqltestbug36570_p1	PROCEDURE	root@localhost	t	t	DEFINER		latin1	latin1_swedish_ci	latin1_swedish_ci
 show create procedure ` mysqltestbug36570_p2`;
 Procedure	sql_mode	Create Procedure	character_set_client	collation_connection	Database Collation
-<<<<<<< HEAD
- mysqltestbug36570_p2		CREATE DEFINER=`root`@`localhost` PROCEDURE ` mysqltestbug36570_p2`( a int )
-=======
  mysqltestbug36570_p2	NO_ENGINE_SUBSTITUTION	CREATE DEFINER=`root`@`localhost` PROCEDURE ` mysqltestbug36570_p2`( a int )
->>>>>>> b7fc4388
 `label`:
 begin
 select a;
@@ -745,7 +737,7 @@
 insert into t1 values (15)
 /*!*/;
 SET TIMESTAMP=t/*!*/;
-GRANT EXECUTE, CREATE ROUTINE ON `mysqltest1`.* TO 'zedjzlcsjhd'@'127.0.0.1'
+grant CREATE ROUTINE, EXECUTE on mysqltest1.* to "zedjzlcsjhd"@127.0.0.1
 /*!*/;
 SET TIMESTAMP=t/*!*/;
 grant SELECT on mysqltest1.t1 to "zedjzlcsjhd"@127.0.0.1
