--- conflicted
+++ resolved
@@ -10,11 +10,7 @@
 # preceded by --send
 -- source include/not_embedded.inc
 
-<<<<<<< HEAD
-SET storage_engine=InnoDB;
-=======
 SET default_storage_engine=InnoDB;
->>>>>>> 20ca15d4
 
 # we care only that the following SQL commands do not crash the server
 -- disable_query_log
