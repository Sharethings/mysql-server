# Purpose of this test:
#    Check that server and InnoDB behave correct and give the right messages in
#    case it is tried to restart the server with
#    - plain wrong
#    - too small
#    - unsupported between too small and too high
#    - too high
#    - legal but not to the size during first server startup fitting
#    innodb page size. So every restart attempt with such a value
#    has to fail.
#
# This test should pass with calls of mtr and the following assignments
#    --mysqld=--innodb-page-size=4k
#    --mysqld=--innodb-page-size=4096
#    --mysqld=--innodb-page-size=8k
#    --mysqld=--innodb-page-size=8192
#    --mysqld=--innodb-page-size=16k
#    --mysqld=--innodb-page-size=16384
#    <no assignment of innodb-page-size at all>
#
# The current test is placed within the suite "innodb" though many tests for
# system variables are stored within the suite "sys_vars". The reason is the
# following:
#    The test is adjusted to be used with different legal innodb page sizes
#    assigned on command line.
#    Our current test collections run the test suite
#    - sys_vars   without assignment of innodb-page-size
#    - innodb     with several different assignments of innodb-page-size
#    Therefore placing this test within the suite "innodb" is better.
#
# Created: 2011-11-11 mleich
#

# Set this variable to
# -   0 for standard test runs (file with expected results is made for such).
# -   1 for debugging.(a result difference will show up)
let $test_debug= 0;

--echo # 0. Check and generate prerequites
#-----------------------------------------
--source include/not_embedded.inc
--source include/have_innodb.inc

# InnoDb page size values in 2011-11
# - supported: 4k, 8k, 16k
# - default:  16k
let $minimal_page_size=  4096;
let $default_page_size= 16384;
let $maximal_page_size= 16384;
let $legal_page_size_list= $minimal_page_size,8192,$maximal_page_size;
let $start_page_size=
`SELECT variable_value FROM INFORMATION_SCHEMA.GLOBAL_STATUS
WHERE LOWER(variable_name) = 'innodb_page_size'`;
if(`SELECT $start_page_size NOT IN ($legal_page_size_list)`)
{
   --echo # ERROR: The current innodb page size ($start_page_size) is not in
   --echo #        the list of expected legal page sizes : $legal_page_size_list
   --echo #        abort
   exit;
}
let $other_page_size= $minimal_page_size;
if($start_page_size == $minimal_page_size)
{
   let $other_page_size= $maximal_page_size;
}
let $other_page_size_k=    `SELECT $other_page_size DIV 1024`;
let $other_page_size_nk=       `SELECT CONCAT($other_page_size_k,'k')`;
let $other_page_size_nkaramel= `SELECT CONCAT($other_page_size_k,'karamel')`;
let $other_page_size_ncaramel= `SELECT CONCAT($other_page_size_k,'caramel')`;
if ($start_page_size < $maximal_page_size)
{
   let $out_range_page_size= `SELECT $maximal_page_size * 4`;
   let $adjust_page_size = $maximal_page_size;
}
if ($start_page_size > $minimal_page_size)
{
   let $out_range_page_size= `SELECT $minimal_page_size DIV 2`;
   let $adjust_page_size = $minimal_page_size;
}
let $illegal_pagesize= `SELECT $minimal_page_size + 1`;
let $zero_test= 1;
if ($start_page_size == $minimal_page_size)
{
   let $zero_test= 0;
}
if ($test_debug)
{
   --echo # --- Set in test script --------------------------
   --echo # minimal_page_size :        $minimal_page_size
   --echo # default_page_size :        $default_page_size
   --echo # maximal_page_size :        $maximal_page_size
   --echo # legal_page_size_list :     $legal_page_size_list
   --echo # --- Calculated ---------------------------------
   --echo # start_page_size :          $start_page_size
   --echo # other_page_size_k :        $other_page_size_k
   --echo # other_page_size_nk :       $other_page_size_nk
   --echo # other_page_size_nkaramel : $other_page_size_nkaramel
   --echo # other_page_size_ncaramel : $other_page_size_ncaramel
   --echo # out_range_page_size :      $out_range_page_size
   --echo # adjust_page_size :         $adjust_page_size
   --echo # illegal_pagesize :         $illegal_pagesize
   --echo # zero_test :                $zero_test
}

# We let our server restart attempts write to the file $error_log.
let $error_log= $MYSQLTEST_VARDIR/log/my_restart.err;
--error 0,1
--remove_file $error_log
# $error_log has to be processed by include/search_pattern_in_file.inc which
# contains Perl code requiring that the environment variable SEARCH_FILE points
# to this file.
let SEARCH_FILE= $error_log;
# Stop the server
let $restart_file= $MYSQLTEST_VARDIR/tmp/mysqld.1.expect;
--exec echo "wait" > $restart_file
--shutdown_server 10
--source include/wait_until_disconnected.inc


--echo # 1. Try to restart the server with some other legal innodb page size value.
--echo #    It must fail because we had a different value before.
#----------------------------------------------------------------------------------
--echo # 1.1 The value assigned is a number.
# Detailed explanations of what happens are placed nearby the checks.
--error 1
--exec $MYSQLD_CMD --innodb-page-size=$other_page_size --loose-console > $error_log 2>&1
if ( $default_page_size != $other_page_size )
{
   # It gets detected that the assigned page size is not the default one
   let SEARCH_PATTERN= InnoDB: innodb-page-size has been changed from the default value $default_page_size to $other_page_size;
   --source include/search_pattern_in_file.inc
}
<<<<<<< HEAD
# We get depending on the platform either "./ibdata1" or ".\ibdata1".
let SEARCH_PATTERN=innodb-page-size mismatch in Data file "..ibdata1";
=======
let SEARCH_PATTERN=Data file 'ibdata1' uses page size $start_page_size, but the innodb_page_size start-up parameter is $other_page_size;
>>>>>>> a9800d0d
--source include/search_pattern_in_file.inc
# Finally InnoDB becomes an Unknown/unsupported storage engine
let SEARCH_PATTERN= \[ERROR\] Unknown/unsupported storage engine: InnoDB;
--source include/search_pattern_in_file.inc
# The server restart aborts
let SEARCH_PATTERN= \[ERROR\] Aborting;
--source include/search_pattern_in_file.inc
--echo # 1.2 The value assigned is a number followed by 'k'.
--error 1
--exec $MYSQLD_CMD --innodb-page-size=$other_page_size_nk --loose-console > $error_log 2>&1
if ( $default_page_size != $other_page_size )
{
   # It gets detected that the assigned page size is not the default one
   let SEARCH_PATTERN= InnoDB: innodb-page-size has been changed from the default value $default_page_size to $other_page_size;
   --source include/search_pattern_in_file.inc
}
<<<<<<< HEAD
let SEARCH_PATTERN=innodb-page-size mismatch in Data file "..ibdata1";
=======
>>>>>>> a9800d0d

let SEARCH_PATTERN=Data file 'ibdata1' uses page size $start_page_size, but the innodb_page_size start-up parameter is $other_page_size;
--source include/search_pattern_in_file.inc

# Finally InnoDB becomes an Unknown/unsupported storage engine
let SEARCH_PATTERN= \[ERROR\] Unknown/unsupported storage engine: InnoDB;
--source include/search_pattern_in_file.inc

# The server restart aborts
let SEARCH_PATTERN= \[ERROR\] Aborting;
--source include/search_pattern_in_file.inc


--echo # 2. Try to restart the server with some innodb page size.which is either
--echo #    bigger than the maximum or smaller than the minimum supported one.
--echo #    It must fail because we had a different value before.
#-------------------------------------------------------------------------------
# Properties of the value:
# 1. not supported
# 2. below the smallest supported one
# The restart attempt has to fail.
--error 1
--exec $MYSQLD_CMD --innodb-page-size=$out_range_page_size --loose-console > $error_log 2>&1
# The innodb page size gets raised to the lowest or biggest legal value.
let SEARCH_PATTERN= \[Warning\] option 'innodb-page-size': unsigned value $out_range_page_size adjusted to $adjust_page_size;
--source include/search_pattern_in_file.inc
if ( $default_page_size != $adjust_page_size )
{
   # It gets detected that the assigned page size is not the default one
   let SEARCH_PATTERN= InnoDB: innodb-page-size has been changed from the default value $default_page_size to $adjust_page_size;
   --source include/search_pattern_in_file.inc
}
# Some checks omitted because they are already in 1.
# Finally InnoDB becomes an Unknown/unsupported storage engine
let SEARCH_PATTERN= \[ERROR\] Unknown/unsupported storage engine: InnoDB;
--source include/search_pattern_in_file.inc


--echo # 3. Try to restart the server with the plain wrong innodb page size value "garbage".
--echo #    The restart attempt has to
--echo #    - fail in case start of test page size <> the minimal legal page size.
--echo #    - to be successful in case start of test page size = minimal legal page size.
--echo #      In this case we omit the execution of the current sub test!
#-------------------------------------------------------------------------------------------
if ($zero_test)
{
   if ($test_debug)
   {
     --echo # We do not omit the test.
   }
--error 1
--exec $MYSQLD_CMD --innodb-page-size=garbage --loose-console > $error_log 2>&1
# General server properties cause that
# - the plain wrong value "garbage" assigned to innodb page size gets
#   mangled to 0.
# - the 0 which is below the smallest possible page size is adjusted
#   to the smallest possible page size
let SEARCH_PATTERN= \[Warning\] option 'innodb-page-size': unsigned value 0 adjusted to $minimal_page_size;
--source include/search_pattern_in_file.inc
# It gets detected that the innodb page size has been changed.
let SEARCH_PATTERN= InnoDB: innodb-page-size has been changed from the default value $default_page_size to $minimal_page_size;
--source include/search_pattern_in_file.inc
# Some checks omitted because they are already in 1.
# Finally InnoDB becomes an Unknown/unsupported storage engine
let SEARCH_PATTERN= \[ERROR\] Unknown/unsupported storage engine: InnoDB;
--source include/search_pattern_in_file.inc
}


--echo # 4. Try to restart the server with some illegal innodb page size value
--echo #    being between minimum and maximum legal page size value.
--echo #    The restart attempt has to fail.
#------------------------------------------------------------------------------
# Properties of the value:
# 1. not supported
# 2. between smallest (4k) and biggest (16k) supported one
--error 1
--exec $MYSQLD_CMD --innodb-page-size=$illegal_pagesize --loose-console > $error_log 2>&1
# InnoDB cannot handle this value.
let SEARCH_PATTERN= \[ERROR\] InnoDB: Invalid page size=$illegal_pagesize;
--source include/search_pattern_in_file.inc
# Some checks omitted because they are already in 1.
# Finally InnoDB becomes an Unknown/unsupported storage engine
let SEARCH_PATTERN= \[ERROR\] Unknown/unsupported storage engine: InnoDB;
--source include/search_pattern_in_file.inc


--echo # 5. Try to restart the server with wrong innodb page size <number>karamel.
--echo #    <number>k is a legal page size.
#---------------------------------------------------------------------------------
# The restart attempt has to fail.
--error 1
--exec $MYSQLD_CMD --innodb-page-size=$other_page_size_nkaramel --loose-console > $error_log 2>&1
# The plain wrong value "<number>karamel" assigned to innodb page size seems
# to get mangled to "<number>k" which is a legal value.
if ( $default_page_size != $adjust_page_size )
{
   # It gets detected that the assigned page size is not the default one
   let SEARCH_PATTERN= InnoDB: innodb-page-size has been changed from the default value $default_page_size to $other_page_size;
   --source include/search_pattern_in_file.inc
}
# But this change does not fit to the history of the data.
# Some checks omitted because they are already in 1.
# Finally InnoDB becomes an Unknown/unsupported storage engine
let SEARCH_PATTERN= \[ERROR\] Aborting;
--source include/search_pattern_in_file.inc


--echo # 6. Try to restart the server with the plain wrong innodb page size <number>caramel
--echo #    <number>k is a legal page size.
--echo #    The restart attempt has to
--echo #    - fail in case start of test page size <> the minimal legal page size.
--echo #    - to be successful in case start of test page size = minimal legal page size.
--echo #      In this case we omit the execution of the current sub test!
#------------------------------------------------------------------------------------------
if ($zero_test)
{
   if ($test_debug)
   {
     --echo # We do not omit the test.
   }
--error 1
--exec $MYSQLD_CMD --innodb-page-size=$other_page_size_ncaramel --loose-console > $error_log 2>&1
# The server dislikes the assigned value.
let SEARCH_PATTERN= Unknown suffix 'c' used for variable 'innodb-page-size' \(value '$other_page_size_ncaramel'\);
--source include/search_pattern_in_file.inc
# The plain wrong value "<number>caramel" assigned to innodb page size gets
# mangled to 0.
let SEARCH_PATTERN= \[Warning\] option 'innodb-page-size': unsigned value 0 adjusted to $minimal_page_size;
--source include/search_pattern_in_file.inc
# Some other layer has also something to tell.
let SEARCH_PATTERN= mysqld.*: Error while setting value '$other_page_size_ncaramel' to 'innodb-page-size';
--source include/search_pattern_in_file.inc
#    Finally InnoDB becomes an Unknown/unsupported storage engine
let SEARCH_PATTERN= \[ERROR\] Unknown/unsupported storage engine: InnoDB;
--source include/search_pattern_in_file.inc
}

--echo # 7. Restart the server and cleanup
#-----------------------------------------
--enable_reconnect
--exec echo "restart" > $restart_file
--source include/wait_until_connected_again.inc
--error 0,1
--remove_file $restart_file
--remove_file $error_log

<|MERGE_RESOLUTION|>--- conflicted
+++ resolved
@@ -130,12 +130,7 @@
    let SEARCH_PATTERN= InnoDB: innodb-page-size has been changed from the default value $default_page_size to $other_page_size;
    --source include/search_pattern_in_file.inc
 }
-<<<<<<< HEAD
-# We get depending on the platform either "./ibdata1" or ".\ibdata1".
-let SEARCH_PATTERN=innodb-page-size mismatch in Data file "..ibdata1";
-=======
 let SEARCH_PATTERN=Data file 'ibdata1' uses page size $start_page_size, but the innodb_page_size start-up parameter is $other_page_size;
->>>>>>> a9800d0d
 --source include/search_pattern_in_file.inc
 # Finally InnoDB becomes an Unknown/unsupported storage engine
 let SEARCH_PATTERN= \[ERROR\] Unknown/unsupported storage engine: InnoDB;
@@ -152,10 +147,6 @@
    let SEARCH_PATTERN= InnoDB: innodb-page-size has been changed from the default value $default_page_size to $other_page_size;
    --source include/search_pattern_in_file.inc
 }
-<<<<<<< HEAD
-let SEARCH_PATTERN=innodb-page-size mismatch in Data file "..ibdata1";
-=======
->>>>>>> a9800d0d
 
 let SEARCH_PATTERN=Data file 'ibdata1' uses page size $start_page_size, but the innodb_page_size start-up parameter is $other_page_size;
 --source include/search_pattern_in_file.inc
