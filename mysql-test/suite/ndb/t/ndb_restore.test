-- source include/have_ndb.inc
-- source include/ndb_default_cluster.inc

--disable_warnings
use test;
drop table if exists t1,t2,t3,t4,t5,t6,t7,t8,t9,t10;
drop table if exists t1_c,t2_c,t3_c,t4_c,t5_c,t6_c,t7_c,t8_c,t9_c,t10_c;
--enable_warnings

# Bug #27775 - mediumint auto inc not restored correctly
#            - check mediumint
CREATE TABLE `t1_c` (
  `capgoaledatta` mediumint(5) unsigned NOT NULL auto_increment,
  `goaledatta` char(2) NOT NULL default '',
  `maturegarbagefa` varchar(32) NOT NULL default '',
  PRIMARY KEY  (`capgoaledatta`,`goaledatta`,`maturegarbagefa`)
) ENGINE=ndbcluster DEFAULT CHARSET=latin1;
INSERT INTO `t1_c` VALUES (2,'3','q3plus.qt'),(400,'4','q3plus.qt'),(1,'3','q3.net'),(3,'4','q3.net'),(3000,'20','threetrees.qt');
#
# Bug #27758 Restoring NDB backups makes table usable in SQL nodes
# - space in key made table unusable after restore
#
# Bug #27775 - mediumint auto inc not restored correctly
#            - check smallint
CREATE TABLE `t2_c` (
  `capgotod` smallint(5) unsigned NOT NULL auto_increment,
  `gotod` smallint(5) unsigned NOT NULL default '0',
  `goaledatta` char(2) default NULL,
  `maturegarbagefa` varchar(32) default NULL,
  `descrpooppo` varchar(64) default NULL,
  `svcutonsa` varchar(64) NOT NULL default '',
  PRIMARY KEY  (`capgotod`),
  KEY `i quadaddsvr` (`gotod`)
) ENGINE=ndbcluster DEFAULT CHARSET=latin1;
INSERT INTO `t2_c` VALUES (500,4,'','q3.net','addavp:MK_CASELECTOR=1','postorod rattoaa'),(2,1,'4','','addavp:MK_BRANDTAD=345','REDS Brandtad'),(3,2,'4','q3.net','execorder','fixedRatediPO REDS'),(1,1,'3','','addavp:MK_BRANDTAD=123','TEST Brandtad'),(6,5,'','told.q3.net','addavp:MK_BRANDTAD=123','Brandtad Toldzone'),(4,3,'3','q3.net','addavp:MK_POOLHINT=2','ratedi PO TEST'),(5,0,'',NULL,NULL,'');

# Added ROW_FORMAT=FIXED to use below to see that setting is preserved
# by restore
CREATE TABLE `t3_c` (
  `CapGoaledatta` smallint(5) unsigned NOT NULL default '0',
  `capgotod` smallint(5) unsigned NOT NULL default '0',
  PRIMARY KEY  (`capgotod`,`CapGoaledatta`)
) ENGINE=ndbcluster DEFAULT CHARSET=latin1 ROW_FORMAT=FIXED;
INSERT INTO `t3_c` VALUES (5,3),(2,4),(5,4),(1,3);

# Bug #27775 - mediumint auto inc not restored correctly
#            - check bigint
CREATE TABLE `t4_c` (
  `capfa` bigint(20) unsigned NOT NULL auto_increment,
  `realm` varchar(32) NOT NULL default '',
  `authpwchap` varchar(32) default NULL,
  `fa` varchar(32) NOT NULL default '',
  `payyingatta` tinyint(4) NOT NULL default '0',
  `status` char(1) default NULL,
  PRIMARY KEY  (`fa`,`realm`),
  KEY `capfa` (`capfa`),
  KEY `i_quadentity` (`fa`,`realm`)
) ENGINE=ndbcluster DEFAULT CHARSET=latin1;
INSERT INTO `t4_c` VALUES (18,'john.smith','q3.net','dessjohn.smith',0,NULL),(21,'quad_katt_with_brandtad','q3.net','acne',0,NULL),(2200,'quad_katt_carattoaa','q3.net','acne',0,NULL),(26,'436462612809','sqasdt.q3.net','N/A',0,'6'),(19,'john','smith.qt','dessjohn',0,NULL),(33,'436643196120','sqasdt.q3.net','N/A',1,'6'),(28,'436642900019','sqasdt.q3.net','N/A',0,'6'),(30,'436462900209','sqasdt.q3.net','N/A',0,'6'),(16,'436640006666','sqasdt.q3.net','',0,NULL),(19,'dette','el-redun.com','dessdette',0,NULL),(12,'quad_kattPP','q3.net','acne',2,NULL),(14,'436640008888','sqasdt.q3.net','',0,NULL),(29,'463624900028','sqasdt.q3.net','N/A',0,'6'),(15,'436640099099','sqasdt.q3.net','',0,NULL),(13,'pap','q3plus.qt','acne',1,NULL),(19,'436642612091','sqasdt.q3.net','N/A',0,'6'),(12,'quad_katt','q3.net','acne',0,NULL),(11,'quad_kattVK','q3.net','acne',1,NULL),(32000,'463641969502','sqasdt.q3.net','N/A',1,'6'),(20,'joe','q3.net','joedesswd',0,NULL),(290000000,'436642900034','sqasdt.q3.net','N/A',0,'6'),(25,'contind','armerde.qt','acne',1,NULL);

CREATE TABLE `t5_c` (
  `capfa` bigint(20) unsigned NOT NULL default '0',
  `gotod` smallint(5) unsigned NOT NULL default '0',
  `orderutonsa` varchar(64) NOT NULL default '',
  PRIMARY KEY  (`capfa`,`gotod`,`orderutonsa`)
) ENGINE=ndbcluster DEFAULT CHARSET=latin1;
INSERT INTO `t5_c` VALUES (21,2,''),(21,1,''),(22,4,'');

CREATE TABLE `t6_c` (
  `capfa_parent` bigint(20) unsigned NOT NULL default '0',
  `capfa_child` bigint(20) unsigned NOT NULL default '0',
  `relatta` smallint(5) unsigned NOT NULL default '0',
  PRIMARY KEY  (`capfa_child`,`capfa_parent`,`relatta`)
) ENGINE=ndbcluster DEFAULT CHARSET=latin1;
INSERT INTO `t6_c` VALUES (15,16,0),(19,20,0),(18326932092909551615,30,0),(26,29,0),(18326932092909551615,29,0),(19,18,0),(26,28,0),(12,14,0);

# Bug #27775 - mediumint auto inc not restored correctly
#            - check tinyint
CREATE TABLE `t7_c` (
  `dardpo` char(15) NOT NULL default '',
  `dardtestard` tinyint(3) unsigned NOT NULL auto_increment,
  `FastFA` char(5) NOT NULL default '',
  `FastCode` char(6) NOT NULL default '',
  `Fastca` char(1) NOT NULL default '',
  `Fastmag` char(1) NOT NULL default '',
  `Beareratta` char(2) NOT NULL default '',
  PRIMARY KEY  (`dardpo`,`dardtestard`)
) ENGINE=ndbcluster DEFAULT CHARSET=latin1;
INSERT INTO `t7_c` VALUES ('2.6.2.4',24,'CECHP','54545','0','0','5'),('2.2.5.4',26,'CANFA','33223','1','1','4'),('4.3.2.4',28,'ITALD','54222','1','0','5'),('129..0.0.eins',28,'G','99999','1','1','5'),('1.1.1.1',24,'AUTPT','32323','0','1','3');

CREATE TABLE `t8_c` (
  `kattjame` varchar(32) NOT NULL default '',
  `realm` varchar(32) NOT NULL default '',
  `realm_entered` varchar(32) NOT NULL default '',
  `maturegarbagefa` varchar(32) NOT NULL default '',
  `hunderaaarbagefa_parent` varchar(32) NOT NULL default '',
  `kattjame_entered` varchar(32) NOT NULL default '',
  `hunderaaarbagefa` varchar(32) NOT NULL default '',
  `gest` varchar(16) default NULL,
  `hassetino` varchar(16) NOT NULL default '',
  `aaaproxysessfa` varchar(255) default NULL,
  `autologonallowed` char(1) default NULL,
  `squardporoot` varchar(15) NOT NULL default '',
  `naspo` varchar(15) default NULL,
  `beareratta` char(2) default NULL,
  `fastCode` varchar(6) default NULL,
  `fastFA` varchar(5) default NULL,
  `fastca` char(1) default NULL,
  `fastmag` char(1) default NULL,
  `lastupdate` datetime default NULL,
  `hassetistart` datetime NOT NULL default '0000-00-00 00:00:00',
  `accthassetitime` int(10) unsigned default NULL,
  `acctoutputoctets` bigint(20) unsigned default NULL,
  `acctinputoctets` bigint(20) unsigned default NULL,
  PRIMARY KEY  (`kattjame`,`hunderaaarbagefa`,`hassetistart`,`hassetino`),
  KEY `squardporoot` (`squardporoot`)
) ENGINE=ndbcluster DEFAULT CHARSET=latin1;
INSERT INTO `t8_c` VALUES ('4tt45345235','pap','q3plus.qt','q3plus.qt','q3.net','436643196120','436643196929','8956234534568968','5524595699','uxasmt21.net.acne.qt/481889229462692422','','1.1.1.1','2.2.4.6','4','86989','34','x','x','2012-03-12 12:55:34','2012-12-05 11:20:04',3223433,3369,9565),('4545435545','john','q3.net','q3.net','acne.li','436643196120','436643196929','45345234568968','995696699','uxasmt21.net.acne.qt/481889229462692423','','1.1.1.1','2.2.9.8','2','86989','34','x','x','2012-03-12 11:35:03','2012-12-05 08:50:04',8821923,169,3565),('versteckter_q3net_katt','joe','q3.net','elredun.com','q3.net','436643196120','436643196939','91341234568968','695595699','uxasmt21.net.acne.qt/481889229462692421','','1.1.1.1','2.5.2.5','3','86989','34','x','x','2012-03-12 18:35:04','2012-12-05 12:35:04',1923123,9569,6565);

CREATE TABLE `t9_c` (
  `kattjame` varchar(32) NOT NULL default '',
  `kattjame_entered` varchar(32) NOT NULL default '',
  `realm` varchar(32) NOT NULL default '',
  `realm_entered` varchar(32) NOT NULL default '',
  `maturegarbagefa` varchar(32) NOT NULL default '',
  `hunderaaarbagefa` varchar(32) NOT NULL default '',
  `hunderaaarbagefa_parent` varchar(32) NOT NULL default '',
  `gest` varchar(16) default NULL,
  `hassetino` varchar(16) NOT NULL default '',
  `squardporoot` varchar(15) NOT NULL default '',
  `naspo` varchar(15) default NULL,
  `beareratta` char(2) default NULL,
  `fastCode` varchar(6) default NULL,
  `fastFA` varchar(5) default NULL,
  `fastca` char(1) default NULL,
  `fastmag` char(1) default NULL,
  `lastupdate` datetime default NULL,
  `hassetistart` datetime NOT NULL default '0000-00-00 00:00:00',
  `accthassetitime` int(10) unsigned default NULL,
  `actcoutpuocttets` bigint(20) unsigned default NULL,
  `actinputocctets` bigint(20) unsigned default NULL,
  `terminateraste` tinyint(3) unsigned default NULL,
  PRIMARY KEY  (`kattjame`,`hunderaaarbagefa`,`hassetistart`,`hassetino`)
) ENGINE=ndbcluster DEFAULT CHARSET=latin1;
INSERT INTO `t9_c` VALUES ('3g4jh8gar2t','joe','q3.net','elredun.com','q3.net','436643316120','436643316939','91341234568968','695595699','1.1.1.1','2.2.6.2','3','86989','34','x','x','2012-03-12 18:35:04','2012-12-05 12:35:04',3123123,9569,6565,1),('4tt45345235','pap','q3plus.qt','q3plus.qt','q3.net','436643316120','436643316939','8956234534568968','5254595969','1.1.1.1','8.6.2.2','4','86989','34','x','x','2012-03-12 12:55:34','2012-12-05 11:20:04',3223433,3369,9565,2),('4545435545','john','q3.net','q3.net','acne.li','436643316120','436643316939','45345234568968','995696699','1.1.1.1','2.9.9.2','2','86998','34','x','x','2012-03-12 11:35:03','2012-12-05 08:50:04',8823123,169,3565,3);

# Bug #20820
# auto inc table not handled correctly when restored from cluster backup
# - before fix ndb_restore would not set auto inc value correct,
#   seen by select below
CREATE TABLE t10_c (a INT AUTO_INCREMENT KEY) ENGINE=ndbcluster DEFAULT CHARSET=latin1;
INSERT INTO t10_c VALUES (1),(2),(3);
# Bug #27775 - mediumint auto inc not restored correctly
#            - check int
insert into t10_c values (10000),(2000),(3000);

CREATE TABLE t11_c (a int, b00 int null, b01 int null,b02 int null,b03 int null,b04 int null,b05 int null,b06 int null,b07 int null,b08 int null,b90 int null,b10 int null,b11 int null,b12 int null,b13 int null,b14 int null,b15 int null,b16 int null,b17 int null,b18 int null,b19 int null,b20 int null,b21 int null,b22 int null,b23 int null,b24 int null,b25 int null,b26 int null,b27 int null,b28 int null,b29 int null,b30 int null,b31 int null,b32 int null) engine = ndb;
insert into t11_c values (1,1,1,1,1,1,1,1,1,1,1,1,1,1,1,1,1,1,1,1,1,1,1,1,1,1,1,1,1,1,1,1,1,1);

create table t1 engine=myisam as select * from t1_c;
create table t2 engine=myisam as select * from t2_c;
create table t3 engine=myisam as select * from t3_c;
create table t4 engine=myisam as select * from t4_c;
create table t5 engine=myisam as select * from t5_c;
create table t6 engine=myisam as select * from t6_c;
create table t7 engine=myisam as select * from t7_c;
create table t8 engine=myisam as select * from t8_c;
create table t9 engine=myisam as select * from t9_c;
create table t10 engine=myisam as select * from t10_c;
create table t11 engine=myisam as select * from t11_c;

# check that force varpart is preserved by ndb_restore
# t3_c has ROW_FORMAT=FIXED i.e. ForceVarPart=0
--exec $NDB_TOOLS_DIR/ndb_desc --no-defaults -d test t3_c | grep ForceVarPart
--exec $NDB_TOOLS_DIR/ndb_desc --no-defaults -d test t2_c | grep ForceVarPart

--source include/ndb_backup.inc
drop table t1_c,t2_c,t3_c,t4_c,t5_c,t6_c,t7_c,t8_c,t9_c,t10_c,t11_c;
--exec $NDB_TOOLS_DIR/ndb_restore --no-defaults -b $the_backup_id -n 1 -m -r --print --print_meta $NDB_BACKUP_DIR/BACKUP/BACKUP-$the_backup_id >> $NDB_TOOLS_OUTPUT
--exec $NDB_TOOLS_DIR/ndb_restore --no-defaults -b $the_backup_id -n 2 -r --print --print_meta $NDB_BACKUP_DIR/BACKUP/BACKUP-$the_backup_id >> $NDB_TOOLS_OUTPUT
# check that force varpart is preserved by ndb_restore
# t3_c has ROW_FORMAT=FIXED i.e. ForceVarPart=0
--exec $NDB_TOOLS_DIR/ndb_desc --no-defaults -d test t3_c | grep ForceVarPart
--exec $NDB_TOOLS_DIR/ndb_desc --no-defaults -d test t2_c | grep ForceVarPart

# Bug #30667
# ndb table discovery does not work correcly with information schema
# - prior to bug fix this would yeild no output and a warning
# (priviliges differ on embedded and server so replace)
--replace_column 18 #
select * from information_schema.columns where table_name = "t1_c";

# random output order??
#show tables;

select count(*) from t1;
select count(*) from t1_c;
select count(*)
  from (select * from t1 union 
        select * from t1_c) a;

select count(*) from t2;
select count(*) from t2_c;
select count(*)
  from (select * from t2 union 
        select * from t2_c) a;

select count(*) from t3;
select count(*) from t3_c;
select count(*)
  from (select * from t3 union 
        select * from t3_c) a;

select count(*) from t4;
select count(*) from t4_c;
select count(*)
  from (select * from t4 union 
        select * from t4_c) a;

select count(*) from t5;
select count(*) from t5_c;
select count(*)
  from (select * from t5 union 
        select * from t5_c) a;

select count(*) from t6;
select count(*) from t6_c;
select count(*)
  from (select * from t6 union 
        select * from t6_c) a;

select count(*) from t7;
select count(*) from t7_c;
select count(*)
  from (select * from t7 union 
        select * from t7_c) a;

select count(*) from t8;
select count(*) from t8_c;
select count(*)
  from (select * from t8 union 
        select * from t8_c) a;

select count(*) from t9;
select count(*) from t9_c;
select count(*)
  from (select * from t9 union 
        select * from t9_c) a;

select count(*) from t10;
select count(*) from t10_c;
select count(*)
  from (select * from t10 union 
        select * from t10_c) a;

select count(*) from t11;
select count(*) from t11_c;
select count(*)
  from (select * from t11 union 
        select * from t11_c) a;

# Bug #20820 cont'd
select * from t10_c order by a;
# Bug #27775 cont'd
# - auto inc info should be correct
select max(capgoaledatta) from t1_c;
select auto_increment from information_schema.tables
where table_name = 't1_c';
select max(capgotod) from t2_c;
select auto_increment from information_schema.tables
where table_name = 't2_c';
select max(capfa) from t4_c;
select auto_increment from information_schema.tables
where table_name = 't4_c';
select max(dardtestard) from t7_c;
select auto_increment from information_schema.tables
where table_name = 't7_c';
select max(a) from t10_c;
select auto_increment from information_schema.tables
where table_name = 't10_c';

#
# Try Partitioned tables as well
#
ALTER TABLE t7_c
PARTITION BY LINEAR KEY (`dardtestard`);

--source include/ndb_backup.inc
drop table t1_c,t2_c,t3_c,t4_c,t5_c,t6_c,t7_c,t8_c,t9_c,t10_c,t11_c;
--exec $NDB_TOOLS_DIR/ndb_restore --no-defaults -b $the_backup_id -n 1 -m -r --print --print_meta $NDB_BACKUP_DIR/BACKUP/BACKUP-$the_backup_id >> $NDB_TOOLS_OUTPUT
--exec $NDB_TOOLS_DIR/ndb_restore --no-defaults -b $the_backup_id -n 2 -r --print --print_meta $NDB_BACKUP_DIR/BACKUP/BACKUP-$the_backup_id >> $NDB_TOOLS_OUTPUT

select count(*) from t1;
select count(*) from t1_c;
select count(*)
  from (select * from t1 union 
        select * from t1_c) a;

select count(*) from t2;
select count(*) from t2_c;
select count(*)
  from (select * from t2 union 
        select * from t2_c) a;

select count(*) from t3;
select count(*) from t3_c;
select count(*)
  from (select * from t3 union 
        select * from t3_c) a;

select count(*) from t4;
select count(*) from t4_c;
select count(*)
  from (select * from t4 union 
        select * from t4_c) a;

select count(*) from t5;
select count(*) from t5_c;
select count(*)
  from (select * from t5 union 
        select * from t5_c) a;

select count(*) from t6;
select count(*) from t6_c;
select count(*)
  from (select * from t6 union 
        select * from t6_c) a;

select count(*) from t7;
select count(*) from t7_c;
select count(*)
  from (select * from t7 union 
        select * from t7_c) a;

select count(*) from t8;
select count(*) from t8_c;
select count(*)
  from (select * from t8 union 
        select * from t8_c) a;

select count(*) from t9;
select count(*) from t9_c;
select count(*)
  from (select * from t9 union 
        select * from t9_c) a;

select count(*) from t10;
select count(*) from t10_c;
select count(*)
  from (select * from t10 union 
        select * from t10_c) a;

select count(*) from t11;
select count(*) from t11_c;
select count(*)
  from (select * from t11 union 
        select * from t11_c) a;

drop table t1_c,t2_c,t3_c,t4_c,t5_c,t6_c,t7_c,t8_c,t9_c,t10_c,t11_c;
--exec $NDB_TOOLS_DIR/ndb_restore --no-defaults -b $the_backup_id -n 1 -m -r --ndb-nodegroup_map '(0,0)' --print --print_meta $NDB_BACKUP_DIR/BACKUP/BACKUP-$the_backup_id >> $NDB_TOOLS_OUTPUT
--exec $NDB_TOOLS_DIR/ndb_restore --no-defaults -b $the_backup_id -n 2 -r --print --print_meta $NDB_BACKUP_DIR/BACKUP/BACKUP-$the_backup_id >> $NDB_TOOLS_OUTPUT

select count(*) from t1;
select count(*) from t1_c;
select count(*)
  from (select * from t1 union 
        select * from t1_c) a;

select count(*) from t2;
select count(*) from t2_c;
select count(*)
  from (select * from t2 union 
        select * from t2_c) a;

select count(*) from t3;
select count(*) from t3_c;
select count(*)
  from (select * from t3 union 
        select * from t3_c) a;

select count(*) from t4;
select count(*) from t4_c;
select count(*)
  from (select * from t4 union 
        select * from t4_c) a;

select count(*) from t5;
select count(*) from t5_c;
select count(*)
  from (select * from t5 union 
        select * from t5_c) a;

select count(*) from t6;
select count(*) from t6_c;
select count(*)
  from (select * from t6 union 
        select * from t6_c) a;

select count(*) from t7;
select count(*) from t7_c;
select count(*)
  from (select * from t7 union 
        select * from t7_c) a;

select count(*) from t8;
select count(*) from t8_c;
select count(*)
  from (select * from t8 union 
        select * from t8_c) a;

select count(*) from t9;
select count(*) from t9_c;
select count(*)
  from (select * from t9 union 
        select * from t9_c) a;

select count(*) from t10;
select count(*) from t10_c;
select count(*)
  from (select * from t10 union 
        select * from t10_c) a;

select count(*) from t11;
select count(*) from t11_c;
select count(*)
  from (select * from t11 union 
        select * from t11_c) a;
#
# Drop all table except t2_c
#   This to make sure that error returned from ndb_restore above is 
#     guaranteed to be from t2_c, this since order of tables in backup
#     is none deterministic
# 
drop table t1_c,t3_c,t4_c,t5_c,t6_c,t7_c,t8_c,t9_c,t10_c,t11_c;
--source include/ndb_backup.inc
--exec $NDB_TOOLS_DIR/ndb_restore --no-defaults --core=0 -b $the_backup_id -n 1 -m -r --ndb-nodegroup_map '(0,1)' $NDB_BACKUP_DIR/BACKUP/BACKUP-$the_backup_id 2>&1 | grep Translate || true

CREATE TABLE t11_c (
  c1 int primary key, c2 char(10), c3 varchar(10)
) ENGINE=ndbcluster DEFAULT CHARSET=latin1;

CREATE TABLE t12_c (
  c1 int primary key, c2 char(10), c3 varchar(10)
) ENGINE=ndbcluster DEFAULT CHARSET=latin1;

INSERT INTO t11_c VALUES(1, "aaaaa", "bbbbb"), (2, "ccccc", "ddddd"), (3, "eeeee","fffff");
INSERT INTO t12_c VALUES(4, "ggggg", "hhhhh"), (5, "iiiii", "jjjjj"), (6, "kkkkk","lllll");
--source include/ndb_backup.inc
drop table t2_c,t11_c,t12_c;
# Only part of tables is restored, it should work
--exec $NDB_TOOLS_DIR/ndb_restore --no-defaults -b $the_backup_id -n 1 -m -r --print --print_meta $NDB_BACKUP_DIR/BACKUP/BACKUP-$the_backup_id test t11_c >> $NDB_TOOLS_OUTPUT
--exec $NDB_TOOLS_DIR/ndb_restore --no-defaults -b $the_backup_id -n 2 -r --print --print_meta $NDB_BACKUP_DIR/BACKUP/BACKUP-$the_backup_id test t11_c >> $NDB_TOOLS_OUTPUT
#Should only t11_c is restored
SELECT * FROM t11_c ORDER BY c1;

#
# Cleanup
#

--disable_warnings
<<<<<<< HEAD
drop table if exists t1,t2,t3,t4,t5,t6,t7,t8,t9,t10,t11;
drop table if exists t2_c;
=======
drop table if exists t1,t2,t3,t4,t5,t6,t7,t8,t9,t10;
drop table if exists t2_c,t11_c,t12_c;
>>>>>>> 9b4ea5aa
--enable_warnings

#
# Test BUG#10287
#

--exec $NDB_TOOLS_DIR/ndb_select_all --no-defaults -d sys -D , SYSTAB_0 | grep 520093696, | sed "s/,$the_backup_id/,<the_backup_id>/"

# End of 5.0 tests (4.1 test intermixed to save test time)

#
# Test restore of epoch number bug#
#

# ensure correct restore of epoch numbers in old versions
--exec $NDB_TOOLS_DIR/ndb_restore --no-defaults --core=0 -e -b 1 -n 1 $MYSQL_TEST_DIR/std_data/ndb_backup50 >> $NDB_TOOLS_OUTPUT
select epoch from mysql.ndb_apply_status where server_id=0;
--exec $NDB_TOOLS_DIR/ndb_restore --no-defaults --core=0 -e -b 1 -n 1 $MYSQL_TEST_DIR/std_data/ndb_backup51 >> $NDB_TOOLS_OUTPUT
select epoch from mysql.ndb_apply_status where server_id=0;
# ensure correct restore of epoch numbers in current version
# number hould be "big"
--exec $NDB_TOOLS_DIR/ndb_restore --no-defaults --core=0 -e -b $the_backup_id -n 1 $NDB_BACKUP_DIR/BACKUP/BACKUP-$the_backup_id >> $NDB_TOOLS_OUTPUT
# should evaluate to true == 1
select epoch > (1 << 32) from mysql.ndb_apply_status where server_id=0;<|MERGE_RESOLUTION|>--- conflicted
+++ resolved
@@ -458,13 +458,8 @@
 #
 
 --disable_warnings
-<<<<<<< HEAD
 drop table if exists t1,t2,t3,t4,t5,t6,t7,t8,t9,t10,t11;
-drop table if exists t2_c;
-=======
-drop table if exists t1,t2,t3,t4,t5,t6,t7,t8,t9,t10;
 drop table if exists t2_c,t11_c,t12_c;
->>>>>>> 9b4ea5aa
 --enable_warnings
 
 #
