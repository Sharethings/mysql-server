--- conflicted
+++ resolved
@@ -1,29 +1,12 @@
 select * from performance_schema.events_waits_history_long
 where event_name like 'Wait/Synch/%' limit 1;
-<<<<<<< HEAD
-select * from performance_schema.EVENTS_WAITS_HISTORY_LONG
-where event_name='FOO';
-select * from performance_schema.EVENTS_WAITS_HISTORY_LONG
-where event_name like 'Wait/Synch/%' order by timer_wait limit 1;
-select * from performance_schema.EVENTS_WAITS_HISTORY_LONG
-where event_name like 'Wait/Synch/%' order by timer_wait desc limit 1;
-insert into performance_schema.EVENTS_WAITS_HISTORY_LONG
-=======
-THREAD_ID	EVENT_ID	EVENT_NAME	SOURCE	TIMER_START	TIMER_END	TIMER_WAIT	SPINS	OBJECT_SCHEMA	OBJECT_NAME	OBJECT_TYPE	OBJECT_INSTANCE_BEGIN	NESTING_EVENT_ID	OPERATION	NUMBER_OF_BYTES	FLAGS
-#	#	#	#	#	#	#	#	NULL	NULL	NULL	#	NULL	#	NULL	0
 select * from performance_schema.events_waits_history_long
 where event_name='FOO';
-THREAD_ID	EVENT_ID	EVENT_NAME	SOURCE	TIMER_START	TIMER_END	TIMER_WAIT	SPINS	OBJECT_SCHEMA	OBJECT_NAME	OBJECT_TYPE	OBJECT_INSTANCE_BEGIN	NESTING_EVENT_ID	OPERATION	NUMBER_OF_BYTES	FLAGS
 select * from performance_schema.events_waits_history_long
 where event_name like 'Wait/Synch/%' order by timer_wait limit 1;
-THREAD_ID	EVENT_ID	EVENT_NAME	SOURCE	TIMER_START	TIMER_END	TIMER_WAIT	SPINS	OBJECT_SCHEMA	OBJECT_NAME	OBJECT_TYPE	OBJECT_INSTANCE_BEGIN	NESTING_EVENT_ID	OPERATION	NUMBER_OF_BYTES	FLAGS
-#	#	#	#	#	#	#	#	NULL	NULL	NULL	#	NULL	#	NULL	0
 select * from performance_schema.events_waits_history_long
 where event_name like 'Wait/Synch/%' order by timer_wait desc limit 1;
-THREAD_ID	EVENT_ID	EVENT_NAME	SOURCE	TIMER_START	TIMER_END	TIMER_WAIT	SPINS	OBJECT_SCHEMA	OBJECT_NAME	OBJECT_TYPE	OBJECT_INSTANCE_BEGIN	NESTING_EVENT_ID	OPERATION	NUMBER_OF_BYTES	FLAGS
-#	#	#	#	#	#	#	#	NULL	NULL	NULL	#	NULL	#	NULL	0
 insert into performance_schema.events_waits_history_long
->>>>>>> d782fe04
 set thread_id='1', event_id=1,
 event_name='FOO', timer_start=1, timer_end=2, timer_wait=3;
 ERROR 42000: INSERT command denied to user 'root'@'localhost' for table 'events_waits_history_long'
@@ -35,23 +18,12 @@
 ERROR 42000: UPDATE command denied to user 'root'@'localhost' for table 'events_waits_history_long'
 delete from performance_schema.events_waits_history_long
 where thread_id=1;
-<<<<<<< HEAD
-ERROR 42000: DELETE command denied to user 'root'@'localhost' for table 'EVENTS_WAITS_HISTORY_LONG'
-delete from performance_schema.EVENTS_WAITS_HISTORY_LONG;
-ERROR 42000: DELETE command denied to user 'root'@'localhost' for table 'EVENTS_WAITS_HISTORY_LONG'
-LOCK TABLES performance_schema.EVENTS_WAITS_HISTORY_LONG READ;
-ERROR 42000: SELECT, LOCK TABLES command denied to user 'root'@'localhost' for table 'EVENTS_WAITS_HISTORY_LONG'
-UNLOCK TABLES;
-LOCK TABLES performance_schema.EVENTS_WAITS_HISTORY_LONG WRITE;
-ERROR 42000: SELECT, LOCK TABLES command denied to user 'root'@'localhost' for table 'EVENTS_WAITS_HISTORY_LONG'
-=======
 ERROR 42000: DELETE command denied to user 'root'@'localhost' for table 'events_waits_history_long'
 delete from performance_schema.events_waits_history_long;
 ERROR 42000: DELETE command denied to user 'root'@'localhost' for table 'events_waits_history_long'
 LOCK TABLES performance_schema.events_waits_history_long READ;
-ERROR 42000: SELECT,LOCK TABL command denied to user 'root'@'localhost' for table 'events_waits_history_long'
+ERROR 42000: SELECT, LOCK TABLES command denied to user 'root'@'localhost' for table 'events_waits_history_long'
 UNLOCK TABLES;
 LOCK TABLES performance_schema.events_waits_history_long WRITE;
-ERROR 42000: SELECT,LOCK TABL command denied to user 'root'@'localhost' for table 'events_waits_history_long'
->>>>>>> d782fe04
+ERROR 42000: SELECT, LOCK TABLES command denied to user 'root'@'localhost' for table 'events_waits_history_long'
 UNLOCK TABLES;