--- conflicted
+++ resolved
@@ -3266,7 +3266,16 @@
 wss_type
 102935229216544093
 drop table t1;
-<<<<<<< HEAD
+select 1+2,"aaaa",3.13*2.0 into @a,@b,@c;
+select @a;
+@a
+3
+select @b;
+@b
+aaaa
+select @c;
+@c
+6.26
 create table t1 (a int not null auto_increment primary key);
 insert into t1 values ();
 insert into t1 values ();
@@ -3468,16 +3477,4 @@
 1	1	1
 2	2	2
 3	3	3
-drop table t1;
-=======
-select 1+2,"aaaa",3.13*2.0 into @a,@b,@c;
-select @a;
-@a
-3
-select @b;
-@b
-aaaa
-select @c;
-@c
-6.26
->>>>>>> 0a242026
+drop table t1;