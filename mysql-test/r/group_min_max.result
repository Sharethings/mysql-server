drop table if exists t1;
create table t1 (
a1 char(64), a2 char(64), b char(16), c char(16) not null, d char(16), dummy char(248) default ' '
);
insert into t1 (a1, a2, b, c, d) values
('a','a','a','a111','xy1'),('a','a','a','b111','xy2'),('a','a','a','c111','xy3'),('a','a','a','d111','xy4'),
('a','a','b','e112','xy1'),('a','a','b','f112','xy2'),('a','a','b','g112','xy3'),('a','a','b','h112','xy4'),
('a','b','a','i121','xy1'),('a','b','a','j121','xy2'),('a','b','a','k121','xy3'),('a','b','a','l121','xy4'),
('a','b','b','m122','xy1'),('a','b','b','n122','xy2'),('a','b','b','o122','xy3'),('a','b','b','p122','xy4'),
('b','a','a','a211','xy1'),('b','a','a','b211','xy2'),('b','a','a','c211','xy3'),('b','a','a','d211','xy4'),
('b','a','b','e212','xy1'),('b','a','b','f212','xy2'),('b','a','b','g212','xy3'),('b','a','b','h212','xy4'),
('b','b','a','i221','xy1'),('b','b','a','j221','xy2'),('b','b','a','k221','xy3'),('b','b','a','l221','xy4'),
('b','b','b','m222','xy1'),('b','b','b','n222','xy2'),('b','b','b','o222','xy3'),('b','b','b','p222','xy4'),
('c','a','a','a311','xy1'),('c','a','a','b311','xy2'),('c','a','a','c311','xy3'),('c','a','a','d311','xy4'),
('c','a','b','e312','xy1'),('c','a','b','f312','xy2'),('c','a','b','g312','xy3'),('c','a','b','h312','xy4'),
('c','b','a','i321','xy1'),('c','b','a','j321','xy2'),('c','b','a','k321','xy3'),('c','b','a','l321','xy4'),
('c','b','b','m322','xy1'),('c','b','b','n322','xy2'),('c','b','b','o322','xy3'),('c','b','b','p322','xy4'),
('d','a','a','a411','xy1'),('d','a','a','b411','xy2'),('d','a','a','c411','xy3'),('d','a','a','d411','xy4'),
('d','a','b','e412','xy1'),('d','a','b','f412','xy2'),('d','a','b','g412','xy3'),('d','a','b','h412','xy4'),
('d','b','a','i421','xy1'),('d','b','a','j421','xy2'),('d','b','a','k421','xy3'),('d','b','a','l421','xy4'),
('d','b','b','m422','xy1'),('d','b','b','n422','xy2'),('d','b','b','o422','xy3'),('d','b','b','p422','xy4'),
('a','a','a','a111','xy1'),('a','a','a','b111','xy2'),('a','a','a','c111','xy3'),('a','a','a','d111','xy4'),
('a','a','b','e112','xy1'),('a','a','b','f112','xy2'),('a','a','b','g112','xy3'),('a','a','b','h112','xy4'),
('a','b','a','i121','xy1'),('a','b','a','j121','xy2'),('a','b','a','k121','xy3'),('a','b','a','l121','xy4'),
('a','b','b','m122','xy1'),('a','b','b','n122','xy2'),('a','b','b','o122','xy3'),('a','b','b','p122','xy4'),
('b','a','a','a211','xy1'),('b','a','a','b211','xy2'),('b','a','a','c211','xy3'),('b','a','a','d211','xy4'),
('b','a','b','e212','xy1'),('b','a','b','f212','xy2'),('b','a','b','g212','xy3'),('b','a','b','h212','xy4'),
('b','b','a','i221','xy1'),('b','b','a','j221','xy2'),('b','b','a','k221','xy3'),('b','b','a','l221','xy4'),
('b','b','b','m222','xy1'),('b','b','b','n222','xy2'),('b','b','b','o222','xy3'),('b','b','b','p222','xy4'),
('c','a','a','a311','xy1'),('c','a','a','b311','xy2'),('c','a','a','c311','xy3'),('c','a','a','d311','xy4'),
('c','a','b','e312','xy1'),('c','a','b','f312','xy2'),('c','a','b','g312','xy3'),('c','a','b','h312','xy4'),
('c','b','a','i321','xy1'),('c','b','a','j321','xy2'),('c','b','a','k321','xy3'),('c','b','a','l321','xy4'),
('c','b','b','m322','xy1'),('c','b','b','n322','xy2'),('c','b','b','o322','xy3'),('c','b','b','p322','xy4'),
('d','a','a','a411','xy1'),('d','a','a','b411','xy2'),('d','a','a','c411','xy3'),('d','a','a','d411','xy4'),
('d','a','b','e412','xy1'),('d','a','b','f412','xy2'),('d','a','b','g412','xy3'),('d','a','b','h412','xy4'),
('d','b','a','i421','xy1'),('d','b','a','j421','xy2'),('d','b','a','k421','xy3'),('d','b','a','l421','xy4'),
('d','b','b','m422','xy1'),('d','b','b','n422','xy2'),('d','b','b','o422','xy3'),('d','b','b','p422','xy4');
create index idx_t1_0 on t1 (a1);
create index idx_t1_1 on t1 (a1,a2,b,c);
create index idx_t1_2 on t1 (a1,a2,b);
analyze table t1;
Table	Op	Msg_type	Msg_text
test.t1	analyze	status	Table is already up to date
drop table if exists t2;
create table t2 (
a1 char(64), a2 char(64) not null, b char(16), c char(16), d char(16), dummy char(248) default ' '
);
insert into t2 select * from t1;
insert into t2 (a1, a2, b, c, d) values
('a','a',NULL,'a777','xyz'),('a','a',NULL,'a888','xyz'),('a','a',NULL,'a999','xyz'),
('a','a','a',NULL,'xyz'),
('a','a','b',NULL,'xyz'),
('a','b','a',NULL,'xyz'),
('c','a',NULL,'c777','xyz'),('c','a',NULL,'c888','xyz'),('c','a',NULL,'c999','xyz'),
('d','b','b',NULL,'xyz'),
('e','a','a',NULL,'xyz'),('e','a','a',NULL,'xyz'),('e','a','a',NULL,'xyz'),('e','a','a',NULL,'xyz'),
('e','a','b',NULL,'xyz'),('e','a','b',NULL,'xyz'),('e','a','b',NULL,'xyz'),('e','a','b',NULL,'xyz'),
('a','a',NULL,'a777','xyz'),('a','a',NULL,'a888','xyz'),('a','a',NULL,'a999','xyz'),
('a','a','a',NULL,'xyz'),
('a','a','b',NULL,'xyz'),
('a','b','a',NULL,'xyz'),
('c','a',NULL,'c777','xyz'),('c','a',NULL,'c888','xyz'),('c','a',NULL,'c999','xyz'),
('d','b','b',NULL,'xyz'),
('e','a','a',NULL,'xyz'),('e','a','a',NULL,'xyz'),('e','a','a',NULL,'xyz'),('e','a','a',NULL,'xyz'),
('e','a','b',NULL,'xyz'),('e','a','b',NULL,'xyz'),('e','a','b',NULL,'xyz'),('e','a','b',NULL,'xyz');
create index idx_t2_0 on t2 (a1);
create index idx_t2_1 on t2 (a1,a2,b,c);
create index idx_t2_2 on t2 (a1,a2,b);
analyze table t2;
Table	Op	Msg_type	Msg_text
test.t2	analyze	status	Table is already up to date
drop table if exists t3;
create table t3 (
a1 char(1), a2 char(1), b char(1), c char(4) not null, d char(3), dummy char(1) default ' '
);
insert into t3 (a1, a2, b, c, d) values
('a','a','a','a111','xy1'),('a','a','a','b111','xy2'),('a','a','a','c111','xy3'),('a','a','a','d111','xy4'),
('a','a','b','e112','xy1'),('a','a','b','f112','xy2'),('a','a','b','g112','xy3'),('a','a','b','h112','xy4'),
('a','b','a','i121','xy1'),('a','b','a','j121','xy2'),('a','b','a','k121','xy3'),('a','b','a','l121','xy4'),
('a','b','b','m122','xy1'),('a','b','b','n122','xy2'),('a','b','b','o122','xy3'),('a','b','b','p122','xy4'),
('b','a','a','a211','xy1'),('b','a','a','b211','xy2'),('b','a','a','c211','xy3'),('b','a','a','d211','xy4'),
('b','a','b','e212','xy1'),('b','a','b','f212','xy2'),('b','a','b','g212','xy3'),('b','a','b','h212','xy4'),
('b','b','a','i221','xy1'),('b','b','a','j221','xy2'),('b','b','a','k221','xy3'),('b','b','a','l221','xy4'),
('b','b','b','m222','xy1'),('b','b','b','n222','xy2'),('b','b','b','o222','xy3'),('b','b','b','p222','xy4'),
('c','a','a','a311','xy1'),('c','a','a','b311','xy2'),('c','a','a','c311','xy3'),('c','a','a','d311','xy4'),
('c','a','b','e312','xy1'),('c','a','b','f312','xy2'),('c','a','b','g312','xy3'),('c','a','b','h312','xy4'),
('c','b','a','i321','xy1'),('c','b','a','j321','xy2'),('c','b','a','k321','xy3'),('c','b','a','l321','xy4'),
('c','b','b','m322','xy1'),('c','b','b','n322','xy2'),('c','b','b','o322','xy3'),('c','b','b','p322','xy4');
insert into t3 (a1, a2, b, c, d) values
('a','a','a','a111','xy1'),('a','a','a','b111','xy2'),('a','a','a','c111','xy3'),('a','a','a','d111','xy4'),
('a','a','b','e112','xy1'),('a','a','b','f112','xy2'),('a','a','b','g112','xy3'),('a','a','b','h112','xy4'),
('a','b','a','i121','xy1'),('a','b','a','j121','xy2'),('a','b','a','k121','xy3'),('a','b','a','l121','xy4'),
('a','b','b','m122','xy1'),('a','b','b','n122','xy2'),('a','b','b','o122','xy3'),('a','b','b','p122','xy4'),
('b','a','a','a211','xy1'),('b','a','a','b211','xy2'),('b','a','a','c211','xy3'),('b','a','a','d211','xy4'),
('b','a','b','e212','xy1'),('b','a','b','f212','xy2'),('b','a','b','g212','xy3'),('b','a','b','h212','xy4'),
('b','b','a','i221','xy1'),('b','b','a','j221','xy2'),('b','b','a','k221','xy3'),('b','b','a','l221','xy4'),
('b','b','b','m222','xy1'),('b','b','b','n222','xy2'),('b','b','b','o222','xy3'),('b','b','b','p222','xy4'),
('c','a','a','a311','xy1'),('c','a','a','b311','xy2'),('c','a','a','c311','xy3'),('c','a','a','d311','xy4'),
('c','a','b','e312','xy1'),('c','a','b','f312','xy2'),('c','a','b','g312','xy3'),('c','a','b','h312','xy4'),
('c','b','a','i321','xy1'),('c','b','a','j321','xy2'),('c','b','a','k321','xy3'),('c','b','a','l321','xy4'),
('c','b','b','m322','xy1'),('c','b','b','n322','xy2'),('c','b','b','o322','xy3'),('c','b','b','p322','xy4');
insert into t3 (a1, a2, b, c, d) values
('a','a','a','a111','xy1'),('a','a','a','b111','xy2'),('a','a','a','c111','xy3'),('a','a','a','d111','xy4'),
('a','a','b','e112','xy1'),('a','a','b','f112','xy2'),('a','a','b','g112','xy3'),('a','a','b','h112','xy4'),
('a','b','a','i121','xy1'),('a','b','a','j121','xy2'),('a','b','a','k121','xy3'),('a','b','a','l121','xy4'),
('a','b','b','m122','xy1'),('a','b','b','n122','xy2'),('a','b','b','o122','xy3'),('a','b','b','p122','xy4'),
('b','a','a','a211','xy1'),('b','a','a','b211','xy2'),('b','a','a','c211','xy3'),('b','a','a','d211','xy4'),
('b','a','b','e212','xy1'),('b','a','b','f212','xy2'),('b','a','b','g212','xy3'),('b','a','b','h212','xy4'),
('b','b','a','i221','xy1'),('b','b','a','j221','xy2'),('b','b','a','k221','xy3'),('b','b','a','l221','xy4'),
('b','b','b','m222','xy1'),('b','b','b','n222','xy2'),('b','b','b','o222','xy3'),('b','b','b','p222','xy4'),
('c','a','a','a311','xy1'),('c','a','a','b311','xy2'),('c','a','a','c311','xy3'),('c','a','a','d311','xy4'),
('c','a','b','e312','xy1'),('c','a','b','f312','xy2'),('c','a','b','g312','xy3'),('c','a','b','h312','xy4'),
('c','b','a','i321','xy1'),('c','b','a','j321','xy2'),('c','b','a','k321','xy3'),('c','b','a','l321','xy4'),
('c','b','b','m322','xy1'),('c','b','b','n322','xy2'),('c','b','b','o322','xy3'),('c','b','b','p322','xy4');
insert into t3 (a1, a2, b, c, d) values
('a','a','a','a111','xy1'),('a','a','a','b111','xy2'),('a','a','a','c111','xy3'),('a','a','a','d111','xy4'),
('a','a','b','e112','xy1'),('a','a','b','f112','xy2'),('a','a','b','g112','xy3'),('a','a','b','h112','xy4'),
('a','b','a','i121','xy1'),('a','b','a','j121','xy2'),('a','b','a','k121','xy3'),('a','b','a','l121','xy4'),
('a','b','b','m122','xy1'),('a','b','b','n122','xy2'),('a','b','b','o122','xy3'),('a','b','b','p122','xy4'),
('b','a','a','a211','xy1'),('b','a','a','b211','xy2'),('b','a','a','c211','xy3'),('b','a','a','d211','xy4'),
('b','a','b','e212','xy1'),('b','a','b','f212','xy2'),('b','a','b','g212','xy3'),('b','a','b','h212','xy4'),
('b','b','a','i221','xy1'),('b','b','a','j221','xy2'),('b','b','a','k221','xy3'),('b','b','a','l221','xy4'),
('b','b','b','m222','xy1'),('b','b','b','n222','xy2'),('b','b','b','o222','xy3'),('b','b','b','p222','xy4'),
('c','a','a','a311','xy1'),('c','a','a','b311','xy2'),('c','a','a','c311','xy3'),('c','a','a','d311','xy4'),
('c','a','b','e312','xy1'),('c','a','b','f312','xy2'),('c','a','b','g312','xy3'),('c','a','b','h312','xy4'),
('c','b','a','i321','xy1'),('c','b','a','j321','xy2'),('c','b','a','k321','xy3'),('c','b','a','l321','xy4'),
('c','b','b','m322','xy1'),('c','b','b','n322','xy2'),('c','b','b','o322','xy3'),('c','b','b','p322','xy4');
create index idx_t3_0 on t3 (a1);
create index idx_t3_1 on t3 (a1,a2,b,c);
create index idx_t3_2 on t3 (a1,a2,b);
analyze table t3;
Table	Op	Msg_type	Msg_text
test.t3	analyze	status	Table is already up to date
explain select a1, min(a2) from t1 group by a1;
id	select_type	table	type	possible_keys	key	key_len	ref	rows	Extra
1	SIMPLE	t1	range	idx_t1_0,idx_t1_1,idx_t1_2	idx_t1_1	130	NULL	5	Using index for group-by
explain select a1, max(a2) from t1 group by a1;
id	select_type	table	type	possible_keys	key	key_len	ref	rows	Extra
1	SIMPLE	t1	range	idx_t1_0,idx_t1_1,idx_t1_2	idx_t1_1	65	NULL	5	Using index for group-by
explain select a1, min(a2), max(a2) from t1 group by a1;
id	select_type	table	type	possible_keys	key	key_len	ref	rows	Extra
1	SIMPLE	t1	range	idx_t1_0,idx_t1_1,idx_t1_2	idx_t1_1	130	NULL	5	Using index for group-by
explain select a1, a2, b, min(c), max(c) from t1 group by a1,a2,b;
id	select_type	table	type	possible_keys	key	key_len	ref	rows	Extra
1	SIMPLE	t1	range	idx_t1_1,idx_t1_2	idx_t1_1	147	NULL	17	Using index for group-by
explain select a1,a2,b,max(c),min(c) from t1 group by a1,a2,b;
id	select_type	table	type	possible_keys	key	key_len	ref	rows	Extra
1	SIMPLE	t1	range	idx_t1_1,idx_t1_2	idx_t1_1	147	NULL	17	Using index for group-by
explain select a1,a2,b,max(c),min(c) from t2 group by a1,a2,b;
id	select_type	table	type	possible_keys	key	key_len	ref	rows	Extra
1	SIMPLE	t2	range	idx_t2_1,idx_t2_2	idx_t2_1	#	NULL	#	Using index for group-by
explain select min(a2), a1, max(a2), min(a2), a1 from t1 group by a1;
id	select_type	table	type	possible_keys	key	key_len	ref	rows	Extra
1	SIMPLE	t1	range	idx_t1_0,idx_t1_1,idx_t1_2	idx_t1_1	130	NULL	5	Using index for group-by
explain select a1, b, min(c), a1, max(c), b, a2, max(c), max(c) from t1 group by a1, a2, b;
id	select_type	table	type	possible_keys	key	key_len	ref	rows	Extra
1	SIMPLE	t1	range	idx_t1_1,idx_t1_2	idx_t1_1	147	NULL	17	Using index for group-by
explain select min(a2) from t1 group by a1;
id	select_type	table	type	possible_keys	key	key_len	ref	rows	Extra
1	SIMPLE	t1	range	idx_t1_0,idx_t1_1,idx_t1_2	idx_t1_1	130	NULL	5	Using index for group-by
explain select a2, min(c), max(c) from t1 group by a1,a2,b;
id	select_type	table	type	possible_keys	key	key_len	ref	rows	Extra
1	SIMPLE	t1	range	idx_t1_1,idx_t1_2	idx_t1_1	147	NULL	17	Using index for group-by
select a1, min(a2) from t1 group by a1;
a1	min(a2)
a	a
b	a
c	a
d	a
select a1, max(a2) from t1 group by a1;
a1	max(a2)
a	b
b	b
c	b
d	b
select a1, min(a2), max(a2) from t1 group by a1;
a1	min(a2)	max(a2)
a	a	b
b	a	b
c	a	b
d	a	b
select a1, a2, b, min(c), max(c) from t1 group by a1,a2,b;
a1	a2	b	min(c)	max(c)
a	a	a	a111	d111
a	a	b	e112	h112
a	b	a	i121	l121
a	b	b	m122	p122
b	a	a	a211	d211
b	a	b	e212	h212
b	b	a	i221	l221
b	b	b	m222	p222
c	a	a	a311	d311
c	a	b	e312	h312
c	b	a	i321	l321
c	b	b	m322	p322
d	a	a	a411	d411
d	a	b	e412	h412
d	b	a	i421	l421
d	b	b	m422	p422
select a1,a2,b,max(c),min(c) from t1 group by a1,a2,b;
a1	a2	b	max(c)	min(c)
a	a	a	d111	a111
a	a	b	h112	e112
a	b	a	l121	i121
a	b	b	p122	m122
b	a	a	d211	a211
b	a	b	h212	e212
b	b	a	l221	i221
b	b	b	p222	m222
c	a	a	d311	a311
c	a	b	h312	e312
c	b	a	l321	i321
c	b	b	p322	m322
d	a	a	d411	a411
d	a	b	h412	e412
d	b	a	l421	i421
d	b	b	p422	m422
select a1,a2,b,max(c),min(c) from t2 group by a1,a2,b;
a1	a2	b	max(c)	min(c)
a	a	NULL	a999	a777
a	a	a	d111	a111
a	a	b	h112	e112
a	b	a	l121	i121
a	b	b	p122	m122
b	a	a	d211	a211
b	a	b	h212	e212
b	b	a	l221	i221
b	b	b	p222	m222
c	a	NULL	c999	c777
c	a	a	d311	a311
c	a	b	h312	e312
c	b	a	l321	i321
c	b	b	p322	m322
d	a	a	d411	a411
d	a	b	h412	e412
d	b	a	l421	i421
d	b	b	p422	m422
e	a	a	NULL	NULL
e	a	b	NULL	NULL
select min(a2), a1, max(a2), min(a2), a1 from t1 group by a1;
min(a2)	a1	max(a2)	min(a2)	a1
a	a	b	a	a
a	b	b	a	b
a	c	b	a	c
a	d	b	a	d
select a1, b, min(c), a1, max(c), b, a2, max(c), max(c) from t1 group by a1, a2, b;
a1	b	min(c)	a1	max(c)	b	a2	max(c)	max(c)
a	a	a111	a	d111	a	a	d111	d111
a	b	e112	a	h112	b	a	h112	h112
a	a	i121	a	l121	a	b	l121	l121
a	b	m122	a	p122	b	b	p122	p122
b	a	a211	b	d211	a	a	d211	d211
b	b	e212	b	h212	b	a	h212	h212
b	a	i221	b	l221	a	b	l221	l221
b	b	m222	b	p222	b	b	p222	p222
c	a	a311	c	d311	a	a	d311	d311
c	b	e312	c	h312	b	a	h312	h312
c	a	i321	c	l321	a	b	l321	l321
c	b	m322	c	p322	b	b	p322	p322
d	a	a411	d	d411	a	a	d411	d411
d	b	e412	d	h412	b	a	h412	h412
d	a	i421	d	l421	a	b	l421	l421
d	b	m422	d	p422	b	b	p422	p422
select min(a2) from t1 group by a1;
min(a2)
a
a
a
a
select a2, min(c), max(c) from t1 group by a1,a2,b;
a2	min(c)	max(c)
a	a111	d111
a	e112	h112
b	i121	l121
b	m122	p122
a	a211	d211
a	e212	h212
b	i221	l221
b	m222	p222
a	a311	d311
a	e312	h312
b	i321	l321
b	m322	p322
a	a411	d411
a	e412	h412
b	i421	l421
b	m422	p422
explain select a1,a2,b,min(c),max(c) from t1 where a1 < 'd' group by a1,a2,b;
id	select_type	table	type	possible_keys	key	key_len	ref	rows	Extra
1	SIMPLE	t1	range	idx_t1_0,idx_t1_1,idx_t1_2	idx_t1_1	147	NULL	10	Using where; Using index for group-by
explain select a1,a2,b,min(c),max(c) from t1 where a1 >= 'b' group by a1,a2,b;
id	select_type	table	type	possible_keys	key	key_len	ref	rows	Extra
1	SIMPLE	t1	range	idx_t1_0,idx_t1_1,idx_t1_2	idx_t1_1	147	NULL	14	Using where; Using index for group-by
explain select a1,a2,b,       max(c) from t1 where a1 >= 'c' or a1 < 'b' group by a1,a2,b;
id	select_type	table	type	possible_keys	key	key_len	ref	rows	Extra
1	SIMPLE	t1	range	idx_t1_0,idx_t1_1,idx_t1_2	idx_t1_1	147	NULL	14	Using where; Using index for group-by
explain select a1, max(c)            from t1 where a1 >= 'c' or a1 < 'b' group by a1,a2,b;
id	select_type	table	type	possible_keys	key	key_len	ref	rows	Extra
1	SIMPLE	t1	range	idx_t1_0,idx_t1_1,idx_t1_2	idx_t1_1	147	NULL	14	Using where; Using index for group-by
explain select a1,a2,b,min(c),max(c) from t1 where a1 >= 'c' or a2 < 'b' group by a1,a2,b;
id	select_type	table	type	possible_keys	key	key_len	ref	rows	Extra
1	SIMPLE	t1	range	idx_t1_0,idx_t1_1,idx_t1_2	idx_t1_1	147	NULL	17	Using where; Using index for group-by
explain select a1,a2,b,       max(c) from t1 where a1 = 'z' or a1 = 'b' or a1 = 'd' group by a1,a2,b;
id	select_type	table	type	possible_keys	key	key_len	ref	rows	Extra
1	SIMPLE	t1	range	idx_t1_0,idx_t1_1,idx_t1_2	idx_t1_1	147	NULL	10	Using where; Using index for group-by
explain select a1,a2,b,min(c),max(c) from t1 where a1 = 'z' or a1 = 'b' or a1 = 'd' group by a1,a2,b;
id	select_type	table	type	possible_keys	key	key_len	ref	rows	Extra
1	SIMPLE	t1	range	idx_t1_0,idx_t1_1,idx_t1_2	idx_t1_1	147	NULL	10	Using where; Using index for group-by
explain select a1,a2,b,       max(c) from t1 where (a1 = 'b' or a1 = 'd' or a1 = 'a' or a1 = 'c') and (a2 > 'a') group by a1,a2,b;
id	select_type	table	type	possible_keys	key	key_len	ref	rows	Extra
1	SIMPLE	t1	range	idx_t1_0,idx_t1_1,idx_t1_2	idx_t1_1	147	NULL	10	Using where; Using index for group-by
explain select a1,a2,b,min(c),max(c) from t1 where (a1 = 'b' or a1 = 'd' or a1 = 'a' or a1 = 'c') and (a2 > 'a') group by a1,a2,b;
id	select_type	table	type	possible_keys	key	key_len	ref	rows	Extra
1	SIMPLE	t1	range	idx_t1_0,idx_t1_1,idx_t1_2	idx_t1_1	147	NULL	10	Using where; Using index for group-by
explain select a1,min(c),max(c)      from t1 where a1 >= 'b' group by a1,a2,b;
id	select_type	table	type	possible_keys	key	key_len	ref	rows	Extra
1	SIMPLE	t1	range	idx_t1_0,idx_t1_1,idx_t1_2	idx_t1_1	147	NULL	14	Using where; Using index for group-by
explain select a1,  max(c)           from t1 where a1 in ('a','b','d') group by a1,a2,b;
id	select_type	table	type	possible_keys	key	key_len	ref	rows	Extra
1	SIMPLE	t1	range	idx_t1_0,idx_t1_1,idx_t1_2	idx_t1_1	147	NULL	14	Using where; Using index for group-by
explain select a1,a2,b,       max(c) from t2 where a1 < 'd' group by a1,a2,b;
id	select_type	table	type	possible_keys	key	key_len	ref	rows	Extra
1	SIMPLE	t2	range	idx_t2_0,idx_t2_1,idx_t2_2	idx_t2_1	146	NULL	#	Using where; Using index for group-by
explain select a1,a2,b,min(c),max(c) from t2 where a1 < 'd' group by a1,a2,b;
id	select_type	table	type	possible_keys	key	key_len	ref	rows	Extra
1	SIMPLE	t2	range	idx_t2_0,idx_t2_1,idx_t2_2	idx_t2_1	163	NULL	#	Using where; Using index for group-by
explain select a1,a2,b,min(c),max(c) from t2 where a1 >= 'b' group by a1,a2,b;
id	select_type	table	type	possible_keys	key	key_len	ref	rows	Extra
1	SIMPLE	t2	range	idx_t2_0,idx_t2_1,idx_t2_2	idx_t2_1	163	NULL	#	Using where; Using index for group-by
explain select a1,a2,b,       max(c) from t2 where a1 >= 'c' or a1 < 'b' group by a1,a2,b;
id	select_type	table	type	possible_keys	key	key_len	ref	rows	Extra
1	SIMPLE	t2	range	idx_t2_0,idx_t2_1,idx_t2_2	idx_t2_1	146	NULL	#	Using where; Using index for group-by
explain select a1, max(c)            from t2 where a1 >= 'c' or a1 < 'b' group by a1,a2,b;
id	select_type	table	type	possible_keys	key	key_len	ref	rows	Extra
1	SIMPLE	t2	range	idx_t2_0,idx_t2_1,idx_t2_2	idx_t2_1	146	NULL	#	Using where; Using index for group-by
explain select a1,a2,b,min(c),max(c) from t2 where a1 >= 'c' or a2 < 'b' group by a1,a2,b;
id	select_type	table	type	possible_keys	key	key_len	ref	rows	Extra
1	SIMPLE	t2	range	idx_t2_0,idx_t2_1,idx_t2_2	idx_t2_1	163	NULL	#	Using where; Using index for group-by
explain select a1,a2,b,       max(c) from t2 where a1 = 'z' or a1 = 'b' or a1 = 'd' group by a1,a2,b;
id	select_type	table	type	possible_keys	key	key_len	ref	rows	Extra
1	SIMPLE	t2	range	idx_t2_0,idx_t2_1,idx_t2_2	idx_t2_1	146	NULL	#	Using where; Using index for group-by
explain select a1,a2,b,min(c),max(c) from t2 where a1 = 'z' or a1 = 'b' or a1 = 'd' group by a1,a2,b;
id	select_type	table	type	possible_keys	key	key_len	ref	rows	Extra
1	SIMPLE	t2	range	idx_t2_0,idx_t2_1,idx_t2_2	idx_t2_1	163	NULL	#	Using where; Using index for group-by
explain select a1,a2,b,       max(c) from t2 where (a1 = 'b' or a1 = 'd' or a1 = 'a' or a1 = 'c') and (a2 > 'a') group by a1,a2,b;
id	select_type	table	type	possible_keys	key	key_len	ref	rows	Extra
1	SIMPLE	t2	range	idx_t2_0,idx_t2_1,idx_t2_2	idx_t2_1	146	NULL	#	Using where; Using index for group-by
explain select a1,a2,b,min(c),max(c) from t2 where (a1 = 'b' or a1 = 'd' or a1 = 'a' or a1 = 'c') and (a2 > 'a') group by a1,a2,b;
id	select_type	table	type	possible_keys	key	key_len	ref	rows	Extra
1	SIMPLE	t2	range	idx_t2_0,idx_t2_1,idx_t2_2	idx_t2_1	163	NULL	#	Using where; Using index for group-by
explain select a1,min(c),max(c)      from t2 where a1 >= 'b' group by a1,a2,b;
id	select_type	table	type	possible_keys	key	key_len	ref	rows	Extra
1	SIMPLE	t2	range	idx_t2_0,idx_t2_1,idx_t2_2	idx_t2_1	163	NULL	#	Using where; Using index for group-by
explain select a1,  max(c)           from t2 where a1 in ('a','b','d') group by a1,a2,b;
id	select_type	table	type	possible_keys	key	key_len	ref	rows	Extra
1	SIMPLE	t2	range	idx_t2_0,idx_t2_1,idx_t2_2	idx_t2_1	146	NULL	#	Using where; Using index for group-by
select a1,a2,b,min(c),max(c) from t1 where a1 < 'd' group by a1,a2,b;
a1	a2	b	min(c)	max(c)
a	a	a	a111	d111
a	a	b	e112	h112
a	b	a	i121	l121
a	b	b	m122	p122
b	a	a	a211	d211
b	a	b	e212	h212
b	b	a	i221	l221
b	b	b	m222	p222
c	a	a	a311	d311
c	a	b	e312	h312
c	b	a	i321	l321
c	b	b	m322	p322
select a1,a2,b,min(c),max(c) from t1 where a1 >= 'b' group by a1,a2,b;
a1	a2	b	min(c)	max(c)
b	a	a	a211	d211
b	a	b	e212	h212
b	b	a	i221	l221
b	b	b	m222	p222
c	a	a	a311	d311
c	a	b	e312	h312
c	b	a	i321	l321
c	b	b	m322	p322
d	a	a	a411	d411
d	a	b	e412	h412
d	b	a	i421	l421
d	b	b	m422	p422
select a1,a2,b,       max(c) from t1 where a1 >= 'c' or a1 < 'b' group by a1,a2,b;
a1	a2	b	max(c)
a	a	a	d111
a	a	b	h112
a	b	a	l121
a	b	b	p122
c	a	a	d311
c	a	b	h312
c	b	a	l321
c	b	b	p322
d	a	a	d411
d	a	b	h412
d	b	a	l421
d	b	b	p422
select a1, max(c)            from t1 where a1 >= 'c' or a1 < 'b' group by a1,a2,b;
a1	max(c)
a	d111
a	h112
a	l121
a	p122
c	d311
c	h312
c	l321
c	p322
d	d411
d	h412
d	l421
d	p422
select a1,a2,b,min(c),max(c) from t1 where a1 >= 'c' or a2 < 'b' group by a1,a2,b;
a1	a2	b	min(c)	max(c)
a	a	a	a111	d111
a	a	b	e112	h112
b	a	a	a211	d211
b	a	b	e212	h212
c	a	a	a311	d311
c	a	b	e312	h312
c	b	a	i321	l321
c	b	b	m322	p322
d	a	a	a411	d411
d	a	b	e412	h412
d	b	a	i421	l421
d	b	b	m422	p422
select a1,a2,b,       max(c) from t1 where a1 = 'z' or a1 = 'b' or a1 = 'd' group by a1,a2,b;
a1	a2	b	max(c)
b	a	a	d211
b	a	b	h212
b	b	a	l221
b	b	b	p222
d	a	a	d411
d	a	b	h412
d	b	a	l421
d	b	b	p422
select a1,a2,b,min(c),max(c) from t1 where a1 = 'z' or a1 = 'b' or a1 = 'd' group by a1,a2,b;
a1	a2	b	min(c)	max(c)
b	a	a	a211	d211
b	a	b	e212	h212
b	b	a	i221	l221
b	b	b	m222	p222
d	a	a	a411	d411
d	a	b	e412	h412
d	b	a	i421	l421
d	b	b	m422	p422
select a1,a2,b,       max(c) from t1 where (a1 = 'b' or a1 = 'd' or a1 = 'a' or a1 = 'c') and (a2 > 'a') group by a1,a2,b;
a1	a2	b	max(c)
a	b	a	l121
a	b	b	p122
b	b	a	l221
b	b	b	p222
c	b	a	l321
c	b	b	p322
d	b	a	l421
d	b	b	p422
select a1,a2,b,min(c),max(c) from t1 where (a1 = 'b' or a1 = 'd' or a1 = 'a' or a1 = 'c') and (a2 > 'a') group by a1,a2,b;
a1	a2	b	min(c)	max(c)
a	b	a	i121	l121
a	b	b	m122	p122
b	b	a	i221	l221
b	b	b	m222	p222
c	b	a	i321	l321
c	b	b	m322	p322
d	b	a	i421	l421
d	b	b	m422	p422
select a1,min(c),max(c)      from t1 where a1 >= 'b' group by a1,a2,b;
a1	min(c)	max(c)
b	a211	d211
b	e212	h212
b	i221	l221
b	m222	p222
c	a311	d311
c	e312	h312
c	i321	l321
c	m322	p322
d	a411	d411
d	e412	h412
d	i421	l421
d	m422	p422
select a1,  max(c)           from t1 where a1 in ('a','b','d') group by a1,a2,b;
a1	max(c)
a	d111
a	h112
a	l121
a	p122
b	d211
b	h212
b	l221
b	p222
d	d411
d	h412
d	l421
d	p422
select a1,a2,b,       max(c) from t2 where a1 < 'd' group by a1,a2,b;
a1	a2	b	max(c)
a	a	NULL	a999
a	a	a	d111
a	a	b	h112
a	b	a	l121
a	b	b	p122
b	a	a	d211
b	a	b	h212
b	b	a	l221
b	b	b	p222
c	a	NULL	c999
c	a	a	d311
c	a	b	h312
c	b	a	l321
c	b	b	p322
select a1,a2,b,min(c),max(c) from t2 where a1 < 'd' group by a1,a2,b;
a1	a2	b	min(c)	max(c)
a	a	NULL	a777	a999
a	a	a	a111	d111
a	a	b	e112	h112
a	b	a	i121	l121
a	b	b	m122	p122
b	a	a	a211	d211
b	a	b	e212	h212
b	b	a	i221	l221
b	b	b	m222	p222
c	a	NULL	c777	c999
c	a	a	a311	d311
c	a	b	e312	h312
c	b	a	i321	l321
c	b	b	m322	p322
select a1,a2,b,min(c),max(c) from t2 where a1 >= 'b' group by a1,a2,b;
a1	a2	b	min(c)	max(c)
b	a	a	a211	d211
b	a	b	e212	h212
b	b	a	i221	l221
b	b	b	m222	p222
c	a	NULL	c777	c999
c	a	a	a311	d311
c	a	b	e312	h312
c	b	a	i321	l321
c	b	b	m322	p322
d	a	a	a411	d411
d	a	b	e412	h412
d	b	a	i421	l421
d	b	b	m422	p422
e	a	a	NULL	NULL
e	a	b	NULL	NULL
select a1,a2,b,       max(c) from t2 where a1 >= 'c' or a1 < 'b' group by a1,a2,b;
a1	a2	b	max(c)
a	a	NULL	a999
a	a	a	d111
a	a	b	h112
a	b	a	l121
a	b	b	p122
c	a	NULL	c999
c	a	a	d311
c	a	b	h312
c	b	a	l321
c	b	b	p322
d	a	a	d411
d	a	b	h412
d	b	a	l421
d	b	b	p422
e	a	a	NULL
e	a	b	NULL
select a1, max(c)            from t2 where a1 >= 'c' or a1 < 'b' group by a1,a2,b;
a1	max(c)
a	a999
a	d111
a	h112
a	l121
a	p122
c	c999
c	d311
c	h312
c	l321
c	p322
d	d411
d	h412
d	l421
d	p422
e	NULL
e	NULL
select a1,a2,b,min(c),max(c) from t2 where a1 >= 'c' or a2 < 'b' group by a1,a2,b;
a1	a2	b	min(c)	max(c)
a	a	NULL	a777	a999
a	a	a	a111	d111
a	a	b	e112	h112
b	a	a	a211	d211
b	a	b	e212	h212
c	a	NULL	c777	c999
c	a	a	a311	d311
c	a	b	e312	h312
c	b	a	i321	l321
c	b	b	m322	p322
d	a	a	a411	d411
d	a	b	e412	h412
d	b	a	i421	l421
d	b	b	m422	p422
e	a	a	NULL	NULL
e	a	b	NULL	NULL
select a1,a2,b,       max(c) from t2 where a1 = 'z' or a1 = 'b' or a1 = 'd' group by a1,a2,b;
a1	a2	b	max(c)
b	a	a	d211
b	a	b	h212
b	b	a	l221
b	b	b	p222
d	a	a	d411
d	a	b	h412
d	b	a	l421
d	b	b	p422
select a1,a2,b,min(c),max(c) from t2 where a1 = 'z' or a1 = 'b' or a1 = 'd' group by a1,a2,b;
a1	a2	b	min(c)	max(c)
b	a	a	a211	d211
b	a	b	e212	h212
b	b	a	i221	l221
b	b	b	m222	p222
d	a	a	a411	d411
d	a	b	e412	h412
d	b	a	i421	l421
d	b	b	m422	p422
select a1,a2,b,       max(c) from t2 where (a1 = 'b' or a1 = 'd' or a1 = 'a' or a1 = 'c') and (a2 > 'a') group by a1,a2,b;
a1	a2	b	max(c)
a	b	a	l121
a	b	b	p122
b	b	a	l221
b	b	b	p222
c	b	a	l321
c	b	b	p322
d	b	a	l421
d	b	b	p422
select a1,a2,b,min(c),max(c) from t2 where (a1 = 'b' or a1 = 'd' or a1 = 'a' or a1 = 'c') and (a2 > 'a') group by a1,a2,b;
a1	a2	b	min(c)	max(c)
a	b	a	i121	l121
a	b	b	m122	p122
b	b	a	i221	l221
b	b	b	m222	p222
c	b	a	i321	l321
c	b	b	m322	p322
d	b	a	i421	l421
d	b	b	m422	p422
select a1,min(c),max(c)      from t2 where a1 >= 'b' group by a1,a2,b;
a1	min(c)	max(c)
b	a211	d211
b	e212	h212
b	i221	l221
b	m222	p222
c	c777	c999
c	a311	d311
c	e312	h312
c	i321	l321
c	m322	p322
d	a411	d411
d	e412	h412
d	i421	l421
d	m422	p422
e	NULL	NULL
e	NULL	NULL
select a1,  max(c)           from t2 where a1 in ('a','b','d') group by a1,a2,b;
a1	max(c)
a	a999
a	d111
a	h112
a	l121
a	p122
b	d211
b	h212
b	l221
b	p222
d	d411
d	h412
d	l421
d	p422
explain select a1,a2,b,max(c),min(c) from t1 where (a2 = 'a') and (b = 'b') group by a1;
id	select_type	table	type	possible_keys	key	key_len	ref	rows	Extra
1	SIMPLE	t1	range	idx_t1_0,idx_t1_1,idx_t1_2	idx_t1_1	147	NULL	5	Using where; Using index for group-by
explain select a1,max(c),min(c)      from t1 where (a2 = 'a') and (b = 'b') group by a1;
id	select_type	table	type	possible_keys	key	key_len	ref	rows	Extra
1	SIMPLE	t1	range	idx_t1_0,idx_t1_1,idx_t1_2	idx_t1_1	147	NULL	5	Using where; Using index for group-by
explain select a1,a2,b,       max(c) from t1 where (b = 'b') group by a1,a2;
id	select_type	table	type	possible_keys	key	key_len	ref	rows	Extra
1	SIMPLE	t1	range	idx_t1_1,idx_t1_2	idx_t1_1	147	NULL	9	Using where; Using index for group-by
explain select a1,a2,b,min(c),max(c) from t1 where (b = 'b') group by a1,a2;
id	select_type	table	type	possible_keys	key	key_len	ref	rows	Extra
1	SIMPLE	t1	range	idx_t1_1,idx_t1_2	idx_t1_1	147	NULL	9	Using where; Using index for group-by
explain select a1,a2, max(c)         from t1 where (b = 'b') group by a1,a2;
id	select_type	table	type	possible_keys	key	key_len	ref	rows	Extra
1	SIMPLE	t1	range	idx_t1_1,idx_t1_2	idx_t1_1	147	NULL	9	Using where; Using index for group-by
explain select a1,a2,b,max(c),min(c) from t2 where (a2 = 'a') and (b = 'b') group by a1;
id	select_type	table	type	possible_keys	key	key_len	ref	rows	Extra
1	SIMPLE	t2	range	idx_t2_0,idx_t2_1,idx_t2_2	idx_t2_1	163	NULL	5	Using where; Using index for group-by
explain select a1,max(c),min(c)      from t2 where (a2 = 'a') and (b = 'b') group by a1;
id	select_type	table	type	possible_keys	key	key_len	ref	rows	Extra
1	SIMPLE	t2	range	idx_t2_0,idx_t2_1,idx_t2_2	idx_t2_1	163	NULL	5	Using where; Using index for group-by
explain select a1,a2,b,       max(c) from t2 where (b = 'b') group by a1,a2;
id	select_type	table	type	possible_keys	key	key_len	ref	rows	Extra
1	SIMPLE	t2	range	idx_t2_1,idx_t2_2	idx_t2_1	146	NULL	10	Using where; Using index for group-by
explain select a1,a2,b,min(c),max(c) from t2 where (b = 'b') group by a1,a2;
id	select_type	table	type	possible_keys	key	key_len	ref	rows	Extra
1	SIMPLE	t2	range	idx_t2_1,idx_t2_2	idx_t2_1	163	NULL	10	Using where; Using index for group-by
explain select a1,a2, max(c)         from t2 where (b = 'b') group by a1,a2;
id	select_type	table	type	possible_keys	key	key_len	ref	rows	Extra
1	SIMPLE	t2	range	idx_t2_1,idx_t2_2	idx_t2_1	146	NULL	10	Using where; Using index for group-by
explain select a1,a2,b,max(c),min(c) from t3 where (a2 = 'a') and (b = 'b') group by a1;
id	select_type	table	type	possible_keys	key	key_len	ref	rows	Extra
1	SIMPLE	t3	range	idx_t3_0,idx_t3_1,idx_t3_2	idx_t3_1	6	NULL	4	Using where; Using index for group-by
explain select a1,max(c),min(c)      from t3 where (a2 = 'a') and (b = 'b') group by a1;
id	select_type	table	type	possible_keys	key	key_len	ref	rows	Extra
1	SIMPLE	t3	range	idx_t3_0,idx_t3_1,idx_t3_2	idx_t3_1	6	NULL	4	Using where; Using index for group-by
select a1,a2,b,max(c),min(c) from t1 where (a2 = 'a') and (b = 'b') group by a1;
a1	a2	b	max(c)	min(c)
a	a	b	h112	e112
b	a	b	h212	e212
c	a	b	h312	e312
d	a	b	h412	e412
select a1,max(c),min(c)      from t1 where (a2 = 'a') and (b = 'b') group by a1;
a1	max(c)	min(c)
a	h112	e112
b	h212	e212
c	h312	e312
d	h412	e412
select a1,a2,b,       max(c) from t1 where (b = 'b') group by a1,a2;
a1	a2	b	max(c)
a	a	b	h112
a	b	b	p122
b	a	b	h212
b	b	b	p222
c	a	b	h312
c	b	b	p322
d	a	b	h412
d	b	b	p422
select a1,a2,b,min(c),max(c) from t1 where (b = 'b') group by a1,a2;
a1	a2	b	min(c)	max(c)
a	a	b	e112	h112
a	b	b	m122	p122
b	a	b	e212	h212
b	b	b	m222	p222
c	a	b	e312	h312
c	b	b	m322	p322
d	a	b	e412	h412
d	b	b	m422	p422
select a1,a2, max(c)         from t1 where (b = 'b') group by a1,a2;
a1	a2	max(c)
a	a	h112
a	b	p122
b	a	h212
b	b	p222
c	a	h312
c	b	p322
d	a	h412
d	b	p422
select a1,a2,b,max(c),min(c) from t2 where (a2 = 'a') and (b = 'b') group by a1;
a1	a2	b	max(c)	min(c)
a	a	b	h112	e112
b	a	b	h212	e212
c	a	b	h312	e312
d	a	b	h412	e412
e	a	b	NULL	NULL
select a1,max(c),min(c)      from t2 where (a2 = 'a') and (b = 'b') group by a1;
a1	max(c)	min(c)
a	h112	e112
b	h212	e212
c	h312	e312
d	h412	e412
e	NULL	NULL
select a1,a2,b,       max(c) from t2 where (b = 'b') group by a1,a2;
a1	a2	b	max(c)
a	a	b	h112
a	b	b	p122
b	a	b	h212
b	b	b	p222
c	a	b	h312
c	b	b	p322
d	a	b	h412
d	b	b	p422
e	a	b	NULL
select a1,a2,b,min(c),max(c) from t2 where (b = 'b') group by a1,a2;
a1	a2	b	min(c)	max(c)
a	a	b	e112	h112
a	b	b	m122	p122
b	a	b	e212	h212
b	b	b	m222	p222
c	a	b	e312	h312
c	b	b	m322	p322
d	a	b	e412	h412
d	b	b	m422	p422
e	a	b	NULL	NULL
select a1,a2, max(c)         from t2 where (b = 'b') group by a1,a2;
a1	a2	max(c)
a	a	h112
a	b	p122
b	a	h212
b	b	p222
c	a	h312
c	b	p322
d	a	h412
d	b	p422
e	a	NULL
select a1,a2,b,max(c),min(c) from t3 where (a2 = 'a') and (b = 'b') group by a1;
a1	a2	b	max(c)	min(c)
a	a	b	h112	e112
b	a	b	h212	e212
c	a	b	h312	e312
select a1,max(c),min(c)      from t3 where (a2 = 'a') and (b = 'b') group by a1;
a1	max(c)	min(c)
a	h112	e112
b	h212	e212
c	h312	e312
explain select a1,a2,b,min(c) from t2 where (a2 = 'a') and b is NULL group by a1;
id	select_type	table	type	possible_keys	key	key_len	ref	rows	Extra
1	SIMPLE	t2	range	idx_t2_0,idx_t2_1,idx_t2_2	idx_t2_1	163	NULL	5	Using where; Using index for group-by
explain select a1,a2,b,max(c) from t2 where (a2 = 'a') and b is NULL group by a1;
id	select_type	table	type	possible_keys	key	key_len	ref	rows	Extra
1	SIMPLE	t2	range	idx_t2_0,idx_t2_1,idx_t2_2	idx_t2_1	146	NULL	5	Using where; Using index for group-by
explain select a1,a2,b,min(c) from t2 where b is NULL group by a1,a2;
id	select_type	table	type	possible_keys	key	key_len	ref	rows	Extra
1	SIMPLE	t2	range	idx_t2_1,idx_t2_2	idx_t2_1	163	NULL	10	Using where; Using index for group-by
explain select a1,a2,b,max(c) from t2 where b is NULL group by a1,a2;
id	select_type	table	type	possible_keys	key	key_len	ref	rows	Extra
1	SIMPLE	t2	range	idx_t2_1,idx_t2_2	idx_t2_1	146	NULL	10	Using where; Using index for group-by
explain select a1,a2,b,min(c),max(c) from t2 where b is NULL group by a1,a2;
id	select_type	table	type	possible_keys	key	key_len	ref	rows	Extra
1	SIMPLE	t2	range	idx_t2_1,idx_t2_2	idx_t2_1	163	NULL	10	Using where; Using index for group-by
explain select a1,a2,b,min(c),max(c) from t2 where b is NULL group by a1,a2;
id	select_type	table	type	possible_keys	key	key_len	ref	rows	Extra
1	SIMPLE	t2	range	idx_t2_1,idx_t2_2	idx_t2_1	163	NULL	10	Using where; Using index for group-by
select a1,a2,b,min(c) from t2 where (a2 = 'a') and b is NULL group by a1;
a1	a2	b	min(c)
a	a	NULL	a777
c	a	NULL	c777
select a1,a2,b,max(c) from t2 where (a2 = 'a') and b is NULL group by a1;
a1	a2	b	max(c)
a	a	NULL	a999
c	a	NULL	c999
select a1,a2,b,min(c) from t2 where b is NULL group by a1,a2;
a1	a2	b	min(c)
a	a	NULL	a777
c	a	NULL	c777
select a1,a2,b,max(c) from t2 where b is NULL group by a1,a2;
a1	a2	b	max(c)
a	a	NULL	a999
c	a	NULL	c999
select a1,a2,b,min(c),max(c) from t2 where b is NULL group by a1,a2;
a1	a2	b	min(c)	max(c)
a	a	NULL	a777	a999
c	a	NULL	c777	c999
select a1,a2,b,min(c),max(c) from t2 where b is NULL group by a1,a2;
a1	a2	b	min(c)	max(c)
a	a	NULL	a777	a999
c	a	NULL	c777	c999
explain select a1,a2,b,       max(c) from t1 where (c > 'b1') group by a1,a2,b;
id	select_type	table	type	possible_keys	key	key_len	ref	rows	Extra
1	SIMPLE	t1	range	idx_t1_1,idx_t1_2	idx_t1_1	147	NULL	#	Using where; Using index for group-by
explain select a1,a2,b,min(c),max(c) from t1 where (c > 'b1') group by a1,a2,b;
id	select_type	table	type	possible_keys	key	key_len	ref	rows	Extra
1	SIMPLE	t1	range	idx_t1_1,idx_t1_2	idx_t1_1	163	NULL	17	Using where; Using index for group-by
explain select a1,a2,b,       max(c) from t1 where (c > 'f123') group by a1,a2,b;
id	select_type	table	type	possible_keys	key	key_len	ref	rows	Extra
1	SIMPLE	t1	range	idx_t1_1,idx_t1_2	idx_t1_1	147	NULL	17	Using where; Using index for group-by
explain select a1,a2,b,min(c),max(c) from t1 where (c > 'f123') group by a1,a2,b;
id	select_type	table	type	possible_keys	key	key_len	ref	rows	Extra
1	SIMPLE	t1	range	idx_t1_1,idx_t1_2	idx_t1_1	163	NULL	17	Using where; Using index for group-by
explain select a1,a2,b,       max(c) from t1 where (c < 'a0') group by a1,a2,b;
id	select_type	table	type	possible_keys	key	key_len	ref	rows	Extra
1	SIMPLE	t1	range	idx_t1_1,idx_t1_2	idx_t1_1	163	NULL	17	Using where; Using index for group-by
explain select a1,a2,b,min(c),max(c) from t1 where (c < 'a0') group by a1,a2,b;
id	select_type	table	type	possible_keys	key	key_len	ref	rows	Extra
1	SIMPLE	t1	range	idx_t1_1,idx_t1_2	idx_t1_1	163	NULL	17	Using where; Using index for group-by
explain select a1,a2,b,       max(c) from t1 where (c < 'k321') group by a1,a2,b;
id	select_type	table	type	possible_keys	key	key_len	ref	rows	Extra
1	SIMPLE	t1	range	idx_t1_1,idx_t1_2	idx_t1_1	163	NULL	17	Using where; Using index for group-by
explain select a1,a2,b,min(c),max(c) from t1 where (c < 'k321') group by a1,a2,b;
id	select_type	table	type	possible_keys	key	key_len	ref	rows	Extra
1	SIMPLE	t1	range	idx_t1_1,idx_t1_2	idx_t1_1	163	NULL	17	Using where; Using index for group-by
explain select a1,a2,b,       max(c) from t1 where (c < 'a0') or (c > 'b1') group by a1,a2,b;
id	select_type	table	type	possible_keys	key	key_len	ref	rows	Extra
1	SIMPLE	t1	range	idx_t1_1,idx_t1_2	idx_t1_1	163	NULL	17	Using where; Using index for group-by
explain select a1,a2,b,min(c),max(c) from t1 where (c < 'a0') or (c > 'b1') group by a1,a2,b;
id	select_type	table	type	possible_keys	key	key_len	ref	rows	Extra
1	SIMPLE	t1	range	idx_t1_1,idx_t1_2	idx_t1_1	163	NULL	17	Using where; Using index for group-by
explain select a1,a2,b,       max(c) from t1 where (c > 'b1') or (c <= 'g1') group by a1,a2,b;
id	select_type	table	type	possible_keys	key	key_len	ref	rows	Extra
1	SIMPLE	t1	range	idx_t1_1,idx_t1_2	idx_t1_1	147	NULL	17	Using where; Using index for group-by
explain select a1,a2,b,min(c),max(c) from t1 where (c > 'b1') or (c <= 'g1') group by a1,a2,b;
id	select_type	table	type	possible_keys	key	key_len	ref	rows	Extra
1	SIMPLE	t1	range	idx_t1_1,idx_t1_2	idx_t1_1	147	NULL	17	Using where; Using index for group-by
explain select a1,a2,b,min(c),max(c) from t1 where (c > 'b111') and (c <= 'g112') group by a1,a2,b;
id	select_type	table	type	possible_keys	key	key_len	ref	rows	Extra
1	SIMPLE	t1	range	idx_t1_1,idx_t1_2	idx_t1_1	163	NULL	17	Using where; Using index for group-by
explain select a1,a2,b,min(c),max(c) from t1 where (c < 'c5') or (c = 'g412') or (c = 'k421') group by a1,a2,b;
id	select_type	table	type	possible_keys	key	key_len	ref	rows	Extra
1	SIMPLE	t1	range	idx_t1_1,idx_t1_2	idx_t1_1	163	NULL	17	Using where; Using index for group-by
explain select a1,a2,b,min(c),max(c) from t1 where ((c > 'b111') and (c <= 'g112')) or ((c > 'd000') and (c <= 'i110')) group by a1,a2,b;
id	select_type	table	type	possible_keys	key	key_len	ref	rows	Extra
1	SIMPLE	t1	range	idx_t1_1,idx_t1_2	idx_t1_1	163	NULL	17	Using where; Using index for group-by
explain select a1,a2,b,min(c),max(c) from t1 where (c between 'b111' and 'g112') or (c between 'd000' and 'i110') group by a1,a2,b;
id	select_type	table	type	possible_keys	key	key_len	ref	rows	Extra
1	SIMPLE	t1	range	idx_t1_1,idx_t1_2	idx_t1_1	163	NULL	17	Using where; Using index for group-by
explain select a1,a2,b,       max(c) from t2 where (c > 'b1') group by a1,a2,b;
id	select_type	table	type	possible_keys	key	key_len	ref	rows	Extra
1	SIMPLE	t2	range	idx_t2_1,idx_t2_2	idx_t2_1	146	NULL	#	Using where; Using index for group-by
explain select a1,a2,b,min(c),max(c) from t2 where (c > 'b1') group by a1,a2,b;
id	select_type	table	type	possible_keys	key	key_len	ref	rows	Extra
1	SIMPLE	t2	range	idx_t2_1,idx_t2_2	idx_t2_1	163	NULL	#	Using where; Using index for group-by
explain select a1,a2,b,       max(c) from t2 where (c > 'f123') group by a1,a2,b;
id	select_type	table	type	possible_keys	key	key_len	ref	rows	Extra
1	SIMPLE	t2	range	idx_t2_1,idx_t2_2	idx_t2_1	146	NULL	#	Using where; Using index for group-by
explain select a1,a2,b,min(c),max(c) from t2 where (c > 'f123') group by a1,a2,b;
id	select_type	table	type	possible_keys	key	key_len	ref	rows	Extra
1	SIMPLE	t2	range	idx_t2_1,idx_t2_2	idx_t2_1	163	NULL	#	Using where; Using index for group-by
explain select a1,a2,b,       max(c) from t2 where (c < 'a0') group by a1,a2,b;
id	select_type	table	type	possible_keys	key	key_len	ref	rows	Extra
1	SIMPLE	t2	range	idx_t2_1,idx_t2_2	idx_t2_1	163	NULL	#	Using where; Using index for group-by
explain select a1,a2,b,min(c),max(c) from t2 where (c < 'a0') group by a1,a2,b;
id	select_type	table	type	possible_keys	key	key_len	ref	rows	Extra
1	SIMPLE	t2	range	idx_t2_1,idx_t2_2	idx_t2_1	163	NULL	#	Using where; Using index for group-by
explain select a1,a2,b,       max(c) from t2 where (c < 'k321') group by a1,a2,b;
id	select_type	table	type	possible_keys	key	key_len	ref	rows	Extra
1	SIMPLE	t2	range	idx_t2_1,idx_t2_2	idx_t2_1	163	NULL	#	Using where; Using index for group-by
explain select a1,a2,b,min(c),max(c) from t2 where (c < 'k321') group by a1,a2,b;
id	select_type	table	type	possible_keys	key	key_len	ref	rows	Extra
1	SIMPLE	t2	range	idx_t2_1,idx_t2_2	idx_t2_1	163	NULL	#	Using where; Using index for group-by
explain select a1,a2,b,       max(c) from t2 where (c < 'a0') or (c > 'b1') group by a1,a2,b;
id	select_type	table	type	possible_keys	key	key_len	ref	rows	Extra
1	SIMPLE	t2	range	idx_t2_1,idx_t2_2	idx_t2_1	163	NULL	#	Using where; Using index for group-by
explain select a1,a2,b,min(c),max(c) from t2 where (c < 'a0') or (c > 'b1') group by a1,a2,b;
id	select_type	table	type	possible_keys	key	key_len	ref	rows	Extra
1	SIMPLE	t2	range	idx_t2_1,idx_t2_2	idx_t2_1	163	NULL	#	Using where; Using index for group-by
explain select a1,a2,b,       max(c) from t2 where (c > 'b1') or (c <= 'g1') group by a1,a2,b;
id	select_type	table	type	possible_keys	key	key_len	ref	rows	Extra
1	SIMPLE	t2	range	idx_t2_1,idx_t2_2	idx_t2_1	146	NULL	#	Using where; Using index for group-by
explain select a1,a2,b,min(c),max(c) from t2 where (c > 'b1') or (c <= 'g1') group by a1,a2,b;
id	select_type	table	type	possible_keys	key	key_len	ref	rows	Extra
1	SIMPLE	t2	range	idx_t2_1,idx_t2_2	idx_t2_1	163	NULL	#	Using where; Using index for group-by
explain select a1,a2,b,min(c),max(c) from t2 where (c > 'b111') and (c <= 'g112') group by a1,a2,b;
id	select_type	table	type	possible_keys	key	key_len	ref	rows	Extra
1	SIMPLE	t2	range	idx_t2_1,idx_t2_2	idx_t2_1	163	NULL	#	Using where; Using index for group-by
explain select a1,a2,b,min(c),max(c) from t2 where (c < 'c5') or (c = 'g412') or (c = 'k421') group by a1,a2,b;
id	select_type	table	type	possible_keys	key	key_len	ref	rows	Extra
1	SIMPLE	t2	range	idx_t2_1,idx_t2_2	idx_t2_1	163	NULL	#	Using where; Using index for group-by
explain select a1,a2,b,min(c),max(c) from t2 where ((c > 'b111') and (c <= 'g112')) or ((c > 'd000') and (c <= 'i110')) group by a1,a2,b;
id	select_type	table	type	possible_keys	key	key_len	ref	rows	Extra
1	SIMPLE	t2	range	idx_t2_1,idx_t2_2	idx_t2_1	163	NULL	#	Using where; Using index for group-by
select a1,a2,b,       max(c) from t1 where (c > 'b1') group by a1,a2,b;
a1	a2	b	max(c)
a	a	a	d111
a	a	b	h112
a	b	a	l121
a	b	b	p122
b	a	a	d211
b	a	b	h212
b	b	a	l221
b	b	b	p222
c	a	a	d311
c	a	b	h312
c	b	a	l321
c	b	b	p322
d	a	a	d411
d	a	b	h412
d	b	a	l421
d	b	b	p422
select a1,a2,b,min(c),max(c) from t1 where (c > 'b1') group by a1,a2,b;
a1	a2	b	min(c)	max(c)
a	a	a	b111	d111
a	a	b	e112	h112
a	b	a	i121	l121
a	b	b	m122	p122
b	a	a	b211	d211
b	a	b	e212	h212
b	b	a	i221	l221
b	b	b	m222	p222
c	a	a	b311	d311
c	a	b	e312	h312
c	b	a	i321	l321
c	b	b	m322	p322
d	a	a	b411	d411
d	a	b	e412	h412
d	b	a	i421	l421
d	b	b	m422	p422
select a1,a2,b,       max(c) from t1 where (c > 'f123') group by a1,a2,b;
a1	a2	b	max(c)
a	a	b	h112
a	b	a	l121
a	b	b	p122
b	a	b	h212
b	b	a	l221
b	b	b	p222
c	a	b	h312
c	b	a	l321
c	b	b	p322
d	a	b	h412
d	b	a	l421
d	b	b	p422
select a1,a2,b,min(c),max(c) from t1 where (c > 'f123') group by a1,a2,b;
a1	a2	b	min(c)	max(c)
a	a	b	g112	h112
a	b	a	i121	l121
a	b	b	m122	p122
b	a	b	f212	h212
b	b	a	i221	l221
b	b	b	m222	p222
c	a	b	f312	h312
c	b	a	i321	l321
c	b	b	m322	p322
d	a	b	f412	h412
d	b	a	i421	l421
d	b	b	m422	p422
select a1,a2,b,       max(c) from t1 where (c < 'a0') group by a1,a2,b;
a1	a2	b	max(c)
select a1,a2,b,min(c),max(c) from t1 where (c < 'a0') group by a1,a2,b;
a1	a2	b	min(c)	max(c)
select a1,a2,b,       max(c) from t1 where (c < 'k321') group by a1,a2,b;
a1	a2	b	max(c)
a	a	a	d111
a	a	b	h112
a	b	a	k121
b	a	a	d211
b	a	b	h212
b	b	a	k221
c	a	a	d311
c	a	b	h312
c	b	a	j321
d	a	a	d411
d	a	b	h412
d	b	a	j421
select a1,a2,b,min(c),max(c) from t1 where (c < 'k321') group by a1,a2,b;
a1	a2	b	min(c)	max(c)
a	a	a	a111	d111
a	a	b	e112	h112
a	b	a	i121	k121
b	a	a	a211	d211
b	a	b	e212	h212
b	b	a	i221	k221
c	a	a	a311	d311
c	a	b	e312	h312
c	b	a	i321	j321
d	a	a	a411	d411
d	a	b	e412	h412
d	b	a	i421	j421
select a1,a2,b,       max(c) from t1 where (c < 'a0') or (c > 'b1') group by a1,a2,b;
a1	a2	b	max(c)
a	a	a	d111
a	a	b	h112
a	b	a	l121
a	b	b	p122
b	a	a	d211
b	a	b	h212
b	b	a	l221
b	b	b	p222
c	a	a	d311
c	a	b	h312
c	b	a	l321
c	b	b	p322
d	a	a	d411
d	a	b	h412
d	b	a	l421
d	b	b	p422
select a1,a2,b,min(c),max(c) from t1 where (c < 'a0') or (c > 'b1') group by a1,a2,b;
a1	a2	b	min(c)	max(c)
a	a	a	b111	d111
a	a	b	e112	h112
a	b	a	i121	l121
a	b	b	m122	p122
b	a	a	b211	d211
b	a	b	e212	h212
b	b	a	i221	l221
b	b	b	m222	p222
c	a	a	b311	d311
c	a	b	e312	h312
c	b	a	i321	l321
c	b	b	m322	p322
d	a	a	b411	d411
d	a	b	e412	h412
d	b	a	i421	l421
d	b	b	m422	p422
select a1,a2,b,       max(c) from t1 where (c > 'b1') or (c <= 'g1') group by a1,a2,b;
a1	a2	b	max(c)
a	a	a	d111
a	a	b	h112
a	b	a	l121
a	b	b	p122
b	a	a	d211
b	a	b	h212
b	b	a	l221
b	b	b	p222
c	a	a	d311
c	a	b	h312
c	b	a	l321
c	b	b	p322
d	a	a	d411
d	a	b	h412
d	b	a	l421
d	b	b	p422
select a1,a2,b,min(c),max(c) from t1 where (c > 'b1') or (c <= 'g1') group by a1,a2,b;
a1	a2	b	min(c)	max(c)
a	a	a	a111	d111
a	a	b	e112	h112
a	b	a	i121	l121
a	b	b	m122	p122
b	a	a	a211	d211
b	a	b	e212	h212
b	b	a	i221	l221
b	b	b	m222	p222
c	a	a	a311	d311
c	a	b	e312	h312
c	b	a	i321	l321
c	b	b	m322	p322
d	a	a	a411	d411
d	a	b	e412	h412
d	b	a	i421	l421
d	b	b	m422	p422
select a1,a2,b,min(c),max(c) from t1 where (c > 'b111') and (c <= 'g112') group by a1,a2,b;
a1	a2	b	min(c)	max(c)
a	a	a	c111	d111
a	a	b	e112	g112
b	a	a	b211	d211
b	a	b	e212	f212
c	a	a	b311	d311
c	a	b	e312	f312
d	a	a	b411	d411
d	a	b	e412	f412
select a1,a2,b,min(c),max(c) from t1 where (c < 'c5') or (c = 'g412') or (c = 'k421') group by a1,a2,b;
a1	a2	b	min(c)	max(c)
a	a	a	a111	c111
b	a	a	a211	c211
c	a	a	a311	c311
d	a	a	a411	c411
d	a	b	g412	g412
d	b	a	k421	k421
select a1,a2,b,min(c),max(c) from t1 where ((c > 'b111') and (c <= 'g112')) or ((c > 'd000') and (c <= 'i110')) group by a1,a2,b;
a1	a2	b	min(c)	max(c)
a	a	a	c111	d111
a	a	b	e112	h112
b	a	a	b211	d211
b	a	b	e212	h212
c	a	a	b311	d311
c	a	b	e312	h312
d	a	a	b411	d411
d	a	b	e412	h412
select a1,a2,b,min(c),max(c) from t1 where (c between 'b111' and 'g112') or (c between 'd000' and 'i110') group by a1,a2,b;
a1	a2	b	min(c)	max(c)
a	a	a	b111	d111
a	a	b	e112	h112
b	a	a	b211	d211
b	a	b	e212	h212
c	a	a	b311	d311
c	a	b	e312	h312
d	a	a	b411	d411
d	a	b	e412	h412
select a1,a2,b,       max(c) from t2 where (c > 'b1') group by a1,a2,b;
a1	a2	b	max(c)
a	a	a	d111
a	a	b	h112
a	b	a	l121
a	b	b	p122
b	a	a	d211
b	a	b	h212
b	b	a	l221
b	b	b	p222
c	a	NULL	c999
c	a	a	d311
c	a	b	h312
c	b	a	l321
c	b	b	p322
d	a	a	d411
d	a	b	h412
d	b	a	l421
d	b	b	p422
select a1,a2,b,min(c),max(c) from t2 where (c > 'b1') group by a1,a2,b;
a1	a2	b	min(c)	max(c)
a	a	a	b111	d111
a	a	b	e112	h112
a	b	a	i121	l121
a	b	b	m122	p122
b	a	a	b211	d211
b	a	b	e212	h212
b	b	a	i221	l221
b	b	b	m222	p222
c	a	NULL	c777	c999
c	a	a	b311	d311
c	a	b	e312	h312
c	b	a	i321	l321
c	b	b	m322	p322
d	a	a	b411	d411
d	a	b	e412	h412
d	b	a	i421	l421
d	b	b	m422	p422
select a1,a2,b,       max(c) from t2 where (c > 'f123') group by a1,a2,b;
a1	a2	b	max(c)
a	a	b	h112
a	b	a	l121
a	b	b	p122
b	a	b	h212
b	b	a	l221
b	b	b	p222
c	a	b	h312
c	b	a	l321
c	b	b	p322
d	a	b	h412
d	b	a	l421
d	b	b	p422
select a1,a2,b,min(c),max(c) from t2 where (c > 'f123') group by a1,a2,b;
a1	a2	b	min(c)	max(c)
a	a	b	g112	h112
a	b	a	i121	l121
a	b	b	m122	p122
b	a	b	f212	h212
b	b	a	i221	l221
b	b	b	m222	p222
c	a	b	f312	h312
c	b	a	i321	l321
c	b	b	m322	p322
d	a	b	f412	h412
d	b	a	i421	l421
d	b	b	m422	p422
select a1,a2,b,       max(c) from t2 where (c < 'a0') group by a1,a2,b;
a1	a2	b	max(c)
select a1,a2,b,min(c),max(c) from t2 where (c < 'a0') group by a1,a2,b;
a1	a2	b	min(c)	max(c)
select a1,a2,b,       max(c) from t2 where (c < 'k321') group by a1,a2,b;
a1	a2	b	max(c)
a	a	NULL	a999
a	a	a	d111
a	a	b	h112
a	b	a	k121
b	a	a	d211
b	a	b	h212
b	b	a	k221
c	a	NULL	c999
c	a	a	d311
c	a	b	h312
c	b	a	j321
d	a	a	d411
d	a	b	h412
d	b	a	j421
select a1,a2,b,min(c),max(c) from t2 where (c < 'k321') group by a1,a2,b;
a1	a2	b	min(c)	max(c)
a	a	NULL	a777	a999
a	a	a	a111	d111
a	a	b	e112	h112
a	b	a	i121	k121
b	a	a	a211	d211
b	a	b	e212	h212
b	b	a	i221	k221
c	a	NULL	c777	c999
c	a	a	a311	d311
c	a	b	e312	h312
c	b	a	i321	j321
d	a	a	a411	d411
d	a	b	e412	h412
d	b	a	i421	j421
select a1,a2,b,       max(c) from t2 where (c < 'a0') or (c > 'b1') group by a1,a2,b;
a1	a2	b	max(c)
a	a	a	d111
a	a	b	h112
a	b	a	l121
a	b	b	p122
b	a	a	d211
b	a	b	h212
b	b	a	l221
b	b	b	p222
c	a	NULL	c999
c	a	a	d311
c	a	b	h312
c	b	a	l321
c	b	b	p322
d	a	a	d411
d	a	b	h412
d	b	a	l421
d	b	b	p422
select a1,a2,b,min(c),max(c) from t2 where (c < 'a0') or (c > 'b1') group by a1,a2,b;
a1	a2	b	min(c)	max(c)
a	a	a	b111	d111
a	a	b	e112	h112
a	b	a	i121	l121
a	b	b	m122	p122
b	a	a	b211	d211
b	a	b	e212	h212
b	b	a	i221	l221
b	b	b	m222	p222
c	a	NULL	c777	c999
c	a	a	b311	d311
c	a	b	e312	h312
c	b	a	i321	l321
c	b	b	m322	p322
d	a	a	b411	d411
d	a	b	e412	h412
d	b	a	i421	l421
d	b	b	m422	p422
select a1,a2,b,       max(c) from t2 where (c > 'b1') or (c <= 'g1') group by a1,a2,b;
a1	a2	b	max(c)
a	a	NULL	a999
a	a	a	d111
a	a	b	h112
a	b	a	l121
a	b	b	p122
b	a	a	d211
b	a	b	h212
b	b	a	l221
b	b	b	p222
c	a	NULL	c999
c	a	a	d311
c	a	b	h312
c	b	a	l321
c	b	b	p322
d	a	a	d411
d	a	b	h412
d	b	a	l421
d	b	b	p422
select a1,a2,b,min(c),max(c) from t2 where (c > 'b1') or (c <= 'g1') group by a1,a2,b;
a1	a2	b	min(c)	max(c)
a	a	NULL	a777	a999
a	a	a	a111	d111
a	a	b	e112	h112
a	b	a	i121	l121
a	b	b	m122	p122
b	a	a	a211	d211
b	a	b	e212	h212
b	b	a	i221	l221
b	b	b	m222	p222
c	a	NULL	c777	c999
c	a	a	a311	d311
c	a	b	e312	h312
c	b	a	i321	l321
c	b	b	m322	p322
d	a	a	a411	d411
d	a	b	e412	h412
d	b	a	i421	l421
d	b	b	m422	p422
select a1,a2,b,min(c),max(c) from t2 where (c > 'b111') and (c <= 'g112') group by a1,a2,b;
a1	a2	b	min(c)	max(c)
a	a	a	c111	d111
a	a	b	e112	g112
b	a	a	b211	d211
b	a	b	e212	f212
c	a	NULL	c777	c999
c	a	a	b311	d311
c	a	b	e312	f312
d	a	a	b411	d411
d	a	b	e412	f412
select a1,a2,b,min(c),max(c) from t2 where (c < 'c5') or (c = 'g412') or (c = 'k421') group by a1,a2,b;
a1	a2	b	min(c)	max(c)
a	a	NULL	a777	a999
a	a	a	a111	c111
b	a	a	a211	c211
c	a	a	a311	c311
d	a	a	a411	c411
d	a	b	g412	g412
d	b	a	k421	k421
select a1,a2,b,min(c),max(c) from t2 where ((c > 'b111') and (c <= 'g112')) or ((c > 'd000') and (c <= 'i110')) group by a1,a2,b;
a1	a2	b	min(c)	max(c)
a	a	a	c111	d111
a	a	b	e112	h112
b	a	a	b211	d211
b	a	b	e212	h212
c	a	NULL	c777	c999
c	a	a	b311	d311
c	a	b	e312	h312
d	a	a	b411	d411
d	a	b	e412	h412
explain select a1,a2,b,min(c),max(c) from t1
where exists ( select * from t2 where t2.c = t1.c )
group by a1,a2,b;
id	select_type	table	type	possible_keys	key	key_len	ref	rows	Extra
1	PRIMARY	t1	index	idx_t1_1,idx_t1_2	idx_t1_1	163	NULL	128	Using where; Using index
2	DEPENDENT SUBQUERY	t2	index	NULL	idx_t2_1	163	NULL	164	Using where; Using index
explain select a1,a2,b,min(c),max(c) from t1
where exists ( select * from t2 where t2.c > 'b1' )
group by a1,a2,b;
id	select_type	table	type	possible_keys	key	key_len	ref	rows	Extra
1	PRIMARY	t1	range	idx_t1_1,idx_t1_2	idx_t1_1	147	NULL	17	Using index for group-by
2	SUBQUERY	t2	index	NULL	idx_t2_1	163	NULL	164	Using where; Using index
explain select a1,a2,b,min(c),max(c) from t1 where (a1 >= 'c' or a2 < 'b') and (b > 'a') group by a1,a2,b;
id	select_type	table	type	possible_keys	key	key_len	ref	rows	Extra
1	SIMPLE	t1	range	idx_t1_0,idx_t1_1,idx_t1_2	idx_t1_1	147	NULL	17	Using where; Using index for group-by
explain select a1,a2,b,min(c),max(c) from t1 where (a1 >= 'c' or a2 < 'b') and (c > 'b111') group by a1,a2,b;
id	select_type	table	type	possible_keys	key	key_len	ref	rows	Extra
1	SIMPLE	t1	range	idx_t1_0,idx_t1_1,idx_t1_2	idx_t1_1	163	NULL	17	Using where; Using index for group-by
explain select a1,a2,b,min(c),max(c) from t1 where (a2 >= 'b') and (b = 'a') and (c > 'b111') group by a1,a2,b;
id	select_type	table	type	possible_keys	key	key_len	ref	rows	Extra
1	SIMPLE	t1	range	idx_t1_1,idx_t1_2	idx_t1_1	163	NULL	17	Using where; Using index for group-by
explain select a1,a2,b,min(c) from t1 where ((a1 > 'a') or (a1 < '9'))  and ((a2 >= 'b') and (a2 < 'z')) and (b = 'a') and ((c < 'h112') or (c = 'j121') or (c > 'k121' and c < 'm122') or (c > 'o122')) group by a1,a2,b;
id	select_type	table	type	possible_keys	key	key_len	ref	rows	Extra
1	SIMPLE	t1	range	idx_t1_0,idx_t1_1,idx_t1_2	idx_t1_1	163	NULL	14	Using where; Using index for group-by
explain select a1,a2,b,min(c) from t1 where ((a1 > 'a') or (a1 < '9'))  and ((a2 >= 'b') and (a2 < 'z')) and (b = 'a') and ((c = 'j121') or (c > 'k121' and c < 'm122') or (c > 'o122') or (c < 'h112') or (c = 'c111')) group by a1,a2,b;
id	select_type	table	type	possible_keys	key	key_len	ref	rows	Extra
1	SIMPLE	t1	range	idx_t1_0,idx_t1_1,idx_t1_2	idx_t1_1	163	NULL	14	Using where; Using index for group-by
explain select a1,a2,b,min(c) from t1 where (a1 > 'a') and (a2 > 'a') and (b = 'c') group by a1,a2,b;
id	select_type	table	type	possible_keys	key	key_len	ref	rows	Extra
1	SIMPLE	t1	range	idx_t1_0,idx_t1_1,idx_t1_2	idx_t1_1	147	NULL	14	Using where; Using index for group-by
explain select a1,a2,b,min(c) from t1 where (ord(a1) > 97) and (ord(a2) + ord(a1) > 194) and (b = 'c') group by a1,a2,b;
id	select_type	table	type	possible_keys	key	key_len	ref	rows	Extra
1	SIMPLE	t1	range	idx_t1_1,idx_t1_2	idx_t1_1	147	NULL	17	Using where; Using index for group-by
explain select a1,a2,b,min(c),max(c) from t2 where (a1 >= 'c' or a2 < 'b') and (b > 'a') group by a1,a2,b;
id	select_type	table	type	possible_keys	key	key_len	ref	rows	Extra
1	SIMPLE	t2	range	idx_t2_0,idx_t2_1,idx_t2_2	idx_t2_1	163	NULL	#	Using where; Using index for group-by
explain select a1,a2,b,min(c),max(c) from t2 where (a1 >= 'c' or a2 < 'b') and (c > 'b111') group by a1,a2,b;
id	select_type	table	type	possible_keys	key	key_len	ref	rows	Extra
1	SIMPLE	t2	range	idx_t2_0,idx_t2_1,idx_t2_2	idx_t2_1	163	NULL	#	Using where; Using index for group-by
explain select a1,a2,b,min(c),max(c) from t2 where (a2 >= 'b') and (b = 'a') and (c > 'b111') group by a1,a2,b;
id	select_type	table	type	possible_keys	key	key_len	ref	rows	Extra
1	SIMPLE	t2	range	idx_t2_1,idx_t2_2	idx_t2_1	163	NULL	#	Using where; Using index for group-by
explain select a1,a2,b,min(c) from t2 where ((a1 > 'a') or (a1 < '9'))  and ((a2 >= 'b') and (a2 < 'z')) and (b = 'a') and ((c < 'h112') or (c = 'j121') or (c > 'k121' and c < 'm122') or (c > 'o122')) group by a1,a2,b;
id	select_type	table	type	possible_keys	key	key_len	ref	rows	Extra
1	SIMPLE	t2	range	idx_t2_0,idx_t2_1,idx_t2_2	idx_t2_1	163	NULL	#	Using where; Using index for group-by
explain select a1,a2,b,min(c) from t2 where ((a1 > 'a') or (a1 < '9'))  and ((a2 >= 'b') and (a2 < 'z')) and (b = 'a') and ((c = 'j121') or (c > 'k121' and c < 'm122') or (c > 'o122') or (c < 'h112') or (c = 'c111')) group by a1,a2,b;
id	select_type	table	type	possible_keys	key	key_len	ref	rows	Extra
1	SIMPLE	t2	range	idx_t2_0,idx_t2_1,idx_t2_2	idx_t2_1	163	NULL	#	Using where; Using index for group-by
explain select a1,a2,b,min(c) from t2 where (a1 > 'a') and (a2 > 'a') and (b = 'c') group by a1,a2,b;
id	select_type	table	type	possible_keys	key	key_len	ref	rows	Extra
1	SIMPLE	t2	range	idx_t2_0,idx_t2_1,idx_t2_2	idx_t2_1	163	NULL	#	Using where; Using index for group-by
select a1,a2,b,min(c),max(c) from t1 where (a1 >= 'c' or a2 < 'b') and (b > 'a') group by a1,a2,b;
a1	a2	b	min(c)	max(c)
a	a	b	e112	h112
b	a	b	e212	h212
c	a	b	e312	h312
c	b	b	m322	p322
d	a	b	e412	h412
d	b	b	m422	p422
select a1,a2,b,min(c),max(c) from t1 where (a1 >= 'c' or a2 < 'b') and (c > 'b111') group by a1,a2,b;
a1	a2	b	min(c)	max(c)
a	a	a	c111	d111
a	a	b	e112	h112
b	a	a	b211	d211
b	a	b	e212	h212
c	a	a	b311	d311
c	a	b	e312	h312
c	b	a	i321	l321
c	b	b	m322	p322
d	a	a	b411	d411
d	a	b	e412	h412
d	b	a	i421	l421
d	b	b	m422	p422
select a1,a2,b,min(c),max(c) from t1 where (a2 >= 'b') and (b = 'a') and (c > 'b111') group by a1,a2,b;
a1	a2	b	min(c)	max(c)
a	b	a	i121	l121
b	b	a	i221	l221
c	b	a	i321	l321
d	b	a	i421	l421
select a1,a2,b,min(c) from t1 where ((a1 > 'a') or (a1 < '9'))  and ((a2 >= 'b') and (a2 < 'z')) and (b = 'a') and ((c < 'h112') or (c = 'j121') or (c > 'k121' and c < 'm122') or (c > 'o122')) group by a1,a2,b;
a1	a2	b	min(c)
b	b	a	k221
c	b	a	k321
d	b	a	k421
select a1,a2,b,min(c) from t1 where ((a1 > 'a') or (a1 < '9'))  and ((a2 >= 'b') and (a2 < 'z')) and (b = 'a') and ((c = 'j121') or (c > 'k121' and c < 'm122') or (c > 'o122') or (c < 'h112') or (c = 'c111')) group by a1,a2,b;
a1	a2	b	min(c)
b	b	a	k221
c	b	a	k321
d	b	a	k421
select a1,a2,b,min(c) from t1 where (a1 > 'a') and (a2 > 'a') and (b = 'c') group by a1,a2,b;
a1	a2	b	min(c)
select a1,a2,b,min(c) from t1 where (ord(a1) > 97) and (ord(a2) + ord(a1) > 194) and (b = 'c') group by a1,a2,b;
a1	a2	b	min(c)
select a1,a2,b,min(c),max(c) from t2 where (a1 >= 'c' or a2 < 'b') and (b > 'a') group by a1,a2,b;
a1	a2	b	min(c)	max(c)
a	a	b	e112	h112
b	a	b	e212	h212
c	a	b	e312	h312
c	b	b	m322	p322
d	a	b	e412	h412
d	b	b	m422	p422
e	a	b	NULL	NULL
select a1,a2,b,min(c),max(c) from t2 where (a1 >= 'c' or a2 < 'b') and (c > 'b111') group by a1,a2,b;
a1	a2	b	min(c)	max(c)
a	a	a	c111	d111
a	a	b	e112	h112
b	a	a	b211	d211
b	a	b	e212	h212
c	a	NULL	c777	c999
c	a	a	b311	d311
c	a	b	e312	h312
c	b	a	i321	l321
c	b	b	m322	p322
d	a	a	b411	d411
d	a	b	e412	h412
d	b	a	i421	l421
d	b	b	m422	p422
select a1,a2,b,min(c),max(c) from t2 where (a2 >= 'b') and (b = 'a') and (c > 'b111') group by a1,a2,b;
a1	a2	b	min(c)	max(c)
a	b	a	i121	l121
b	b	a	i221	l221
c	b	a	i321	l321
d	b	a	i421	l421
select a1,a2,b,min(c) from t2 where ((a1 > 'a') or (a1 < '9'))  and ((a2 >= 'b') and (a2 < 'z')) and (b = 'a') and ((c < 'h112') or (c = 'j121') or (c > 'k121' and c < 'm122') or (c > 'o122')) group by a1,a2,b;
a1	a2	b	min(c)
b	b	a	k221
c	b	a	k321
d	b	a	k421
select a1,a2,b,min(c) from t2 where ((a1 > 'a') or (a1 < '9'))  and ((a2 >= 'b') and (a2 < 'z')) and (b = 'a') and ((c = 'j121') or (c > 'k121' and c < 'm122') or (c > 'o122') or (c < 'h112') or (c = 'c111')) group by a1,a2,b;
a1	a2	b	min(c)
b	b	a	k221
c	b	a	k321
d	b	a	k421
select a1,a2,b,min(c) from t2 where (a1 > 'a') and (a2 > 'a') and (b = 'c') group by a1,a2,b;
a1	a2	b	min(c)
explain select a1,a2,b from t1 where (a1 >= 'c' or a2 < 'b') and (b > 'a') group by a1,a2,b;
id	select_type	table	type	possible_keys	key	key_len	ref	rows	Extra
1	SIMPLE	t1	range	idx_t1_0,idx_t1_1,idx_t1_2	idx_t1_1	147	NULL	17	Using where; Using index for group-by
explain select a1,a2,b from t1 where (a2 >= 'b') and (b = 'a') group by a1,a2,b;
id	select_type	table	type	possible_keys	key	key_len	ref	rows	Extra
1	SIMPLE	t1	range	idx_t1_1,idx_t1_2	idx_t1_1	147	NULL	17	Using where; Using index for group-by
explain select a1,a2,b,c from t1 where (a2 >= 'b') and (b = 'a') and (c = 'i121') group by a1,a2,b;
id	select_type	table	type	possible_keys	key	key_len	ref	rows	Extra
1	SIMPLE	t1	range	idx_t1_1,idx_t1_2	idx_t1_1	163	NULL	17	Using where; Using index for group-by
explain select a1,a2,b from t1 where (a1 > 'a') and (a2 > 'a') and (b = 'c') group by a1,a2,b;
id	select_type	table	type	possible_keys	key	key_len	ref	rows	Extra
1	SIMPLE	t1	range	idx_t1_0,idx_t1_1,idx_t1_2	idx_t1_1	147	NULL	14	Using where; Using index for group-by
explain select a1,a2,b from t2 where (a1 >= 'c' or a2 < 'b') and (b > 'a') group by a1,a2,b;
id	select_type	table	type	possible_keys	key	key_len	ref	rows	Extra
1	SIMPLE	t2	range	idx_t2_0,idx_t2_1,idx_t2_2	idx_t2_1	146	NULL	#	Using where; Using index for group-by
explain select a1,a2,b from t2 where (a2 >= 'b') and (b = 'a') group by a1,a2,b;
id	select_type	table	type	possible_keys	key	key_len	ref	rows	Extra
1	SIMPLE	t2	range	idx_t2_1,idx_t2_2	idx_t2_1	146	NULL	#	Using where; Using index for group-by
explain select a1,a2,b,c from t2 where (a2 >= 'b') and (b = 'a') and (c = 'i121') group by a1,a2,b;
id	select_type	table	type	possible_keys	key	key_len	ref	rows	Extra
1	SIMPLE	t2	index	idx_t2_1,idx_t2_2	idx_t2_1	163	NULL	#	Using where; Using index
explain select a1,a2,b from t2 where (a1 > 'a') and (a2 > 'a') and (b = 'c') group by a1,a2,b;
id	select_type	table	type	possible_keys	key	key_len	ref	rows	Extra
1	SIMPLE	t2	range	idx_t2_0,idx_t2_1,idx_t2_2	idx_t2_1	146	NULL	#	Using where; Using index for group-by
select a1,a2,b from t1 where (a1 >= 'c' or a2 < 'b') and (b > 'a') group by a1,a2,b;
a1	a2	b
a	a	b
b	a	b
c	a	b
c	b	b
d	a	b
d	b	b
select a1,a2,b from t1 where (a2 >= 'b') and (b = 'a') group by a1,a2,b;
a1	a2	b
a	b	a
b	b	a
c	b	a
d	b	a
select a1,a2,b,c from t1 where (a2 >= 'b') and (b = 'a') and (c = 'i121') group by a1,a2,b;
a1	a2	b	c
a	b	a	i121
select a1,a2,b from t1 where (a1 > 'a') and (a2 > 'a') and (b = 'c') group by a1,a2,b;
a1	a2	b
select a1,a2,b from t2 where (a1 >= 'c' or a2 < 'b') and (b > 'a') group by a1,a2,b;
a1	a2	b
a	a	b
b	a	b
c	a	b
c	b	b
d	a	b
d	b	b
e	a	b
select a1,a2,b from t2 where (a2 >= 'b') and (b = 'a') group by a1,a2,b;
a1	a2	b
a	b	a
b	b	a
c	b	a
d	b	a
select a1,a2,b,c from t2 where (a2 >= 'b') and (b = 'a') and (c = 'i121') group by a1,a2,b;
a1	a2	b	c
a	b	a	i121
select a1,a2,b from t2 where (a1 > 'a') and (a2 > 'a') and (b = 'c') group by a1,a2,b;
a1	a2	b
explain select distinct a1,a2,b from t1;
id	select_type	table	type	possible_keys	key	key_len	ref	rows	Extra
1	SIMPLE	t1	range	idx_t1_1,idx_t1_2	idx_t1_1	147	NULL	17	Using index for group-by
explain select distinct a1,a2,b from t1 where (a2 >= 'b') and (b = 'a');
id	select_type	table	type	possible_keys	key	key_len	ref	rows	Extra
1	SIMPLE	t1	range	idx_t1_1,idx_t1_2	idx_t1_1	147	NULL	17	Using where; Using index for group-by
explain extended select distinct a1,a2,b,c from t1 where (a2 >= 'b') and (b = 'a') and (c = 'i121');
id	select_type	table	type	possible_keys	key	key_len	ref	rows	filtered	Extra
1	SIMPLE	t1	index	idx_t1_1	idx_t1_1	163	NULL	128	50.78	Using where; Using index
Warnings:
Note	1003	/* select#1 */ select distinct `test`.`t1`.`a1` AS `a1`,`test`.`t1`.`a2` AS `a2`,`test`.`t1`.`b` AS `b`,`test`.`t1`.`c` AS `c` from `test`.`t1` where ((`test`.`t1`.`c` = 'i121') and (`test`.`t1`.`b` = 'a') and (`test`.`t1`.`a2` >= 'b'))
explain select distinct a1,a2,b from t1 where (a1 > 'a') and (a2 > 'a') and (b = 'c');
id	select_type	table	type	possible_keys	key	key_len	ref	rows	Extra
1	SIMPLE	t1	range	idx_t1_0,idx_t1_1,idx_t1_2	idx_t1_1	147	NULL	14	Using where; Using index for group-by
explain select distinct b from t1 where (a2 >= 'b') and (b = 'a');
id	select_type	table	type	possible_keys	key	key_len	ref	rows	Extra
1	SIMPLE	t1	index	idx_t1_1,idx_t1_2	idx_t1_2	147	NULL	128	Using where; Using index
explain select distinct a1,a2,b from t2;
id	select_type	table	type	possible_keys	key	key_len	ref	rows	Extra
1	SIMPLE	t2	range	idx_t2_1,idx_t2_2	idx_t2_1	146	NULL	#	Using index for group-by
explain select distinct a1,a2,b from t2 where (a2 >= 'b') and (b = 'a');
id	select_type	table	type	possible_keys	key	key_len	ref	rows	Extra
1	SIMPLE	t2	range	idx_t2_1,idx_t2_2	idx_t2_1	146	NULL	#	Using where; Using index for group-by
explain extended select distinct a1,a2,b,c from t2 where (a2 >= 'b') and (b = 'a') and (c = 'i121');
id	select_type	table	type	possible_keys	key	key_len	ref	rows	filtered	Extra
1	SIMPLE	t2	index	idx_t2_1	idx_t2_1	163	NULL	164	50.61	Using where; Using index
Warnings:
Note	1003	/* select#1 */ select distinct `test`.`t2`.`a1` AS `a1`,`test`.`t2`.`a2` AS `a2`,`test`.`t2`.`b` AS `b`,`test`.`t2`.`c` AS `c` from `test`.`t2` where ((`test`.`t2`.`c` = 'i121') and (`test`.`t2`.`b` = 'a') and (`test`.`t2`.`a2` >= 'b'))
explain select distinct a1,a2,b from t2 where (a1 > 'a') and (a2 > 'a') and (b = 'c');
id	select_type	table	type	possible_keys	key	key_len	ref	rows	Extra
1	SIMPLE	t2	range	idx_t2_0,idx_t2_1,idx_t2_2	idx_t2_1	146	NULL	#	Using where; Using index for group-by
explain select distinct b from t2 where (a2 >= 'b') and (b = 'a');
id	select_type	table	type	possible_keys	key	key_len	ref	rows	Extra
1	SIMPLE	t2	index	idx_t2_1,idx_t2_2	idx_t2_2	146	NULL	164	Using where; Using index
select distinct a1,a2,b from t1;
a1	a2	b
a	a	a
a	a	b
a	b	a
a	b	b
b	a	a
b	a	b
b	b	a
b	b	b
c	a	a
c	a	b
c	b	a
c	b	b
d	a	a
d	a	b
d	b	a
d	b	b
select distinct a1,a2,b from t1 where (a2 >= 'b') and (b = 'a');
a1	a2	b
a	b	a
b	b	a
c	b	a
d	b	a
select distinct a1,a2,b,c from t1 where (a2 >= 'b') and (b = 'a') and (c = 'i121');
a1	a2	b	c
a	b	a	i121
select distinct a1,a2,b from t1 where (a1 > 'a') and (a2 > 'a') and (b = 'c');
a1	a2	b
select distinct b from t1 where (a2 >= 'b') and (b = 'a');
b
a
select distinct a1,a2,b from t2;
a1	a2	b
a	a	NULL
a	a	a
a	a	b
a	b	a
a	b	b
b	a	a
b	a	b
b	b	a
b	b	b
c	a	NULL
c	a	a
c	a	b
c	b	a
c	b	b
d	a	a
d	a	b
d	b	a
d	b	b
e	a	a
e	a	b
select distinct a1,a2,b from t2 where (a2 >= 'b') and (b = 'a');
a1	a2	b
a	b	a
b	b	a
c	b	a
d	b	a
select distinct a1,a2,b,c from t2 where (a2 >= 'b') and (b = 'a') and (c = 'i121');
a1	a2	b	c
a	b	a	i121
select distinct a1,a2,b from t2 where (a1 > 'a') and (a2 > 'a') and (b = 'c');
a1	a2	b
select distinct b from t2 where (a2 >= 'b') and (b = 'a');
b
a
select distinct t_00.a1
from t1 t_00
where exists ( select * from t2 where a1 = t_00.a1 );
a1
a
b
c
d
select distinct a1,a1 from t1;
a1	a1
a	a
b	b
c	c
d	d
select distinct a2,a1,a2,a1 from t1;
a2	a1	a2	a1
a	a	a	a
b	a	b	a
a	b	a	b
b	b	b	b
a	c	a	c
b	c	b	c
a	d	a	d
b	d	b	d
select distinct t1.a1,t2.a1 from t1,t2;
a1	a1
a	a
b	a
c	a
d	a
a	b
b	b
c	b
d	b
a	c
b	c
c	c
d	c
a	d
b	d
c	d
d	d
a	e
b	e
c	e
d	e
explain select distinct a1,a2,b from t1;
id	select_type	table	type	possible_keys	key	key_len	ref	rows	Extra
1	SIMPLE	t1	range	idx_t1_1,idx_t1_2	idx_t1_1	147	NULL	17	Using index for group-by
explain select distinct a1,a2,b from t1 where (a2 >= 'b') and (b = 'a') group by a1,a2,b;
id	select_type	table	type	possible_keys	key	key_len	ref	rows	Extra
1	SIMPLE	t1	range	idx_t1_1,idx_t1_2	idx_t1_1	147	NULL	17	Using where; Using index for group-by
explain select distinct a1,a2,b,c from t1 where (a2 >= 'b') and (b = 'a') and (c = 'i121') group by a1,a2,b;
id	select_type	table	type	possible_keys	key	key_len	ref	rows	Extra
1	SIMPLE	t1	range	idx_t1_1,idx_t1_2	idx_t1_1	163	NULL	17	Using where; Using index for group-by
explain select distinct a1,a2,b from t1 where (a1 > 'a') and (a2 > 'a') and (b = 'c') group by a1,a2,b;
id	select_type	table	type	possible_keys	key	key_len	ref	rows	Extra
1	SIMPLE	t1	range	idx_t1_0,idx_t1_1,idx_t1_2	idx_t1_1	147	NULL	14	Using where; Using index for group-by
explain select distinct b from t1 where (a2 >= 'b') and (b = 'a') group by a1,a2,b;
id	select_type	table	type	possible_keys	key	key_len	ref	rows	Extra
1	SIMPLE	t1	range	idx_t1_1,idx_t1_2	idx_t1_1	147	NULL	17	Using where; Using index for group-by; Using temporary; Using filesort
explain select distinct a1,a2,b from t2;
id	select_type	table	type	possible_keys	key	key_len	ref	rows	Extra
1	SIMPLE	t2	range	idx_t2_1,idx_t2_2	idx_t2_1	146	NULL	#	Using index for group-by
explain select distinct a1,a2,b from t2 where (a2 >= 'b') and (b = 'a') group by a1,a2,b;
id	select_type	table	type	possible_keys	key	key_len	ref	rows	Extra
1	SIMPLE	t2	range	idx_t2_1,idx_t2_2	idx_t2_1	146	NULL	#	Using where; Using index for group-by
explain select distinct a1,a2,b,c from t2 where (a2 >= 'b') and (b = 'a') and (c = 'i121') group by a1,a2,b;
id	select_type	table	type	possible_keys	key	key_len	ref	rows	Extra
1	SIMPLE	t2	index	idx_t2_1,idx_t2_2	idx_t2_1	163	NULL	#	Using where; Using index
explain select distinct a1,a2,b from t2 where (a1 > 'a') and (a2 > 'a') and (b = 'c') group by a1,a2,b;
id	select_type	table	type	possible_keys	key	key_len	ref	rows	Extra
1	SIMPLE	t2	range	idx_t2_0,idx_t2_1,idx_t2_2	idx_t2_1	146	NULL	#	Using where; Using index for group-by
explain select distinct b from t2 where (a2 >= 'b') and (b = 'a') group by a1,a2,b;
id	select_type	table	type	possible_keys	key	key_len	ref	rows	Extra
1	SIMPLE	t2	range	idx_t2_1,idx_t2_2	idx_t2_1	146	NULL	#	Using where; Using index for group-by; Using temporary; Using filesort
select distinct a1,a2,b from t1;
a1	a2	b
a	a	a
a	a	b
a	b	a
a	b	b
b	a	a
b	a	b
b	b	a
b	b	b
c	a	a
c	a	b
c	b	a
c	b	b
d	a	a
d	a	b
d	b	a
d	b	b
select distinct a1,a2,b from t1 where (a2 >= 'b') and (b = 'a') group by a1,a2,b;
a1	a2	b
a	b	a
b	b	a
c	b	a
d	b	a
select distinct a1,a2,b,c from t1 where (a2 >= 'b') and (b = 'a') and (c = 'i121') group by a1,a2,b;
a1	a2	b	c
a	b	a	i121
select distinct a1,a2,b from t1 where (a1 > 'a') and (a2 > 'a') and (b = 'c') group by a1,a2,b;
a1	a2	b
select distinct b from t1 where (a2 >= 'b') and (b = 'a') group by a1,a2,b;
b
a
select distinct a1,a2,b from t2;
a1	a2	b
a	a	NULL
a	a	a
a	a	b
a	b	a
a	b	b
b	a	a
b	a	b
b	b	a
b	b	b
c	a	NULL
c	a	a
c	a	b
c	b	a
c	b	b
d	a	a
d	a	b
d	b	a
d	b	b
e	a	a
e	a	b
select distinct a1,a2,b from t2 where (a2 >= 'b') and (b = 'a') group by a1,a2,b;
a1	a2	b
a	b	a
b	b	a
c	b	a
d	b	a
select distinct a1,a2,b,c from t2 where (a2 >= 'b') and (b = 'a') and (c = 'i121') group by a1,a2,b;
a1	a2	b	c
a	b	a	i121
select distinct a1,a2,b from t2 where (a1 > 'a') and (a2 > 'a') and (b = 'c') group by a1,a2,b;
a1	a2	b
select distinct b from t2 where (a2 >= 'b') and (b = 'a') group by a1,a2,b;
b
a
explain select count(distinct a1,a2,b) from t1 where (a2 >= 'b') and (b = 'a');
id	select_type	table	type	possible_keys	key	key_len	ref	rows	Extra
1	SIMPLE	t1	range	idx_t1_1,idx_t1_2	idx_t1_1	147	NULL	17	Using where; Using index for group-by
explain select count(distinct a1,a2,b,c) from t1 where (a2 >= 'b') and (b = 'a') and (c = 'i121');
id	select_type	table	type	possible_keys	key	key_len	ref	rows	Extra
1	SIMPLE	t1	range	idx_t1_1	idx_t1_1	163	NULL	65	Using where; Using index for group-by (scanning)
explain extended select count(distinct a1,a2,b) from t1 where (a1 > 'a') and (a2 > 'a') and (b = 'c');
id	select_type	table	type	possible_keys	key	key_len	ref	rows	filtered	Extra
1	SIMPLE	t1	range	idx_t1_0,idx_t1_1,idx_t1_2	idx_t1_1	147	NULL	14	100.00	Using where; Using index for group-by
Warnings:
Note	1003	/* select#1 */ select count(distinct `test`.`t1`.`a1`,`test`.`t1`.`a2`,`test`.`t1`.`b`) AS `count(distinct a1,a2,b)` from `test`.`t1` where ((`test`.`t1`.`b` = 'c') and (`test`.`t1`.`a1` > 'a') and (`test`.`t1`.`a2` > 'a'))
explain select count(distinct b) from t1 where (a2 >= 'b') and (b = 'a');
id	select_type	table	type	possible_keys	key	key_len	ref	rows	Extra
1	SIMPLE	t1	index	idx_t1_1,idx_t1_2	idx_t1_2	147	NULL	128	Using where; Using index
explain extended select 98 + count(distinct a1,a2,b) from t1 where (a1 > 'a') and (a2 > 'a');
id	select_type	table	type	possible_keys	key	key_len	ref	rows	filtered	Extra
1	SIMPLE	t1	range	idx_t1_0,idx_t1_1,idx_t1_2	idx_t1_1	147	NULL	14	100.00	Using where; Using index for group-by
Warnings:
Note	1003	/* select#1 */ select (98 + count(distinct `test`.`t1`.`a1`,`test`.`t1`.`a2`,`test`.`t1`.`b`)) AS `98 + count(distinct a1,a2,b)` from `test`.`t1` where ((`test`.`t1`.`a1` > 'a') and (`test`.`t1`.`a2` > 'a'))
select count(distinct a1,a2,b) from t1 where (a2 >= 'b') and (b = 'a');
count(distinct a1,a2,b)
4
select count(distinct a1,a2,b,c) from t1 where (a2 >= 'b') and (b = 'a') and (c = 'i121');
count(distinct a1,a2,b,c)
1
select count(distinct a1,a2,b) from t1 where (a1 > 'a') and (a2 > 'a') and (b = 'c');
count(distinct a1,a2,b)
0
select count(distinct b) from t1 where (a2 >= 'b') and (b = 'a');
count(distinct b)
1
select 98 + count(distinct a1,a2,b) from t1 where (a1 > 'a') and (a2 > 'a');
98 + count(distinct a1,a2,b)
104
explain select a1,a2,b, concat(min(c), max(c)) from t1 where a1 < 'd' group by a1,a2,b;
id	select_type	table	type	possible_keys	key	key_len	ref	rows	Extra
1	SIMPLE	t1	range	idx_t1_0,idx_t1_1,idx_t1_2	idx_t1_1	147	NULL	10	Using where; Using index for group-by
explain select concat(a1,min(c)),b from t1 where a1 < 'd' group by a1,a2,b;
id	select_type	table	type	possible_keys	key	key_len	ref	rows	Extra
1	SIMPLE	t1	range	idx_t1_0,idx_t1_1,idx_t1_2	idx_t1_1	147	NULL	10	Using where; Using index for group-by
explain select concat(a1,min(c)),b,max(c) from t1 where a1 < 'd' group by a1,a2,b;
id	select_type	table	type	possible_keys	key	key_len	ref	rows	Extra
1	SIMPLE	t1	range	idx_t1_0,idx_t1_1,idx_t1_2	idx_t1_1	147	NULL	10	Using where; Using index for group-by
explain select concat(a1,a2),b,min(c),max(c) from t1 where a1 < 'd' group by a1,a2,b;
id	select_type	table	type	possible_keys	key	key_len	ref	rows	Extra
1	SIMPLE	t1	range	idx_t1_0,idx_t1_1,idx_t1_2	idx_t1_1	147	NULL	10	Using where; Using index for group-by
explain select concat(ord(min(b)),ord(max(b))),min(b),max(b) from t1 group by a1,a2;
id	select_type	table	type	possible_keys	key	key_len	ref	rows	Extra
1	SIMPLE	t1	range	idx_t1_1,idx_t1_2	idx_t1_1	147	NULL	9	Using index for group-by
select a1,a2,b, concat(min(c), max(c)) from t1 where a1 < 'd' group by a1,a2,b;
a1	a2	b	concat(min(c), max(c))
a	a	a	a111d111
a	a	b	e112h112
a	b	a	i121l121
a	b	b	m122p122
b	a	a	a211d211
b	a	b	e212h212
b	b	a	i221l221
b	b	b	m222p222
c	a	a	a311d311
c	a	b	e312h312
c	b	a	i321l321
c	b	b	m322p322
select concat(a1,min(c)),b from t1 where a1 < 'd' group by a1,a2,b;
concat(a1,min(c))	b
aa111	a
ae112	b
ai121	a
am122	b
ba211	a
be212	b
bi221	a
bm222	b
ca311	a
ce312	b
ci321	a
cm322	b
select concat(a1,min(c)),b,max(c) from t1 where a1 < 'd' group by a1,a2,b;
concat(a1,min(c))	b	max(c)
aa111	a	d111
ae112	b	h112
ai121	a	l121
am122	b	p122
ba211	a	d211
be212	b	h212
bi221	a	l221
bm222	b	p222
ca311	a	d311
ce312	b	h312
ci321	a	l321
cm322	b	p322
select concat(a1,a2),b,min(c),max(c) from t1 where a1 < 'd' group by a1,a2,b;
concat(a1,a2)	b	min(c)	max(c)
aa	a	a111	d111
aa	b	e112	h112
ab	a	i121	l121
ab	b	m122	p122
ba	a	a211	d211
ba	b	e212	h212
bb	a	i221	l221
bb	b	m222	p222
ca	a	a311	d311
ca	b	e312	h312
cb	a	i321	l321
cb	b	m322	p322
select concat(ord(min(b)),ord(max(b))),min(b),max(b) from t1 group by a1,a2;
concat(ord(min(b)),ord(max(b)))	min(b)	max(b)
9798	a	b
9798	a	b
9798	a	b
9798	a	b
9798	a	b
9798	a	b
9798	a	b
9798	a	b
explain select a1,a2,b,d,min(c),max(c) from t1 group by a1,a2,b;
id	select_type	table	type	possible_keys	key	key_len	ref	rows	Extra
1	SIMPLE	t1	ALL	idx_t1_1,idx_t1_2	NULL	NULL	NULL	128	Using temporary; Using filesort
explain select a1,a2,b,d from t1 group by a1,a2,b;
id	select_type	table	type	possible_keys	key	key_len	ref	rows	Extra
1	SIMPLE	t1	ALL	idx_t1_1,idx_t1_2	NULL	NULL	NULL	128	Using temporary; Using filesort
explain extended select a1,a2,min(b),max(b) from t1
where (a1 = 'b' or a1 = 'd' or a1 = 'a' or a1 = 'c') and (a2 > 'a') and (c > 'a111') group by a1,a2;
id	select_type	table	type	possible_keys	key	key_len	ref	rows	filtered	Extra
1	SIMPLE	t1	range	idx_t1_0,idx_t1_1,idx_t1_2	idx_t1_1	130	NULL	76	85.53	Using where; Using index
Warnings:
Note	1003	/* select#1 */ select `test`.`t1`.`a1` AS `a1`,`test`.`t1`.`a2` AS `a2`,min(`test`.`t1`.`b`) AS `min(b)`,max(`test`.`t1`.`b`) AS `max(b)` from `test`.`t1` where (((`test`.`t1`.`a1` = 'b') or (`test`.`t1`.`a1` = 'd') or (`test`.`t1`.`a1` = 'a') or (`test`.`t1`.`a1` = 'c')) and (`test`.`t1`.`a2` > 'a') and (`test`.`t1`.`c` > 'a111')) group by `test`.`t1`.`a1`,`test`.`t1`.`a2`
explain extended select a1,a2,b,min(c),max(c) from t1
where (a1 = 'b' or a1 = 'd' or a1 = 'a' or a1 = 'c') and (a2 > 'a') and (d > 'xy2') group by a1,a2,b;
id	select_type	table	type	possible_keys	key	key_len	ref	rows	filtered	Extra
1	SIMPLE	t1	ALL	idx_t1_0,idx_t1_1,idx_t1_2	NULL	NULL	NULL	128	50.78	Using where; Using temporary; Using filesort
Warnings:
Note	1003	/* select#1 */ select `test`.`t1`.`a1` AS `a1`,`test`.`t1`.`a2` AS `a2`,`test`.`t1`.`b` AS `b`,min(`test`.`t1`.`c`) AS `min(c)`,max(`test`.`t1`.`c`) AS `max(c)` from `test`.`t1` where (((`test`.`t1`.`a1` = 'b') or (`test`.`t1`.`a1` = 'd') or (`test`.`t1`.`a1` = 'a') or (`test`.`t1`.`a1` = 'c')) and (`test`.`t1`.`a2` > 'a') and (`test`.`t1`.`d` > 'xy2')) group by `test`.`t1`.`a1`,`test`.`t1`.`a2`,`test`.`t1`.`b`
explain extended select a1,a2,b,c from t1
where (a1 = 'b' or a1 = 'd' or a1 = 'a' or a1 = 'c') and (a2 > 'a') and (d > 'xy2') group by a1,a2,b,c;
id	select_type	table	type	possible_keys	key	key_len	ref	rows	filtered	Extra
1	SIMPLE	t1	ALL	idx_t1_0,idx_t1_1,idx_t1_2	NULL	NULL	NULL	128	50.78	Using where; Using temporary; Using filesort
Warnings:
Note	1003	/* select#1 */ select `test`.`t1`.`a1` AS `a1`,`test`.`t1`.`a2` AS `a2`,`test`.`t1`.`b` AS `b`,`test`.`t1`.`c` AS `c` from `test`.`t1` where (((`test`.`t1`.`a1` = 'b') or (`test`.`t1`.`a1` = 'd') or (`test`.`t1`.`a1` = 'a') or (`test`.`t1`.`a1` = 'c')) and (`test`.`t1`.`a2` > 'a') and (`test`.`t1`.`d` > 'xy2')) group by `test`.`t1`.`a1`,`test`.`t1`.`a2`,`test`.`t1`.`b`,`test`.`t1`.`c`
explain select a1,a2,b,max(c),min(c) from t2 where (a2 = 'a') and (b = 'b') or (b < 'b') group by a1;
id	select_type	table	type	possible_keys	key	key_len	ref	rows	Extra
1	SIMPLE	t2	index	idx_t2_0,idx_t2_1,idx_t2_2	idx_t2_1	163	NULL	164	Using where; Using index
explain extended select a1,a2,b from t1 where (a1 = 'b' or a1 = 'd' or a1 = 'a' or a1 = 'c') and (a2 > 'a') and (c > 'a111') group by a1,a2,b;
id	select_type	table	type	possible_keys	key	key_len	ref	rows	filtered	Extra
1	SIMPLE	t1	range	idx_t1_0,idx_t1_1,idx_t1_2	idx_t1_1	130	NULL	76	85.53	Using where; Using index
Warnings:
Note	1003	/* select#1 */ select `test`.`t1`.`a1` AS `a1`,`test`.`t1`.`a2` AS `a2`,`test`.`t1`.`b` AS `b` from `test`.`t1` where (((`test`.`t1`.`a1` = 'b') or (`test`.`t1`.`a1` = 'd') or (`test`.`t1`.`a1` = 'a') or (`test`.`t1`.`a1` = 'c')) and (`test`.`t1`.`a2` > 'a') and (`test`.`t1`.`c` > 'a111')) group by `test`.`t1`.`a1`,`test`.`t1`.`a2`,`test`.`t1`.`b`
explain select a1,a2,min(b),c from t2 where (a2 = 'a') and (c = 'a111') group by a1;
id	select_type	table	type	possible_keys	key	key_len	ref	rows	Extra
1	SIMPLE	t2	index	idx_t2_0,idx_t2_1,idx_t2_2	idx_t2_1	163	NULL	164	Using where; Using index
select a1,a2,min(b),c from t2 where (a2 = 'a') and (c = 'a111') group by a1;
a1	a2	min(b)	c
a	a	a	a111
explain select a1,a2,b,max(c),min(c) from t2 where (a2 = 'a') and (b = 'b') or (b = 'a') group by a1;
id	select_type	table	type	possible_keys	key	key_len	ref	rows	Extra
1	SIMPLE	t2	index	idx_t2_0,idx_t2_1,idx_t2_2	idx_t2_1	163	NULL	164	Using where; Using index
explain select a1,a2,b,min(c),max(c) from t2
where (c > 'a000') and (c <= 'd999') and (c like '_8__') group by a1,a2,b;
id	select_type	table	type	possible_keys	key	key_len	ref	rows	Extra
1	SIMPLE	t2	index	idx_t2_1,idx_t2_2	idx_t2_1	163	NULL	164	Using where; Using index
explain select a1, a2, b, c, min(d), max(d) from t1 group by a1,a2,b,c;
id	select_type	table	type	possible_keys	key	key_len	ref	rows	Extra
1	SIMPLE	t1	ALL	idx_t1_1	NULL	NULL	NULL	128	Using temporary; Using filesort
explain select a1,a2,count(a2) from t1 group by a1,a2,b;
id	select_type	table	type	possible_keys	key	key_len	ref	rows	Extra
1	SIMPLE	t1	index	idx_t1_1,idx_t1_2	idx_t1_2	147	NULL	128	Using index
explain extended select a1,a2,count(a2) from t1 where (a1 > 'a') group by a1,a2,b;
id	select_type	table	type	possible_keys	key	key_len	ref	rows	filtered	Extra
1	SIMPLE	t1	index	idx_t1_0,idx_t1_1,idx_t1_2	idx_t1_2	147	NULL	128	75.00	Using where; Using index
Warnings:
Note	1003	/* select#1 */ select `test`.`t1`.`a1` AS `a1`,`test`.`t1`.`a2` AS `a2`,count(`test`.`t1`.`a2`) AS `count(a2)` from `test`.`t1` where (`test`.`t1`.`a1` > 'a') group by `test`.`t1`.`a1`,`test`.`t1`.`a2`,`test`.`t1`.`b`
explain extended select sum(ord(a1)) from t1 where (a1 > 'a') group by a1,a2,b;
id	select_type	table	type	possible_keys	key	key_len	ref	rows	filtered	Extra
1	SIMPLE	t1	index	idx_t1_0,idx_t1_1,idx_t1_2	idx_t1_2	147	NULL	128	75.00	Using where; Using index
Warnings:
Note	1003	/* select#1 */ select sum(ord(`test`.`t1`.`a1`)) AS `sum(ord(a1))` from `test`.`t1` where (`test`.`t1`.`a1` > 'a') group by `test`.`t1`.`a1`,`test`.`t1`.`a2`,`test`.`t1`.`b`
explain select distinct(a1) from t1 where ord(a2) = 98;
id	select_type	table	type	possible_keys	key	key_len	ref	rows	Extra
1	SIMPLE	t1	index	idx_t1_0,idx_t1_1,idx_t1_2	idx_t1_2	147	NULL	128	Using where; Using index
select distinct(a1) from t1 where ord(a2) = 98;
a1
a
b
c
d
explain select a1 from t1 where a2 = 'b' group by a1;
id	select_type	table	type	possible_keys	key	key_len	ref	rows	Extra
1	SIMPLE	t1	range	idx_t1_0,idx_t1_1,idx_t1_2	idx_t1_1	130	NULL	5	Using where; Using index for group-by
select a1 from t1 where a2 = 'b' group by a1;
a1
a
b
c
d
explain select distinct a1 from t1 where a2 = 'b';
id	select_type	table	type	possible_keys	key	key_len	ref	rows	Extra
1	SIMPLE	t1	range	idx_t1_0,idx_t1_1,idx_t1_2	idx_t1_1	130	NULL	5	Using where; Using index for group-by
select distinct a1 from t1 where a2 = 'b';
a1
a
b
c
d
drop table t1,t2,t3;
create table t1 (c1 int not null,c2 int not null, primary key(c1,c2));
insert into t1 (c1,c2) values
(10,1),(10,2),(10,3),(20,4),(20,5),(20,6),(30,7),(30,8),(30,9);
select distinct c1, c2 from t1 order by c2;
c1	c2
10	1
10	2
10	3
20	4
20	5
20	6
30	7
30	8
30	9
select c1,min(c2) as c2 from t1 group by c1 order by c2;
c1	c2
10	1
20	4
30	7
select c1,c2 from t1 group by c1,c2 order by c2;
c1	c2
10	1
10	2
10	3
20	4
20	5
20	6
30	7
30	8
30	9
drop table t1;
CREATE TABLE t1 (a varchar(5), b int(11), PRIMARY KEY (a,b));
INSERT INTO t1 VALUES ('AA',1), ('AA',2), ('AA',3), ('BB',1), ('AA',4);
OPTIMIZE TABLE t1;
Table	Op	Msg_type	Msg_text
test.t1	optimize	status	OK
SELECT a FROM t1 WHERE a='AA' GROUP BY a;
a
AA
SELECT a FROM t1 WHERE a='BB' GROUP BY a;
a
BB
EXPLAIN SELECT a FROM t1 WHERE a='AA' GROUP BY a;
id	select_type	table	type	possible_keys	key	key_len	ref	rows	Extra
1	SIMPLE	t1	ref	PRIMARY	PRIMARY	7	const	3	Using where; Using index
EXPLAIN SELECT a FROM t1 WHERE a='BB' GROUP BY a;
id	select_type	table	type	possible_keys	key	key_len	ref	rows	Extra
1	SIMPLE	t1	ref	PRIMARY	PRIMARY	7	const	1	Using where; Using index
SELECT DISTINCT a FROM t1 WHERE a='BB';
a
BB
SELECT DISTINCT a FROM t1 WHERE a LIKE 'B%';
a
BB
SELECT a FROM t1 WHERE a LIKE 'B%' GROUP BY a;
a
BB
DROP TABLE t1;
CREATE TABLE t1 (
a int(11) NOT NULL DEFAULT '0',
b varchar(16) COLLATE latin1_general_ci NOT NULL DEFAULT '',
PRIMARY KEY  (a,b)
) ENGINE=MyISAM DEFAULT CHARSET=latin1 COLLATE=latin1_general_ci;
CREATE PROCEDURE a(x INT)
BEGIN
DECLARE rnd INT;
DECLARE cnt INT;
WHILE x > 0 DO
SET rnd= x % 100;
SET cnt = (SELECT COUNT(*) FROM t1 WHERE a = rnd);
INSERT INTO t1(a,b) VALUES (rnd, CAST(cnt AS CHAR));
SET x= x - 1;
END WHILE;
END|
CALL a(1000);
SELECT a FROM t1 WHERE a=0;
a
0
0
0
0
0
0
0
0
0
0
SELECT DISTINCT a FROM t1 WHERE a=0;
a
0
SELECT COUNT(DISTINCT a) FROM t1 WHERE a=0;
COUNT(DISTINCT a)
1
DROP TABLE t1;
DROP PROCEDURE a;
CREATE TABLE t1 (a varchar(64) NOT NULL default '', PRIMARY KEY(a));
INSERT INTO t1 (a) VALUES 
(''), ('CENTRAL'), ('EASTERN'), ('GREATER LONDON'),
('NORTH CENTRAL'), ('NORTH EAST'), ('NORTH WEST'), ('SCOTLAND'),
('SOUTH EAST'), ('SOUTH WEST'), ('WESTERN');
EXPLAIN SELECT DISTINCT a,a FROM t1 ORDER BY a;
id	select_type	table	type	possible_keys	key	key_len	ref	rows	Extra
1	SIMPLE	t1	index	PRIMARY	PRIMARY	66	NULL	11	Using index
SELECT DISTINCT a,a FROM t1 ORDER BY a;
a	a
	
CENTRAL	CENTRAL
EASTERN	EASTERN
GREATER LONDON	GREATER LONDON
NORTH CENTRAL	NORTH CENTRAL
NORTH EAST	NORTH EAST
NORTH WEST	NORTH WEST
SCOTLAND	SCOTLAND
SOUTH EAST	SOUTH EAST
SOUTH WEST	SOUTH WEST
WESTERN	WESTERN
DROP TABLE t1;
CREATE TABLE t1 (id1 INT, id2 INT);
CREATE TABLE t2 (id2 INT, id3 INT, id5 INT);
CREATE TABLE t3 (id3 INT, id4 INT);
CREATE TABLE t4 (id4 INT);
CREATE TABLE t5 (id5 INT, id6 INT);
CREATE TABLE t6 (id6 INT);
INSERT INTO t1 VALUES(1,1);
INSERT INTO t2 VALUES(1,1,1);
INSERT INTO t3 VALUES(1,1);
INSERT INTO t4 VALUES(1);
INSERT INTO t5 VALUES(1,1);
INSERT INTO t6 VALUES(1);
SELECT * FROM
t1
NATURAL JOIN
(t2 JOIN (t3 NATURAL JOIN t4, t5 NATURAL JOIN t6)
ON (t3.id3 = t2.id3 AND t5.id5 = t2.id5));
id2	id1	id3	id5	id4	id3	id6	id5
1	1	1	1	1	1	1	1
SELECT * FROM
t1
NATURAL JOIN
(((t3 NATURAL JOIN t4) join (t5 NATURAL JOIN t6) on t3.id4 = t5.id5) JOIN t2
ON (t3.id3 = t2.id3 AND t5.id5 = t2.id5));
id2	id1	id4	id3	id6	id5	id3	id5
1	1	1	1	1	1	1	1
SELECT * FROM t1 NATURAL JOIN ((t3 join (t5 NATURAL JOIN t6)) JOIN t2);
id2	id1	id3	id4	id6	id5	id3	id5
1	1	1	1	1	1	1	1
SELECT * FROM
(t2 JOIN (t3 NATURAL JOIN t4, t5 NATURAL JOIN t6)
ON (t3.id3 = t2.id3 AND t5.id5 = t2.id5))
NATURAL JOIN
t1;
id2	id3	id5	id4	id3	id6	id5	id1
1	1	1	1	1	1	1	1
SELECT * FROM
(t2 JOIN ((t3 NATURAL JOIN t4) join (t5 NATURAL JOIN t6)))
NATURAL JOIN
t1;
id2	id3	id5	id4	id3	id6	id5	id1
1	1	1	1	1	1	1	1
DROP TABLE t1,t2,t3,t4,t5,t6;
CREATE TABLE t1 (a int, b int, PRIMARY KEY (a,b), KEY b (b));
INSERT INTO t1 VALUES (1,1),(1,2),(1,0),(1,3);
explain SELECT MAX(b), a FROM t1 WHERE b < 2 AND a = 1 GROUP BY a;
id	select_type	table	type	possible_keys	key	key_len	ref	rows	Extra
1	SIMPLE	t1	range	PRIMARY,b	PRIMARY	8	NULL	1	Using where; Using index for group-by
SELECT MAX(b), a FROM t1 WHERE b < 2 AND a = 1 GROUP BY a;
MAX(b)	a
1	1
SELECT MIN(b), a FROM t1 WHERE b > 1 AND a = 1 GROUP BY a;
MIN(b)	a
2	1
CREATE TABLE t2 (a int, b int, c int, PRIMARY KEY (a,b,c));
INSERT INTO t2 SELECT a,b,b FROM t1;
explain SELECT MIN(c) FROM t2 WHERE b = 2 and a = 1 and c > 1 GROUP BY a;
id	select_type	table	type	possible_keys	key	key_len	ref	rows	Extra
1	SIMPLE	t2	range	PRIMARY	PRIMARY	12	NULL	1	Using where; Using index for group-by
SELECT MIN(c) FROM t2 WHERE b = 2 and a = 1 and c > 1 GROUP BY a;
MIN(c)
2
DROP TABLE t1,t2;
CREATE TABLE t1 (a INT, b INT, INDEX (a,b));
INSERT INTO t1 (a, b) VALUES (1,1), (1,2), (1,3), (1,4), (1,5),
(2,2), (2,3), (2,1), (3,1), (4,1), (4,2), (4,3), (4,4), (4,5), (4,6);
EXPLAIN SELECT max(b), a FROM t1 GROUP BY a;
id	select_type	table	type	possible_keys	key	key_len	ref	rows	Extra
1	SIMPLE	t1	range	a	a	5	NULL	8	Using index for group-by
FLUSH STATUS;
SELECT max(b), a FROM t1 GROUP BY a;
max(b)	a
5	1
3	2
1	3
6	4
SHOW STATUS LIKE 'handler_read__e%';
Variable_name	Value
Handler_read_key	8
Handler_read_next	0
EXPLAIN SELECT max(b), a FROM t1 GROUP BY a;
id	select_type	table	type	possible_keys	key	key_len	ref	rows	Extra
1	SIMPLE	t1	range	a	a	5	NULL	8	Using index for group-by
FLUSH STATUS;
CREATE TABLE t2 SELECT max(b), a FROM t1 GROUP BY a;
SHOW STATUS LIKE 'handler_read__e%';
Variable_name	Value
Handler_read_key	8
Handler_read_next	0
FLUSH STATUS;
SELECT * FROM (SELECT max(b), a FROM t1 GROUP BY a) b;
max(b)	a
5	1
3	2
1	3
6	4
SHOW STATUS LIKE 'handler_read__e%';
Variable_name	Value
Handler_read_key	8
Handler_read_next	0
FLUSH STATUS;
(SELECT max(b), a FROM t1 GROUP BY a) UNION 
(SELECT max(b), a FROM t1 GROUP BY a);
max(b)	a
5	1
3	2
1	3
6	4
SHOW STATUS LIKE 'handler_read__e%';
Variable_name	Value
Handler_read_key	16
Handler_read_next	0
EXPLAIN (SELECT max(b), a FROM t1 GROUP BY a) UNION 
(SELECT max(b), a FROM t1 GROUP BY a);
id	select_type	table	type	possible_keys	key	key_len	ref	rows	Extra
1	PRIMARY	t1	range	a	a	5	NULL	8	Using index for group-by
2	UNION	t1	range	a	a	5	NULL	8	Using index for group-by
NULL	UNION RESULT	<union1,2>	ALL	NULL	NULL	NULL	NULL	NULL	Using temporary
EXPLAIN SELECT (SELECT max(b) FROM t1 GROUP BY a HAVING a < 2) x
FROM t1 AS t1_outer;
id	select_type	table	type	possible_keys	key	key_len	ref	rows	Extra
1	PRIMARY	t1_outer	index	NULL	a	10	NULL	15	Using index
2	SUBQUERY	t1	range	a	a	5	NULL	8	Using index for group-by
EXPLAIN SELECT 1 FROM t1 AS t1_outer WHERE EXISTS 
(SELECT max(b) FROM t1 GROUP BY a HAVING a < 2);
id	select_type	table	type	possible_keys	key	key_len	ref	rows	Extra
1	PRIMARY	t1_outer	index	NULL	a	10	NULL	15	Using index
2	SUBQUERY	t1	range	a	a	5	NULL	8	Using index for group-by
EXPLAIN SELECT 1 FROM t1 AS t1_outer WHERE 
(SELECT max(b) FROM t1 GROUP BY a HAVING a < 2) > 12;
id	select_type	table	type	possible_keys	key	key_len	ref	rows	Extra
1	PRIMARY	NULL	NULL	NULL	NULL	NULL	NULL	NULL	Impossible WHERE
2	SUBQUERY	t1	range	a	a	5	NULL	8	Using index for group-by
EXPLAIN SELECT 1 FROM t1 AS t1_outer WHERE 
a IN (SELECT max(b) FROM t1 GROUP BY a HAVING a < 2);
id	select_type	table	type	possible_keys	key	key_len	ref	rows	Extra
1	PRIMARY	t1_outer	index	NULL	a	10	NULL	15	Using where; Using index
2	SUBQUERY	t1	range	a	a	5	NULL	8	Using index for group-by
EXPLAIN SELECT 1 FROM t1 AS t1_outer GROUP BY a HAVING 
a > (SELECT max(b) FROM t1 GROUP BY a HAVING a < 2);
id	select_type	table	type	possible_keys	key	key_len	ref	rows	Extra
1	PRIMARY	t1_outer	range	a	a	5	NULL	8	Using index for group-by
2	SUBQUERY	t1	range	a	a	5	NULL	8	Using index for group-by
EXPLAIN SELECT 1 FROM t1 AS t1_outer1 JOIN t1 AS t1_outer2 
ON t1_outer1.a = (SELECT max(b) FROM t1 GROUP BY a HAVING a < 2) 
AND t1_outer1.b = t1_outer2.b;
id	select_type	table	type	possible_keys	key	key_len	ref	rows	Extra
1	PRIMARY	t1_outer1	ref	a	a	5	const	1	Using where; Using index
1	PRIMARY	t1_outer2	index	NULL	a	10	NULL	15	Using where; Using index; Using join buffer (Block Nested Loop)
2	SUBQUERY	t1	range	a	a	5	NULL	8	Using index for group-by
EXPLAIN SELECT (SELECT (SELECT max(b) FROM t1 GROUP BY a HAVING a < 2) x
FROM t1 AS t1_outer) x2 FROM t1 AS t1_outer2;
id	select_type	table	type	possible_keys	key	key_len	ref	rows	Extra
1	PRIMARY	t1_outer2	index	NULL	a	10	NULL	15	Using index
2	SUBQUERY	t1_outer	index	NULL	a	10	NULL	15	Using index
3	SUBQUERY	t1	range	a	a	5	NULL	8	Using index for group-by
CREATE TABLE t3 LIKE t1;
FLUSH STATUS;
INSERT INTO t3 SELECT a,MAX(b) FROM t1 GROUP BY a;
SHOW STATUS LIKE 'handler_read__e%';
Variable_name	Value
Handler_read_key	8
Handler_read_next	0
DELETE FROM t3;
FLUSH STATUS;
INSERT INTO t3 SELECT 1, (SELECT MAX(b) FROM t1 GROUP BY a HAVING a < 2) 
FROM t1 LIMIT 1;
SHOW STATUS LIKE 'handler_read__e%';
Variable_name	Value
Handler_read_key	8
Handler_read_next	0
FLUSH STATUS;
DELETE FROM t3 WHERE (SELECT MAX(b) FROM t1 GROUP BY a HAVING a < 2) > 10000;
SHOW STATUS LIKE 'handler_read__e%';
Variable_name	Value
Handler_read_key	8
Handler_read_next	0
FLUSH STATUS;
DELETE FROM t3 WHERE (SELECT (SELECT MAX(b) FROM t1 GROUP BY a HAVING a < 2) x 
FROM t1) > 10000;
ERROR 21000: Subquery returns more than 1 row
SHOW STATUS LIKE 'handler_read__e%';
Variable_name	Value
Handler_read_key	8
Handler_read_next	1
DROP TABLE t1,t2,t3;
CREATE TABLE t1 (a int, INDEX idx(a));
INSERT INTO t1 VALUES
(4), (2), (1), (2), (4), (2), (1), (4),
(4), (2), (1), (2), (2), (4), (1), (4);
EXPLAIN SELECT DISTINCT(a) FROM t1;
id	select_type	table	type	possible_keys	key	key_len	ref	rows	Extra
1	SIMPLE	t1	range	idx	idx	5	NULL	9	Using index for group-by
SELECT DISTINCT(a) FROM t1;
a
1
2
4
EXPLAIN SELECT SQL_BIG_RESULT DISTINCT(a) FROM t1;
id	select_type	table	type	possible_keys	key	key_len	ref	rows	Extra
1	SIMPLE	t1	range	idx	idx	5	NULL	9	Using index for group-by
SELECT SQL_BIG_RESULT DISTINCT(a) FROM t1;
a
1
2
4
DROP TABLE t1;
CREATE TABLE t1 (a INT, b INT);
INSERT INTO t1 (a, b) VALUES (1,1), (1,2), (1,3);
INSERT INTO t1 SELECT a + 1, b FROM t1;
INSERT INTO t1 SELECT a + 2, b FROM t1;
EXPLAIN
SELECT a, MIN(b), MAX(b) FROM t1 GROUP BY a ORDER BY a DESC;
id	select_type	table	type	possible_keys	key	key_len	ref	rows	Extra
1	SIMPLE	t1	ALL	NULL	NULL	NULL	NULL	12	Using temporary; Using filesort
SELECT a, MIN(b), MAX(b) FROM t1 GROUP BY a ORDER BY a DESC;
a	MIN(b)	MAX(b)
4	1	3
3	1	3
2	1	3
1	1	3
CREATE INDEX break_it ON t1 (a, b);
EXPLAIN
SELECT a, MIN(b), MAX(b) FROM t1 GROUP BY a ORDER BY a;
id	select_type	table	type	possible_keys	key	key_len	ref	rows	Extra
1	SIMPLE	t1	range	break_it	break_it	10	NULL	7	Using index for group-by
SELECT a, MIN(b), MAX(b) FROM t1 GROUP BY a ORDER BY a;
a	MIN(b)	MAX(b)
1	1	3
2	1	3
3	1	3
4	1	3
EXPLAIN
SELECT a, MIN(b), MAX(b) FROM t1 GROUP BY a ORDER BY a DESC;
id	select_type	table	type	possible_keys	key	key_len	ref	rows	Extra
1	SIMPLE	t1	range	break_it	break_it	10	NULL	7	Using index for group-by; Using temporary; Using filesort
SELECT a, MIN(b), MAX(b) FROM t1 GROUP BY a ORDER BY a DESC;
a	MIN(b)	MAX(b)
4	1	3
3	1	3
2	1	3
1	1	3
EXPLAIN
SELECT a, MIN(b), MAX(b), AVG(b) FROM t1 GROUP BY a ORDER BY a DESC;
id	select_type	table	type	possible_keys	key	key_len	ref	rows	Extra
1	SIMPLE	t1	index	break_it	break_it	10	NULL	12	Using index
SELECT a, MIN(b), MAX(b), AVG(b) FROM t1 GROUP BY a ORDER BY a DESC;
a	MIN(b)	MAX(b)	AVG(b)
4	1	3	2.0000
3	1	3	2.0000
2	1	3	2.0000
1	1	3	2.0000
DROP TABLE t1;
create table t1 (a int, b int, primary key (a,b), key `index` (a,b)) engine=MyISAM;
insert into  t1 (a,b) values 
(0,0),(0,1),(0,2),(0,3),(0,4),(0,5),(0,6),
(0,7),(0,8),(0,9),(0,10),(0,11),(0,12),(0,13),
(1,0),(1,1),(1,2),(1,3),(1,4),(1,5),(1,6),
(1,7),(1,8),(1,9),(1,10),(1,11),(1,12),(1,13),
(2,0),(2,1),(2,2),(2,3),(2,4),(2,5),(2,6),
(2,7),(2,8),(2,9),(2,10),(2,11),(2,12),(2,13),
(3,0),(3,1),(3,2),(3,3),(3,4),(3,5),(3,6),
(3,7),(3,8),(3,9),(3,10),(3,11),(3,12),(3,13);
insert into t1 (a,b) select a, max(b)+1 from t1 where a = 0 group by a;
select * from t1;
a	b
0	0
0	1
0	2
0	3
0	4
0	5
0	6
0	7
0	8
0	9
0	10
0	11
0	12
0	13
0	14
1	0
1	1
1	2
1	3
1	4
1	5
1	6
1	7
1	8
1	9
1	10
1	11
1	12
1	13
2	0
2	1
2	2
2	3
2	4
2	5
2	6
2	7
2	8
2	9
2	10
2	11
2	12
2	13
3	0
3	1
3	2
3	3
3	4
3	5
3	6
3	7
3	8
3	9
3	10
3	11
3	12
3	13
explain extended select sql_buffer_result a, max(b)+1 from t1 where a = 0 group by a;
id	select_type	table	type	possible_keys	key	key_len	ref	rows	filtered	Extra
1	SIMPLE	t1	ref	PRIMARY,index	PRIMARY	4	const	15	100.00	Using index; Using temporary
Warnings:
Note	1003	/* select#1 */ select sql_buffer_result `test`.`t1`.`a` AS `a`,(max(`test`.`t1`.`b`) + 1) AS `max(b)+1` from `test`.`t1` where (`test`.`t1`.`a` = 0) group by `test`.`t1`.`a`
drop table t1;
CREATE TABLE t1 (a int, b int, c int, d int,
KEY foo (c,d,a,b), KEY bar (c,a,b,d));
INSERT INTO t1 VALUES (1, 1, 1, 1), (1, 1, 1, 2), (1, 1, 1, 3), (1, 1, 1, 4);
INSERT INTO t1 SELECT * FROM t1;
INSERT INTO t1 SELECT * FROM t1;
INSERT INTO t1 SELECT a,b,c+1,d FROM t1;
EXPLAIN SELECT DISTINCT c FROM t1 WHERE d=4;
id	select_type	table	type	possible_keys	key	key_len	ref	rows	Extra
1	SIMPLE	t1	range	foo,bar	foo	10	NULL	9	Using where; Using index for group-by
SELECT DISTINCT c FROM t1 WHERE d=4;
c
1
2
DROP TABLE t1;
#
# Bug #45386: Wrong query result with MIN function in field list, 
#  WHERE and GROUP BY clause
#
CREATE TABLE t (a INT, b INT, INDEX (a,b));
INSERT INTO t VALUES (2,0), (2,0), (2,1), (2,1);
INSERT INTO t SELECT * FROM t;
INSERT INTO t SELECT * FROM t;
# test MIN
#should use range with index for group by
EXPLAIN
SELECT a, MIN(b) FROM t WHERE b <> 0 GROUP BY a;
id	select_type	table	type	possible_keys	key	key_len	ref	rows	Extra
1	SIMPLE	t	range	a	a	10	NULL	9	Using where; Using index for group-by
#should return 1 row
SELECT a, MIN(b) FROM t WHERE b <> 0 GROUP BY a;
a	MIN(b)
2	1
# test MAX
#should use range with index for group by
EXPLAIN
SELECT a, MAX(b) FROM t WHERE b <> 1 GROUP BY a;
id	select_type	table	type	possible_keys	key	key_len	ref	rows	Extra
1	SIMPLE	t	range	a	a	10	NULL	9	Using where; Using index for group-by
#should return 1 row
SELECT a, MAX(b) FROM t WHERE b <> 1 GROUP BY a;
a	MAX(b)
2	0
# test 3 ranges and use the middle one
INSERT INTO t SELECT a, 2 FROM t;
#should use range with index for group by
EXPLAIN
SELECT a, MAX(b) FROM t WHERE b > 0 AND b < 2 GROUP BY a;
id	select_type	table	type	possible_keys	key	key_len	ref	rows	Extra
1	SIMPLE	t	range	a	a	10	NULL	9	Using where; Using index for group-by
#should return 1 row
SELECT a, MAX(b) FROM t WHERE b > 0 AND b < 2 GROUP BY a;
a	MAX(b)
2	1
DROP TABLE t;
#
# Bug #48472: Loose index scan inappropriately chosen for some WHERE
#             conditions
# 
CREATE TABLE t (a INT, b INT, INDEX (a,b));
INSERT INTO t VALUES (2,0), (2,0), (2,1), (2,1);
INSERT INTO t SELECT * FROM t;
SELECT a, MAX(b) FROM t WHERE 0=b+0 GROUP BY a;
a	MAX(b)
2	0
DROP TABLE t;
End of 5.0 tests
#
# Bug #46607: Assertion failed: (cond_type == Item::FUNC_ITEM) results in
#              server crash
#
CREATE TABLE t (a INT, b INT, INDEX (a,b));
INSERT INTO t VALUES (2,0), (2,0), (2,1), (2,1);
INSERT INTO t SELECT * FROM t;
SELECT a, MAX(b) FROM t WHERE b GROUP BY a;
a	MAX(b)
2	1
DROP TABLE t;
CREATE TABLE t1(a INT NOT NULL, b INT NOT NULL, KEY (b));
INSERT INTO t1 VALUES(1,1),(2,1);
ANALYZE TABLE t1;
Table	Op	Msg_type	Msg_text
test.t1	analyze	status	OK
SELECT 1 AS c, b FROM t1 WHERE b IN (1,2) GROUP BY c, b;
c	b
1	1
SELECT a FROM t1 WHERE b=1;
a
1
2
DROP TABLE t1;
# 
# Bug#47762: Incorrect result from MIN() when WHERE tests NOT NULL column
#            for NULL
#
## Test for NULLs allowed
CREATE TABLE t1 ( a INT, KEY (a) );
INSERT INTO t1 VALUES (1), (2), (3);
EXPLAIN
SELECT MIN( a ) FROM t1 WHERE a = NULL;
id	select_type	table	type	possible_keys	key	key_len	ref	rows	Extra
x	x	x	x	x	x	x	x	x	Impossible WHERE noticed after reading const tables
SELECT MIN( a ) FROM t1 WHERE a = NULL;
MIN( a )
NULL
EXPLAIN
SELECT MIN( a ) FROM t1 WHERE a <> NULL;
id	select_type	table	type	possible_keys	key	key_len	ref	rows	Extra
x	x	x	x	x	x	x	x	x	Impossible WHERE noticed after reading const tables
SELECT MIN( a ) FROM t1 WHERE a <> NULL;
MIN( a )
NULL
EXPLAIN
SELECT MIN( a ) FROM t1 WHERE a > NULL;
id	select_type	table	type	possible_keys	key	key_len	ref	rows	Extra
x	x	x	x	x	x	x	x	x	Impossible WHERE noticed after reading const tables
SELECT MIN( a ) FROM t1 WHERE a > NULL;
MIN( a )
NULL
EXPLAIN
SELECT MIN( a ) FROM t1 WHERE a < NULL;
id	select_type	table	type	possible_keys	key	key_len	ref	rows	Extra
x	x	x	x	x	x	x	x	x	Impossible WHERE noticed after reading const tables
SELECT MIN( a ) FROM t1 WHERE a < NULL;
MIN( a )
NULL
EXPLAIN
SELECT MIN( a ) FROM t1 WHERE a <=> NULL;
id	select_type	table	type	possible_keys	key	key_len	ref	rows	Extra
x	x	x	x	x	x	x	x	x	No matching min/max row
SELECT MIN( a ) FROM t1 WHERE a <=> NULL;
MIN( a )
NULL
EXPLAIN
SELECT MIN( a ) FROM t1 WHERE a BETWEEN NULL AND 10;
id	select_type	table	type	possible_keys	key	key_len	ref	rows	Extra
x	x	x	x	x	x	x	x	x	Impossible WHERE noticed after reading const tables
SELECT MIN( a ) FROM t1 WHERE a BETWEEN NULL AND 10;
MIN( a )
NULL
EXPLAIN
SELECT MIN( a ) FROM t1 WHERE a BETWEEN NULL AND NULL;
id	select_type	table	type	possible_keys	key	key_len	ref	rows	Extra
x	x	x	x	x	x	x	x	x	Impossible WHERE noticed after reading const tables
SELECT MIN( a ) FROM t1 WHERE a BETWEEN NULL AND NULL;
MIN( a )
NULL
EXPLAIN
SELECT MIN( a ) FROM t1 WHERE a BETWEEN 10 AND NULL;
id	select_type	table	type	possible_keys	key	key_len	ref	rows	Extra
x	x	x	x	x	x	x	x	x	Impossible WHERE noticed after reading const tables
SELECT MIN( a ) FROM t1 WHERE a BETWEEN 10 AND NULL;
MIN( a )
NULL
EXPLAIN
SELECT MIN( a ) FROM t1 WHERE a = (SELECT a FROM t1 WHERE a < 0);
id	select_type	table	type	possible_keys	key	key_len	ref	rows	Extra
x	x	x	x	x	x	x	x	x	Impossible WHERE noticed after reading const tables
x	x	x	x	x	x	x	x	x	Using where; Using index
SELECT MIN( a ) FROM t1 WHERE a = (SELECT a FROM t1 WHERE a < 0);
MIN( a )
NULL
EXPLAIN
SELECT MIN( a ) FROM t1 WHERE a IS NULL;
id	select_type	table	type	possible_keys	key	key_len	ref	rows	Extra
x	x	x	x	x	x	x	x	x	No matching min/max row
SELECT MIN( a ) FROM t1 WHERE a IS NULL;
MIN( a )
NULL
INSERT INTO t1 VALUES (NULL), (NULL);
EXPLAIN
SELECT MIN( a ) FROM t1 WHERE a = NULL;
id	select_type	table	type	possible_keys	key	key_len	ref	rows	Extra
x	x	x	x	x	x	x	x	x	Impossible WHERE noticed after reading const tables
SELECT MIN( a ) FROM t1 WHERE a = NULL;
MIN( a )
NULL
EXPLAIN
SELECT MIN( a ) FROM t1 WHERE a <> NULL;
id	select_type	table	type	possible_keys	key	key_len	ref	rows	Extra
x	x	x	x	x	x	x	x	x	Impossible WHERE noticed after reading const tables
SELECT MIN( a ) FROM t1 WHERE a <> NULL;
MIN( a )
NULL
EXPLAIN
SELECT MIN( a ) FROM t1 WHERE a > NULL;
id	select_type	table	type	possible_keys	key	key_len	ref	rows	Extra
x	x	x	x	x	x	x	x	x	Impossible WHERE noticed after reading const tables
SELECT MIN( a ) FROM t1 WHERE a > NULL;
MIN( a )
NULL
EXPLAIN
SELECT MIN( a ) FROM t1 WHERE a < NULL;
id	select_type	table	type	possible_keys	key	key_len	ref	rows	Extra
x	x	x	x	x	x	x	x	x	Impossible WHERE noticed after reading const tables
SELECT MIN( a ) FROM t1 WHERE a < NULL;
MIN( a )
NULL
EXPLAIN
SELECT MIN( a ) FROM t1 WHERE a <=> NULL;
id	select_type	table	type	possible_keys	key	key_len	ref	rows	Extra
x	x	x	x	x	x	x	x	x	Select tables optimized away
SELECT MIN( a ) FROM t1 WHERE a <=> NULL;
MIN( a )
NULL
EXPLAIN
SELECT MIN( a ) FROM t1 WHERE a BETWEEN NULL AND 10;
id	select_type	table	type	possible_keys	key	key_len	ref	rows	Extra
x	x	x	x	x	x	x	x	x	Impossible WHERE noticed after reading const tables
SELECT MIN( a ) FROM t1 WHERE a BETWEEN NULL AND 10;
MIN( a )
NULL
EXPLAIN
SELECT MIN( a ) FROM t1 WHERE a BETWEEN NULL AND NULL;
id	select_type	table	type	possible_keys	key	key_len	ref	rows	Extra
x	x	x	x	x	x	x	x	x	Impossible WHERE noticed after reading const tables
SELECT MIN( a ) FROM t1 WHERE a BETWEEN NULL AND NULL;
MIN( a )
NULL
EXPLAIN
SELECT MIN( a ) FROM t1 WHERE a BETWEEN 10 AND NULL;
id	select_type	table	type	possible_keys	key	key_len	ref	rows	Extra
x	x	x	x	x	x	x	x	x	Impossible WHERE noticed after reading const tables
SELECT MIN( a ) FROM t1 WHERE a BETWEEN 10 AND NULL;
MIN( a )
NULL
EXPLAIN
SELECT MIN( a ) FROM t1 WHERE a = (SELECT a FROM t1 WHERE a < 0);
id	select_type	table	type	possible_keys	key	key_len	ref	rows	Extra
x	x	x	x	x	x	x	x	x	Impossible WHERE noticed after reading const tables
x	x	x	x	x	x	x	x	x	Using where; Using index
SELECT MIN( a ) FROM t1 WHERE a = (SELECT a FROM t1 WHERE a < 0);
MIN( a )
NULL
EXPLAIN
SELECT MIN( a ) FROM t1 WHERE a IS NULL;
id	select_type	table	type	possible_keys	key	key_len	ref	rows	Extra
x	x	x	x	x	x	x	x	x	Select tables optimized away
SELECT MIN( a ) FROM t1 WHERE a IS NULL;
MIN( a )
NULL
DROP TABLE t1;
## Test for NOT NULLs
CREATE TABLE t1 ( a INT NOT NULL PRIMARY KEY);
INSERT INTO t1 VALUES (1), (2), (3);
#
# NULL-safe operator test disabled for non-NULL indexed columns.
#
# See bugs
#
# - Bug#52173: Reading NULL value from non-NULL index gives
#   wrong result in embedded server 
#
# - Bug#52174: Sometimes wrong plan when reading a MAX value from 
#   non-NULL index
#
EXPLAIN
SELECT MIN( a ) FROM t1 WHERE a = NULL;
id	select_type	table	type	possible_keys	key	key_len	ref	rows	Extra
x	x	x	x	x	x	x	x	x	Impossible WHERE noticed after reading const tables
SELECT MIN( a ) FROM t1 WHERE a = NULL;
MIN( a )
NULL
EXPLAIN
SELECT MIN( a ) FROM t1 WHERE a <> NULL;
id	select_type	table	type	possible_keys	key	key_len	ref	rows	Extra
x	x	x	x	x	x	x	x	x	Impossible WHERE noticed after reading const tables
SELECT MIN( a ) FROM t1 WHERE a <> NULL;
MIN( a )
NULL
EXPLAIN
SELECT MIN( a ) FROM t1 WHERE a > NULL;
id	select_type	table	type	possible_keys	key	key_len	ref	rows	Extra
x	x	x	x	x	x	x	x	x	Impossible WHERE noticed after reading const tables
SELECT MIN( a ) FROM t1 WHERE a > NULL;
MIN( a )
NULL
EXPLAIN
SELECT MIN( a ) FROM t1 WHERE a < NULL;
id	select_type	table	type	possible_keys	key	key_len	ref	rows	Extra
x	x	x	x	x	x	x	x	x	Impossible WHERE noticed after reading const tables
SELECT MIN( a ) FROM t1 WHERE a < NULL;
MIN( a )
NULL
EXPLAIN
SELECT MIN( a ) FROM t1 WHERE a BETWEEN NULL AND 10;
id	select_type	table	type	possible_keys	key	key_len	ref	rows	Extra
x	x	x	x	x	x	x	x	x	Impossible WHERE noticed after reading const tables
SELECT MIN( a ) FROM t1 WHERE a BETWEEN NULL AND 10;
MIN( a )
NULL
EXPLAIN
SELECT MIN( a ) FROM t1 WHERE a BETWEEN NULL AND NULL;
id	select_type	table	type	possible_keys	key	key_len	ref	rows	Extra
x	x	x	x	x	x	x	x	x	Impossible WHERE noticed after reading const tables
SELECT MIN( a ) FROM t1 WHERE a BETWEEN NULL AND NULL;
MIN( a )
NULL
EXPLAIN
SELECT MIN( a ) FROM t1 WHERE a BETWEEN 10 AND NULL;
id	select_type	table	type	possible_keys	key	key_len	ref	rows	Extra
x	x	x	x	x	x	x	x	x	Impossible WHERE noticed after reading const tables
SELECT MIN( a ) FROM t1 WHERE a BETWEEN 10 AND NULL;
MIN( a )
NULL
EXPLAIN
SELECT MIN( a ) FROM t1 WHERE a = (SELECT a FROM t1 WHERE a < 0);
id	select_type	table	type	possible_keys	key	key_len	ref	rows	Extra
x	x	x	x	x	x	x	x	x	Impossible WHERE noticed after reading const tables
x	x	x	x	x	x	x	x	x	Using where; Using index
SELECT MIN( a ) FROM t1 WHERE a = (SELECT a FROM t1 WHERE a < 0);
MIN( a )
NULL
EXPLAIN
SELECT MIN( a ) FROM t1 WHERE a IS NULL;
id	select_type	table	type	possible_keys	key	key_len	ref	rows	Extra
x	x	x	x	x	x	x	x	x	Impossible WHERE
SELECT MIN( a ) FROM t1 WHERE a IS NULL;
MIN( a )
NULL
DROP TABLE t1;
#
# Bug#53859: Valgrind: opt_sum_query(TABLE_LIST*, List<Item>&, Item*) at
# opt_sum.cc:305
#
CREATE TABLE t1 ( a INT, KEY (a) );
INSERT INTO t1 VALUES (1), (2), (3);
SELECT MIN( a ) AS min_a
FROM t1
WHERE a > 1 AND a IS NULL
ORDER BY min_a;
min_a
NULL
DROP TABLE t1;
End of 5.1 tests
#
# WL#3220 (Loose index scan for COUNT DISTINCT)
#
CREATE TABLE t1 (a INT, b INT, c INT, KEY (a,b));
INSERT INTO t1 VALUES (1,1,1), (1,2,1), (1,3,1), (1,4,1);
INSERT INTO t1 SELECT a, b + 4, 1 FROM t1;
INSERT INTO t1 SELECT a + 1, b, 1 FROM t1;
CREATE TABLE t2 (a INT, b INT, c INT, d INT, e INT, f INT, KEY (a,b,c));
INSERT INTO t2 VALUES (1,1,1,1,1,1), (1,2,1,1,1,1), (1,3,1,1,1,1), 
(1,4,1,1,1,1);
INSERT INTO t2 SELECT a, b + 4, c,d,e,f FROM t2;
INSERT INTO t2 SELECT a + 1, b, c,d,e,f FROM t2;
EXPLAIN SELECT COUNT(DISTINCT a) FROM t1;
id	select_type	table	type	possible_keys	key	key_len	ref	rows	Extra
1	SIMPLE	t1	range	a	a	5	NULL	9	Using index for group-by
SELECT COUNT(DISTINCT a) FROM t1;
COUNT(DISTINCT a)
2
EXPLAIN SELECT COUNT(DISTINCT a,b) FROM t1;
id	select_type	table	type	possible_keys	key	key_len	ref	rows	Extra
1	SIMPLE	t1	range	a	a	10	NULL	9	Using index for group-by
SELECT COUNT(DISTINCT a,b) FROM t1;
COUNT(DISTINCT a,b)
16
EXPLAIN SELECT COUNT(DISTINCT b,a) FROM t1;
id	select_type	table	type	possible_keys	key	key_len	ref	rows	Extra
1	SIMPLE	t1	range	a	a	10	NULL	9	Using index for group-by
SELECT COUNT(DISTINCT b,a) FROM t1;
COUNT(DISTINCT b,a)
16
EXPLAIN SELECT COUNT(DISTINCT b) FROM t1;
id	select_type	table	type	possible_keys	key	key_len	ref	rows	Extra
1	SIMPLE	t1	index	a	a	10	NULL	16	Using index
SELECT COUNT(DISTINCT b) FROM t1;
COUNT(DISTINCT b)
8
EXPLAIN SELECT COUNT(DISTINCT a) FROM t1 GROUP BY a;
id	select_type	table	type	possible_keys	key	key_len	ref	rows	Extra
1	SIMPLE	t1	range	a	a	5	NULL	9	Using index for group-by
SELECT COUNT(DISTINCT a) FROM t1 GROUP BY a;
COUNT(DISTINCT a)
1
1
EXPLAIN SELECT COUNT(DISTINCT b) FROM t1 GROUP BY a;
id	select_type	table	type	possible_keys	key	key_len	ref	rows	Extra
1	SIMPLE	t1	range	a	a	10	NULL	9	Using index for group-by
SELECT COUNT(DISTINCT b) FROM t1 GROUP BY a;
COUNT(DISTINCT b)
8
8
EXPLAIN SELECT COUNT(DISTINCT a) FROM t1 GROUP BY b;
id	select_type	table	type	possible_keys	key	key_len	ref	rows	Extra
1	SIMPLE	t1	index	a	a	10	NULL	16	Using index; Using filesort
SELECT COUNT(DISTINCT a) FROM t1 GROUP BY b;
COUNT(DISTINCT a)
2
2
2
2
2
2
2
2
EXPLAIN SELECT DISTINCT COUNT(DISTINCT a) FROM t1;
id	select_type	table	type	possible_keys	key	key_len	ref	rows	Extra
1	SIMPLE	t1	index	a	a	10	NULL	16	Using index
SELECT DISTINCT COUNT(DISTINCT a) FROM t1;
COUNT(DISTINCT a)
2
EXPLAIN SELECT COUNT(DISTINCT a, b + 0) FROM t1;
id	select_type	table	type	possible_keys	key	key_len	ref	rows	Extra
1	SIMPLE	t1	index	NULL	a	10	NULL	16	Using index
SELECT COUNT(DISTINCT a, b + 0) FROM t1;
COUNT(DISTINCT a, b + 0)
16
EXPLAIN SELECT COUNT(DISTINCT a) FROM t1 HAVING COUNT(DISTINCT b) < 10;
id	select_type	table	type	possible_keys	key	key_len	ref	rows	Extra
1	SIMPLE	t1	index	NULL	a	10	NULL	16	Using index
SELECT COUNT(DISTINCT a) FROM t1 HAVING COUNT(DISTINCT b) < 10;
COUNT(DISTINCT a)
2
EXPLAIN SELECT COUNT(DISTINCT a) FROM t1 HAVING COUNT(DISTINCT c) < 10;
id	select_type	table	type	possible_keys	key	key_len	ref	rows	Extra
1	SIMPLE	t1	ALL	NULL	NULL	NULL	NULL	16	NULL
SELECT COUNT(DISTINCT a) FROM t1 HAVING COUNT(DISTINCT c) < 10;
COUNT(DISTINCT a)
2
EXPLAIN SELECT 1 FROM t1 HAVING COUNT(DISTINCT a) < 10;
id	select_type	table	type	possible_keys	key	key_len	ref	rows	Extra
1	SIMPLE	t1	range	a	a	5	NULL	9	Using index for group-by
SELECT 1 FROM t1 HAVING COUNT(DISTINCT a) < 10;
1
1
EXPLAIN SELECT 1 FROM t1 GROUP BY a HAVING COUNT(DISTINCT b) > 1;
id	select_type	table	type	possible_keys	key	key_len	ref	rows	Extra
1	SIMPLE	t1	range	a	a	10	NULL	9	Using index for group-by
SELECT 1 FROM t1 GROUP BY a HAVING COUNT(DISTINCT b) > 1;
1
1
1
EXPLAIN SELECT COUNT(DISTINCT t1_1.a) FROM t1 t1_1, t1 t1_2 GROUP BY t1_1.a;
id	select_type	table	type	possible_keys	key	key_len	ref	rows	Extra
1	SIMPLE	t1_1	index	a	a	10	NULL	16	Using index; Using temporary; Using filesort
1	SIMPLE	t1_2	index	NULL	a	10	NULL	16	Using index; Using join buffer (Block Nested Loop)
SELECT COUNT(DISTINCT t1_1.a) FROM t1 t1_1, t1 t1_2 GROUP BY t1_1.a;
COUNT(DISTINCT t1_1.a)
1
1
EXPLAIN SELECT COUNT(DISTINCT a), 12 FROM t1;
id	select_type	table	type	possible_keys	key	key_len	ref	rows	Extra
1	SIMPLE	t1	range	a	a	5	NULL	9	Using index for group-by
SELECT COUNT(DISTINCT a), 12 FROM t1;
COUNT(DISTINCT a)	12
2	12
EXPLAIN SELECT COUNT(DISTINCT a, b, c) FROM t2;
id	select_type	table	type	possible_keys	key	key_len	ref	rows	Extra
1	SIMPLE	t2	range	a	a	15	NULL	9	Using index for group-by
SELECT COUNT(DISTINCT a, b, c) FROM t2;
COUNT(DISTINCT a, b, c)
16
EXPLAIN SELECT COUNT(DISTINCT a), SUM(DISTINCT a), AVG(DISTINCT a) FROM t2;
id	select_type	table	type	possible_keys	key	key_len	ref	rows	Extra
1	SIMPLE	t2	range	a	a	5	NULL	9	Using index for group-by
SELECT COUNT(DISTINCT a), SUM(DISTINCT a), AVG(DISTINCT a) FROM t2;
COUNT(DISTINCT a)	SUM(DISTINCT a)	AVG(DISTINCT a)
2	3	1.5000
EXPLAIN SELECT COUNT(DISTINCT a), SUM(DISTINCT a), AVG(DISTINCT f) FROM t2;
id	select_type	table	type	possible_keys	key	key_len	ref	rows	Extra
1	SIMPLE	t2	ALL	NULL	NULL	NULL	NULL	16	NULL
SELECT COUNT(DISTINCT a), SUM(DISTINCT a), AVG(DISTINCT f) FROM t2;
COUNT(DISTINCT a)	SUM(DISTINCT a)	AVG(DISTINCT f)
2	3	1.0000
EXPLAIN SELECT COUNT(DISTINCT a, b), COUNT(DISTINCT b, a) FROM t2;
id	select_type	table	type	possible_keys	key	key_len	ref	rows	Extra
1	SIMPLE	t2	range	a	a	10	NULL	9	Using index for group-by
SELECT COUNT(DISTINCT a, b), COUNT(DISTINCT b, a) FROM t2;
COUNT(DISTINCT a, b)	COUNT(DISTINCT b, a)
16	16
EXPLAIN SELECT COUNT(DISTINCT a, b), COUNT(DISTINCT b, f) FROM t2;
id	select_type	table	type	possible_keys	key	key_len	ref	rows	Extra
1	SIMPLE	t2	ALL	NULL	NULL	NULL	NULL	16	NULL
SELECT COUNT(DISTINCT a, b), COUNT(DISTINCT b, f) FROM t2;
COUNT(DISTINCT a, b)	COUNT(DISTINCT b, f)
16	8
EXPLAIN SELECT COUNT(DISTINCT a, b), COUNT(DISTINCT b, d) FROM t2;
id	select_type	table	type	possible_keys	key	key_len	ref	rows	Extra
1	SIMPLE	t2	ALL	NULL	NULL	NULL	NULL	16	NULL
SELECT COUNT(DISTINCT a, b), COUNT(DISTINCT b, d) FROM t2;
COUNT(DISTINCT a, b)	COUNT(DISTINCT b, d)
16	8
EXPLAIN SELECT a, c, COUNT(DISTINCT c, a, b) FROM t2 GROUP BY a, b, c;
id	select_type	table	type	possible_keys	key	key_len	ref	rows	Extra
1	SIMPLE	t2	range	a	a	15	NULL	9	Using index for group-by
SELECT a, c, COUNT(DISTINCT c, a, b) FROM t2 GROUP BY a, b, c;
a	c	COUNT(DISTINCT c, a, b)
1	1	1
1	1	1
1	1	1
1	1	1
1	1	1
1	1	1
1	1	1
1	1	1
2	1	1
2	1	1
2	1	1
2	1	1
2	1	1
2	1	1
2	1	1
2	1	1
EXPLAIN SELECT COUNT(DISTINCT c, a, b) FROM t2
WHERE a > 5 AND b BETWEEN 10 AND 20 GROUP BY a, b, c;
id	select_type	table	type	possible_keys	key	key_len	ref	rows	Extra
1	SIMPLE	t2	range	a	a	15	NULL	1	Using where; Using index for group-by
SELECT COUNT(DISTINCT c, a, b) FROM t2
WHERE a > 5 AND b BETWEEN 10 AND 20 GROUP BY a, b, c;
COUNT(DISTINCT c, a, b)
EXPLAIN SELECT COUNT(DISTINCT b), SUM(DISTINCT b) FROM t2 WHERE a = 5
GROUP BY b;
id	select_type	table	type	possible_keys	key	key_len	ref	rows	Extra
1	SIMPLE	t2	ref	a	a	5	const	1	Using where; Using index
SELECT COUNT(DISTINCT b), SUM(DISTINCT b) FROM t2 WHERE a = 5
GROUP BY b;
COUNT(DISTINCT b)	SUM(DISTINCT b)
EXPLAIN SELECT a, COUNT(DISTINCT b), SUM(DISTINCT b) FROM t2 GROUP BY a;
id	select_type	table	type	possible_keys	key	key_len	ref	rows	Extra
1	SIMPLE	t2	range	a	a	10	NULL	9	Using index for group-by
SELECT a, COUNT(DISTINCT b), SUM(DISTINCT b) FROM t2 GROUP BY a;
a	COUNT(DISTINCT b)	SUM(DISTINCT b)
1	8	36
2	8	36
EXPLAIN SELECT COUNT(DISTINCT b), SUM(DISTINCT b) FROM t2 GROUP BY a;
id	select_type	table	type	possible_keys	key	key_len	ref	rows	Extra
1	SIMPLE	t2	range	a	a	10	NULL	9	Using index for group-by
SELECT COUNT(DISTINCT b), SUM(DISTINCT b) FROM t2 GROUP BY a;
COUNT(DISTINCT b)	SUM(DISTINCT b)
8	36
8	36
EXPLAIN SELECT COUNT(DISTINCT a, b) FROM t2 WHERE c = 13 AND d = 42;
id	select_type	table	type	possible_keys	key	key_len	ref	rows	Extra
1	SIMPLE	t2	ALL	a	NULL	NULL	NULL	16	Using where
SELECT COUNT(DISTINCT a, b) FROM t2 WHERE c = 13 AND d = 42;
COUNT(DISTINCT a, b)
0
EXPLAIN SELECT a, COUNT(DISTINCT a), SUM(DISTINCT a) FROM t2
WHERE b = 13 AND c = 42 GROUP BY a;
id	select_type	table	type	possible_keys	key	key_len	ref	rows	Extra
1	SIMPLE	t2	range	a	a	15	NULL	9	Using where; Using index for group-by
SELECT a, COUNT(DISTINCT a), SUM(DISTINCT a) FROM t2
WHERE b = 13 AND c = 42 GROUP BY a;
a	COUNT(DISTINCT a)	SUM(DISTINCT a)
# This query could have been resolved using loose index scan since
# the second part of count(..) is defined by a constant predicate
EXPLAIN SELECT COUNT(DISTINCT a, b), SUM(DISTINCT a) FROM t2 WHERE b = 42;
id	select_type	table	type	possible_keys	key	key_len	ref	rows	Extra
1	SIMPLE	t2	index	NULL	a	15	NULL	16	Using where; Using index
SELECT COUNT(DISTINCT a, b), SUM(DISTINCT a) FROM t2 WHERE b = 42;
COUNT(DISTINCT a, b)	SUM(DISTINCT a)
0	NULL
EXPLAIN SELECT SUM(DISTINCT a), MAX(b) FROM t2 GROUP BY a;
id	select_type	table	type	possible_keys	key	key_len	ref	rows	Extra
<<<<<<< HEAD
1	SIMPLE	t2	range	a	a	5	NULL	9	Using index for group-by
=======
1	SIMPLE	t2	index	NULL	a	15	NULL	16	Using index
>>>>>>> 4c4def90
SELECT SUM(DISTINCT a), MAX(b) FROM t2 GROUP BY a;
SUM(DISTINCT a)	MAX(b)
1	8
2	8
EXPLAIN SELECT 42 * (a + c + COUNT(DISTINCT c, a, b)) FROM t2 GROUP BY a, b, c;
id	select_type	table	type	possible_keys	key	key_len	ref	rows	Extra
1	SIMPLE	t2	range	a	a	15	NULL	9	Using index for group-by
SELECT 42 * (a + c + COUNT(DISTINCT c, a, b)) FROM t2 GROUP BY a, b, c;
42 * (a + c + COUNT(DISTINCT c, a, b))
126
126
126
126
126
126
126
126
168
168
168
168
168
168
168
168
EXPLAIN SELECT (SUM(DISTINCT a) + MAX(b)) FROM t2 GROUP BY a;
id	select_type	table	type	possible_keys	key	key_len	ref	rows	Extra
<<<<<<< HEAD
1	SIMPLE	t2	range	a	a	5	NULL	9	Using index for group-by
=======
1	SIMPLE	t2	index	NULL	a	15	NULL	16	Using index
>>>>>>> 4c4def90
SELECT (SUM(DISTINCT a) + MAX(b)) FROM t2 GROUP BY a;
(SUM(DISTINCT a) + MAX(b))
9
10
DROP TABLE t1,t2;
# end of WL#3220 tests
#
# Bug#50539: Wrong result when loose index scan is used for an aggregate
#            function with distinct
#
CREATE TABLE t1 (
f1 int(11) NOT NULL DEFAULT '0',
f2 char(1) NOT NULL DEFAULT '',
PRIMARY KEY (f1,f2)
) ;
insert into t1 values(1,'A'),(1 , 'B'), (1, 'C'), (2, 'A'), 
(3, 'A'), (3, 'B'), (3, 'C'), (3, 'D');
SELECT f1, COUNT(DISTINCT f2) FROM t1 GROUP BY f1;
f1	COUNT(DISTINCT f2)
1	3
2	1
3	4
explain SELECT f1, COUNT(DISTINCT f2) FROM t1 GROUP BY f1;
id	select_type	table	type	possible_keys	key	key_len	ref	rows	Extra
1	SIMPLE	t1	range	PRIMARY	PRIMARY	5	NULL	9	Using index for group-by (scanning)
drop table t1;
# End of test#50539.
#
# Bug#17217128 -  BAD INTERACTION BETWEEN MIN/MAX AND
#                 "HAVING SUM(DISTINCT)": WRONG RESULTS.
#
CREATE TABLE t (a INT, b INT, KEY(a,b));
INSERT INTO t VALUES (1,1), (2,2), (3,3), (4,4), (1,0), (3,2), (4,5);
ANALYZE TABLE t;
Table	Op	Msg_type	Msg_text
test.t	analyze	status	OK
SELECT a, SUM(DISTINCT a), MIN(b) FROM t GROUP BY a;
a	SUM(DISTINCT a)	MIN(b)
1	1	0
2	2	2
3	3	2
4	4	4
EXPLAIN SELECT a, SUM(DISTINCT a), MIN(b) FROM t GROUP BY a;
id	select_type	table	type	possible_keys	key	key_len	ref	rows	Extra
1	SIMPLE	t	index	NULL	a	10	NULL	7	Using index
SELECT a, SUM(DISTINCT a), MAX(b) FROM t GROUP BY a;
a	SUM(DISTINCT a)	MAX(b)
1	1	1
2	2	2
3	3	3
4	4	5
EXPLAIN SELECT a, SUM(DISTINCT a), MAX(b) FROM t GROUP BY a;
id	select_type	table	type	possible_keys	key	key_len	ref	rows	Extra
1	SIMPLE	t	index	NULL	a	10	NULL	7	Using index
SELECT a, MAX(b) FROM t GROUP BY a HAVING SUM(DISTINCT a);
a	MAX(b)
1	1
2	2
3	3
4	5
EXPLAIN SELECT a, MAX(b) FROM t GROUP BY a HAVING SUM(DISTINCT a);
id	select_type	table	type	possible_keys	key	key_len	ref	rows	Extra
1	SIMPLE	t	index	NULL	a	10	NULL	7	Using index
SELECT SUM(DISTINCT a), MIN(b), MAX(b) FROM t;
SUM(DISTINCT a)	MIN(b)	MAX(b)
10	0	5
EXPLAIN SELECT SUM(DISTINCT a), MIN(b), MAX(b) FROM t;
id	select_type	table	type	possible_keys	key	key_len	ref	rows	Extra
1	SIMPLE	t	index	NULL	a	10	NULL	7	Using index
SELECT a, SUM(DISTINCT a), MIN(b), MAX(b) FROM t GROUP BY a;
a	SUM(DISTINCT a)	MIN(b)	MAX(b)
1	1	0	1
2	2	2	2
3	3	2	3
4	4	4	5
EXPLAIN SELECT a, SUM(DISTINCT a), MIN(b), MAX(b) FROM t GROUP BY a;
id	select_type	table	type	possible_keys	key	key_len	ref	rows	Extra
1	SIMPLE	t	index	NULL	a	10	NULL	7	Using index
DROP TABLE t;<|MERGE_RESOLUTION|>--- conflicted
+++ resolved
@@ -3004,11 +3004,7 @@
 0	NULL
 EXPLAIN SELECT SUM(DISTINCT a), MAX(b) FROM t2 GROUP BY a;
 id	select_type	table	type	possible_keys	key	key_len	ref	rows	Extra
-<<<<<<< HEAD
-1	SIMPLE	t2	range	a	a	5	NULL	9	Using index for group-by
-=======
-1	SIMPLE	t2	index	NULL	a	15	NULL	16	Using index
->>>>>>> 4c4def90
+1	SIMPLE	t2	index	a	a	15	NULL	16	Using index
 SELECT SUM(DISTINCT a), MAX(b) FROM t2 GROUP BY a;
 SUM(DISTINCT a)	MAX(b)
 1	8
@@ -3036,11 +3032,7 @@
 168
 EXPLAIN SELECT (SUM(DISTINCT a) + MAX(b)) FROM t2 GROUP BY a;
 id	select_type	table	type	possible_keys	key	key_len	ref	rows	Extra
-<<<<<<< HEAD
-1	SIMPLE	t2	range	a	a	5	NULL	9	Using index for group-by
-=======
-1	SIMPLE	t2	index	NULL	a	15	NULL	16	Using index
->>>>>>> 4c4def90
+1	SIMPLE	t2	index	a	a	15	NULL	16	Using index
 SELECT (SUM(DISTINCT a) + MAX(b)) FROM t2 GROUP BY a;
 (SUM(DISTINCT a) + MAX(b))
 9
@@ -3074,6 +3066,9 @@
 #
 CREATE TABLE t (a INT, b INT, KEY(a,b));
 INSERT INTO t VALUES (1,1), (2,2), (3,3), (4,4), (1,0), (3,2), (4,5);
+set optimizer_trace_max_mem_size=1048576;
+set @@session.optimizer_trace='enabled=on';
+set end_markers_in_json=on;
 ANALYZE TABLE t;
 Table	Op	Msg_type	Msg_text
 test.t	analyze	status	OK
@@ -3085,7 +3080,11 @@
 4	4	4
 EXPLAIN SELECT a, SUM(DISTINCT a), MIN(b) FROM t GROUP BY a;
 id	select_type	table	type	possible_keys	key	key_len	ref	rows	Extra
-1	SIMPLE	t	index	NULL	a	10	NULL	7	Using index
+1	SIMPLE	t	index	a	a	10	NULL	7	Using index
+SELECT TRACE RLIKE 'have_both_agg_distinct_and_min_max' AS OK
+FROM INFORMATION_SCHEMA.OPTIMIZER_TRACE;
+OK
+1
 SELECT a, SUM(DISTINCT a), MAX(b) FROM t GROUP BY a;
 a	SUM(DISTINCT a)	MAX(b)
 1	1	1
@@ -3094,7 +3093,11 @@
 4	4	5
 EXPLAIN SELECT a, SUM(DISTINCT a), MAX(b) FROM t GROUP BY a;
 id	select_type	table	type	possible_keys	key	key_len	ref	rows	Extra
-1	SIMPLE	t	index	NULL	a	10	NULL	7	Using index
+1	SIMPLE	t	index	a	a	10	NULL	7	Using index
+SELECT TRACE RLIKE 'have_both_agg_distinct_and_min_max' AS OK
+FROM INFORMATION_SCHEMA.OPTIMIZER_TRACE;
+OK
+1
 SELECT a, MAX(b) FROM t GROUP BY a HAVING SUM(DISTINCT a);
 a	MAX(b)
 1	1
@@ -3103,13 +3106,21 @@
 4	5
 EXPLAIN SELECT a, MAX(b) FROM t GROUP BY a HAVING SUM(DISTINCT a);
 id	select_type	table	type	possible_keys	key	key_len	ref	rows	Extra
-1	SIMPLE	t	index	NULL	a	10	NULL	7	Using index
+1	SIMPLE	t	index	a	a	10	NULL	7	Using index
+SELECT TRACE RLIKE 'have_both_agg_distinct_and_min_max' AS OK
+FROM INFORMATION_SCHEMA.OPTIMIZER_TRACE;
+OK
+1
 SELECT SUM(DISTINCT a), MIN(b), MAX(b) FROM t;
 SUM(DISTINCT a)	MIN(b)	MAX(b)
 10	0	5
 EXPLAIN SELECT SUM(DISTINCT a), MIN(b), MAX(b) FROM t;
 id	select_type	table	type	possible_keys	key	key_len	ref	rows	Extra
-1	SIMPLE	t	index	NULL	a	10	NULL	7	Using index
+1	SIMPLE	t	index	a	a	10	NULL	7	Using index
+SELECT TRACE RLIKE 'have_both_agg_distinct_and_min_max' AS OK
+FROM INFORMATION_SCHEMA.OPTIMIZER_TRACE;
+OK
+1
 SELECT a, SUM(DISTINCT a), MIN(b), MAX(b) FROM t GROUP BY a;
 a	SUM(DISTINCT a)	MIN(b)	MAX(b)
 1	1	0	1
@@ -3118,5 +3129,12 @@
 4	4	4	5
 EXPLAIN SELECT a, SUM(DISTINCT a), MIN(b), MAX(b) FROM t GROUP BY a;
 id	select_type	table	type	possible_keys	key	key_len	ref	rows	Extra
-1	SIMPLE	t	index	NULL	a	10	NULL	7	Using index
+1	SIMPLE	t	index	a	a	10	NULL	7	Using index
+SELECT TRACE RLIKE 'have_both_agg_distinct_and_min_max' AS OK
+FROM INFORMATION_SCHEMA.OPTIMIZER_TRACE;
+OK
+1
+SET optimizer_trace_max_mem_size=DEFAULT;
+SET optimizer_trace=DEFAULT;
+SET end_markers_in_json=DEFAULT;
 DROP TABLE t;