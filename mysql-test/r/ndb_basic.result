DROP TABLE IF EXISTS t1,t2,t3,t4,t5,t6,t7;
drop database if exists mysqltest;
CREATE TABLE t1 (
pk1 INT NOT NULL PRIMARY KEY,
attr1 INT NOT NULL,
attr2 INT,
attr3 VARCHAR(10)
) ENGINE=ndbcluster;
SHOW INDEX FROM t1;
Table	Non_unique	Key_name	Seq_in_index	Column_name	Collation	Cardinality	Sub_part	Packed	Null	Index_type	Comment
t1	0	PRIMARY	1	pk1	A	0	NULL	NULL		BTREE	
INSERT INTO t1 VALUES (9410,9412, NULL, '9412'), (9411,9413, 17, '9413');
SHOW INDEX FROM t1;
Table	Non_unique	Key_name	Seq_in_index	Column_name	Collation	Cardinality	Sub_part	Packed	Null	Index_type	Comment
t1	0	PRIMARY	1	pk1	A	2	NULL	NULL		BTREE	
SELECT pk1 FROM t1 ORDER BY pk1;
pk1
9410
9411
SELECT * FROM t1 ORDER BY pk1;
pk1	attr1	attr2	attr3
9410	9412	NULL	9412
9411	9413	17	9413
SELECT t1.* FROM t1 ORDER BY pk1;
pk1	attr1	attr2	attr3
9410	9412	NULL	9412
9411	9413	17	9413
UPDATE t1 SET attr1=1 WHERE pk1=9410;
SELECT * FROM t1 ORDER BY pk1;
pk1	attr1	attr2	attr3
9410	1	NULL	9412
9411	9413	17	9413
UPDATE t1 SET pk1=2 WHERE attr1=1;
SELECT * FROM t1 ORDER BY pk1;
pk1	attr1	attr2	attr3
2	1	NULL	9412
9411	9413	17	9413
UPDATE t1 SET pk1=pk1 + 1;
SELECT * FROM t1 ORDER BY pk1;
pk1	attr1	attr2	attr3
3	1	NULL	9412
9412	9413	17	9413
UPDATE t1 SET pk1=4 WHERE pk1 = 3;
SELECT * FROM t1 ORDER BY pk1;
pk1	attr1	attr2	attr3
4	1	NULL	9412
9412	9413	17	9413
DELETE FROM t1;
SELECT * FROM t1;
pk1	attr1	attr2	attr3
INSERT INTO t1 VALUES (9410,9412, NULL, '9412'), (9408, 8765, NULL, '8765'),
(7,8, NULL, NULL), (8,9, NULL, NULL), (9,10, NULL, NULL), (10,11, NULL, NULL), (11,12, NULL, NULL), (12,13, NULL, NULL), (13,14, NULL, NULL);
UPDATE t1 SET attr1 = 9999;
SELECT * FROM t1 ORDER BY pk1;
pk1	attr1	attr2	attr3
7	9999	NULL	NULL
8	9999	NULL	NULL
9	9999	NULL	NULL
10	9999	NULL	NULL
11	9999	NULL	NULL
12	9999	NULL	NULL
13	9999	NULL	NULL
9408	9999	NULL	8765
9410	9999	NULL	9412
UPDATE t1 SET attr1 = 9998 WHERE pk1 < 1000;
SELECT * FROM t1 ORDER BY pk1;
pk1	attr1	attr2	attr3
7	9998	NULL	NULL
8	9998	NULL	NULL
9	9998	NULL	NULL
10	9998	NULL	NULL
11	9998	NULL	NULL
12	9998	NULL	NULL
13	9998	NULL	NULL
9408	9999	NULL	8765
9410	9999	NULL	9412
UPDATE t1 SET attr1 = 9997 WHERE attr1 = 9999;
SELECT * FROM t1 ORDER BY pk1;
pk1	attr1	attr2	attr3
7	9998	NULL	NULL
8	9998	NULL	NULL
9	9998	NULL	NULL
10	9998	NULL	NULL
11	9998	NULL	NULL
12	9998	NULL	NULL
13	9998	NULL	NULL
9408	9997	NULL	8765
9410	9997	NULL	9412
DELETE FROM t1 WHERE pk1 = 9410;
SELECT * FROM t1 ORDER BY pk1;
pk1	attr1	attr2	attr3
7	9998	NULL	NULL
8	9998	NULL	NULL
9	9998	NULL	NULL
10	9998	NULL	NULL
11	9998	NULL	NULL
12	9998	NULL	NULL
13	9998	NULL	NULL
9408	9997	NULL	8765
DELETE FROM t1;
SELECT * FROM t1;
pk1	attr1	attr2	attr3
INSERT INTO t1 values (1, 4, NULL, NULL), (2, 4, NULL, NULL), (3, 5, NULL, NULL), (4, 4, NULL, NULL), (5, 5, NULL, NULL);
DELETE FROM t1 WHERE attr1=4;
SELECT * FROM t1 order by pk1;
pk1	attr1	attr2	attr3
3	5	NULL	NULL
5	5	NULL	NULL
DELETE FROM t1;
INSERT INTO t1 VALUES (9410,9412, NULL, NULL), (9411, 9413, NULL, NULL);
DELETE FROM t1 WHERE pk1 = 9410;
SELECT * FROM t1;
pk1	attr1	attr2	attr3
9411	9413	NULL	NULL
DROP TABLE t1;
CREATE TABLE t1 (id INT, id2 int) engine=ndbcluster;
INSERT INTO t1 values(3456, 7890);
SELECT * FROM t1;
id	id2
3456	7890
UPDATE t1 SET id=2 WHERE id2=12;
SELECT * FROM t1;
id	id2
3456	7890
UPDATE t1 SET id=1234 WHERE id2=7890;
SELECT * FROM t1;
id	id2
1234	7890
DELETE FROM t1;
INSERT INTO t1 values(3456, 7890), (3456, 7890), (3456, 7890), (3454, 7890);
SELECT * FROM t1 ORDER BY id;
id	id2
3454	7890
3456	7890
3456	7890
3456	7890
DELETE FROM t1 WHERE id = 3456;
SELECT * FROM t1 ORDER BY id;
id	id2
3454	7890
DROP TABLE t1;
CREATE TABLE t1 (
pk1 INT NOT NULL PRIMARY KEY,
attr1 INT NOT NULL
) ENGINE=NDBCLUSTER;
INSERT INTO t1 values(1, 9999);
DROP TABLE t1;
CREATE TABLE t1 (
pk1 INT NOT NULL PRIMARY KEY,
attr1 INT NOT NULL
) ENGINE=NDB;
INSERT INTO t1 values(1, 9999);
DROP TABLE t1;
CREATE TABLE t2 (
a bigint unsigned NOT NULL PRIMARY KEY,
b int unsigned not null,
c int unsigned
) engine=ndbcluster;
CREATE TABLE t3 (
a bigint unsigned NOT NULL,
b bigint unsigned not null,
c bigint unsigned,
PRIMARY KEY(a)
) engine=ndbcluster;
CREATE TABLE t4 (
a bigint unsigned NOT NULL,
b bigint unsigned not null,
c bigint unsigned NOT NULL,
d int unsigned,
PRIMARY KEY(a, b, c)
) engine=ndbcluster;
select * from t2 where a = 7 order by b;
a	b	c
7	16	5
select * from t2 where a = 7 order by a;
a	b	c
7	16	5
select * from t2 where a = 7 order by 2;
a	b	c
7	16	5
select * from t2 where a = 7 order by c;
a	b	c
7	16	5
select * from t2 where a = 7 and b = 16 order by b;
a	b	c
7	16	5
select * from t2 where a = 7 and b = 16 order by a;
a	b	c
7	16	5
select * from t2 where a = 7 and b = 17 order by a;
a	b	c
select * from t2 where a = 7 and b != 16 order by b;
a	b	c
select * from t2 where a = 7 and b = 16 and c = 5 order by b;
a	b	c
7	16	5
select * from t2 where a = 7 and b = 16 and c = 5 order by a;
a	b	c
7	16	5
select * from t2 where a = 7 and b = 16 and c = 6 order by a;
a	b	c
select * from t2 where a = 7 and b != 16 and c = 5 order by b;
a	b	c
select * from t3 where a = 7 order by b;
a	b	c
7	16	5
select * from t3 where a = 7 order by a;
a	b	c
7	16	5
select * from t3 where a = 7 order by 2;
a	b	c
7	16	5
select * from t3 where a = 7 order by c;
a	b	c
7	16	5
select * from t3 where a = 7 and b = 16 order by b;
a	b	c
7	16	5
select * from t3 where a = 7 and b = 16 order by a;
a	b	c
7	16	5
select * from t3 where a = 7 and b = 17 order by a;
a	b	c
select * from t3 where a = 7 and b != 16 order by b;
a	b	c
select * from t4 where a = 7 order by b;
a	b	c	d
7	16	5	26007
select * from t4 where a = 7 order by a;
a	b	c	d
7	16	5	26007
select * from t4 where a = 7 order by 2;
a	b	c	d
7	16	5	26007
select * from t4 where a = 7 order by c;
a	b	c	d
7	16	5	26007
select * from t4 where a = 7 and b = 16 order by b;
a	b	c	d
7	16	5	26007
select * from t4 where a = 7 and b = 16 order by a;
a	b	c	d
7	16	5	26007
select * from t4 where a = 7 and b = 17 order by a;
a	b	c	d
select * from t4 where a = 7 and b != 16 order by b;
a	b	c	d
delete from t2 where a > 5;
select x1.a, x1.b from t2 x1, t2 x2 where x1.b = x2.b order by x1.a;
a	b
1	10
3	12
5	14
select a, b FROM t2 outer_table where
a = (select a from t2 where b = outer_table.b ) order by a;
a	b
1	10
3	12
5	14
delete from t2;
delete from t3;
delete from t4;
drop table t2;
drop table t3;
drop table t4;
CREATE TABLE t5 (
a bigint unsigned NOT NULL,
b bigint unsigned not null,
c bigint unsigned NOT NULL,
d int unsigned,
PRIMARY KEY(a, b, c)
) engine=ndbcluster;
insert into t5 values(10, 19, 5, 26010);
delete from t5 where a=10 and b=19 and c=5;
select * from t5;
a	b	c	d
insert into t5 values(10, 19, 5, 26010);
update t5 set d=21997 where a=10 and b=19 and c=5;
select * from t5;
a	b	c	d
10	19	5	21997
delete from t5;
drop table t5;
CREATE TABLE t6 (
adress char(255),
a int NOT NULL PRIMARY KEY,
b int
) engine = NDB;
insert into t6 values
("Nice road 3456", 1, 23),
("Street Road 78", 3, 92),
("Road street 89C", 5, 71),
(NULL, 7, NULL);
select * from t6 order by a;
adress	a	b
Nice road 3456	1	23
Street Road 78	3	92
Road street 89C	5	71
NULL	7	NULL
select a, b from t6 order by a;
a	b
1	23
3	92
5	71
7	NULL
update t6 set adress="End of road 09" where a=3;
update t6 set b=181, adress="Street 76" where a=7;
select * from t6 order by a;
adress	a	b
Nice road 3456	1	23
End of road 09	3	92
Road street 89C	5	71
Street 76	7	181
select * from t6 where a=1;
adress	a	b
Nice road 3456	1	23
delete from t6 where a=1;
select * from t6 order by a;
adress	a	b
End of road 09	3	92
Road street 89C	5	71
Street 76	7	181
delete from t6 where b=71;
select * from t6 order by a;
adress	a	b
End of road 09	3	92
Street 76	7	181
drop table t6;
CREATE TABLE t7 (
adress char(255),
a int NOT NULL,
b int,
c int NOT NULL,
PRIMARY KEY(a, c)	
) engine = NDB;
insert into t7 values
("Highway 3456", 1, 23, 2),
("Street Road 78", 3, 92, 3),
("Main street 89C", 5, 71, 4),
(NULL, 8, NULL, 12);
select * from t7 order by a;
adress	a	b	c
Highway 3456	1	23	2
Street Road 78	3	92	3
Main street 89C	5	71	4
NULL	8	NULL	12
select a, b from t7 order by a;
a	b
1	23
3	92
5	71
8	NULL
update t7 set adress="End of road 09" where a=3;
update t7 set adress="Gatuvägen 90C" where a=5 and c=4;
update t7 set adress="No adress" where adress is NULL;
select * from t7 order by a;
adress	a	b	c
Highway 3456	1	23	2
End of road 09	3	92	3
Gatuvägen 90C	5	71	4
No adress	8	NULL	12
select * from t7 where a=1 and c=2;
adress	a	b	c
Highway 3456	1	23	2
delete from t7 where a=1;
delete from t7 where a=3 and c=3;
delete from t7 where a=5 and c=4;
select * from t7;
adress	a	b	c
No adress	8	NULL	12
delete from t7 where b=23;
select * from t7;
adress	a	b	c
No adress	8	NULL	12
drop table t7;
CREATE TABLE t1 (
pk1 INT NOT NULL PRIMARY KEY,
attr1 INT NOT NULL,
attr2 INT,
attr3 VARCHAR(10)
) ENGINE=ndbcluster;
INSERT INTO t1 VALUES (9410,9412, NULL, '9412'), (9411,9413, 17, '9413');
create database mysqltest;
use mysqltest;
CREATE TABLE t2 (
a bigint unsigned NOT NULL PRIMARY KEY,
b int unsigned not null,
c int unsigned
) engine=ndbcluster;
insert into t2 select pk1,attr1,attr2 from test.t1;
select * from t2 order by a;
a	b	c
9410	9412	NULL
9411	9413	17
select b from test.t1, t2 where c = test.t1.attr2;
b
9413
select b,test.t1.attr1 from test.t1, t2 where test.t1.pk1 < a;
b	attr1
9413	9412
drop table test.t1, t2;
drop database mysqltest;
drop database if exists ndbtest1;
create database ndbtest1;
use ndbtest1;
create table t1(id int) engine=ndbcluster;
drop database ndbtest1;
drop database ndbtest1;
ERROR HY000: Can't drop database 'ndbtest1'; database doesn't exist
use test;
create table t1 (a int primary key, b char(0));
insert into t1 values (1,"");
insert into t1 values (2,NULL);
select * from t1 order by a;
a	b
1	
2	NULL
select * from t1 order by b;
a	b
2	NULL
1	
select * from t1 where b IS NULL;
a	b
2	NULL
select * from t1 where b IS NOT NULL;
a	b
1	
drop table t1;
create table t1 (
c1 int,
c2 int,
c3 int,
c4 int,
c5 int,
c6 int,
c7 int,
c8 int,
c9 int,
c10 int,
c11 int,
c12 int,
c13 int,
c14 int,
c15 int,
c16 int,
c17 int,
c18 int,
c19 int,
c20 int,
c21 int,
c22 int,
c23 int,
c24 int,
c25 int,
c26 int,
c27 int,
c28 int,
c29 int,
c30 int,
c31 int,
c32 int,
c33 int,
c34 int,
c35 int,
c36 int,
c37 int,
c38 int,
c39 int,
c40 int,
c41 int,
c42 int,
c43 int,
c44 int,
c45 int,
c46 int,
c47 int,
c48 int,
c49 int,
c50 int,
c51 int,
c52 int,
c53 int,
c54 int,
c55 int,
c56 int,
c57 int,
c58 int,
c59 int,
c60 int,
c61 int,
c62 int,
c63 int,
c64 int,
c65 int,
c66 int,
c67 int,
c68 int,
c69 int,
c70 int,
c71 int,
c72 int,
c73 int,
c74 int,
c75 int,
c76 int,
c77 int,
c78 int,
c79 int,
c80 int,
c81 int,
c82 int,
c83 int,
c84 int,
c85 int,
c86 int,
c87 int,
c88 int,
c89 int,
c90 int,
c91 int,
c92 int,
c93 int,
c94 int,
c95 int,
c96 int,
c97 int,
c98 int,
c99 int,
c100 int,
c101 int,
c102 int,
c103 int,
c104 int,
c105 int,
c106 int,
c107 int,
c108 int,
c109 int,
c110 int,
c111 int,
c112 int,
c113 int,
c114 int,
c115 int,
c116 int,
c117 int,
c118 int,
c119 int,
c120 int,
c121 int,
c122 int,
c123 int,
c124 int,
c125 int,
c126 int,
c127 int,
c128 int,
primary key using hash(c1)) engine=ndb partition by key(c1);
drop table t1;
create table t1 (
a1234567890123456789012345678901234567890 int primary key,
a12345678901234567890123456789a1234567890 int,
index(a12345678901234567890123456789a1234567890)
) engine=ndb;
show tables;
Tables_in_test
t1
insert into t1 values (1,1),(2,1),(3,1),(4,1),(5,2),(6,1),(7,1);
explain select * from t1 where a12345678901234567890123456789a1234567890=2;
id	select_type	table	type	possible_keys	key	key_len	ref	rows	Extra
1	SIMPLE	t1	ref	a12345678901234567890123456789a1234567890	a12345678901234567890123456789a1234567890	5	const	#	Using where with pushed condition
select * from t1 where a12345678901234567890123456789a1234567890=2;
a1234567890123456789012345678901234567890	a12345678901234567890123456789a1234567890
5	2
drop table t1;
create table t1
(a bigint, b bigint, c bigint, d bigint, 
primary key (a,b,c,d)) 
engine=ndb
max_rows=800000000;
Warnings:
Warning	1105	Ndb might have problems storing the max amount of rows specified
insert into t1 values
(1,2,3,4),(2,3,4,5),(3,4,5,6),
(3,2,3,4),(1,3,4,5),(2,4,5,6),
(1,2,3,5),(2,3,4,8),(3,4,5,9),
(3,2,3,5),(1,3,4,8),(2,4,5,9),
(1,2,3,6),(2,3,4,6),(3,4,5,7),
(3,2,3,6),(1,3,4,6),(2,4,5,7),
(1,2,3,7),(2,3,4,7),(3,4,5,8),
(3,2,3,7),(1,3,4,7),(2,4,5,8),
(1,3,3,4),(2,4,4,5),(3,5,5,6),
(3,3,3,4),(1,4,4,5),(2,5,5,6),
(1,3,3,5),(2,4,4,8),(3,5,5,9),
(3,3,3,5),(1,4,4,8),(2,5,5,9),
(1,3,3,6),(2,4,4,6),(3,5,5,7),
(3,3,3,6),(1,4,4,6),(2,5,5,7),
(1,3,3,7),(2,4,4,7),(3,5,5,8),
(3,3,3,7),(1,4,4,7),(2,5,5,8);
select count(*) from t1;
count(*)
48
drop table t1;
create table t1
(a bigint, b bigint, c bigint, d bigint, 
primary key (a)) 
engine=ndb
max_rows=1;
drop table t1;
create table t1
(counter int(64) NOT NULL auto_increment,
datavalue char(40) default 'XXXX',
primary key (counter)
) ENGINE=ndbcluster;
insert into t1 (datavalue) values ('newval');
insert into t1 (datavalue) values ('newval');
select * from t1 order by counter;
counter	datavalue
1	newval
2	newval
insert into t1 (datavalue) select datavalue from t1 where counter < 100;
insert into t1 (datavalue) select datavalue from t1 where counter < 100;
select * from t1 order by counter;
counter	datavalue
1	newval
2	newval
3	newval
4	newval
5	newval
6	newval
7	newval
8	newval
insert into t1 (datavalue) select datavalue from t1 where counter < 100;
insert into t1 (datavalue) select datavalue from t1 where counter < 100;
select * from t1 order by counter;
counter	datavalue
1	newval
2	newval
3	newval
4	newval
5	newval
6	newval
7	newval
8	newval
9	newval
10	newval
11	newval
12	newval
13	newval
14	newval
15	newval
16	newval
17	newval
18	newval
19	newval
20	newval
21	newval
22	newval
23	newval
24	newval
25	newval
26	newval
27	newval
28	newval
29	newval
30	newval
31	newval
32	newval
drop table t1;
create table t1 (a int primary key auto_increment) engine = ndb;
insert into t1() values (),(),(),(),(),(),(),(),(),(),(),();
insert into t1(a) values (20),(28);
insert into t1() values (),(),(),(),(),(),(),(),(),(),(),();
insert into t1() values (21), (22);
drop table t1;
CREATE TABLE t1 ( b INT ) PACK_KEYS = 0 ENGINE = ndb;
select * from t1;
b
drop table t1;
create table t1 (a int) engine=ndb;
create table t2 (a int) engine=ndb;
insert into t1 values (1);
insert into t2 values (1);
delete t1.* from t1, t2 where t1.a = t2.a;
select * from t1;
a
select * from t2;
a
1
drop table t1;
drop table t2;
CREATE TABLE t1 (
i   INT,
j   INT,
x   INT,
y   INT,
z   INT
) engine=ndb;
CREATE TABLE t2 (
i   INT,
k   INT,
x   INT,
y   INT,
z   INT
) engine=ndb;
CREATE TABLE t3 (
j   INT,
k   INT,
x   INT,
y   INT,
z   INT
) engine=ndb;
INSERT INTO t1 VALUES ( 1, 2,13,14,15);
INSERT INTO t2 VALUES ( 1, 3,23,24,25);
INSERT INTO t3 VALUES ( 2, 3, 1,34,35), ( 2, 3, 1,34,36);
UPDATE      t1 AS a
INNER JOIN  t2 AS b
ON a.i = b.i
INNER JOIN  t3 AS c
ON a.j = c.j  AND  b.k = c.k
SET         a.x = b.x,
a.y = b.y,
a.z = (
SELECT  sum(z)
FROM    t3
WHERE   y = 34
)
WHERE       b.x = 23;
select * from t1;
i	j	x	y	z
1	2	23	24	71
drop table t1;
drop table t2;
drop table t3;
create table atablewithareallylongandirritatingname (a int);
insert into atablewithareallylongandirritatingname values (2);
select * from atablewithareallylongandirritatingname;
a
2
drop table atablewithareallylongandirritatingname;
create table t1 (f1 varchar(50), f2 text,f3 int, primary key(f1)) engine=NDB;
insert into t1 (f1,f2,f3)VALUES("111111","aaaaaa",1);
insert into t1 (f1,f2,f3)VALUES("222222","bbbbbb",2);
select * from t1 order by f1;
f1	f2	f3
111111	aaaaaa	1
222222	bbbbbb	2
select * from t1 order by f2;
f1	f2	f3
111111	aaaaaa	1
222222	bbbbbb	2
select * from t1 order by f3;
f1	f2	f3
111111	aaaaaa	1
222222	bbbbbb	2
drop table t1;
Illegal ndb error code: 1186
CREATE TABLE t1 (
a VARBINARY(40) NOT NULL,
b VARCHAR (256) CHARACTER SET UTF8 NOT NULL,
c VARCHAR(256) CHARACTER SET UTF8 NOT NULL,
PRIMARY KEY (b,c))  ENGINE=ndbcluster;
INSERT INTO t1 VALUES
("a","ab","abc"),("b","abc","abcd"),("c","abc","ab"),("d","ab","ab"),("e","abc","abc");
SELECT * FROM t1 ORDER BY a;
a	b	c
a	ab	abc
b	abc	abcd
c	abc	ab
d	ab	ab
e	abc	abc
DROP TABLE t1;
<<<<<<< HEAD
End of 5.0 tests
CREATE TABLE t1 (a VARCHAR(255) NOT NULL,
CONSTRAINT pk_a PRIMARY KEY (a))engine=ndb;
CREATE TABLE t2(a VARCHAR(255) NOT NULL,
b VARCHAR(255) NOT NULL,
c VARCHAR(255) NOT NULL,
CONSTRAINT pk_b_c_id PRIMARY KEY (b,c),
CONSTRAINT fk_a FOREIGN KEY(a) REFERENCES t1(a))engine=ndb;
drop table t1, t2;
create table t1 (a int not null primary key, b int) engine=ndb;
insert into t1 values(1,1),(2,2),(3,3);
create table t2 like t1;
insert into t2 select * from t1;
select * from t1 order by a;
a	b
1	1
2	2
3	3
select * from t2 order by a;
a	b
1	1
2	2
3	3
drop table t1, t2;
create table t1 (a int not null primary key, b int not null default 0, c varchar(254)) engine=ndb;
create table if not exists t1 (a int not null primary key, b int not null default 0, c varchar(254)) engine=ndb;
create table t2 like t1;
rename table t1 to t10, t2 to t20;
drop table t10,t20;
=======
>>>>>>> 186d1534
create table t1 (a int not null primary key, b int not null) engine=ndb;
create table t2 (a int not null primary key, b int not null) engine=ndb;
insert into t1 values (1,10), (2,20), (3,30);
insert into t2 values (1,10), (2,20), (3,30);
select * from t1 order by a;
a	b
1	10
2	20
3	30
delete from t1 where a > 0 order by a desc limit 1;
select * from t1 order by a;
a	b
1	10
2	20
delete from t1,t2 using t1,t2 where t1.a = t2.a;
select * from t2 order by a;
a	b
3	30
drop table t1,t2;
create table t1 (a int not null primary key, b int not null) engine=ndb;
insert into t1 values (1,10), (2,20), (3,30);
insert into t1 set a=1, b=100;
<<<<<<< HEAD
ERROR 23000: Duplicate entry '1' for key 'PRIMARY'
=======
ERROR 23000: Duplicate entry '1' for key 1
>>>>>>> 186d1534
insert ignore into t1 set a=1, b=100;
select * from t1 order by a;
a	b
1	10
2	20
3	30
insert into t1 set a=1, b=1000 on duplicate key update b=b+1;
select * from t1 order by a;
a	b
1	11
2	20
3	30
drop table t1;
create table t1 (a int not null primary key, b int not null) engine=ndb;
create table t2 (c int not null primary key, d int not null) engine=ndb;
insert into t1 values (1,10), (2,10), (3,30), (4, 30);
insert into t2 values (1,10), (2,10), (3,30), (4, 30);
update t1 set a = 1 where a = 3;
<<<<<<< HEAD
ERROR 23000: Duplicate entry '1' for key 'PRIMARY'
=======
ERROR 23000: Duplicate entry '1' for key 1
>>>>>>> 186d1534
select * from t1 order by a;
a	b
1	10
2	10
3	30
4	30
update t1 set b = 1 where a > 1 order by a desc limit 1;
select * from t1 order by a;
a	b
1	10
2	10
3	30
4	1
update t1,t2 set a = 1, c = 1 where a = 3 and c = 3;
<<<<<<< HEAD
ERROR 23000: Duplicate entry '1' for key 'PRIMARY'
=======
ERROR 23000: Duplicate entry '1' for key 1
>>>>>>> 186d1534
select * from t1 order by a;
a	b
1	10
2	10
3	30
4	1
update ignore t1,t2 set a = 1, c = 1 where a = 3 and c = 3;
select * from t1 order by a;
a	b
1	10
2	10
<<<<<<< HEAD
3	1
4	1
drop table t1,t2;
End of 5.1 tests
=======
3	30
4	1
drop table t1,t2;
End of 5.0 tests
>>>>>>> 186d1534
<|MERGE_RESOLUTION|>--- conflicted
+++ resolved
@@ -770,7 +770,77 @@
 d	ab	ab
 e	abc	abc
 DROP TABLE t1;
-<<<<<<< HEAD
+create table t1 (a int not null primary key, b int not null) engine=ndb;
+create table t2 (a int not null primary key, b int not null) engine=ndb;
+insert into t1 values (1,10), (2,20), (3,30);
+insert into t2 values (1,10), (2,20), (3,30);
+select * from t1 order by a;
+a	b
+1	10
+2	20
+3	30
+delete from t1 where a > 0 order by a desc limit 1;
+select * from t1 order by a;
+a	b
+1	10
+2	20
+delete from t1,t2 using t1,t2 where t1.a = t2.a;
+select * from t2 order by a;
+a	b
+3	30
+drop table t1,t2;
+create table t1 (a int not null primary key, b int not null) engine=ndb;
+insert into t1 values (1,10), (2,20), (3,30);
+insert into t1 set a=1, b=100;
+ERROR 23000: Duplicate entry '1' for key 'PRIMARY'
+insert ignore into t1 set a=1, b=100;
+select * from t1 order by a;
+a	b
+1	10
+2	20
+3	30
+insert into t1 set a=1, b=1000 on duplicate key update b=b+1;
+select * from t1 order by a;
+a	b
+1	11
+2	20
+3	30
+drop table t1;
+create table t1 (a int not null primary key, b int not null) engine=ndb;
+create table t2 (c int not null primary key, d int not null) engine=ndb;
+insert into t1 values (1,10), (2,10), (3,30), (4, 30);
+insert into t2 values (1,10), (2,10), (3,30), (4, 30);
+update t1 set a = 1 where a = 3;
+ERROR 23000: Duplicate entry '1' for key 'PRIMARY'
+select * from t1 order by a;
+a	b
+1	10
+2	10
+3	30
+4	30
+update t1 set b = 1 where a > 1 order by a desc limit 1;
+select * from t1 order by a;
+a	b
+1	10
+2	10
+3	30
+4	1
+update t1,t2 set a = 1, c = 1 where a = 3 and c = 3;
+ERROR 23000: Duplicate entry '1' for key 'PRIMARY'
+select * from t1 order by a;
+a	b
+1	10
+2	10
+3	30
+4	1
+update ignore t1,t2 set a = 1, c = 1 where a = 3 and c = 3;
+select * from t1 order by a;
+a	b
+1	10
+2	10
+3	30
+4	1
+drop table t1,t2;
 End of 5.0 tests
 CREATE TABLE t1 (a VARCHAR(255) NOT NULL,
 CONSTRAINT pk_a PRIMARY KEY (a))engine=ndb;
@@ -800,96 +870,4 @@
 create table t2 like t1;
 rename table t1 to t10, t2 to t20;
 drop table t10,t20;
-=======
->>>>>>> 186d1534
-create table t1 (a int not null primary key, b int not null) engine=ndb;
-create table t2 (a int not null primary key, b int not null) engine=ndb;
-insert into t1 values (1,10), (2,20), (3,30);
-insert into t2 values (1,10), (2,20), (3,30);
-select * from t1 order by a;
-a	b
-1	10
-2	20
-3	30
-delete from t1 where a > 0 order by a desc limit 1;
-select * from t1 order by a;
-a	b
-1	10
-2	20
-delete from t1,t2 using t1,t2 where t1.a = t2.a;
-select * from t2 order by a;
-a	b
-3	30
-drop table t1,t2;
-create table t1 (a int not null primary key, b int not null) engine=ndb;
-insert into t1 values (1,10), (2,20), (3,30);
-insert into t1 set a=1, b=100;
-<<<<<<< HEAD
-ERROR 23000: Duplicate entry '1' for key 'PRIMARY'
-=======
-ERROR 23000: Duplicate entry '1' for key 1
->>>>>>> 186d1534
-insert ignore into t1 set a=1, b=100;
-select * from t1 order by a;
-a	b
-1	10
-2	20
-3	30
-insert into t1 set a=1, b=1000 on duplicate key update b=b+1;
-select * from t1 order by a;
-a	b
-1	11
-2	20
-3	30
-drop table t1;
-create table t1 (a int not null primary key, b int not null) engine=ndb;
-create table t2 (c int not null primary key, d int not null) engine=ndb;
-insert into t1 values (1,10), (2,10), (3,30), (4, 30);
-insert into t2 values (1,10), (2,10), (3,30), (4, 30);
-update t1 set a = 1 where a = 3;
-<<<<<<< HEAD
-ERROR 23000: Duplicate entry '1' for key 'PRIMARY'
-=======
-ERROR 23000: Duplicate entry '1' for key 1
->>>>>>> 186d1534
-select * from t1 order by a;
-a	b
-1	10
-2	10
-3	30
-4	30
-update t1 set b = 1 where a > 1 order by a desc limit 1;
-select * from t1 order by a;
-a	b
-1	10
-2	10
-3	30
-4	1
-update t1,t2 set a = 1, c = 1 where a = 3 and c = 3;
-<<<<<<< HEAD
-ERROR 23000: Duplicate entry '1' for key 'PRIMARY'
-=======
-ERROR 23000: Duplicate entry '1' for key 1
->>>>>>> 186d1534
-select * from t1 order by a;
-a	b
-1	10
-2	10
-3	30
-4	1
-update ignore t1,t2 set a = 1, c = 1 where a = 3 and c = 3;
-select * from t1 order by a;
-a	b
-1	10
-2	10
-<<<<<<< HEAD
-3	1
-4	1
-drop table t1,t2;
-End of 5.1 tests
-=======
-3	30
-4	1
-drop table t1,t2;
-End of 5.0 tests
->>>>>>> 186d1534
+End of 5.1 tests