--- conflicted
+++ resolved
@@ -72,7 +72,7 @@
 unlock tables;
 drop table t1, t2;
 set session low_priority_updates=default;
-<<<<<<< HEAD
+select benchmark(200, (select sin(1))) > 1000;
 End of 5.0 tests
 set @old_general_log= @@general_log;
 set @old_read_only= @@read_only;
@@ -88,7 +88,4 @@
 unlock tables;
 set global general_log= @old_general_log;
 set global read_only= @old_read_only;
-End of 5.1 tests
-=======
-select benchmark(200, (select sin(1))) > 1000;
->>>>>>> 635b44f1
+End of 5.1 tests