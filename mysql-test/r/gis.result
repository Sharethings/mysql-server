DROP TABLE IF EXISTS t1, gis_point, gis_line, gis_polygon, gis_multi_point, gis_multi_line, gis_multi_polygon, gis_geometrycollection, gis_geometry;
CREATE TABLE gis_point  (fid INTEGER NOT NULL PRIMARY KEY, g POINT);
CREATE TABLE gis_line  (fid INTEGER NOT NULL PRIMARY KEY, g LINESTRING);
CREATE TABLE gis_polygon   (fid INTEGER NOT NULL PRIMARY KEY, g POLYGON);
CREATE TABLE gis_multi_point (fid INTEGER NOT NULL PRIMARY KEY, g MULTIPOINT);
CREATE TABLE gis_multi_line (fid INTEGER NOT NULL PRIMARY KEY, g MULTILINESTRING);
CREATE TABLE gis_multi_polygon  (fid INTEGER NOT NULL PRIMARY KEY, g MULTIPOLYGON);
CREATE TABLE gis_geometrycollection  (fid INTEGER NOT NULL PRIMARY KEY, g GEOMETRYCOLLECTION);
CREATE TABLE gis_geometry (fid INTEGER NOT NULL PRIMARY KEY, g GEOMETRY);
SHOW FIELDS FROM gis_point;
Field	Type	Null	Key	Default	Extra
fid	int(11)	NO	PRI	NULL	
g	point	YES		NULL	
SHOW FIELDS FROM gis_line;
Field	Type	Null	Key	Default	Extra
fid	int(11)	NO	PRI	NULL	
g	linestring	YES		NULL	
SHOW FIELDS FROM gis_polygon;
Field	Type	Null	Key	Default	Extra
fid	int(11)	NO	PRI	NULL	
g	polygon	YES		NULL	
SHOW FIELDS FROM gis_multi_point;
Field	Type	Null	Key	Default	Extra
fid	int(11)	NO	PRI	NULL	
g	multipoint	YES		NULL	
SHOW FIELDS FROM gis_multi_line;
Field	Type	Null	Key	Default	Extra
fid	int(11)	NO	PRI	NULL	
g	multilinestring	YES		NULL	
SHOW FIELDS FROM gis_multi_polygon;
Field	Type	Null	Key	Default	Extra
fid	int(11)	NO	PRI	NULL	
g	multipolygon	YES		NULL	
SHOW FIELDS FROM gis_geometrycollection;
Field	Type	Null	Key	Default	Extra
fid	int(11)	NO	PRI	NULL	
g	geometrycollection	YES		NULL	
SHOW FIELDS FROM gis_geometry;
Field	Type	Null	Key	Default	Extra
fid	int(11)	NO	PRI	NULL	
g	geometry	YES		NULL	
INSERT INTO gis_point VALUES 
(101, PointFromText('POINT(10 10)')),
(102, PointFromText('POINT(20 10)')),
(103, PointFromText('POINT(20 20)')),
(104, PointFromWKB(AsWKB(PointFromText('POINT(10 20)'))));
INSERT INTO gis_line VALUES
(105, LineFromText('LINESTRING(0 0,0 10,10 0)')),
(106, LineStringFromText('LINESTRING(10 10,20 10,20 20,10 20,10 10)')),
(107, LineStringFromWKB(LineString(Point(10, 10), Point(40, 10))));
INSERT INTO gis_polygon VALUES
(108, PolygonFromText('POLYGON((10 10,20 10,20 20,10 20,10 10))')),
(109, PolyFromText('POLYGON((0 0,50 0,50 50,0 50,0 0), (10 10,20 10,20 20,10 20,10 10))')),
(110, PolyFromWKB(Polygon(LineString(Point(0, 0), Point(30, 0), Point(30, 30), Point(0, 0)))));
INSERT INTO gis_multi_point VALUES
(111, MultiPointFromText('MULTIPOINT(0 0,10 10,10 20,20 20)')),
(112, MPointFromText('MULTIPOINT(1 1,11 11,11 21,21 21)')),
(113, MPointFromWKB(MultiPoint(Point(3, 6), Point(4, 10))));
INSERT INTO gis_multi_line VALUES
(114, MultiLineStringFromText('MULTILINESTRING((10 48,10 21,10 0),(16 0,16 23,16 48))')),
(115, MLineFromText('MULTILINESTRING((10 48,10 21,10 0))')),
(116, MLineFromWKB(MultiLineString(LineString(Point(1, 2), Point(3, 5)), LineString(Point(2, 5), Point(5, 8), Point(21, 7)))));
INSERT INTO gis_multi_polygon VALUES
(117, MultiPolygonFromText('MULTIPOLYGON(((28 26,28 0,84 0,84 42,28 26),(52 18,66 23,73 9,48 6,52 18)),((59 18,67 18,67 13,59 13,59 18)))')),
(118, MPolyFromText('MULTIPOLYGON(((28 26,28 0,84 0,84 42,28 26),(52 18,66 23,73 9,48 6,52 18)),((59 18,67 18,67 13,59 13,59 18)))')),
(119, MPolyFromWKB(MultiPolygon(Polygon(LineString(Point(0, 3), Point(3, 3), Point(3, 0), Point(0, 3))))));
INSERT INTO gis_geometrycollection VALUES
(120, GeomCollFromText('GEOMETRYCOLLECTION(POINT(0 0), LINESTRING(0 0,10 10))')),
(121, GeometryFromWKB(GeometryCollection(Point(44, 6), LineString(Point(3, 6), Point(7, 9)))));
INSERT into gis_geometry SELECT * FROM gis_point;
INSERT into gis_geometry SELECT * FROM gis_line;
INSERT into gis_geometry SELECT * FROM gis_polygon;
INSERT into gis_geometry SELECT * FROM gis_multi_point;
INSERT into gis_geometry SELECT * FROM gis_multi_line;
INSERT into gis_geometry SELECT * FROM gis_multi_polygon;
INSERT into gis_geometry SELECT * FROM gis_geometrycollection;
SELECT fid, AsText(g) FROM gis_point;
fid	AsText(g)
101	POINT(10 10)
102	POINT(20 10)
103	POINT(20 20)
104	POINT(10 20)
SELECT fid, AsText(g) FROM gis_line;
fid	AsText(g)
105	LINESTRING(0 0,0 10,10 0)
106	LINESTRING(10 10,20 10,20 20,10 20,10 10)
107	LINESTRING(10 10,40 10)
SELECT fid, AsText(g) FROM gis_polygon;
fid	AsText(g)
108	POLYGON((10 10,20 10,20 20,10 20,10 10))
109	POLYGON((0 0,50 0,50 50,0 50,0 0),(10 10,20 10,20 20,10 20,10 10))
110	POLYGON((0 0,30 0,30 30,0 0))
SELECT fid, AsText(g) FROM gis_multi_point;
fid	AsText(g)
111	MULTIPOINT(0 0,10 10,10 20,20 20)
112	MULTIPOINT(1 1,11 11,11 21,21 21)
113	MULTIPOINT(3 6,4 10)
SELECT fid, AsText(g) FROM gis_multi_line;
fid	AsText(g)
114	MULTILINESTRING((10 48,10 21,10 0),(16 0,16 23,16 48))
115	MULTILINESTRING((10 48,10 21,10 0))
116	MULTILINESTRING((1 2,3 5),(2 5,5 8,21 7))
SELECT fid, AsText(g) FROM gis_multi_polygon;
fid	AsText(g)
117	MULTIPOLYGON(((28 26,28 0,84 0,84 42,28 26),(52 18,66 23,73 9,48 6,52 18)),((59 18,67 18,67 13,59 13,59 18)))
118	MULTIPOLYGON(((28 26,28 0,84 0,84 42,28 26),(52 18,66 23,73 9,48 6,52 18)),((59 18,67 18,67 13,59 13,59 18)))
119	MULTIPOLYGON(((0 3,3 3,3 0,0 3)))
SELECT fid, AsText(g) FROM gis_geometrycollection;
fid	AsText(g)
120	GEOMETRYCOLLECTION(POINT(0 0),LINESTRING(0 0,10 10))
121	GEOMETRYCOLLECTION(POINT(44 6),LINESTRING(3 6,7 9))
SELECT fid, AsText(g) FROM gis_geometry;
fid	AsText(g)
101	POINT(10 10)
102	POINT(20 10)
103	POINT(20 20)
104	POINT(10 20)
105	LINESTRING(0 0,0 10,10 0)
106	LINESTRING(10 10,20 10,20 20,10 20,10 10)
107	LINESTRING(10 10,40 10)
108	POLYGON((10 10,20 10,20 20,10 20,10 10))
109	POLYGON((0 0,50 0,50 50,0 50,0 0),(10 10,20 10,20 20,10 20,10 10))
110	POLYGON((0 0,30 0,30 30,0 0))
111	MULTIPOINT(0 0,10 10,10 20,20 20)
112	MULTIPOINT(1 1,11 11,11 21,21 21)
113	MULTIPOINT(3 6,4 10)
114	MULTILINESTRING((10 48,10 21,10 0),(16 0,16 23,16 48))
115	MULTILINESTRING((10 48,10 21,10 0))
116	MULTILINESTRING((1 2,3 5),(2 5,5 8,21 7))
117	MULTIPOLYGON(((28 26,28 0,84 0,84 42,28 26),(52 18,66 23,73 9,48 6,52 18)),((59 18,67 18,67 13,59 13,59 18)))
118	MULTIPOLYGON(((28 26,28 0,84 0,84 42,28 26),(52 18,66 23,73 9,48 6,52 18)),((59 18,67 18,67 13,59 13,59 18)))
119	MULTIPOLYGON(((0 3,3 3,3 0,0 3)))
120	GEOMETRYCOLLECTION(POINT(0 0),LINESTRING(0 0,10 10))
121	GEOMETRYCOLLECTION(POINT(44 6),LINESTRING(3 6,7 9))
SELECT fid, Dimension(g) FROM gis_geometry;
fid	Dimension(g)
101	0
102	0
103	0
104	0
105	1
106	1
107	1
108	2
109	2
110	2
111	0
112	0
113	0
114	1
115	1
116	1
117	2
118	2
119	2
120	1
121	1
SELECT fid, GeometryType(g) FROM gis_geometry;
fid	GeometryType(g)
101	POINT
102	POINT
103	POINT
104	POINT
105	LINESTRING
106	LINESTRING
107	LINESTRING
108	POLYGON
109	POLYGON
110	POLYGON
111	MULTIPOINT
112	MULTIPOINT
113	MULTIPOINT
114	MULTILINESTRING
115	MULTILINESTRING
116	MULTILINESTRING
117	MULTIPOLYGON
118	MULTIPOLYGON
119	MULTIPOLYGON
120	GEOMETRYCOLLECTION
121	GEOMETRYCOLLECTION
SELECT fid, IsEmpty(g) FROM gis_geometry;
fid	IsEmpty(g)
101	0
102	0
103	0
104	0
105	0
106	0
107	0
108	0
109	0
110	0
111	0
112	0
113	0
114	0
115	0
116	0
117	0
118	0
119	0
120	0
121	0
SELECT fid, AsText(Envelope(g)) FROM gis_geometry;
fid	AsText(Envelope(g))
101	POLYGON((10 10,10 10,10 10,10 10,10 10))
102	POLYGON((20 10,20 10,20 10,20 10,20 10))
103	POLYGON((20 20,20 20,20 20,20 20,20 20))
104	POLYGON((10 20,10 20,10 20,10 20,10 20))
105	POLYGON((0 0,10 0,10 10,0 10,0 0))
106	POLYGON((10 10,20 10,20 20,10 20,10 10))
107	POLYGON((10 10,40 10,40 10,10 10,10 10))
108	POLYGON((10 10,20 10,20 20,10 20,10 10))
109	POLYGON((0 0,50 0,50 50,0 50,0 0))
110	POLYGON((0 0,30 0,30 30,0 30,0 0))
111	POLYGON((0 0,20 0,20 20,0 20,0 0))
112	POLYGON((1 1,21 1,21 21,1 21,1 1))
113	POLYGON((3 6,4 6,4 10,3 10,3 6))
114	POLYGON((10 0,16 0,16 48,10 48,10 0))
115	POLYGON((10 0,10 0,10 48,10 48,10 0))
116	POLYGON((1 2,21 2,21 8,1 8,1 2))
117	POLYGON((28 0,84 0,84 42,28 42,28 0))
118	POLYGON((28 0,84 0,84 42,28 42,28 0))
119	POLYGON((0 0,3 0,3 3,0 3,0 0))
120	POLYGON((0 0,10 0,10 10,0 10,0 0))
121	POLYGON((3 6,44 6,44 9,3 9,3 6))
explain extended select Dimension(g), GeometryType(g), IsEmpty(g), AsText(Envelope(g)) from gis_geometry;
id	select_type	table	type	possible_keys	key	key_len	ref	rows	filtered	Extra
1	SIMPLE	gis_geometry	ALL	NULL	NULL	NULL	NULL	21	100.00	
Warnings:
Note	1003	select dimension(`test`.`gis_geometry`.`g`) AS `Dimension(g)`,geometrytype(`test`.`gis_geometry`.`g`) AS `GeometryType(g)`,isempty(`test`.`gis_geometry`.`g`) AS `IsEmpty(g)`,astext(envelope(`test`.`gis_geometry`.`g`)) AS `AsText(Envelope(g))` from `test`.`gis_geometry`
SELECT fid, X(g) FROM gis_point;
fid	X(g)
101	10
102	20
103	20
104	10
SELECT fid, Y(g) FROM gis_point;
fid	Y(g)
101	10
102	10
103	20
104	20
explain extended select X(g),Y(g) FROM gis_point;
id	select_type	table	type	possible_keys	key	key_len	ref	rows	filtered	Extra
1	SIMPLE	gis_point	ALL	NULL	NULL	NULL	NULL	4	100.00	
Warnings:
Note	1003	select x(`test`.`gis_point`.`g`) AS `X(g)`,y(`test`.`gis_point`.`g`) AS `Y(g)` from `test`.`gis_point`
SELECT fid, AsText(StartPoint(g)) FROM gis_line;
fid	AsText(StartPoint(g))
105	POINT(0 0)
106	POINT(10 10)
107	POINT(10 10)
SELECT fid, AsText(EndPoint(g)) FROM gis_line;
fid	AsText(EndPoint(g))
105	POINT(10 0)
106	POINT(10 10)
107	POINT(40 10)
SELECT fid, GLength(g) FROM gis_line;
fid	GLength(g)
105	24.142135623731
106	40
107	30
SELECT fid, NumPoints(g) FROM gis_line;
fid	NumPoints(g)
105	3
106	5
107	2
SELECT fid, AsText(PointN(g, 2)) FROM gis_line;
fid	AsText(PointN(g, 2))
105	POINT(0 10)
106	POINT(20 10)
107	POINT(40 10)
SELECT fid, IsClosed(g) FROM gis_line;
fid	IsClosed(g)
105	0
106	1
107	0
explain extended select AsText(StartPoint(g)),AsText(EndPoint(g)),GLength(g),NumPoints(g),AsText(PointN(g, 2)),IsClosed(g) FROM gis_line;
id	select_type	table	type	possible_keys	key	key_len	ref	rows	filtered	Extra
1	SIMPLE	gis_line	ALL	NULL	NULL	NULL	NULL	3	100.00	
Warnings:
Note	1003	select astext(startpoint(`test`.`gis_line`.`g`)) AS `AsText(StartPoint(g))`,astext(endpoint(`test`.`gis_line`.`g`)) AS `AsText(EndPoint(g))`,glength(`test`.`gis_line`.`g`) AS `GLength(g)`,numpoints(`test`.`gis_line`.`g`) AS `NumPoints(g)`,astext(pointn(`test`.`gis_line`.`g`,2)) AS `AsText(PointN(g, 2))`,isclosed(`test`.`gis_line`.`g`) AS `IsClosed(g)` from `test`.`gis_line`
SELECT fid, AsText(Centroid(g)) FROM gis_polygon;
fid	AsText(Centroid(g))
108	POINT(15 15)
109	POINT(25.416666666667 25.416666666667)
110	POINT(20 10)
SELECT fid, Area(g) FROM gis_polygon;
fid	Area(g)
108	100
109	2400
110	450
SELECT fid, AsText(ExteriorRing(g)) FROM gis_polygon;
fid	AsText(ExteriorRing(g))
108	LINESTRING(10 10,20 10,20 20,10 20,10 10)
109	LINESTRING(0 0,50 0,50 50,0 50,0 0)
110	LINESTRING(0 0,30 0,30 30,0 0)
SELECT fid, NumInteriorRings(g) FROM gis_polygon;
fid	NumInteriorRings(g)
108	0
109	1
110	0
SELECT fid, AsText(InteriorRingN(g, 1)) FROM gis_polygon;
fid	AsText(InteriorRingN(g, 1))
108	NULL
109	LINESTRING(10 10,20 10,20 20,10 20,10 10)
110	NULL
explain extended select AsText(Centroid(g)),Area(g),AsText(ExteriorRing(g)),NumInteriorRings(g),AsText(InteriorRingN(g, 1)) FROM gis_polygon;
id	select_type	table	type	possible_keys	key	key_len	ref	rows	filtered	Extra
1	SIMPLE	gis_polygon	ALL	NULL	NULL	NULL	NULL	3	100.00	
Warnings:
Note	1003	select astext(centroid(`test`.`gis_polygon`.`g`)) AS `AsText(Centroid(g))`,area(`test`.`gis_polygon`.`g`) AS `Area(g)`,astext(exteriorring(`test`.`gis_polygon`.`g`)) AS `AsText(ExteriorRing(g))`,numinteriorrings(`test`.`gis_polygon`.`g`) AS `NumInteriorRings(g)`,astext(interiorringn(`test`.`gis_polygon`.`g`,1)) AS `AsText(InteriorRingN(g, 1))` from `test`.`gis_polygon`
SELECT fid, IsClosed(g) FROM gis_multi_line;
fid	IsClosed(g)
114	0
115	0
116	0
SELECT fid, AsText(Centroid(g)) FROM gis_multi_polygon;
fid	AsText(Centroid(g))
117	POINT(55.588527753042 17.426536064114)
118	POINT(55.588527753042 17.426536064114)
119	POINT(2 2)
SELECT fid, Area(g) FROM gis_multi_polygon;
fid	Area(g)
117	1684.5
118	1684.5
119	4.5
SELECT fid, NumGeometries(g) from gis_multi_point;
fid	NumGeometries(g)
111	4
112	4
113	2
SELECT fid, NumGeometries(g) from gis_multi_line;
fid	NumGeometries(g)
114	2
115	1
116	2
SELECT fid, NumGeometries(g) from gis_multi_polygon;
fid	NumGeometries(g)
117	2
118	2
119	1
SELECT fid, NumGeometries(g) from gis_geometrycollection;
fid	NumGeometries(g)
120	2
121	2
explain extended SELECT fid, NumGeometries(g) from gis_multi_point;
id	select_type	table	type	possible_keys	key	key_len	ref	rows	filtered	Extra
1	SIMPLE	gis_multi_point	ALL	NULL	NULL	NULL	NULL	3	100.00	
Warnings:
Note	1003	select `test`.`gis_multi_point`.`fid` AS `fid`,numgeometries(`test`.`gis_multi_point`.`g`) AS `NumGeometries(g)` from `test`.`gis_multi_point`
SELECT fid, AsText(GeometryN(g, 2)) from gis_multi_point;
fid	AsText(GeometryN(g, 2))
111	POINT(10 10)
112	POINT(11 11)
113	POINT(4 10)
SELECT fid, AsText(GeometryN(g, 2)) from gis_multi_line;
fid	AsText(GeometryN(g, 2))
114	LINESTRING(16 0,16 23,16 48)
115	NULL
116	LINESTRING(2 5,5 8,21 7)
SELECT fid, AsText(GeometryN(g, 2)) from gis_multi_polygon;
fid	AsText(GeometryN(g, 2))
117	POLYGON((59 18,67 18,67 13,59 13,59 18))
118	POLYGON((59 18,67 18,67 13,59 13,59 18))
119	NULL
SELECT fid, AsText(GeometryN(g, 2)) from gis_geometrycollection;
fid	AsText(GeometryN(g, 2))
120	LINESTRING(0 0,10 10)
121	LINESTRING(3 6,7 9)
SELECT fid, AsText(GeometryN(g, 1)) from gis_geometrycollection;
fid	AsText(GeometryN(g, 1))
120	POINT(0 0)
121	POINT(44 6)
explain extended SELECT fid, AsText(GeometryN(g, 2)) from gis_multi_point;
id	select_type	table	type	possible_keys	key	key_len	ref	rows	filtered	Extra
1	SIMPLE	gis_multi_point	ALL	NULL	NULL	NULL	NULL	3	100.00	
Warnings:
Note	1003	select `test`.`gis_multi_point`.`fid` AS `fid`,astext(geometryn(`test`.`gis_multi_point`.`g`,2)) AS `AsText(GeometryN(g, 2))` from `test`.`gis_multi_point`
SELECT g1.fid as first, g2.fid as second,
Within(g1.g, g2.g) as w, Contains(g1.g, g2.g) as c, Overlaps(g1.g, g2.g) as o,
Equals(g1.g, g2.g) as e, Disjoint(g1.g, g2.g) as d, Touches(g1.g, g2.g) as t,
Intersects(g1.g, g2.g) as i, Crosses(g1.g, g2.g) as r
FROM gis_geometrycollection g1, gis_geometrycollection g2 ORDER BY first, second;
first	second	w	c	o	e	d	t	i	r
120	120	1	1	0	1	0	0	1	0
120	121	0	0	1	0	0	0	1	0
121	120	0	0	1	0	0	0	1	0
121	121	1	1	0	1	0	0	1	0
explain extended SELECT g1.fid as first, g2.fid as second,
Within(g1.g, g2.g) as w, Contains(g1.g, g2.g) as c, Overlaps(g1.g, g2.g) as o,
Equals(g1.g, g2.g) as e, Disjoint(g1.g, g2.g) as d, Touches(g1.g, g2.g) as t,
Intersects(g1.g, g2.g) as i, Crosses(g1.g, g2.g) as r
FROM gis_geometrycollection g1, gis_geometrycollection g2 ORDER BY first, second;
id	select_type	table	type	possible_keys	key	key_len	ref	rows	filtered	Extra
1	SIMPLE	g1	ALL	NULL	NULL	NULL	NULL	2	100.00	Using temporary; Using filesort
1	SIMPLE	g2	ALL	NULL	NULL	NULL	NULL	2	100.00	Using join buffer
Warnings:
Note	1003	select `test`.`g1`.`fid` AS `first`,`test`.`g2`.`fid` AS `second`,within(`test`.`g1`.`g`,`test`.`g2`.`g`) AS `w`,contains(`test`.`g1`.`g`,`test`.`g2`.`g`) AS `c`,overlaps(`test`.`g1`.`g`,`test`.`g2`.`g`) AS `o`,equals(`test`.`g1`.`g`,`test`.`g2`.`g`) AS `e`,disjoint(`test`.`g1`.`g`,`test`.`g2`.`g`) AS `d`,touches(`test`.`g1`.`g`,`test`.`g2`.`g`) AS `t`,intersects(`test`.`g1`.`g`,`test`.`g2`.`g`) AS `i`,crosses(`test`.`g1`.`g`,`test`.`g2`.`g`) AS `r` from `test`.`gis_geometrycollection` `g1` join `test`.`gis_geometrycollection` `g2` order by `test`.`g1`.`fid`,`test`.`g2`.`fid`
DROP TABLE gis_point, gis_line, gis_polygon, gis_multi_point, gis_multi_line, gis_multi_polygon, gis_geometrycollection, gis_geometry;
CREATE TABLE t1 (
gp  point,
ln  linestring,
pg  polygon,
mp  multipoint,
mln multilinestring,
mpg multipolygon,
gc  geometrycollection,
gm  geometry
);
SHOW FIELDS FROM t1;
Field	Type	Null	Key	Default	Extra
gp	point	YES		NULL	
ln	linestring	YES		NULL	
pg	polygon	YES		NULL	
mp	multipoint	YES		NULL	
mln	multilinestring	YES		NULL	
mpg	multipolygon	YES		NULL	
gc	geometrycollection	YES		NULL	
gm	geometry	YES		NULL	
ALTER TABLE t1 ADD fid INT NOT NULL;
SHOW FIELDS FROM t1;
Field	Type	Null	Key	Default	Extra
gp	point	YES		NULL	
ln	linestring	YES		NULL	
pg	polygon	YES		NULL	
mp	multipoint	YES		NULL	
mln	multilinestring	YES		NULL	
mpg	multipolygon	YES		NULL	
gc	geometrycollection	YES		NULL	
gm	geometry	YES		NULL	
fid	int(11)	NO		NULL	
DROP TABLE t1;
SELECT AsText(GeometryFromWKB(AsWKB(GeometryFromText('POINT(1 4)'))));
AsText(GeometryFromWKB(AsWKB(GeometryFromText('POINT(1 4)'))))
POINT(1 4)
explain extended SELECT AsText(GeometryFromWKB(AsWKB(GeometryFromText('POINT(1 4)'))));
id	select_type	table	type	possible_keys	key	key_len	ref	rows	filtered	Extra
1	SIMPLE	NULL	NULL	NULL	NULL	NULL	NULL	NULL	NULL	No tables used
Warnings:
Note	1003	select astext(geometryfromwkb(aswkb(geometryfromtext(_latin1'POINT(1 4)')))) AS `AsText(GeometryFromWKB(AsWKB(GeometryFromText('POINT(1 4)'))))`
explain extended SELECT AsText(GeometryFromWKB(AsWKB(PointFromText('POINT(1 4)'))));
id	select_type	table	type	possible_keys	key	key_len	ref	rows	filtered	Extra
1	SIMPLE	NULL	NULL	NULL	NULL	NULL	NULL	NULL	NULL	No tables used
Warnings:
Note	1003	select astext(geometryfromwkb(aswkb(geometryfromtext(_latin1'POINT(1 4)')))) AS `AsText(GeometryFromWKB(AsWKB(PointFromText('POINT(1 4)'))))`
SELECT SRID(GeomFromText('LineString(1 1,2 2)',101));
SRID(GeomFromText('LineString(1 1,2 2)',101))
101
explain extended SELECT SRID(GeomFromText('LineString(1 1,2 2)',101));
id	select_type	table	type	possible_keys	key	key_len	ref	rows	filtered	Extra
1	SIMPLE	NULL	NULL	NULL	NULL	NULL	NULL	NULL	NULL	No tables used
Warnings:
Note	1003	select srid(geometryfromtext(_latin1'LineString(1 1,2 2)',101)) AS `SRID(GeomFromText('LineString(1 1,2 2)',101))`
explain extended select issimple(MultiPoint(Point(3, 6), Point(4, 10))), issimple(Point(3, 6));
id	select_type	table	type	possible_keys	key	key_len	ref	rows	filtered	Extra
1	SIMPLE	NULL	NULL	NULL	NULL	NULL	NULL	NULL	NULL	No tables used
Warnings:
Note	1003	select issimple(multipoint(point(3,6),point(4,10))) AS `issimple(MultiPoint(Point(3, 6), Point(4, 10)))`,issimple(point(3,6)) AS `issimple(Point(3, 6))`
create table t1 (a geometry not null);
insert into t1 values (GeomFromText('Point(1 2)'));
insert into t1 values ('Garbage');
ERROR 22003: Cannot get geometry object from data you send to the GEOMETRY field
insert IGNORE into t1 values ('Garbage');
ERROR 22003: Cannot get geometry object from data you send to the GEOMETRY field
alter table t1 add spatial index(a);
drop table t1;
create table t1(a geometry not null, spatial index(a));
insert into t1 values
(GeomFromText('POINT(1 1)')), (GeomFromText('POINT(3 3)')), 
(GeomFromText('POINT(4 4)')), (GeomFromText('POINT(6 6)'));
select AsText(a) from t1 where
MBRContains(GeomFromText('Polygon((0 0, 0 2, 2 2, 2 0, 0 0))'), a)
or
MBRContains(GeomFromText('Polygon((2 2, 2 5, 5 5, 5 2, 2 2))'), a);
AsText(a)
POINT(1 1)
POINT(3 3)
POINT(4 4)
select AsText(a) from t1 where
MBRContains(GeomFromText('Polygon((0 0, 0 2, 2 2, 2 0, 0 0))'), a)
and
MBRContains(GeomFromText('Polygon((0 0, 0 7, 7 7, 7 0, 0 0))'), a);
AsText(a)
POINT(1 1)
drop table t1;
CREATE TABLE t1 (Coordinates POINT NOT NULL, SPATIAL INDEX(Coordinates));
INSERT INTO t1 VALUES(GeomFromText('POINT(383293632 1754448)'));
INSERT INTO t1 VALUES(GeomFromText('POINT(564952612 157516260)'));
INSERT INTO t1 VALUES(GeomFromText('POINT(903994614 180726515)'));
INSERT INTO t1 VALUES(GeomFromText('POINT(98128178 141127631)'));
INSERT INTO t1 VALUES(GeomFromText('POINT(862547902 799334546)'));
INSERT INTO t1 VALUES(GeomFromText('POINT(341989013 850270906)'));
INSERT INTO t1 VALUES(GeomFromText('POINT(803302376 93039099)'));
INSERT INTO t1 VALUES(GeomFromText('POINT(857439153 817431356)'));
INSERT INTO t1 VALUES(GeomFromText('POINT(319757546 343162742)'));
INSERT INTO t1 VALUES(GeomFromText('POINT(826341972 717484432)'));
INSERT INTO t1 VALUES(GeomFromText('POINT(305066789 201736238)'));
INSERT INTO t1 VALUES(GeomFromText('POINT(626068992 616241497)'));
INSERT INTO t1 VALUES(GeomFromText('POINT(55789424 755830108)'));
INSERT INTO t1 VALUES(GeomFromText('POINT(802874458 312435220)'));
INSERT INTO t1 VALUES(GeomFromText('POINT(153795660 551723671)'));
INSERT INTO t1 VALUES(GeomFromText('POINT(242207428 537089292)'));
INSERT INTO t1 VALUES(GeomFromText('POINT(553478119 807160039)'));
INSERT INTO t1 VALUES(GeomFromText('POINT(694605552 457472733)'));
INSERT INTO t1 VALUES(GeomFromText('POINT(987886554 792733729)'));
INSERT INTO t1 VALUES(GeomFromText('POINT(598600363 850434457)'));
INSERT INTO t1 VALUES(GeomFromText('POINT(592068275 940589376)'));
INSERT INTO t1 VALUES(GeomFromText('POINT(700705362 395370650)'));
INSERT INTO t1 VALUES(GeomFromText('POINT(33628474 558144514)'));
INSERT INTO t1 VALUES(GeomFromText('POINT(212802006 353386020)'));
INSERT INTO t1 VALUES(GeomFromText('POINT(901307256 39143977)'));
INSERT INTO t1 VALUES(GeomFromText('POINT(70870451 206374045)'));
INSERT INTO t1 VALUES(GeomFromText('POINT(240880214 696939443)'));
INSERT INTO t1 VALUES(GeomFromText('POINT(822615542 296669638)'));
INSERT INTO t1 VALUES(GeomFromText('POINT(452769551 625489999)'));
INSERT INTO t1 VALUES(GeomFromText('POINT(609104858 606565210)'));
INSERT INTO t1 VALUES(GeomFromText('POINT(177213669 851312285)'));
INSERT INTO t1 VALUES(GeomFromText('POINT(143654501 730691787)'));
INSERT INTO t1 VALUES(GeomFromText('POINT(658472325 838260052)'));
INSERT INTO t1 VALUES(GeomFromText('POINT(188164520 646358878)'));
INSERT INTO t1 VALUES(GeomFromText('POINT(630993781 786764883)'));
INSERT INTO t1 VALUES(GeomFromText('POINT(496793334 223062055)'));
INSERT INTO t1 VALUES(GeomFromText('POINT(727354258 197498696)'));
INSERT INTO t1 VALUES(GeomFromText('POINT(618432704 760982731)'));
INSERT INTO t1 VALUES(GeomFromText('POINT(755643210 831234710)'));
INSERT INTO t1 VALUES(GeomFromText('POINT(114368751 656950466)'));
INSERT INTO t1 VALUES(GeomFromText('POINT(870378686 185239202)'));
INSERT INTO t1 VALUES(GeomFromText('POINT(863324511 111258900)'));
INSERT INTO t1 VALUES(GeomFromText('POINT(882178645 685940052)'));
INSERT INTO t1 VALUES(GeomFromText('POINT(407928538 334948195)'));
INSERT INTO t1 VALUES(GeomFromText('POINT(311430051 17033395)'));
INSERT INTO t1 VALUES(GeomFromText('POINT(941513405 488643719)'));
INSERT INTO t1 VALUES(GeomFromText('POINT(868345680 85167906)'));
INSERT INTO t1 VALUES(GeomFromText('POINT(219335507 526818004)'));
INSERT INTO t1 VALUES(GeomFromText('POINT(923427958 407500026)'));
INSERT INTO t1 VALUES(GeomFromText('POINT(173176882 554421738)'));
INSERT INTO t1 VALUES(GeomFromText('POINT(194264908 669970217)'));
INSERT INTO t1 VALUES(GeomFromText('POINT(777483793 921619165)'));
INSERT INTO t1 VALUES(GeomFromText('POINT(867468912 395916497)'));
INSERT INTO t1 VALUES(GeomFromText('POINT(682601897 623112122)'));
INSERT INTO t1 VALUES(GeomFromText('POINT(227151206 796970647)'));
INSERT INTO t1 VALUES(GeomFromText('POINT(280062588 97529892)'));
INSERT INTO t1 VALUES(GeomFromText('POINT(982209849 143387099)'));
INSERT INTO t1 VALUES(GeomFromText('POINT(208788792 864388493)'));
INSERT INTO t1 VALUES(GeomFromText('POINT(829327151 616717329)'));
INSERT INTO t1 VALUES(GeomFromText('POINT(199336688 140757201)'));
INSERT INTO t1 VALUES(GeomFromText('POINT(633750724 140850093)'));
INSERT INTO t1 VALUES(GeomFromText('POINT(629400920 502096404)'));
INSERT INTO t1 VALUES(GeomFromText('POINT(226017998 848736426)'));
INSERT INTO t1 VALUES(GeomFromText('POINT(28914408 149445955)'));
INSERT INTO t1 VALUES(GeomFromText('POINT(256236452 202091290)'));
INSERT INTO t1 VALUES(GeomFromText('POINT(703867693 450501360)'));
INSERT INTO t1 VALUES(GeomFromText('POINT(872061506 481351486)'));
INSERT INTO t1 VALUES(GeomFromText('POINT(372120524 739530418)'));
INSERT INTO t1 VALUES(GeomFromText('POINT(877267982 54722420)'));
INSERT INTO t1 VALUES(GeomFromText('POINT(362642540 104419188)'));
INSERT INTO t1 VALUES(GeomFromText('POINT(851693067 642705127)'));
INSERT INTO t1 VALUES(GeomFromText('POINT(201949080 833902916)'));
INSERT INTO t1 VALUES(GeomFromText('POINT(786092225 410737872)'));
INSERT INTO t1 VALUES(GeomFromText('POINT(698291409 615419376)'));
INSERT INTO t1 VALUES(GeomFromText('POINT(27455201 897628096)'));
INSERT INTO t1 VALUES(GeomFromText('POINT(756176576 661205925)'));
INSERT INTO t1 VALUES(GeomFromText('POINT(38478189 385577496)'));
INSERT INTO t1 VALUES(GeomFromText('POINT(163302328 264496186)'));
INSERT INTO t1 VALUES(GeomFromText('POINT(234313922 192216735)'));
INSERT INTO t1 VALUES(GeomFromText('POINT(413942141 490550373)'));
INSERT INTO t1 VALUES(GeomFromText('POINT(394308025 117809834)'));
INSERT INTO t1 VALUES(GeomFromText('POINT(941051732 266369530)'));
INSERT INTO t1 VALUES(GeomFromText('POINT(599161319 313172256)'));
INSERT INTO t1 VALUES(GeomFromText('POINT(5899948 476429301)'));
INSERT INTO t1 VALUES(GeomFromText('POINT(367894677 368542487)'));
INSERT INTO t1 VALUES(GeomFromText('POINT(580848489 219587743)'));
INSERT INTO t1 VALUES(GeomFromText('POINT(11247614 782797569)'));
drop table t1;
create table t1 select GeomFromWKB(POINT(1,3));
show create table t1;
Table	Create Table
t1	CREATE TABLE `t1` (
  `GeomFromWKB(POINT(1,3))` geometry DEFAULT NULL
) ENGINE=MyISAM DEFAULT CHARSET=latin1
drop table t1;
CREATE TABLE `t1` (`object_id` bigint(20) unsigned NOT NULL default '0', `geo`
geometry NOT NULL default '') ENGINE=MyISAM ;
Warnings:
Warning	1101	BLOB/TEXT column 'geo' can't have a default value
insert into t1 values ('85984',GeomFromText('MULTIPOLYGON(((-115.006363
36.305435,-114.992394 36.305202,-114.991219 36.305975,-114.991163
36.306845,-114.989432 36.309452,-114.978275 36.312642,-114.977363
36.311978,-114.975327 36.312344,-114.96502 36.31597,-114.963364
36.313629,-114.961723 36.313721,-114.956398 36.316057,-114.951882
36.320979,-114.947073 36.323475,-114.945207 36.326451,-114.945207
36.326451,-114.944132 36.326061,-114.94003 36.326588,-114.924017
36.334484,-114.923281 36.334146,-114.92564 36.331504,-114.94072
36.319282,-114.945348 36.314812,-114.948091 36.314762,-114.951755
36.316211,-114.952446 36.313883,-114.952644 36.309488,-114.944725
36.313083,-114.93706 36.32043,-114.932478 36.323497,-114.924556
36.327708,-114.922608 36.329715,-114.92009 36.328695,-114.912105
36.323566,-114.901647 36.317952,-114.897436 36.313968,-114.895344
36.309573,-114.891699 36.304398,-114.890569 36.303551,-114.886356
36.302702,-114.885141 36.301351,-114.885709 36.297391,-114.892499
36.290893,-114.902142 36.288974,-114.904941 36.288838,-114.905308
36.289845,-114.906325 36.290395,-114.909916 36.289549,-114.914527
36.287535,-114.918797 36.284423,-114.922982 36.279731,-114.924113
36.277282,-114.924057 36.275817,-114.927733 36.27053,-114.929354
36.269029,-114.929354 36.269029,-114.950856 36.268715,-114.950768
36.264324,-114.960206 36.264293,-114.960301 36.268943,-115.006662
36.268929,-115.008583 36.265619,-115.00665 36.264247,-115.006659
36.246873,-115.006659 36.246873,-115.006838 36.247697,-115.010764
36.247774,-115.015609 36.25113,-115.015765 36.254505,-115.029517
36.254619,-115.038573 36.249317,-115.038573 36.249317,-115.023403
36.25841,-115.023873 36.258994,-115.031845 36.259829,-115.03183
36.261053,-115.025561 36.261095,-115.036417 36.274632,-115.033729
36.276041,-115.032217 36.274851,-115.029845 36.273959,-115.029934
36.274966,-115.025763 36.274896,-115.025406 36.281044,-115.028731
36.284471,-115.036497 36.290377,-115.042071 36.291039,-115.026759
36.298478,-115.008995 36.301966,-115.006363 36.305435),(-115.079835
36.244369,-115.079735 36.260186,-115.076435 36.262369,-115.069758
36.265,-115.070235 36.268757,-115.064542 36.268655,-115.061843
36.269857,-115.062676 36.270693,-115.06305 36.272344,-115.059051
36.281023,-115.05918 36.283008,-115.060591 36.285246,-115.061913
36.290022,-115.062499 36.306353,-115.062499 36.306353,-115.060918
36.30642,-115.06112 36.289779,-115.05713 36.2825,-115.057314
36.279446,-115.060779 36.274659,-115.061366 36.27209,-115.057858
36.26557,-115.055805 36.262883,-115.054688 36.262874,-115.047335
36.25037,-115.044234 36.24637,-115.052434 36.24047,-115.061734
36.23507,-115.061934 36.22677,-115.061934 36.22677,-115.061491
36.225267,-115.062024 36.218194,-115.060134 36.218278,-115.060133
36.210771,-115.057833 36.210771,-115.057433 36.196271,-115.062233
36.196271,-115.062233 36.190371,-115.062233 36.190371,-115.065533
36.190371,-115.071333 36.188571,-115.098331 36.188275,-115.098331
36.188275,-115.098435 36.237569,-115.097535 36.240369,-115.097535
36.240369,-115.093235 36.240369,-115.089135 36.240469,-115.083135
36.240569,-115.083135 36.240569,-115.079835
36.244369)))')),('85998',GeomFromText('MULTIPOLYGON(((-115.333107
36.264587,-115.333168 36.280638,-115.333168 36.280638,-115.32226
36.280643,-115.322538 36.274311,-115.327222 36.274258,-115.32733
36.263026,-115.330675 36.262984,-115.332132 36.264673,-115.333107
36.264587),(-115.247239 36.247066,-115.247438 36.218267,-115.247438
36.218267,-115.278525 36.219263,-115.278525 36.219263,-115.301545
36.219559,-115.332748 36.219197,-115.332757 36.220041,-115.332757
36.220041,-115.332895 36.233514,-115.349023 36.233479,-115.351489
36.234475,-115.353681 36.237021,-115.357106 36.239789,-115.36519
36.243331,-115.368156 36.243487,-115.367389 36.244902,-115.364553
36.246014,-115.359219 36.24616,-115.356186 36.248025,-115.353347
36.248004,-115.350813 36.249507,-115.339673 36.25387,-115.333069
36.255018,-115.333069 36.255018,-115.333042 36.247767,-115.279039
36.248666,-115.263639 36.247466,-115.263839 36.252766,-115.261439
36.252666,-115.261439 36.247366,-115.247239 36.247066)))'));
select object_id, geometrytype(geo), ISSIMPLE(GEO), ASTEXT(centroid(geo)) from
t1 where object_id=85998;
object_id	geometrytype(geo)	ISSIMPLE(GEO)	ASTEXT(centroid(geo))
85998	MULTIPOLYGON	0	POINT(115.31877315203 -36.237472821022)
select object_id, geometrytype(geo), ISSIMPLE(GEO), ASTEXT(centroid(geo)) from
t1 where object_id=85984;
object_id	geometrytype(geo)	ISSIMPLE(GEO)	ASTEXT(centroid(geo))
85984	MULTIPOLYGON	0	POINT(-114.87787186923 36.33101763469)
drop table t1;
create table t1 (fl geometry not null);
insert into t1 values (1);
ERROR 22003: Cannot get geometry object from data you send to the GEOMETRY field
insert into t1 values (1.11);
ERROR 22003: Cannot get geometry object from data you send to the GEOMETRY field
insert into t1 values ("qwerty");
ERROR 22003: Cannot get geometry object from data you send to the GEOMETRY field
insert into t1 values (pointfromtext('point(1,1)'));
ERROR 23000: Column 'fl' cannot be null
drop table t1;
select (asWKT(geomfromwkb((0x000000000140240000000000004024000000000000))));
(asWKT(geomfromwkb((0x000000000140240000000000004024000000000000))))
POINT(10 10)
select (asWKT(geomfromwkb((0x010100000000000000000024400000000000002440))));
(asWKT(geomfromwkb((0x010100000000000000000024400000000000002440))))
POINT(10 10)
create table t1 (g GEOMETRY);
select * from t1;
Catalog	Database	Table	Table_alias	Column	Column_alias	Type	Length	Max length	Is_null	Flags	Decimals	Charsetnr
def	test	t1	t1	g	g	255	4294967295	0	Y	144	0	63
g
select asbinary(g) from t1;
Catalog	Database	Table	Table_alias	Column	Column_alias	Type	Length	Max length	Is_null	Flags	Decimals	Charsetnr
<<<<<<< HEAD
def					asbinary(g)	252	16777216	0	Y	128	0	63
=======
def					asbinary(g)	252	4294967295	0	Y	128	0	63
>>>>>>> 67ce52fd
asbinary(g)
drop table t1;
create table t1 (a TEXT, b GEOMETRY NOT NULL, SPATIAL KEY(b));
alter table t1 disable keys;
load data infile '../std_data_ln/bad_gis_data.dat' into table t1;
ERROR 22004: Column set to default value; NULL supplied to NOT NULL column 'b' at row 1
alter table t1 enable keys;
drop table t1;
create table t1 (a int, b blob);
insert into t1 values (1, ''), (2, NULL), (3, '1');
select * from t1;
a	b
1	
2	NULL
3	1
select
geometryfromtext(b) IS NULL, geometryfromwkb(b) IS NULL, astext(b) IS NULL, 
aswkb(b) IS NULL, geometrytype(b) IS NULL, centroid(b) IS NULL,
envelope(b) IS NULL, startpoint(b) IS NULL, endpoint(b) IS NULL,
exteriorring(b) IS NULL, pointn(b, 1) IS NULL, geometryn(b, 1) IS NULL,
interiorringn(b, 1) IS NULL, multipoint(b) IS NULL, isempty(b) IS NULL,
issimple(b) IS NULL, isclosed(b) IS NULL, dimension(b) IS NULL,
numgeometries(b) IS NULL, numinteriorrings(b) IS NULL, numpoints(b) IS NULL,
area(b) IS NULL, glength(b) IS NULL, srid(b) IS NULL, x(b) IS NULL, 
y(b) IS NULL
from t1;
geometryfromtext(b) IS NULL	geometryfromwkb(b) IS NULL	astext(b) IS NULL	aswkb(b) IS NULL	geometrytype(b) IS NULL	centroid(b) IS NULL	envelope(b) IS NULL	startpoint(b) IS NULL	endpoint(b) IS NULL	exteriorring(b) IS NULL	pointn(b, 1) IS NULL	geometryn(b, 1) IS NULL	interiorringn(b, 1) IS NULL	multipoint(b) IS NULL	isempty(b) IS NULL	issimple(b) IS NULL	isclosed(b) IS NULL	dimension(b) IS NULL	numgeometries(b) IS NULL	numinteriorrings(b) IS NULL	numpoints(b) IS NULL	area(b) IS NULL	glength(b) IS NULL	srid(b) IS NULL	x(b) IS NULL	y(b) IS NULL
1	1	1	1	1	1	1	1	1	1	1	1	1	1	1	1	1	1	1	1	1	1	1	1	1	1
1	1	1	1	1	1	1	1	1	1	1	1	1	1	1	1	1	1	1	1	1	1	1	1	1	1
1	1	1	1	1	1	1	1	1	1	1	1	1	1	1	1	1	1	1	1	1	1	1	1	1	1
select 
within(b, b) IS NULL, contains(b, b) IS NULL, overlaps(b, b) IS NULL, 
equals(b, b) IS NULL, disjoint(b, b) IS NULL, touches(b, b) IS NULL, 
intersects(b, b) IS NULL, crosses(b, b) IS NULL
from t1;
within(b, b) IS NULL	contains(b, b) IS NULL	overlaps(b, b) IS NULL	equals(b, b) IS NULL	disjoint(b, b) IS NULL	touches(b, b) IS NULL	intersects(b, b) IS NULL	crosses(b, b) IS NULL
1	1	1	1	1	1	1	1
1	1	1	1	1	1	1	1
1	1	1	1	1	1	1	1
select 
point(b, b) IS NULL, linestring(b) IS NULL, polygon(b) IS NULL, multipoint(b) IS NULL, 
multilinestring(b) IS NULL, multipolygon(b) IS NULL, 
geometrycollection(b) IS NULL
from t1;
point(b, b) IS NULL	linestring(b) IS NULL	polygon(b) IS NULL	multipoint(b) IS NULL	multilinestring(b) IS NULL	multipolygon(b) IS NULL	geometrycollection(b) IS NULL
0	1	1	1	1	1	1
1	1	1	1	1	1	1
0	1	1	1	1	1	1
drop table t1;
CREATE TABLE t1(a POINT) ENGINE=MyISAM;
INSERT INTO t1 VALUES (NULL);
SELECT * FROM t1;
a
NULL
DROP TABLE t1;
CREATE TABLE `t1` ( `col9` set('a'), `col89` date);
INSERT INTO `t1` VALUES ('','0000-00-00');
select geomfromtext(col9,col89) as a from t1;
a
NULL
DROP TABLE t1;
CREATE TABLE t1 (
geomdata polygon NOT NULL,
SPATIAL KEY index_geom (geomdata)
) ENGINE=MyISAM DEFAULT CHARSET=latin2 DELAY_KEY_WRITE=1 ROW_FORMAT=FIXED;
CREATE TABLE t2 (
geomdata polygon NOT NULL,
SPATIAL KEY index_geom (geomdata)
) ENGINE=MyISAM DEFAULT CHARSET=latin2 DELAY_KEY_WRITE=1 ROW_FORMAT=FIXED;
CREATE TABLE t3
select 
aswkb(ws.geomdata) AS geomdatawkb 
from 
t1 ws
union 
select 
aswkb(ws.geomdata) AS geomdatawkb 
from 
t2 ws;
describe t3;
Field	Type	Null	Key	Default	Extra
geomdatawkb	longblob	YES		NULL	
drop table t1;
drop table t2;
drop table t3;
End of 4.1 tests
create table t1 (s1 geometry not null,s2 char(100));
create trigger t1_bu before update on t1 for each row set new.s1 = null;
insert into t1 values (null,null);
ERROR 23000: Column 's1' cannot be null
drop table t1;
drop procedure if exists fn3;
create function fn3 () returns point deterministic return GeomFromText("point(1 1)");
show create function fn3;
Function	sql_mode	Create Function	character_set_client	collation_connection	Database Collation
fn3		CREATE DEFINER=`root`@`localhost` FUNCTION `fn3`() RETURNS point
    DETERMINISTIC
return GeomFromText("point(1 1)")	latin1	latin1_swedish_ci	latin1_swedish_ci
select astext(fn3());
astext(fn3())
POINT(1 1)
drop function fn3;
create table t1(pt POINT);
alter table t1 add primary key pti(pt);
drop table t1;
create table t1(pt GEOMETRY);
alter table t1 add primary key pti(pt);
ERROR 42000: BLOB/TEXT column 'pt' used in key specification without a key length
alter table t1 add primary key pti(pt(20));
drop table t1;
create table t1 select GeomFromText('point(1 1)');
desc t1;
Field	Type	Null	Key	Default	Extra
GeomFromText('point(1 1)')	geometry	YES		NULL	
drop table t1;
create table t1 (g geometry not null);
insert into t1 values(default);
ERROR 22003: Cannot get geometry object from data you send to the GEOMETRY field
drop table t1;
CREATE TABLE t1 (a GEOMETRY);
CREATE VIEW v1 AS SELECT GeomFromwkb(ASBINARY(a)) FROM t1;
CREATE VIEW v2 AS SELECT a FROM t1;
DESCRIBE v1;
Field	Type	Null	Key	Default	Extra
GeomFromwkb(ASBINARY(a))	geometry	YES		NULL	
DESCRIBE v2;
Field	Type	Null	Key	Default	Extra
a	geometry	YES		NULL	
DROP VIEW v1,v2;
DROP TABLE t1;
create table t1 (name VARCHAR(100), square GEOMETRY);
INSERT INTO t1 VALUES("center", GeomFromText('POLYGON (( 0 0, 0 2, 2 2, 2 0, 0 0))'));
INSERT INTO t1 VALUES("small",  GeomFromText('POLYGON (( 0 0, 0 1, 1 1, 1 0, 0 0))'));
INSERT INTO t1 VALUES("big",    GeomFromText('POLYGON (( 0 0, 0 3, 3 3, 3 0, 0 0))'));
INSERT INTO t1 VALUES("up",     GeomFromText('POLYGON (( 0 1, 0 3, 2 3, 2 1, 0 1))'));
INSERT INTO t1 VALUES("up2",    GeomFromText('POLYGON (( 0 2, 0 4, 2 4, 2 2, 0 2))'));
INSERT INTO t1 VALUES("up3",    GeomFromText('POLYGON (( 0 3, 0 5, 2 5, 2 3, 0 3))'));
INSERT INTO t1 VALUES("down",   GeomFromText('POLYGON (( 0 -1, 0  1, 2  1, 2 -1, 0 -1))'));
INSERT INTO t1 VALUES("down2",  GeomFromText('POLYGON (( 0 -2, 0  0, 2  0, 2 -2, 0 -2))'));
INSERT INTO t1 VALUES("down3",  GeomFromText('POLYGON (( 0 -3, 0 -1, 2 -1, 2 -3, 0 -3))'));
INSERT INTO t1 VALUES("right",  GeomFromText('POLYGON (( 1 0, 1 2, 3 2, 3 0, 1 0))'));
INSERT INTO t1 VALUES("right2", GeomFromText('POLYGON (( 2 0, 2 2, 4 2, 4 0, 2 0))'));
INSERT INTO t1 VALUES("right3", GeomFromText('POLYGON (( 3 0, 3 2, 5 2, 5 0, 3 0))'));
INSERT INTO t1 VALUES("left",   GeomFromText('POLYGON (( -1 0, -1 2,  1 2,  1 0, -1 0))'));
INSERT INTO t1 VALUES("left2",  GeomFromText('POLYGON (( -2 0, -2 2,  0 2,  0 0, -2 0))'));
INSERT INTO t1 VALUES("left3",  GeomFromText('POLYGON (( -3 0, -3 2, -1 2, -1 0, -3 0))'));
SELECT GROUP_CONCAT(a2.name ORDER BY a2.name) AS mbrcontains  FROM t1 a1 JOIN t1 a2 ON MBRContains(   a1.square, a2.square) WHERE a1.name = "center" GROUP BY a1.name;
mbrcontains
center,small
SELECT GROUP_CONCAT(a2.name ORDER BY a2.name) AS mbrdisjoint  FROM t1 a1 JOIN t1 a2 ON MBRDisjoint(   a1.square, a2.square) WHERE a1.name = "center" GROUP BY a1.name;
mbrdisjoint
down3,left3,right3,up3
SELECT GROUP_CONCAT(a2.name ORDER BY a2.name) AS mbrequal     FROM t1 a1 JOIN t1 a2 ON MBREqual(      a1.square, a2.square) WHERE a1.name = "center" GROUP BY a1.name;
mbrequal
center
SELECT GROUP_CONCAT(a2.name ORDER BY a2.name) AS mbrintersect FROM t1 a1 JOIN t1 a2 ON MBRIntersects( a1.square, a2.square) WHERE a1.name = "center" GROUP BY a1.name;
mbrintersect
big,center,down,down2,left,left2,right,right2,small,up,up2
SELECT GROUP_CONCAT(a2.name ORDER BY a2.name) AS mbroverlaps  FROM t1 a1 JOIN t1 a2 ON MBROverlaps(   a1.square, a2.square) WHERE a1.name = "center" GROUP BY a1.name;
mbroverlaps
down,left,right,up
SELECT GROUP_CONCAT(a2.name ORDER BY a2.name) AS mbrtouches   FROM t1 a1 JOIN t1 a2 ON MBRTouches(    a1.square, a2.square) WHERE a1.name = "center" GROUP BY a1.name;
mbrtouches
down2,left2,right2,up2
SELECT GROUP_CONCAT(a2.name ORDER BY a2.name) AS mbrwithin    FROM t1 a1 JOIN t1 a2 ON MBRWithin(     a1.square, a2.square) WHERE a1.name = "center" GROUP BY a1.name;
mbrwithin
big,center
SELECT GROUP_CONCAT(a2.name ORDER BY a2.name) AS contains     FROM t1 a1 JOIN t1 a2 ON Contains(      a1.square, a2.square) WHERE a1.name = "center" GROUP BY a1.name;
contains
center,small
SELECT GROUP_CONCAT(a2.name ORDER BY a2.name) AS disjoint     FROM t1 a1 JOIN t1 a2 ON Disjoint(      a1.square, a2.square) WHERE a1.name = "center" GROUP BY a1.name;
disjoint
down3,left3,right3,up3
SELECT GROUP_CONCAT(a2.name ORDER BY a2.name) AS equals       FROM t1 a1 JOIN t1 a2 ON Equals(        a1.square, a2.square) WHERE a1.name = "center" GROUP BY a1.name;
equals
center
SELECT GROUP_CONCAT(a2.name ORDER BY a2.name) AS intersect    FROM t1 a1 JOIN t1 a2 ON Intersects(    a1.square, a2.square) WHERE a1.name = "center" GROUP BY a1.name;
intersect
big,center,down,down2,left,left2,right,right2,small,up,up2
SELECT GROUP_CONCAT(a2.name ORDER BY a2.name) AS overlaps     FROM t1 a1 JOIN t1 a2 ON Overlaps(      a1.square, a2.square) WHERE a1.name = "center" GROUP BY a1.name;
overlaps
down,left,right,up
SELECT GROUP_CONCAT(a2.name ORDER BY a2.name) AS touches      FROM t1 a1 JOIN t1 a2 ON Touches(       a1.square, a2.square) WHERE a1.name = "center" GROUP BY a1.name;
touches
down2,left2,right2,up2
SELECT GROUP_CONCAT(a2.name ORDER BY a2.name) AS within       FROM t1 a1 JOIN t1 a2 ON Within(        a1.square, a2.square) WHERE a1.name = "center" GROUP BY a1.name;
within
big,center
SET @vert1   = GeomFromText('POLYGON ((0 -2, 0 2, 0 -2))');
SET @horiz1  = GeomFromText('POLYGON ((-2 0, 2 0, -2 0))');
SET @horiz2 = GeomFromText('POLYGON ((-1 0, 3 0, -1 0))');
SET @horiz3 = GeomFromText('POLYGON ((2 0, 3 0, 2 0))');
SET @point1 = GeomFromText('POLYGON ((0 0))');
SET @point2 = GeomFromText('POLYGON ((-2 0))');
SELECT GROUP_CONCAT(a1.name ORDER BY a1.name) AS overlaps FROM t1 a1 WHERE Overlaps(a1.square, @vert1) GROUP BY a1.name;
overlaps
SELECT GROUP_CONCAT(a1.name ORDER BY a1.name) AS overlaps FROM t1 a1 WHERE Overlaps(a1.square, @horiz1) GROUP BY a1.name;
overlaps
SELECT Overlaps(@horiz1, @vert1) FROM DUAL;
Overlaps(@horiz1, @vert1)
0
SELECT Overlaps(@horiz1, @horiz2) FROM DUAL;
Overlaps(@horiz1, @horiz2)
1
SELECT Overlaps(@horiz1, @horiz3) FROM DUAL;
Overlaps(@horiz1, @horiz3)
0
SELECT Overlaps(@horiz1, @point1) FROM DUAL;
Overlaps(@horiz1, @point1)
0
SELECT Overlaps(@horiz1, @point2) FROM DUAL;
Overlaps(@horiz1, @point2)
0
DROP TABLE t1;
create table t1(f1 geometry, f2 point, f3 linestring);
select f1 from t1 union select f1 from t1;
f1
insert into t1 (f2,f3) values (GeomFromText('POINT(1 1)'),
GeomFromText('LINESTRING(0 0,1 1,2 2)'));
select AsText(f2),AsText(f3) from t1;
AsText(f2)	AsText(f3)
POINT(1 1)	LINESTRING(0 0,1 1,2 2)
select AsText(a) from (select f2 as a from t1 union select f3 from t1) t;
AsText(a)
POINT(1 1)
LINESTRING(0 0,1 1,2 2)
create table t2 as select f2 as a from t1 union select f3 from t1;
desc t2;
Field	Type	Null	Key	Default	Extra
a	point	YES		NULL	
select AsText(a) from t2;
AsText(a)
POINT(1 1)
LINESTRING(0 0,1 1,2 2)
drop table t1, t2;
SELECT 1;
1
1
CREATE TABLE t1 (p POINT);
CREATE TABLE t2 (p POINT, INDEX(p));
INSERT INTO t1 VALUES (POINTFROMTEXT('POINT(1 2)'));
INSERT INTO t2 VALUES (POINTFROMTEXT('POINT(1 2)'));
SELECT COUNT(*) FROM t1 WHERE p=POINTFROMTEXT('POINT(1 2)');
COUNT(*)
1
EXPLAIN 
SELECT COUNT(*) FROM t2 WHERE p=POINTFROMTEXT('POINT(1 2)');
id	select_type	table	type	possible_keys	key	key_len	ref	rows	Extra
1	SIMPLE	t2	system	p	NULL	NULL	NULL	1	
SELECT COUNT(*) FROM t2 WHERE p=POINTFROMTEXT('POINT(1 2)');
COUNT(*)
1
INSERT INTO t1 VALUES (POINTFROMTEXT('POINT(1 2)'));
INSERT INTO t2 VALUES (POINTFROMTEXT('POINT(1 2)'));
EXPLAIN 
SELECT COUNT(*) FROM t1 WHERE p=POINTFROMTEXT('POINT(1 2)');
id	select_type	table	type	possible_keys	key	key_len	ref	rows	Extra
1	SIMPLE	t1	ALL	NULL	NULL	NULL	NULL	2	Using where
SELECT COUNT(*) FROM t1 WHERE p=POINTFROMTEXT('POINT(1 2)');
COUNT(*)
2
EXPLAIN 
SELECT COUNT(*) FROM t2 WHERE p=POINTFROMTEXT('POINT(1 2)');
id	select_type	table	type	possible_keys	key	key_len	ref	rows	Extra
1	SIMPLE	t2	ref	p	p	28	const	1	Using where
SELECT COUNT(*) FROM t2 WHERE p=POINTFROMTEXT('POINT(1 2)');
COUNT(*)
2
EXPLAIN 
SELECT COUNT(*) FROM t2 IGNORE INDEX(p) WHERE p=POINTFROMTEXT('POINT(1 2)');
id	select_type	table	type	possible_keys	key	key_len	ref	rows	Extra
1	SIMPLE	t2	ALL	NULL	NULL	NULL	NULL	2	Using where
SELECT COUNT(*) FROM t2 IGNORE INDEX(p) WHERE p=POINTFROMTEXT('POINT(1 2)');
COUNT(*)
2
DROP TABLE t1, t2;
End of 5.0 tests
End of 5.0 tests
create table t1 (f1 tinyint(1), f2 char(1), f3 varchar(1), f4 geometry, f5 datetime);
create view v1 as select * from t1;
desc v1;
Field	Type	Null	Key	Default	Extra
f1	tinyint(1)	YES		NULL	
f2	char(1)	YES		NULL	
f3	varchar(1)	YES		NULL	
f4	geometry	YES		NULL	
f5	datetime	YES		NULL	
drop view v1;
drop table t1;
End of 5.1 tests<|MERGE_RESOLUTION|>--- conflicted
+++ resolved
@@ -680,11 +680,7 @@
 g
 select asbinary(g) from t1;
 Catalog	Database	Table	Table_alias	Column	Column_alias	Type	Length	Max length	Is_null	Flags	Decimals	Charsetnr
-<<<<<<< HEAD
-def					asbinary(g)	252	16777216	0	Y	128	0	63
-=======
 def					asbinary(g)	252	4294967295	0	Y	128	0	63
->>>>>>> 67ce52fd
 asbinary(g)
 drop table t1;
 create table t1 (a TEXT, b GEOMETRY NOT NULL, SPATIAL KEY(b));
