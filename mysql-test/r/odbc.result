--- conflicted
+++ resolved
@@ -12,11 +12,7 @@
 a	b
 explain select * from t1 where b is null;
 id	select_type	table	type	possible_keys	key	key_len	ref	rows	Extra
-<<<<<<< HEAD
 1	SIMPLE	NULL	NULL	NULL	NULL	NULL	NULL	NULL	Impossible WHERE
-drop table t1;
-=======
-1	SIMPLE	NULL	NULL	NULL	NULL	NULL	NULL	NULL	Impossible WHERE noticed after reading const tables
 drop table t1;
 CREATE TABLE t1 (a INT AUTO_INCREMENT PRIMARY KEY);
 INSERT INTO t1 VALUES (NULL);
@@ -28,5 +24,4 @@
 SELECT sql_no_cache a, last_insert_id() FROM t1;
 a	last_insert_id()
 1	1
-DROP TABLE t1;
->>>>>>> 893e9276
+DROP TABLE t1;