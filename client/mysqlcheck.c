/*
   Copyright (c) 2001, 2012, Oracle and/or its affiliates. All rights reserved.

   This program is free software; you can redistribute it and/or modify
   it under the terms of the GNU General Public License as published by
   the Free Software Foundation; version 2 of the License.

   This program is distributed in the hope that it will be useful,
   but WITHOUT ANY WARRANTY; without even the implied warranty of
   MERCHANTABILITY or FITNESS FOR A PARTICULAR PURPOSE.  See the
   GNU General Public License for more details.

   You should have received a copy of the GNU General Public License
   along with this program; if not, write to the Free Software
   Foundation, Inc., 51 Franklin St, Fifth Floor, Boston, MA 02110-1301  USA
*/

#define CHECK_VERSION "2.5.0"

#include "client_priv.h"
#include "my_default.h"
#include <m_ctype.h>
#include <mysql_version.h>
#include <mysqld_error.h>
#include <sslopt-vars.h>
#include <welcome_copyright_notice.h> /* ORACLE_WELCOME_COPYRIGHT_NOTICE */

/* Exit codes */

#define EX_USAGE 1
#define EX_MYSQLERR 2

static MYSQL mysql_connection, *sock = 0;
static my_bool opt_alldbs = 0, opt_check_only_changed = 0, opt_extended = 0,
               opt_compress = 0, opt_databases = 0, opt_fast = 0,
               opt_medium_check = 0, opt_quick = 0, opt_all_in_1 = 0,
               opt_silent = 0, opt_auto_repair = 0, ignore_errors = 0,
               tty_password= 0, opt_frm= 0, debug_info_flag= 0, debug_check_flag= 0,
               opt_fix_table_names= 0, opt_fix_db_names= 0, opt_upgrade= 0,
               opt_write_binlog= 1;
static uint verbose = 0, opt_mysql_port=0;
static int my_end_arg;
static char * opt_mysql_unix_port = 0;
static char *opt_password = 0, *current_user = 0, 
	    *default_charset= 0, *current_host= 0;
static char *opt_plugin_dir= 0, *opt_default_auth= 0;
static int first_error = 0;
DYNAMIC_ARRAY tables4repair, tables4rebuild;
#ifdef HAVE_SMEM
static char *shared_memory_base_name=0;
#endif
static uint opt_protocol=0;
static char *opt_bind_addr = NULL;

enum operations { DO_CHECK=1, DO_REPAIR, DO_ANALYZE, DO_OPTIMIZE, DO_UPGRADE };

static struct my_option my_long_options[] =
{
  {"all-databases", 'A',
   "Check all the databases. This is the same as --databases with all databases selected.",
   &opt_alldbs, &opt_alldbs, 0, GET_BOOL, NO_ARG, 0, 0, 0, 0,
   0, 0},
  {"analyze", 'a', "Analyze given tables.", 0, 0, 0, GET_NO_ARG, NO_ARG, 0, 0,
   0, 0, 0, 0},
  {"all-in-1", '1',
   "Instead of issuing one query for each table, use one query per database, naming all tables in the database in a comma-separated list.",
   &opt_all_in_1, &opt_all_in_1, 0, GET_BOOL, NO_ARG, 0, 0, 0,
   0, 0, 0},
  {"auto-repair", OPT_AUTO_REPAIR,
   "If a checked table is corrupted, automatically fix it. Repairing will be done after all tables have been checked, if corrupted ones were found.",
   &opt_auto_repair, &opt_auto_repair, 0, GET_BOOL, NO_ARG, 0,
   0, 0, 0, 0, 0},
  {"bind-address", 0, "IP address to bind to.",
   (uchar**) &opt_bind_addr, (uchar**) &opt_bind_addr, 0, GET_STR,
   REQUIRED_ARG, 0, 0, 0, 0, 0, 0},
  {"character-sets-dir", OPT_CHARSETS_DIR,
   "Directory for character set files.", &charsets_dir,
   &charsets_dir, 0, GET_STR, REQUIRED_ARG, 0, 0, 0, 0, 0, 0},
  {"check", 'c', "Check table for errors.", 0, 0, 0, GET_NO_ARG, NO_ARG, 0, 0,
   0, 0, 0, 0},
  {"check-only-changed", 'C',
   "Check only tables that have changed since last check or haven't been closed properly.",
   0, 0, 0, GET_NO_ARG, NO_ARG, 0, 0, 0, 0, 0, 0},
  {"check-upgrade", 'g',
   "Check tables for version-dependent changes. May be used with --auto-repair to correct tables requiring version-dependent updates.",
   0, 0, 0, GET_NO_ARG, NO_ARG, 0, 0, 0, 0, 0, 0},
  {"compress", OPT_COMPRESS, "Use compression in server/client protocol.",
   &opt_compress, &opt_compress, 0, GET_BOOL, NO_ARG, 0, 0, 0,
   0, 0, 0},
  {"databases", 'B',
   "Check several databases. Note the difference in usage; in this case no tables are given. All name arguments are regarded as database names.",
   &opt_databases, &opt_databases, 0, GET_BOOL, NO_ARG,
   0, 0, 0, 0, 0, 0},
#ifdef DBUG_OFF
  {"debug", '#', "This is a non-debug version. Catch this and exit.",
   0, 0, 0, GET_DISABLED, OPT_ARG, 0, 0, 0, 0, 0, 0},
#else
  {"debug", '#', "Output debug log. Often this is 'd:t:o,filename'.",
   0, 0, 0, GET_STR, OPT_ARG, 0, 0, 0, 0, 0, 0},
#endif
  {"debug-check", OPT_DEBUG_CHECK, "Check memory and open file usage at exit.",
   &debug_check_flag, &debug_check_flag, 0,
   GET_BOOL, NO_ARG, 0, 0, 0, 0, 0, 0},
  {"debug-info", OPT_DEBUG_INFO, "Print some debug info at exit.",
   &debug_info_flag, &debug_info_flag,
   0, GET_BOOL, NO_ARG, 0, 0, 0, 0, 0, 0},
  {"default-character-set", OPT_DEFAULT_CHARSET,
   "Set the default character set.", &default_charset,
   &default_charset, 0, GET_STR, REQUIRED_ARG, 0, 0, 0, 0, 0, 0},
  {"default_auth", OPT_DEFAULT_AUTH,
   "Default authentication client-side plugin to use.",
   &opt_default_auth, &opt_default_auth, 0,
   GET_STR, REQUIRED_ARG, 0, 0, 0, 0, 0, 0},
  {"fast",'F', "Check only tables that haven't been closed properly.",
   &opt_fast, &opt_fast, 0, GET_BOOL, NO_ARG, 0, 0, 0, 0, 0,
   0},
  {"fix-db-names", OPT_FIX_DB_NAMES, "Fix database names.",
    &opt_fix_db_names, &opt_fix_db_names,
    0, GET_BOOL, NO_ARG, 0, 0, 0, 0, 0, 0},
  {"fix-table-names", OPT_FIX_TABLE_NAMES, "Fix table names.",
    &opt_fix_table_names, &opt_fix_table_names,
    0, GET_BOOL, NO_ARG, 0, 0, 0, 0, 0, 0},
  {"force", 'f', "Continue even if we get an SQL error.",
   &ignore_errors, &ignore_errors, 0, GET_BOOL, NO_ARG, 0, 0,
   0, 0, 0, 0},
  {"extended", 'e',
   "If you are using this option with CHECK TABLE, it will ensure that the table is 100 percent consistent, but will take a long time. If you are using this option with REPAIR TABLE, it will force using old slow repair with keycache method, instead of much faster repair by sorting.",
   &opt_extended, &opt_extended, 0, GET_BOOL, NO_ARG, 0, 0, 0,
   0, 0, 0},
  {"help", '?', "Display this help message and exit.", 0, 0, 0, GET_NO_ARG,
   NO_ARG, 0, 0, 0, 0, 0, 0},
  {"host",'h', "Connect to host.", &current_host,
   &current_host, 0, GET_STR_ALLOC, REQUIRED_ARG, 0, 0, 0, 0, 0, 0},
  {"medium-check", 'm',
   "Faster than extended-check, but only finds 99.99 percent of all errors. Should be good enough for most cases.",
   0, 0, 0, GET_NO_ARG, NO_ARG, 0, 0, 0, 0, 0, 0},
  {"write-binlog", OPT_WRITE_BINLOG,
   "Log ANALYZE, OPTIMIZE and REPAIR TABLE commands. Use --skip-write-binlog "
   "when commands should not be sent to replication slaves.",
   &opt_write_binlog, &opt_write_binlog, 0, GET_BOOL, NO_ARG,
   1, 0, 0, 0, 0, 0},
  {"optimize", 'o', "Optimize table.", 0, 0, 0, GET_NO_ARG, NO_ARG, 0, 0, 0, 0,
   0, 0},
  {"password", 'p',
   "Password to use when connecting to server. If password is not given, it's solicited on the tty.",
   0, 0, 0, GET_PASSWORD, OPT_ARG, 0, 0, 0, 0, 0, 0},
#ifdef __WIN__
  {"pipe", 'W', "Use named pipes to connect to server.", 0, 0, 0, GET_NO_ARG,
   NO_ARG, 0, 0, 0, 0, 0, 0},
#endif
  {"plugin_dir", OPT_PLUGIN_DIR, "Directory for client-side plugins.",
   &opt_plugin_dir, &opt_plugin_dir, 0,
   GET_STR, REQUIRED_ARG, 0, 0, 0, 0, 0, 0},
  {"port", 'P', "Port number to use for connection or 0 for default to, in "
   "order of preference, my.cnf, $MYSQL_TCP_PORT, "
#if MYSQL_PORT_DEFAULT == 0
   "/etc/services, "
#endif
   "built-in default (" STRINGIFY_ARG(MYSQL_PORT) ").",
   &opt_mysql_port, &opt_mysql_port, 0, GET_UINT, REQUIRED_ARG, 0, 0, 0, 0, 0,
   0},
  {"protocol", OPT_MYSQL_PROTOCOL, "The protocol to use for connection (tcp, socket, pipe, memory).",
   0, 0, 0, GET_STR,  REQUIRED_ARG, 0, 0, 0, 0, 0, 0},
  {"quick", 'q',
   "If you are using this option with CHECK TABLE, it prevents the check from scanning the rows to check for wrong links. This is the fastest check. If you are using this option with REPAIR TABLE, it will try to repair only the index tree. This is the fastest repair method for a table.",
   &opt_quick, &opt_quick, 0, GET_BOOL, NO_ARG, 0, 0, 0, 0, 0,
   0},
  {"repair", 'r',
   "Can fix almost anything except unique keys that aren't unique.",
   0, 0, 0, GET_NO_ARG, NO_ARG, 0, 0, 0, 0, 0, 0},
#ifdef HAVE_SMEM
  {"shared-memory-base-name", OPT_SHARED_MEMORY_BASE_NAME,
   "Base name of shared memory.", &shared_memory_base_name, &shared_memory_base_name,
   0, GET_STR_ALLOC, REQUIRED_ARG, 0, 0, 0, 0, 0, 0},
#endif
  {"silent", 's', "Print only error messages.", &opt_silent,
   &opt_silent, 0, GET_BOOL, NO_ARG, 0, 0, 0, 0, 0, 0},
  {"socket", 'S', "The socket file to use for connection.",
   &opt_mysql_unix_port, &opt_mysql_unix_port, 0, GET_STR,
   REQUIRED_ARG, 0, 0, 0, 0, 0, 0},
#include <sslopt-longopts.h>
  {"tables", OPT_TABLES, "Overrides option --databases (-B).", 0, 0, 0,
   GET_NO_ARG, NO_ARG, 0, 0, 0, 0, 0, 0},
  {"use-frm", OPT_FRM,
   "When used with REPAIR, get table structure from .frm file, so the table can be repaired even if .MYI header is corrupted.",
   &opt_frm, &opt_frm, 0, GET_BOOL, NO_ARG, 0, 0, 0, 0, 0,
   0},
#ifndef DONT_ALLOW_USER_CHANGE
  {"user", 'u', "User for login if not current user.", &current_user,
   &current_user, 0, GET_STR, REQUIRED_ARG, 0, 0, 0, 0, 0, 0},
#endif
  {"verbose", 'v', "Print info about the various stages.", 0, 0, 0, GET_NO_ARG,
   NO_ARG, 0, 0, 0, 0, 0, 0},
  {"version", 'V', "Output version information and exit.", 0, 0, 0, GET_NO_ARG,
   NO_ARG, 0, 0, 0, 0, 0, 0},
  {0, 0, 0, 0, 0, 0, GET_NO_ARG, NO_ARG, 0, 0, 0, 0, 0, 0}
};

static const char *load_default_groups[] = { "mysqlcheck", "client", 0 };


static void print_version(void);
static void usage(void);
static int get_options(int *argc, char ***argv);
static int process_all_databases();
static int process_databases(char **db_names);
static int process_selected_tables(char *db, char **table_names, int tables);
static int process_all_tables_in_db(char *database);
static int process_one_db(char *database);
static int use_db(char *database);
static int handle_request_for_tables(char *tables, uint length);
static int dbConnect(char *host, char *user,char *passwd);
static void dbDisconnect(char *host);
static void DBerror(MYSQL *mysql, const char *when);
static void safe_exit(int error);
static void print_result();
static uint fixed_name_length(const char *name);
static char *fix_table_name(char *dest, char *src);
int what_to_do = 0;


static void print_version(void)
{
  printf("%s  Ver %s Distrib %s, for %s (%s)\n", my_progname, CHECK_VERSION,
   MYSQL_SERVER_VERSION, SYSTEM_TYPE, MACHINE_TYPE);
} /* print_version */


static void usage(void)
{
  print_version();
<<<<<<< HEAD
  puts(ORACLE_WELCOME_COPYRIGHT_NOTICE("2000, 2012"));
=======
  puts(ORACLE_WELCOME_COPYRIGHT_NOTICE("2000"));
>>>>>>> b7fc4388
  puts("This program can be used to CHECK (-c, -m, -C), REPAIR (-r), ANALYZE (-a),");
  puts("or OPTIMIZE (-o) tables. Some of the options (like -e or -q) can be");
  puts("used at the same time. Not all options are supported by all storage engines.");
  puts("Please consult the MySQL manual for latest information about the");
  puts("above. The options -c, -r, -a, and -o are exclusive to each other, which");
  puts("means that the last option will be used, if several was specified.\n");
  puts("The option -c will be used by default, if none was specified. You");
  puts("can change the default behavior by making a symbolic link, or");
  puts("copying this file somewhere with another name, the alternatives are:");
  puts("mysqlrepair:   The default option will be -r");
  puts("mysqlanalyze:  The default option will be -a");
  puts("mysqloptimize: The default option will be -o\n");
  printf("Usage: %s [OPTIONS] database [tables]\n", my_progname);
  printf("OR     %s [OPTIONS] --databases DB1 [DB2 DB3...]\n",
	 my_progname);
  printf("OR     %s [OPTIONS] --all-databases\n", my_progname);
  print_defaults("my", load_default_groups);
  my_print_help(my_long_options);
  my_print_variables(my_long_options);
} /* usage */


static my_bool
get_one_option(int optid, const struct my_option *opt __attribute__((unused)),
	       char *argument)
{
  int orig_what_to_do= what_to_do;

  switch(optid) {
  case 'a':
    what_to_do = DO_ANALYZE;
    break;
  case 'c':
    what_to_do = DO_CHECK;
    break;
  case 'C':
    what_to_do = DO_CHECK;
    opt_check_only_changed = 1;
    break;
  case 'I': /* Fall through */
  case '?':
    usage();
    exit(0);
  case 'm':
    what_to_do = DO_CHECK;
    opt_medium_check = 1;
    break;
  case 'o':
    what_to_do = DO_OPTIMIZE;
    break;
  case OPT_FIX_DB_NAMES:
    what_to_do= DO_UPGRADE;
    opt_databases= 1;
    break;
  case OPT_FIX_TABLE_NAMES:
    what_to_do= DO_UPGRADE;
    break;
  case 'p':
    if (argument == disabled_my_option)
      argument= (char*) "";			/* Don't require password */
    if (argument)
    {
      char *start = argument;
      my_free(opt_password);
      opt_password = my_strdup(argument, MYF(MY_FAE));
      while (*argument) *argument++= 'x';		/* Destroy argument */
      if (*start)
	start[1] = 0;                             /* Cut length of argument */
      tty_password= 0;
    }
    else
      tty_password = 1;
    break;
  case 'r':
    what_to_do = DO_REPAIR;
    break;
  case 'g':
    what_to_do= DO_CHECK;
    opt_upgrade= 1;
    break;
  case 'W':
#ifdef __WIN__
    opt_protocol = MYSQL_PROTOCOL_PIPE;
#endif
    break;
  case '#':
    DBUG_PUSH(argument ? argument : "d:t:o");
    debug_check_flag= 1;
    break;
#include <sslopt-case.h>
  case OPT_TABLES:
    opt_databases = 0;
    break;
  case 'v':
    verbose++;
    break;
  case 'V': print_version(); exit(0);
  case OPT_MYSQL_PROTOCOL:
    opt_protocol= find_type_or_exit(argument, &sql_protocol_typelib,
                                    opt->name);
    break;
  }

  if (orig_what_to_do && (what_to_do != orig_what_to_do))
  {
    fprintf(stderr, "Error:  %s doesn't support multiple contradicting commands.\n",
            my_progname);
    return 1;
  }
  return 0;
}


static int get_options(int *argc, char ***argv)
{
  int ho_error;

  if (*argc == 1)
  {
    usage();
    exit(0);
  }

  my_getopt_use_args_separator= TRUE;
  if ((ho_error= load_defaults("my", load_default_groups, argc, argv)) ||
      (ho_error=handle_options(argc, argv, my_long_options, get_one_option)))
    exit(ho_error);
  my_getopt_use_args_separator= FALSE;

  if (!what_to_do)
  {
    size_t pnlen= strlen(my_progname);

    if (pnlen < 6) /* name too short */
      what_to_do = DO_CHECK;
    else if (!strcmp("repair", my_progname + pnlen - 6))
      what_to_do = DO_REPAIR;
    else if (!strcmp("analyze", my_progname + pnlen - 7))
      what_to_do = DO_ANALYZE;
    else if  (!strcmp("optimize", my_progname + pnlen - 8))
      what_to_do = DO_OPTIMIZE;
    else
      what_to_do = DO_CHECK;
  }

  /*
    If there's no --default-character-set option given with
    --fix-table-name or --fix-db-name set the default character set to "utf8".
  */
  if (!default_charset)
  {
    if (opt_fix_db_names || opt_fix_table_names)
      default_charset= (char*) "utf8";
    else
      default_charset= (char*) MYSQL_AUTODETECT_CHARSET_NAME;
  }
  if (strcmp(default_charset, MYSQL_AUTODETECT_CHARSET_NAME) &&
      !get_charset_by_csname(default_charset, MY_CS_PRIMARY, MYF(MY_WME)))
  {
    printf("Unsupported character set: %s\n", default_charset);
    return 1;
  }
  if (*argc > 0 && opt_alldbs)
  {
    printf("You should give only options, no arguments at all, with option\n");
    printf("--all-databases. Please see %s --help for more information.\n",
	   my_progname);
    return 1;
  }
  if (*argc < 1 && !opt_alldbs)
  {
    printf("You forgot to give the arguments! Please see %s --help\n",
	   my_progname);
    printf("for more information.\n");
    return 1;
  }
  if (tty_password)
    opt_password = get_tty_password(NullS);
  if (debug_info_flag)
    my_end_arg= MY_CHECK_ERROR | MY_GIVE_INFO;
  if (debug_check_flag)
    my_end_arg= MY_CHECK_ERROR;
  return(0);
} /* get_options */


static int process_all_databases()
{
  MYSQL_ROW row;
  MYSQL_RES *tableres;
  int result = 0;

  if (mysql_query(sock, "SHOW DATABASES") ||
      !(tableres = mysql_store_result(sock)))
  {
    my_printf_error(0, "Error: Couldn't execute 'SHOW DATABASES': %s",
		    MYF(0), mysql_error(sock));
    return 1;
  }
  while ((row = mysql_fetch_row(tableres)))
  {
    if (process_one_db(row[0]))
      result = 1;
  }
  return result;
}
/* process_all_databases */


static int process_databases(char **db_names)
{
  int result = 0;
  for ( ; *db_names ; db_names++)
  {
    if (process_one_db(*db_names))
      result = 1;
  }
  return result;
} /* process_databases */


static int process_selected_tables(char *db, char **table_names, int tables)
{
  if (use_db(db))
    return 1;
  if (opt_all_in_1 && what_to_do != DO_UPGRADE)
  {
    /* 
      We need table list in form `a`, `b`, `c`
      that's why we need 2 more chars added to to each table name
      space is for more readable output in logs and in case of error
    */	  
    char *table_names_comma_sep, *end;
    size_t tot_length= 0;
    int             i= 0;

    for (i = 0; i < tables; i++)
      tot_length+= fixed_name_length(*(table_names + i)) + 2;

    if (!(table_names_comma_sep = (char *)
	  my_malloc((sizeof(char) * tot_length) + 4, MYF(MY_WME))))
      return 1;

    for (end = table_names_comma_sep + 1; tables > 0;
	 tables--, table_names++)
    {
      end= fix_table_name(end, *table_names);
      *end++= ',';
    }
    *--end = 0;
    handle_request_for_tables(table_names_comma_sep + 1, (uint) (tot_length - 1));
    my_free(table_names_comma_sep);
  }
  else
    for (; tables > 0; tables--, table_names++)
      handle_request_for_tables(*table_names, fixed_name_length(*table_names));
  return 0;
} /* process_selected_tables */


static uint fixed_name_length(const char *name)
{
  const char *p;
  uint extra_length= 2;  /* count the first/last backticks */
  
  for (p= name; *p; p++)
  {
    if (*p == '`')
      extra_length++;
    else if (*p == '.')
      extra_length+= 2;
  }
  return (uint) ((p - name) + extra_length);
}


static char *fix_table_name(char *dest, char *src)
{
  *dest++= '`';
  for (; *src; src++)
  {
    switch (*src) {
    case '.':            /* add backticks around '.' */
      *dest++= '`';
      *dest++= '.';
      *dest++= '`';
      break;
    case '`':            /* escape backtick character */
      *dest++= '`';
      /* fall through */
    default:
      *dest++= *src;
    }
  }
  *dest++= '`';
  return dest;
}


static int process_all_tables_in_db(char *database)
{
  MYSQL_RES *res;
  MYSQL_ROW row;
  uint num_columns;

  LINT_INIT(res);
  if (use_db(database))
    return 1;
  if ((mysql_query(sock, "SHOW /*!50002 FULL*/ TABLES") &&
       mysql_query(sock, "SHOW TABLES")) ||
      !(res= mysql_store_result(sock)))
  {
    my_printf_error(0, "Error: Couldn't get table list for database %s: %s",
		    MYF(0), database, mysql_error(sock));
    return 1;
  }

  num_columns= mysql_num_fields(res);

  if (opt_all_in_1 && what_to_do != DO_UPGRADE)
  {
    /*
      We need table list in form `a`, `b`, `c`
      that's why we need 2 more chars added to to each table name
      space is for more readable output in logs and in case of error
     */

    char *tables, *end;
    uint tot_length = 0;

    while ((row = mysql_fetch_row(res)))
      tot_length+= fixed_name_length(row[0]) + 2;
    mysql_data_seek(res, 0);

    if (!(tables=(char *) my_malloc(sizeof(char)*tot_length+4, MYF(MY_WME))))
    {
      mysql_free_result(res);
      return 1;
    }
    for (end = tables + 1; (row = mysql_fetch_row(res)) ;)
    {
      if ((num_columns == 2) && (strcmp(row[1], "VIEW") == 0))
        continue;

      end= fix_table_name(end, row[0]);
      *end++= ',';
    }
    *--end = 0;
    if (tot_length)
      handle_request_for_tables(tables + 1, tot_length - 1);
    my_free(tables);
  }
  else
  {
    while ((row = mysql_fetch_row(res)))
    {
      /* Skip views if we don't perform renaming. */
      if ((what_to_do != DO_UPGRADE) && (num_columns == 2) && (strcmp(row[1], "VIEW") == 0))
        continue;

      handle_request_for_tables(row[0], fixed_name_length(row[0]));
    }
  }
  mysql_free_result(res);
  return 0;
} /* process_all_tables_in_db */



static int fix_table_storage_name(const char *name)
{
  char qbuf[100 + NAME_LEN*4];
  int rc= 0;
  if (strncmp(name, "#mysql50#", 9))
    return 1;
  sprintf(qbuf, "RENAME TABLE `%s` TO `%s`", name, name + 9);
  if (mysql_query(sock, qbuf))
  {
    fprintf(stderr, "Failed to %s\n", qbuf);
    fprintf(stderr, "Error: %s\n", mysql_error(sock));
    rc= 1;
  }
  if (verbose)
    printf("%-50s %s\n", name, rc ? "FAILED" : "OK");
  return rc;
}

static int fix_database_storage_name(const char *name)
{
  char qbuf[100 + NAME_LEN*4];
  int rc= 0;
  if (strncmp(name, "#mysql50#", 9))
    return 1;
  sprintf(qbuf, "ALTER DATABASE `%s` UPGRADE DATA DIRECTORY NAME", name);
  if (mysql_query(sock, qbuf))
  {
    fprintf(stderr, "Failed to %s\n", qbuf);
    fprintf(stderr, "Error: %s\n", mysql_error(sock));
    rc= 1;
  }
  if (verbose)
    printf("%-50s %s\n", name, rc ? "FAILED" : "OK");
  return rc;
}

static int rebuild_table(char *name)
{
  char *query, *ptr;
  int rc= 0;
  query= (char*)my_malloc(sizeof(char) * (12 + fixed_name_length(name) + 6 + 1),
                          MYF(MY_WME));
  if (!query)
    return 1;
  ptr= strmov(query, "ALTER TABLE ");
  ptr= fix_table_name(ptr, name);
  ptr= strxmov(ptr, " FORCE", NullS);
  if (mysql_real_query(sock, query, (uint)(ptr - query)))
  {
    fprintf(stderr, "Failed to %s\n", query);
    fprintf(stderr, "Error: %s\n", mysql_error(sock));
    rc= 1;
  }
  my_free(query);
  return rc;
}

static int process_one_db(char *database)
{
  if (what_to_do == DO_UPGRADE)
  {
    int rc= 0;
    if (opt_fix_db_names && !strncmp(database,"#mysql50#", 9))
    {
      rc= fix_database_storage_name(database);
      database+= 9;
    }
    if (rc || !opt_fix_table_names)
      return rc;
  }
  return process_all_tables_in_db(database);
}


static int use_db(char *database)
{
  if (mysql_get_server_version(sock) >= FIRST_INFORMATION_SCHEMA_VERSION &&
      !my_strcasecmp(&my_charset_latin1, database, INFORMATION_SCHEMA_DB_NAME))
    return 1;
  if (mysql_get_server_version(sock) >= FIRST_PERFORMANCE_SCHEMA_VERSION &&
      !my_strcasecmp(&my_charset_latin1, database, PERFORMANCE_SCHEMA_DB_NAME))
    return 1;
  if (mysql_select_db(sock, database))
  {
    DBerror(sock, "when selecting the database");
    return 1;
  }
  return 0;
} /* use_db */

static int disable_binlog()
{
  const char *stmt= "SET SQL_LOG_BIN=0";
  if (mysql_query(sock, stmt))
  {
    fprintf(stderr, "Failed to %s\n", stmt);
    fprintf(stderr, "Error: %s\n", mysql_error(sock));
    return 1;
  }
  return 0;
}

static int handle_request_for_tables(char *tables, uint length)
{
  char *query, *end, options[100], message[100];
  uint query_length= 0;
  const char *op = 0;

  options[0] = 0;
  end = options;
  switch (what_to_do) {
  case DO_CHECK:
    op = "CHECK";
    if (opt_quick)              end = strmov(end, " QUICK");
    if (opt_fast)               end = strmov(end, " FAST");
    if (opt_medium_check)       end = strmov(end, " MEDIUM"); /* Default */
    if (opt_extended)           end = strmov(end, " EXTENDED");
    if (opt_check_only_changed) end = strmov(end, " CHANGED");
    if (opt_upgrade)            end = strmov(end, " FOR UPGRADE");
    break;
  case DO_REPAIR:
    op= (opt_write_binlog) ? "REPAIR" : "REPAIR NO_WRITE_TO_BINLOG";
    if (opt_quick)              end = strmov(end, " QUICK");
    if (opt_extended)           end = strmov(end, " EXTENDED");
    if (opt_frm)                end = strmov(end, " USE_FRM");
    break;
  case DO_ANALYZE:
    op= (opt_write_binlog) ? "ANALYZE" : "ANALYZE NO_WRITE_TO_BINLOG";
    break;
  case DO_OPTIMIZE:
    op= (opt_write_binlog) ? "OPTIMIZE" : "OPTIMIZE NO_WRITE_TO_BINLOG";
    break;
  case DO_UPGRADE:
    return fix_table_storage_name(tables);
  }

  if (!(query =(char *) my_malloc((sizeof(char)*(length+110)), MYF(MY_WME))))
    return 1;
  if (opt_all_in_1)
  {
    /* No backticks here as we added them before */
    query_length= sprintf(query, "%s TABLE %s %s", op, tables, options);
  }
  else
  {
    char *ptr;

    ptr= strmov(strmov(query, op), " TABLE ");
    ptr= fix_table_name(ptr, tables);
    ptr= strxmov(ptr, " ", options, NullS);
    query_length= (uint) (ptr - query);
  }
  if (mysql_real_query(sock, query, query_length))
  {
    sprintf(message, "when executing '%s TABLE ... %s'", op, options);
    DBerror(sock, message);
    return 1;
  }
  print_result();
  my_free(query);
  return 0;
}


static void print_result()
{
  MYSQL_RES *res;
  MYSQL_ROW row;
  char prev[NAME_LEN*2+2];
  uint i;
  my_bool found_error=0, table_rebuild=0;

  res = mysql_use_result(sock);

  prev[0] = '\0';
  for (i = 0; (row = mysql_fetch_row(res)); i++)
  {
    int changed = strcmp(prev, row[0]);
    my_bool status = !strcmp(row[2], "status");

    if (status)
    {
      /*
        if there was an error with the table, we have --auto-repair set,
        and this isn't a repair op, then add the table to the tables4repair
        list
      */
      if (found_error && opt_auto_repair && what_to_do != DO_REPAIR &&
	  strcmp(row[3],"OK"))
      {
        if (table_rebuild)
          insert_dynamic(&tables4rebuild, prev);
        else
          insert_dynamic(&tables4repair, prev);
      }
      found_error=0;
      table_rebuild=0;
      if (opt_silent)
	continue;
    }
    if (status && changed)
      printf("%-50s %s", row[0], row[3]);
    else if (!status && changed)
    {
      printf("%s\n%-9s: %s", row[0], row[2], row[3]);
      if (strcmp(row[2],"note"))
      {
	found_error=1;
        if (opt_auto_repair && strstr(row[3], "ALTER TABLE") != NULL)
          table_rebuild=1;
      }
    }
    else
      printf("%-9s: %s", row[2], row[3]);
    strmov(prev, row[0]);
    putchar('\n');
  }
  /* add the last table to be repaired to the list */
  if (found_error && opt_auto_repair && what_to_do != DO_REPAIR)
  {
    if (table_rebuild)
      insert_dynamic(&tables4rebuild, prev);
    else
      insert_dynamic(&tables4repair, prev);
  }
  mysql_free_result(res);
}


static int dbConnect(char *host, char *user, char *passwd)
{
  DBUG_ENTER("dbConnect");
  if (verbose)
  {
    fprintf(stderr, "# Connecting to %s...\n", host ? host : "localhost");
  }
  mysql_init(&mysql_connection);
  if (opt_compress)
    mysql_options(&mysql_connection, MYSQL_OPT_COMPRESS, NullS);
#ifdef HAVE_OPENSSL
  if (opt_use_ssl)
  {
    mysql_ssl_set(&mysql_connection, opt_ssl_key, opt_ssl_cert, opt_ssl_ca,
		  opt_ssl_capath, opt_ssl_cipher);
    mysql_options(&mysql_connection, MYSQL_OPT_SSL_CRL, opt_ssl_crl);
    mysql_options(&mysql_connection, MYSQL_OPT_SSL_CRLPATH, opt_ssl_crlpath);
  }
#endif
  if (opt_protocol)
    mysql_options(&mysql_connection,MYSQL_OPT_PROTOCOL,(char*)&opt_protocol);
  if (opt_bind_addr)
    mysql_options(&mysql_connection, MYSQL_OPT_BIND, opt_bind_addr);
#ifdef HAVE_SMEM
  if (shared_memory_base_name)
    mysql_options(&mysql_connection,MYSQL_SHARED_MEMORY_BASE_NAME,shared_memory_base_name);
#endif

  if (opt_plugin_dir && *opt_plugin_dir)
    mysql_options(&mysql_connection, MYSQL_PLUGIN_DIR, opt_plugin_dir);

  if (opt_default_auth && *opt_default_auth)
    mysql_options(&mysql_connection, MYSQL_DEFAULT_AUTH, opt_default_auth);

  mysql_options(&mysql_connection, MYSQL_SET_CHARSET_NAME, default_charset);
  mysql_options(&mysql_connection, MYSQL_OPT_CONNECT_ATTR_RESET, 0);
  mysql_options4(&mysql_connection, MYSQL_OPT_CONNECT_ATTR_ADD,
                 "program_name", "mysqlcheck");
  if (!(sock = mysql_real_connect(&mysql_connection, host, user, passwd,
         NULL, opt_mysql_port, opt_mysql_unix_port, 0)))
  {
    DBerror(&mysql_connection, "when trying to connect");
    return 1;
  }
  mysql_connection.reconnect= 1;
  return 0;
} /* dbConnect */


static void dbDisconnect(char *host)
{
  if (verbose)
    fprintf(stderr, "# Disconnecting from %s...\n", host ? host : "localhost");
  mysql_close(sock);
} /* dbDisconnect */


static void DBerror(MYSQL *mysql, const char *when)
{
  DBUG_ENTER("DBerror");
  my_printf_error(0,"Got error: %d: %s %s", MYF(0),
		  mysql_errno(mysql), mysql_error(mysql), when);
  safe_exit(EX_MYSQLERR);
  DBUG_VOID_RETURN;
} /* DBerror */


static void safe_exit(int error)
{
  if (!first_error)
    first_error= error;
  if (ignore_errors)
    return;
  if (sock)
    mysql_close(sock);
  exit(error);
}


int main(int argc, char **argv)
{
  MY_INIT(argv[0]);
  /*
  ** Check out the args
  */
  if (get_options(&argc, &argv))
  {
    my_end(my_end_arg);
    exit(EX_USAGE);
  }
  if (dbConnect(current_host, current_user, opt_password))
    exit(EX_MYSQLERR);

  if (!opt_write_binlog)
  {
    if (disable_binlog()) {
      first_error= 1;
      goto end;
    }
  }

  if (opt_auto_repair &&
      (my_init_dynamic_array(&tables4repair, sizeof(char)*(NAME_LEN*2+2),16,64) ||
       my_init_dynamic_array(&tables4rebuild, sizeof(char)*(NAME_LEN*2+2),16,64)))
  {
    first_error = 1;
    goto end;
  }

  if (opt_alldbs)
    process_all_databases();
  /* Only one database and selected table(s) */
  else if (argc > 1 && !opt_databases)
    process_selected_tables(*argv, (argv + 1), (argc - 1));
  /* One or more databases, all tables */
  else
    process_databases(argv);
  if (opt_auto_repair)
  {
    uint i;

    if (!opt_silent && (tables4repair.elements || tables4rebuild.elements))
      puts("\nRepairing tables");
    what_to_do = DO_REPAIR;
    for (i = 0; i < tables4repair.elements ; i++)
    {
      char *name= (char*) dynamic_array_ptr(&tables4repair, i);
      handle_request_for_tables(name, fixed_name_length(name));
    }
    for (i = 0; i < tables4rebuild.elements ; i++)
      rebuild_table((char*) dynamic_array_ptr(&tables4rebuild, i));
  }
 end:
  dbDisconnect(current_host);
  if (opt_auto_repair)
  {
    delete_dynamic(&tables4repair);
    delete_dynamic(&tables4rebuild);
  }
  my_free(opt_password);
#ifdef HAVE_SMEM
  my_free(shared_memory_base_name);
#endif
  my_end(my_end_arg);
  return(first_error!=0);
} /* main */<|MERGE_RESOLUTION|>--- conflicted
+++ resolved
@@ -229,11 +229,7 @@
 static void usage(void)
 {
   print_version();
-<<<<<<< HEAD
-  puts(ORACLE_WELCOME_COPYRIGHT_NOTICE("2000, 2012"));
-=======
   puts(ORACLE_WELCOME_COPYRIGHT_NOTICE("2000"));
->>>>>>> b7fc4388
   puts("This program can be used to CHECK (-c, -m, -C), REPAIR (-r), ANALYZE (-a),");
   puts("or OPTIMIZE (-o) tables. Some of the options (like -e or -q) can be");
   puts("used at the same time. Not all options are supported by all storage engines.");
