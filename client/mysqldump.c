--- conflicted
+++ resolved
@@ -2295,20 +2295,13 @@
      char new_table_name[NAME_LEN];
 
      /* the table name passed on commandline may be wrong case */
-<<<<<<< HEAD
-     get_actual_table_name( table_names[i], new_table_name, sizeof(new_table_name) );
-
-    numrows = getTableStructure(new_table_name, db);
-
-    dumpTable(numrows, new_table_name);
-=======
-     if (!get_actual_table_name( *table_names, new_table_name, sizeof(new_table_name) ))
+     if (!get_actual_table_name( table_names[i], new_table_name, sizeof(new_table_name) ))
      {
-	    numrows = getTableStructure(new_table_name, db);
-	    if (!dFlag && numrows > 0)
-	      dumpTable(numrows, new_table_name);
+
+    	numrows = getTableStructure(new_table_name, db);
+
+    	dumpTable(numrows, new_table_name);
      }
->>>>>>> 0eaafddf
     my_free(order_by, MYF(MY_ALLOW_ZERO_PTR));
     order_by= 0;
   }
