#! /bin/bash
#
# Copyright (c) 2013, 2015, Oracle and/or its affiliates. All rights reserved.
#
# This program is free software; you can redistribute it and/or modify
# it under the terms of the GNU General Public License as published by
# the Free Software Foundation; version 2 of the License.
#
# This program is distributed in the hope that it will be useful,
# but WITHOUT ANY WARRANTY; without even the implied warranty of
# MERCHANTABILITY or FITNESS FOR A PARTICULAR PURPOSE.  See the
# GNU General Public License for more details.
#
# You should have received a copy of the GNU General Public License
# along with this program; if not, write to the Free Software
# Foundation, Inc., 51 Franklin St, Fifth Floor, Boston, MA  02110-1301 USA


# MySQL Database start/stop script

# chkconfig:   - 64 36
# description: MySQL Database
# processname: mysqld
# config:      /etc/my.cnf
# pidfile:     /var/run/mysql/mysqld.pid

# Comments to support LSB init script conventions
### BEGIN INIT INFO
# Provides:          mysql
# Required-Start:    $network $remote_fs
# Required-Stop:     $network $remote_fs
# Default-Start:     3 5
# Default-Stop:      0 1 6
# Short-Description: MySQL Database
# Description:       MySQL Database
### END INIT INFO

# 
# https://en.opensuse.org/openSUSE:Packaging_init_scripts#Exit_Status_Codes
# 

[ -e /etc/rc.status ] && . /etc/rc.status

rc_reset

STARTTIMEOUT=180
STOPTIMEOUT=600
PROG=/usr/bin/mysqld_safe

[ -e /etc/sysconfig/mysql ] && . /etc/sysconfig/mysql

# Lock directory
lockfile=/var/lock/subsys/mysql

# Support for extra options passed to mysqld
command=$1 && shift
extra_opts="$@"

get_option () {
    local section=$1
    local option=$2
    local default=$3
    ret=$(/usr/bin/my_print_defaults $section | grep '^--'${option}'=' | cut -d= -f2- | tail -n 1)
    [ -z $ret ] && ret=$default
    echo $ret
}

datadir=$(get_option mysqld datadir "/var/lib/mysql")
socket=$(get_option  mysqld socket "$datadir/mysql.sock")
pidfile=$(get_option mysqld_safe pid-file "/var/run/mysql/mysqld.pid")

install_validate_password_sql_file () {
    local dir
    local initfile
    if [ -d /var/lib/mysql-files ]; then
        dir=/var/lib/mysql-files
    else
        dir=/tmp
    fi
    initfile="$(mktemp $dir/install-validate-password-plugin.XXXXXX.sql)"
    chown mysql:mysql "$initfile"
    echo "INSERT INTO mysql.plugin (name, dl) VALUES ('validate_password', 'validate_password.so');" > $initfile
    echo $initfile
}

install_db () {
    # Note: something different than datadir=/var/lib/mysql requires 
    # SELinux policy changes (in enforcing mode)
    datadir=$(get_option mysqld datadir "/var/lib/mysql")
    logfile=$(get_option mysqld_safe log-error "/var/log/mysql/mysqld.log")

    # Restore log, dir, perms and SELinux contexts
<<<<<<< HEAD
    if [ ! -d "$datadir" -a ! -h "$datadir" -a "x$(basedir "$datadir")" = "x/var/lib" ]; then
	install -d -m 0751 -omysql -gmysql "$datadir" || return 1
=======
    if [ ! -d "$datadir" -a ! -h "$datadir" -a "x$(dirname "$datadir")" = "x/var/lib" ]; then
	install -d -m 0755 -omysql -gmysql "$datadir" || return 1
>>>>>>> 83eefb7d
    fi

    if [ ! -e "$logfile" -a ! -h "$logfile" -a "x$(dirname "$logfile")" = "x/var/log/mysql" ]; then
	install /dev/null -omysql -gmysql "$logfile" || return 1
    fi
    if [ -x /usr/sbin/restorecon ]; then
        /usr/sbin/restorecon "$datadir"
        /usr/sbin/restorecon "$logfile"
    fi

    # If special mysql dir is in place, skip db install 
    [ -d "$datadir/mysql" ] && return 0

    # Create initial db and install validate password plugin
    initfile="$(install_validate_password_sql_file)"
    /usr/sbin/mysqld --initialize --datadir="$datadir" --user=mysql --init-file="$initfile"
    ret=$?
    rm -f "$initfile"

    # Generate certs if neded
    if [ -x /usr/bin/mysql_ssl_rsa_setup -a ! -e "${datadir}/server-key.pem" ] ; then
        /usr/bin/mysql_ssl_rsa_setup --datadir="$datadir" --uid=mysql >/dev/null 2>&1
    fi
    return $ret
}

# Wait for ping to answer to signal startup completed,
# might take a while in case of e.g. crash recovery
pinger () {
    mysqld_safe_pid=$1
    timer=$STARTTIMEOUT
    ret=0
    while [ $timer -gt 0 ]; do
        sleep 1
        mysqladmin --no-defaults --socket="$socket" ping >/dev/null 2>&1 && break
	timer=$(expr $timer - 1)

	# Check if mysqld_safe is still alive, if not there is no hope
	if ! kill -0 $mysqld_safe_pid >/dev/null 2>&1 ; then
	    ret=1
	    break
	fi
    done
    
    # Did we timeout?
    if [ $timer = 0 ]; then
	echo "MySQL Database start up timeout after ${STARTTIMEOUT}s"
	ret=1
    fi
    return $ret
}

# Check if mysqld is running
chk_running () {
    ret=0
    if [ -e "$pidfile" ]; then
	pid=$(cat "$pidfile") || ret=4
    else
	ret=7
    fi

    # Check if $pid is a mysqld pid
    if [ $ret -eq 0 ]; then
	[ -L "/proc/$pid/exe" ] || ret=7 
    fi

    if [ $ret -eq 0 ]; then
	exec=$(readlink "/proc/$pid/exe") || ret=7
    fi

    if [ $ret -eq 0 ]; then
	[ "x$(basename $exec)" = "xmysqld" ] || ret=7
    fi
    return $ret
}

start () {
    if chk_running && mysqladmin --no-defaults --socket="$socket" ping >/dev/null 2>&1 ; then
	echo -n "Starting service MySQL:"
	rc_reset ; rc_status -v ; rc_exit
    fi

    if ! install_db; then
	echo -n "MySQL Database could not initialize data directory:"
	rc_failed 6 ; rc_status -v ; rc_exit
    fi

    $PROG --basedir=/usr --datadir="$datadir" --pid-file="$pidfile" $extra_opts >/dev/null &
    if pinger $! ; then
	echo -n "Starting service MySQL:"
	touch $lockfile
	rc_reset
    else
	echo -n "Failed to start service MySQL:"
	rc_failed 3
    fi
    rc_status -v
}

stop () {
    chk_running
    ret=$?
    if [ $ret -ne 0 ]; then
	echo -n "Shutting down service MySQL:"
	rc_reset ; rc_status -v ; return 0
    fi

    # chk_running has verified this works
    pid=$(cat "$pidfile")

    # We use a signal to avoid having to know the root password
    # Send single kill command and then wait
    if kill $pid >/dev/null 2>&1; then
	timer=$STOPTIMEOUT
	while [ $timer -gt 0 ]; do
            kill -0 $pid >/dev/null 2>&1 || break
            sleep 1
            timer=$(expr $timer - 1)
	done
    else
	echo -n "Shutting down service MySQL:"
	rc_failed 4 ; rc_status -v ; rc_exit
    fi
    
    if [ $timer -eq 0 ]; then
	echo -n "Failed to stop service MySQL:"
	rc_failed 1
    else
	rm -f $lockfile
	rm -f "$socketfile"
	echo -n "Shutting down service MySQL:"
	rc_reset
    fi
    rc_status -v
} 

restart () {
    stop
    start
}

reload () {
    ret=0
    if chk_running && mysqladmin --no-defaults --socket="$socket" ping >/dev/null 2>&1 ; then
	pid=$(cat "$pidfile")
	kill -HUP $pid >/dev/null 2>&1
	echo -n "Reloading service MySQL:"
	rc_reset
    else
	echo -n "Reloading of service MySQL failed:"
        rc_failed 7
    fi
    rc_status -v
}

condrestart () {
    if chk_running && mysqladmin --no-defaults --socket="$socket" ping >/dev/null 2>&1 ; then
	restart
    fi
}

status () {
   echo -n "Checking for service MySQL:"
   checkproc mysqld
   rc_status -v
}  

case "$command" in
    start  ) start   ;;
    stop   ) stop    ;;
    restart) restart ;;
    status ) status  ;;
    condrestart        ) condrestart ;;
    reload|force-reload) reload ;;

    *) echo $"Usage: $0 {start|stop|restart|condrestart|status|reload|force-reload}"; exit 1 ;;
esac

rc_exit




<|MERGE_RESOLUTION|>--- conflicted
+++ resolved
@@ -90,13 +90,8 @@
     logfile=$(get_option mysqld_safe log-error "/var/log/mysql/mysqld.log")
 
     # Restore log, dir, perms and SELinux contexts
-<<<<<<< HEAD
-    if [ ! -d "$datadir" -a ! -h "$datadir" -a "x$(basedir "$datadir")" = "x/var/lib" ]; then
+    if [ ! -d "$datadir" -a ! -h "$datadir" -a "x$(dirname "$datadir")" = "x/var/lib" ]; then
 	install -d -m 0751 -omysql -gmysql "$datadir" || return 1
-=======
-    if [ ! -d "$datadir" -a ! -h "$datadir" -a "x$(dirname "$datadir")" = "x/var/lib" ]; then
-	install -d -m 0755 -omysql -gmysql "$datadir" || return 1
->>>>>>> 83eefb7d
     fi
 
     if [ ! -e "$logfile" -a ! -h "$logfile" -a "x$(dirname "$logfile")" = "x/var/log/mysql" ]; then
