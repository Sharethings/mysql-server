/* Copyright (c) 2000, 2016, Oracle and/or its affiliates. All rights reserved.

   This program is free software; you can redistribute it and/or modify
   it under the terms of the GNU General Public License as published by
   the Free Software Foundation; version 2 of the License.

   This program is distributed in the hope that it will be useful,
   but WITHOUT ANY WARRANTY; without even the implied warranty of
   MERCHANTABILITY or FITNESS FOR A PARTICULAR PURPOSE.  See the
   GNU General Public License for more details.

   You should have received a copy of the GNU General Public License
   along with this program; if not, write to the Free Software
   Foundation, Inc., 51 Franklin St, Fifth Floor, Boston, MA 02110-1301  USA */

#include "mysys_priv.h"
#include "mysys_err.h"
#include <errno.h>


/**
  Write a chunk of bytes to a file

  if (MyFlags & (MY_NABP | MY_FNABP))
  @returns
    0  if Count == 0
    On succes, 0
    On failure, (size_t)-1 == MY_FILE_ERROR

  otherwise
  @returns
    0  if Count == 0
    On success, the number of bytes written.
    On partial success (if less than Count bytes could be written),
       the actual number of bytes written.
    On failure, (size_t)-1 == MY_FILE_ERROR
*/
size_t my_write(File Filedes, const uchar *Buffer, size_t Count, myf MyFlags)
{
<<<<<<< HEAD
  size_t writtenbytes;
  size_t sum_written= 0;
  uint errors= 0;
  size_t ToWriteCount;
  const size_t initial_count= Count;

=======
  size_t writtenbytes, written;
  uint errors;
>>>>>>> df7ecf64
  DBUG_ENTER("my_write");
  DBUG_PRINT("my",("fd: %d  Buffer: %p  Count: %lu  MyFlags: %d",
		   Filedes, Buffer, (ulong) Count, MyFlags));

  /* The behavior of write(fd, buf, 0) is not portable */
  if (unlikely(!Count))
    DBUG_RETURN(0);
  
  DBUG_EXECUTE_IF ("simulate_no_free_space_error",
                   { DBUG_SET("+d,simulate_file_write_error");});
  for (;;)
  {
<<<<<<< HEAD
    errno= 0;
    ToWriteCount= Count;
    DBUG_EXECUTE_IF("simulate_io_thd_wait_for_disk_space", { ToWriteCount= 1; });
=======
>>>>>>> df7ecf64
#ifdef _WIN32
    writtenbytes= my_win_write(Filedes, Buffer, Count);
#else
    writtenbytes= write(Filedes, Buffer, Count);
#endif
    DBUG_EXECUTE_IF("simulate_file_write_error",
                    {
                      errno= ENOSPC;
                      writtenbytes= (size_t) -1;
                    });
    if (writtenbytes == Count)
    {
      sum_written+= writtenbytes;
      break;
    }
    if (writtenbytes != (size_t) -1)
    {						/* Safeguard */
      sum_written+= writtenbytes;
      Buffer+= writtenbytes;
      Count-= writtenbytes;
    }
    my_errno= errno;
    DBUG_PRINT("error",("Write only %ld bytes, error: %d",
			(long) writtenbytes, my_errno));
#ifndef NO_BACKGROUND
    if (my_thread_var->abort)
      MyFlags&= ~ MY_WAIT_IF_FULL;		/* End if aborted by user */

    if ((my_errno == ENOSPC || my_errno == EDQUOT) &&
        (MyFlags & MY_WAIT_IF_FULL))
    {
      wait_for_free_space(my_filename(Filedes), errors);
      errors++;
      DBUG_EXECUTE_IF("simulate_no_free_space_error",
                      { DBUG_SET("-d,simulate_file_write_error");});
      continue;
    }

    if (writtenbytes != 0 && writtenbytes != (size_t) -1)
      continue;                                 /* Retry if something written */
    else if (my_errno == EINTR)
    {
      DBUG_PRINT("debug", ("my_write() was interrupted and returned %ld",
                           (long) writtenbytes));
      continue;                                 /* Interrupted, retry */
    }
    else if (writtenbytes == 0 && !errors++)    /* Retry once */
    {
      /* We may come here if the file quota is exeeded */
      continue;
    }
#endif
    break;
  }
  if (MyFlags & (MY_NABP | MY_FNABP))
  {
    if (sum_written == initial_count)
      DBUG_RETURN(0);        /* Want only errors, not bytes written */
    if (MyFlags & (MY_WME | MY_FAE | MY_FNABP))
    {
      char errbuf[MYSYS_STRERROR_SIZE];
      my_error(EE_WRITE, MYF(ME_BELL+ME_WAITTANG), my_filename(Filedes),
               my_errno, my_strerror(errbuf, sizeof(errbuf), my_errno));
    }
    DBUG_RETURN(MY_FILE_ERROR);
  }

  if (sum_written == 0)
    DBUG_RETURN(MY_FILE_ERROR);

  DBUG_RETURN(sum_written);
} /* my_write */<|MERGE_RESOLUTION|>--- conflicted
+++ resolved
@@ -37,17 +37,11 @@
 */
 size_t my_write(File Filedes, const uchar *Buffer, size_t Count, myf MyFlags)
 {
-<<<<<<< HEAD
   size_t writtenbytes;
   size_t sum_written= 0;
   uint errors= 0;
-  size_t ToWriteCount;
   const size_t initial_count= Count;
 
-=======
-  size_t writtenbytes, written;
-  uint errors;
->>>>>>> df7ecf64
   DBUG_ENTER("my_write");
   DBUG_PRINT("my",("fd: %d  Buffer: %p  Count: %lu  MyFlags: %d",
 		   Filedes, Buffer, (ulong) Count, MyFlags));
@@ -60,12 +54,7 @@
                    { DBUG_SET("+d,simulate_file_write_error");});
   for (;;)
   {
-<<<<<<< HEAD
     errno= 0;
-    ToWriteCount= Count;
-    DBUG_EXECUTE_IF("simulate_io_thd_wait_for_disk_space", { ToWriteCount= 1; });
-=======
->>>>>>> df7ecf64
 #ifdef _WIN32
     writtenbytes= my_win_write(Filedes, Buffer, Count);
 #else
