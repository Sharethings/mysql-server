--- conflicted
+++ resolved
@@ -251,11 +251,8 @@
   sql_plist
   sql_string
   stdcxx
-<<<<<<< HEAD
   strings_skip_trailing
-=======
   strtoll
->>>>>>> 766ff57e
   thread_utils
   )
   
