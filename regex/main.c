--- conflicted
+++ resolved
@@ -579,11 +579,7 @@
 	static char efbuf[100];
 	my_regex_t re;
 
-<<<<<<< HEAD
-	sprintf(efbuf, "MY_REG_%s", name);
-=======
-	snprintf(efbuf, sizeof(efbuf), "REG_%s", name);
->>>>>>> 0dbd5a87
+	snprintf(efbuf, sizeof(efbuf), "MY_REG_%s", name);
 	assert(strlen(efbuf) < sizeof(efbuf));
 	re.re_endp = efbuf;
 	(void) my_regerror(MY_REG_ATOI, &re, efbuf, sizeof(efbuf));
