--- conflicted
+++ resolved
@@ -325,13 +325,10 @@
   IF(UNIX)
     ADD_SUBDIRECTORY(man)
   ENDIF()
-<<<<<<< HEAD
   IF(EXISTS ${CMAKE_SOURCE_DIR}/internal/CMakeLists.txt)
     ADD_SUBDIRECTORY(internal)
   ENDIF()
-=======
   ADD_SUBDIRECTORY(SPECIFIC-ULN)
->>>>>>> 2b3fab95
 ENDIF()
 
 INCLUDE(cmake/abi_check.cmake)
