# Copyright (c) 2008, 2010, Oracle and/or its affiliates. All rights reserved.
#
# This program is free software; you can redistribute it and/or modify
# it under the terms of the GNU General Public License as published by
# the Free Software Foundation; version 2 of the License.
#
# This program is distributed in the hope that it will be useful,
# but WITHOUT ANY WARRANTY; without even the implied warranty of
# MERCHANTABILITY or FITNESS FOR A PARTICULAR PURPOSE.  See the
# GNU General Public License for more details.
#
# You should have received a copy of the GNU General Public License
# along with this program; if not, write to the Free Software
# Foundation, Inc., 51 Franklin St, Fifth Floor, Boston, MA  02110-1301  USA

# Add both MySQL and NDB cmake repositories to search path
SET(CMAKE_MODULE_PATH ${CMAKE_MODULE_PATH}
    ${CMAKE_SOURCE_DIR}/cmake
    ${CMAKE_SOURCE_DIR}/storage/ndb/cmake)

# Temporarily remove -Werror from compiler flags until
# storage/ndb/ can be built with it
STRING(REPLACE "-Werror" "" CMAKE_C_FLAGS ${CMAKE_C_FLAGS})
STRING(REPLACE "-Werror" "" CMAKE_CXX_FLAGS ${CMAKE_CXX_FLAGS})

IF (MYSQL_VERSION_ID LESS 50500)
  # Use same compiler defines as MySQL Server for debug compile
  MESSAGE(STATUS "Setting same debug compile defines")
  SET(CMAKE_CXX_FLAGS_DEBUG
      "${CMAKE_CXX_FLAGS_DEBUG} -DSAFEMALLOC -DSAFE_MUTEX")
  SET(CMAKE_C_FLAGS_DEBUG
      "${CMAKE_C_FLAGS_DEBUG} -DSAFEMALLOC -DSAFE_MUTEX")
ENDIF()

IF(SOURCE_SUBLIBS)
  # Sourced by libmysqld/CMakeLists.txt in 5.1 only to get
  # NDBCLUSTER_SOURCES and NDBCLUSTER_LIBS, don't configure
  # again
ELSE()
  INCLUDE(${CMAKE_CURRENT_SOURCE_DIR}/ndb_configure.cmake)

  INCLUDE_DIRECTORIES(
    # MySQL Server includes
    ${CMAKE_SOURCE_DIR}/include
    ${CMAKE_BINARY_DIR}/include

    # NDB includes
    ${CMAKE_CURRENT_SOURCE_DIR}/include
    ${CMAKE_CURRENT_SOURCE_DIR}/include/util
    ${CMAKE_CURRENT_SOURCE_DIR}/include/portlib
    ${CMAKE_CURRENT_SOURCE_DIR}/include/debugger
    ${CMAKE_CURRENT_SOURCE_DIR}/include/transporter
    ${CMAKE_CURRENT_SOURCE_DIR}/include/kernel
    ${CMAKE_CURRENT_SOURCE_DIR}/include/mgmapi
    ${CMAKE_CURRENT_SOURCE_DIR}/include/mgmcommon
    ${CMAKE_CURRENT_SOURCE_DIR}/include/ndbapi
    ${CMAKE_CURRENT_SOURCE_DIR}/include/logger
    ${CMAKE_CURRENT_BINARY_DIR}/include

    # Util library includes
    ${ZLIB_INCLUDE_DIR}
    ${READLINE_INCLUDE_DIR})

  # The root of storage/ndb/
  SET(NDB_SOURCE_DIR ${CMAKE_CURRENT_SOURCE_DIR})

<<<<<<< HEAD
ENDIF()

INCLUDE(${CMAKE_ROOT}/Modules/FindJava.cmake)
INCLUDE(${CMAKE_ROOT}/Modules/FindJNI.cmake)
INCLUDE("${CMAKE_SOURCE_DIR}/storage/ndb/config/type_JAVA.cmake")

SET(WITH_CLASSPATH ${WITH_CLASSPATH} CACHE STRING
  "Enable the classpath for MySQL Cluster Java Connector")

OPTION(WITH_NDB_TEST
  "Include the NDB Cluster ndbapi test programs" OFF)
IF(WITH_NDB_TEST)
  MESSAGE(STATUS "Building NDB test programs")
ENDIF()

OPTION(WITH_NDB_BINLOG
  "Disable NDB binlog" ON)

# Use same compiler defines as MySQL Server for debug compile
SET(CMAKE_CXX_FLAGS_DEBUG
    "${CMAKE_CXX_FLAGS_DEBUG} -DSAFEMALLOC -DSAFE_MUTEX")
SET(CMAKE_C_FLAGS_DEBUG
    "${CMAKE_C_FLAGS_DEBUG} -DSAFEMALLOC -DSAFE_MUTEX")

OPTION(WITH_ERROR_INSERT
  "Enable error injection in MySQL Cluster" OFF)
=======
  OPTION(WITH_NDB_TEST
    "Include the NDB Cluster ndbapi test programs" OFF)
  IF(WITH_NDB_TEST)
    MESSAGE(STATUS "Building NDB test programs")
  ENDIF()
>>>>>>> b64157b5

  OPTION(WITH_NDB_BINLOG
    "Disable NDB binlog" ON)

  OPTION(WITH_ERROR_INSERT
    "Enable error injection in MySQL Cluster" OFF)

  OPTION(WITH_NDB_DEBUG
    "Disable special ndb debug features" OFF)
  IF(WITH_NDB_DEBUG)
    SET(CMAKE_CXX_FLAGS "${CMAKE_CXX_FLAGS_DEBUG} -DVM_TRACE -DNDB_DEBUG -DERROR_INSERT -DARRAY_GUARD -DACC_SAFE_QUEUE")
    SET(CMAKE_C_FLAGS "${CMAKE_C_FLAGS_DEBUG} -DVM_TRACE -DNDB_DEBUG -DERROR_INSERT -DARRAY_GUARD -DACC_SAFE_QUEUE")
  ELSE()
    IF(WITH_ERROR_INSERT)
      SET(CMAKE_CXX_FLAGS "${CMAKE_CXX_FLAGS} -DERROR_INSERT")
      SET(CMAKE_C_FLAGS "${CMAKE_C_FLAGS} -DERROR_INSERT")
    ENDIF()
  ENDIF()

<<<<<<< HEAD
IF(JAVA_INCLUDE_PATH AND JAVA_INCLUDE_PATH2)
  MESSAGE(STATUS "Found JDK - enabling clusterj")
  SET(HAVE_JDK TRUE)
ELSE()
  MESSAGE(STATUS "Found no JDK - disabling clusterj")
  SET(HAVE_JDK FALSE)
ENDIF()

IF(JAVA_COMPILE AND JAVA_ARCHIVE)
  MESSAGE(STATUS "Found Java")
  SET(HAVE_JAVA TRUE)
ELSE()
  MESSAGE(STATUS "Found no Java")
  SET(HAVE_JAVA FALSE)
ENDIF()

IF("${WITH_CLASSPATH}" MATCHES "junit-(.+).jar")
  MESSAGE ( STATUS "FOUND JUNIT" )
  SET(HAVE_JUNIT TRUE)
ENDIF()

IF("${WITH_CLASSPATH}" MATCHES "openjpa-(.+).jar")
  MESSAGE ( STATUS "FOUND OpenJPA" )
  SET(HAVE_OPENJPA TRUE)
ENDIF()

IF(NOT SOURCE_SUBLIBS)
=======
>>>>>>> b64157b5
  ADD_SUBDIRECTORY(include)
  ADD_SUBDIRECTORY(src)
  ADD_SUBDIRECTORY(tools)
  ADD_SUBDIRECTORY(test)
  IF(HAVE_JDK)
    MESSAGE(STATUS "including ClusterJ")
    ADD_SUBDIRECTORY(clusterj)
  ENDIF(HAVE_JDK)
  IF(WITH_NDB_TEST)
    ADD_SUBDIRECTORY(src/cw/cpcd)
  ENDIF()
ENDIF()

IF(WITHOUT_PARTITION_STORAGE_ENGINE)
  MESSAGE(FATAL_ERROR "NDBCLUSTER can't be compiled without PARTITION")
ENDIF(WITHOUT_PARTITION_STORAGE_ENGINE)

SET(NDBCLUSTER_SOURCES
  ../../sql/ha_ndbcluster.cc
  ../../sql/ha_ndbcluster_cond.cc
  ../../sql/ha_ndbcluster_connection.cc
  ../../sql/ha_ndbcluster_binlog.cc
  ../../sql/ha_ndbinfo.cc)
INCLUDE_DIRECTORIES(${CMAKE_SOURCE_DIR}/storage/ndb/include)

IF(EXISTS ${CMAKE_SOURCE_DIR}/storage/mysql_storage_engine.cmake)
  # Old plugin support on Windows only
  INCLUDE(${CMAKE_SOURCE_DIR}/storage/mysql_storage_engine.cmake)
  SET(NDBCLUSTER_LIBS ndbclient)
  MYSQL_STORAGE_ENGINE(NDBCLUSTER)
ELSE()
  # New plugin support, cross-platform
  MYSQL_ADD_PLUGIN(ndbcluster ${NDBCLUSTER_SOURCES} STORAGE_ENGINE
    DEFAULT STATIC_ONLY RECOMPILE_FOR_EMBEDDED LINK_LIBRARIES ndbclient)

  IF (NOT MCP_BUG58158)
    IF(WITH_EMBEDDED_SERVER)
      # Kludge libndbclient into variable used when creating libmysqld
      SET (MYSQLD_STATIC_PLUGIN_LIBS ${MYSQLD_STATIC_PLUGIN_LIBS}
	ndbclient CACHE INTERNAL "" FORCE)
    ENDIF()
  ENDIF()
ENDIF()<|MERGE_RESOLUTION|>--- conflicted
+++ resolved
@@ -17,20 +17,6 @@
 SET(CMAKE_MODULE_PATH ${CMAKE_MODULE_PATH}
     ${CMAKE_SOURCE_DIR}/cmake
     ${CMAKE_SOURCE_DIR}/storage/ndb/cmake)
-
-# Temporarily remove -Werror from compiler flags until
-# storage/ndb/ can be built with it
-STRING(REPLACE "-Werror" "" CMAKE_C_FLAGS ${CMAKE_C_FLAGS})
-STRING(REPLACE "-Werror" "" CMAKE_CXX_FLAGS ${CMAKE_CXX_FLAGS})
-
-IF (MYSQL_VERSION_ID LESS 50500)
-  # Use same compiler defines as MySQL Server for debug compile
-  MESSAGE(STATUS "Setting same debug compile defines")
-  SET(CMAKE_CXX_FLAGS_DEBUG
-      "${CMAKE_CXX_FLAGS_DEBUG} -DSAFEMALLOC -DSAFE_MUTEX")
-  SET(CMAKE_C_FLAGS_DEBUG
-      "${CMAKE_C_FLAGS_DEBUG} -DSAFEMALLOC -DSAFE_MUTEX")
-ENDIF()
 
 IF(SOURCE_SUBLIBS)
   # Sourced by libmysqld/CMakeLists.txt in 5.1 only to get
@@ -64,40 +50,11 @@
   # The root of storage/ndb/
   SET(NDB_SOURCE_DIR ${CMAKE_CURRENT_SOURCE_DIR})
 
-<<<<<<< HEAD
-ENDIF()
-
-INCLUDE(${CMAKE_ROOT}/Modules/FindJava.cmake)
-INCLUDE(${CMAKE_ROOT}/Modules/FindJNI.cmake)
-INCLUDE("${CMAKE_SOURCE_DIR}/storage/ndb/config/type_JAVA.cmake")
-
-SET(WITH_CLASSPATH ${WITH_CLASSPATH} CACHE STRING
-  "Enable the classpath for MySQL Cluster Java Connector")
-
-OPTION(WITH_NDB_TEST
-  "Include the NDB Cluster ndbapi test programs" OFF)
-IF(WITH_NDB_TEST)
-  MESSAGE(STATUS "Building NDB test programs")
-ENDIF()
-
-OPTION(WITH_NDB_BINLOG
-  "Disable NDB binlog" ON)
-
-# Use same compiler defines as MySQL Server for debug compile
-SET(CMAKE_CXX_FLAGS_DEBUG
-    "${CMAKE_CXX_FLAGS_DEBUG} -DSAFEMALLOC -DSAFE_MUTEX")
-SET(CMAKE_C_FLAGS_DEBUG
-    "${CMAKE_C_FLAGS_DEBUG} -DSAFEMALLOC -DSAFE_MUTEX")
-
-OPTION(WITH_ERROR_INSERT
-  "Enable error injection in MySQL Cluster" OFF)
-=======
   OPTION(WITH_NDB_TEST
     "Include the NDB Cluster ndbapi test programs" OFF)
   IF(WITH_NDB_TEST)
     MESSAGE(STATUS "Building NDB test programs")
   ENDIF()
->>>>>>> b64157b5
 
   OPTION(WITH_NDB_BINLOG
     "Disable NDB binlog" ON)
@@ -117,7 +74,23 @@
     ENDIF()
   ENDIF()
 
-<<<<<<< HEAD
+  ADD_SUBDIRECTORY(include)
+  ADD_SUBDIRECTORY(src)
+  ADD_SUBDIRECTORY(tools)
+  ADD_SUBDIRECTORY(test)
+  IF(WITH_NDB_TEST)
+    ADD_SUBDIRECTORY(src/cw/cpcd)
+  ENDIF()
+
+ENDIF()
+
+INCLUDE(${CMAKE_ROOT}/Modules/FindJava.cmake)
+INCLUDE(${CMAKE_ROOT}/Modules/FindJNI.cmake)
+INCLUDE("${CMAKE_SOURCE_DIR}/storage/ndb/config/type_JAVA.cmake")
+
+SET(WITH_CLASSPATH ${WITH_CLASSPATH} CACHE STRING
+  "Enable the classpath for MySQL Cluster Java Connector")
+
 IF(JAVA_INCLUDE_PATH AND JAVA_INCLUDE_PATH2)
   MESSAGE(STATUS "Found JDK - enabling clusterj")
   SET(HAVE_JDK TRUE)
@@ -145,19 +118,10 @@
 ENDIF()
 
 IF(NOT SOURCE_SUBLIBS)
-=======
->>>>>>> b64157b5
-  ADD_SUBDIRECTORY(include)
-  ADD_SUBDIRECTORY(src)
-  ADD_SUBDIRECTORY(tools)
-  ADD_SUBDIRECTORY(test)
   IF(HAVE_JDK)
     MESSAGE(STATUS "including ClusterJ")
     ADD_SUBDIRECTORY(clusterj)
   ENDIF(HAVE_JDK)
-  IF(WITH_NDB_TEST)
-    ADD_SUBDIRECTORY(src/cw/cpcd)
-  ENDIF()
 ENDIF()
 
 IF(WITHOUT_PARTITION_STORAGE_ENGINE)
