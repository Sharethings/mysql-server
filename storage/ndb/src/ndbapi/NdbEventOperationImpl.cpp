--- conflicted
+++ resolved
@@ -1331,11 +1331,7 @@
   m_highest_sub_gcp_complete_GCI(0),
   m_latest_poll_GCI(0),
   m_failure_detected(false),
-<<<<<<< HEAD
   m_prevent_nodegroup_change(true),
-  m_mutex(NULL),
-=======
->>>>>>> e6fac8e0
   m_total_alloc(0),
   m_max_alloc(0),
   m_event_buffer_manager(ndb),
@@ -1517,12 +1513,16 @@
 }
 
 int
-<<<<<<< HEAD
-NdbEventBuffer::pollEvents(Uint64 *highestQueuedEpoch)
-=======
-NdbEventBuffer::pollEvents(int aMillisecondNumber, Uint64 *latestGCI)
->>>>>>> e6fac8e0
-{
+NdbEventBuffer::pollEvents(int aMillisecondNumber, Uint64 *highestQueuedEpoch)
+{
+  if (aMillisecondNumber < 0)
+  {
+    g_eventLogger->error("NdbEventBuffer::pollEvents: negative aMillisecondNumber %d 0x%x %s",
+                         aMillisecondNumber,
+                         m_ndb->getReference(),
+                         m_ndb->getNdbObjectName());
+    return -1;
+  }
   int ret= 1;
 #ifdef VM_TRACE
   const char *m_latest_command_save= m_latest_command;
