--- conflicted
+++ resolved
@@ -458,13 +458,13 @@
 
   theReceiveThread = NdbThread_Create(runReceiveResponse_C,
                                       (void**)this,
-                                      32768,
+                                      0, // Use default stack size
                                       "ndb_receive",
                                       NDB_THREAD_PRIO_LOW);
 
   theSendThread = NdbThread_Create(runSendRequest_C,
                                    (void**)this,
-                                   32768,
+                                   0, // Use default stack size
                                    "ndb_send",
                                    NDB_THREAD_PRIO_LOW);
 
@@ -886,28 +886,7 @@
       timeout = tmp1;
   }
   m_waitfor_timeout = timeout;
-  
-<<<<<<< HEAD
-=======
-  if (!theTransporterRegistry->start_service(m_socket_server)){
-    ndbout_c("Unable to start theTransporterRegistry->start_service");
-    DBUG_RETURN(false);
-  }
-
-  theReceiveThread = NdbThread_Create(runReceiveResponse_C,
-                                      (void**)this,
-                                      0, // default stack size
-                                      "ndb_receive",
-                                      NDB_THREAD_PRIO_LOW);
-
-  theSendThread = NdbThread_Create(runSendRequest_C,
-                                   (void**)this,
-                                   0, // default stack size
-                                   "ndb_send",
-                                   NDB_THREAD_PRIO_LOW);
-  theClusterMgr->startThread();
-  
->>>>>>> 77dd980b
+
 #ifdef API_TRACE
   signalLogger.logOn(true, 0, SignalLoggerManager::LogInOut);
 #endif
