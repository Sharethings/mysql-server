/*
   Copyright (C) 2003 MySQL AB
    All rights reserved. Use is subject to license terms.

   This program is free software; you can redistribute it and/or modify
   it under the terms of the GNU General Public License as published by
   the Free Software Foundation; version 2 of the License.

   This program is distributed in the hope that it will be useful,
   but WITHOUT ANY WARRANTY; without even the implied warranty of
   MERCHANTABILITY or FITNESS FOR A PARTICULAR PURPOSE.  See the
   GNU General Public License for more details.

   You should have received a copy of the GNU General Public License
   along with this program; if not, write to the Free Software
   Foundation, Inc., 51 Franklin St, Fifth Floor, Boston, MA 02110-1301  USA
*/

#ifndef TransporterFacade_H
#define TransporterFacade_H

#include <kernel_types.h>
#include <ndb_limits.h>
#include <NdbThread.h>
#include <TransporterRegistry.hpp>
#include <NdbMutex.h>
#include "DictCache.hpp"
#include <BlockNumbers.h>
#include <mgmapi.h>

class ClusterMgr;
class ArbitMgr;
struct ndb_mgm_configuration;

class Ndb;
class NdbApiSignal;
class NdbWaiter;
class trp_client;

enum NS_Event
{
  NS_CONNECTED,   // *we* are connected and have nodeId (report as NodeId)
  NS_NODE_ALIVE,  // *nodeId* is alive (connected and API_REGCONF)
  NS_NODE_FAILED, // *nodeId* has failed
  NS_NODE_NF_COMPLETE
};

extern "C" {
  void* runSendRequest_C(void*);
  void* runReceiveResponse_C(void*);
}

class TransporterFacade : public TransporterCallback
{
public:
  /**
   * Max number of Ndb objects.  
   * (Ndb objects should not be shared by different threads.)
   */
  STATIC_CONST( MAX_NO_THREADS = 4711 );
  TransporterFacade(GlobalDictCache *cache);
  virtual ~TransporterFacade();

  int start_instance(NodeId, const ndb_mgm_configuration*);
  void stop_instance();

  /*
    (Re)configure the TransporterFacade
    to a specific configuration
  */
  bool configure(NodeId, const ndb_mgm_configuration *);

  /**
   * Register this block for sending/receiving signals
   * @blockNo block number to use, -1 => any blockNumber
   * @return BlockNumber or -1 for failure
   */
  int open(trp_client*, int blockNo = -1);
  
  // Close this block number
  int close(BlockNumber blockNumber);
  Uint32 get_active_ndb_objects() const;

  // Only sends to nodes which are alive
  int sendSignal(NdbApiSignal * signal, NodeId nodeId);
  int sendSignal(NdbApiSignal*, NodeId, 
		 LinearSectionPtr ptr[3], Uint32 secs);
  int sendSignal(NdbApiSignal*, NodeId,
                 GenericSectionPtr ptr[3], Uint32 secs);
  int sendFragmentedSignal(NdbApiSignal*, NodeId, 
			   LinearSectionPtr ptr[3], Uint32 secs);
  int sendFragmentedSignal(NdbApiSignal*, NodeId,
                           GenericSectionPtr ptr[3], Uint32 secs);

  // Is node available for running transactions
  bool   get_node_alive(NodeId nodeId) const;
  bool   get_node_stopping(NodeId nodeId) const;
  bool   getIsDbNode(NodeId nodeId) const;
  bool   getIsNodeSendable(NodeId nodeId) const;
  Uint32 getNodeGrp(NodeId nodeId) const;
  Uint32 getNodeSequence(NodeId nodeId) const;
  Uint32 getNodeNdbVersion(NodeId nodeId) const;
  Uint32 getMinDbNodeVersion() const;

  // Is there space in sendBuffer to send messages
  bool   check_send_size(Uint32 node_id, Uint32 send_size);

  // My own processor id
  NodeId ownId() const;

  void connected();

  void doConnect(int NodeId);
  void reportConnected(int NodeId);
  void doDisconnect(int NodeId);
  void reportDisconnected(int NodeId);

  NodeId get_an_alive_node();
  void trp_node_status(NodeId, Uint32 event);

  /**
   * Send signal to each registered object
   */
  void for_each(trp_client* clnt,
                const NdbApiSignal* aSignal, const LinearSectionPtr ptr[3]);
  
  void lock_mutex();
  void unlock_mutex();

  // Improving the API performance
  void forceSend(Uint32 block_number);
  void checkForceSend(Uint32 block_number);

  // Close this block number
  int close_local(BlockNumber blockNumber);

<<<<<<< HEAD
  // Scan batch configuration parameters
  Uint32 get_scan_batch_size() const;
  Uint32 get_batch_byte_size() const;
  Uint32 get_batch_size() const;
  Uint32 m_waitfor_timeout; // in milli seconds...

=======
>>>>>>> b39227bd
  TransporterRegistry* get_registry() { return theTransporterRegistry;};

/*
  When a thread has sent its signals and is ready to wait for reception
  of these it does normally always wait on a conditional mutex and
  the actual reception is handled by the receiver thread in the NDB API.
  With the below new methods and variables each thread has the possibility
  of becoming owner of the "right" to poll for signals. Effectually this
  means that the thread acts temporarily as a receiver thread.
  For the thread that succeeds in grabbing this "ownership" it will avoid
  a number of expensive calls to conditional mutex and even more expensive
  context switches to wake up.
  When an owner of the poll "right" has completed its own task it is likely
  that there are others still waiting. In this case we pick one of the
  threads as new owner of the poll "right". Since we want to switch owner
  as seldom as possible we always pick the last thread which is likely to
  be the last to complete its reception.
*/
  void external_poll(Uint32 wait_time);
  NdbWaiter* get_poll_owner(void) const { return poll_owner; }
  void set_poll_owner(NdbWaiter* new_owner) { poll_owner= new_owner; }
  Uint32 put_in_cond_wait_queue(NdbWaiter *aWaiter);
  void remove_from_cond_wait_queue(NdbWaiter *aWaiter);
  NdbWaiter* rem_last_from_cond_wait_queue();
  // heart beat received from a node (e.g. a signal came)
  void hb_received(NodeId n);
  void set_auto_reconnect(int val);
  int get_auto_reconnect() const;

  /* TransporterCallback interface. */
  void deliver_signal(SignalHeader * const header,
                      Uint8 prio,
                      Uint32 * const signalData,
                      LinearSectionPtr ptr[3]);
  int checkJobBuffer();
  void reportSendLen(NodeId nodeId, Uint32 count, Uint64 bytes);
  void reportReceiveLen(NodeId nodeId, Uint32 count, Uint64 bytes);
  void reportConnect(NodeId nodeId);
  void reportDisconnect(NodeId nodeId, Uint32 errNo);
  void reportError(NodeId nodeId, TransporterError errorCode,
                   const char *info = 0);
  void transporter_recv_from(NodeId node);
  Uint32 get_bytes_to_send_iovec(NodeId node, struct iovec *dst, Uint32 max)
  {
    return theTransporterRegistry->get_bytes_to_send_iovec(node, dst, max);
  }
  Uint32 bytes_sent(NodeId node, Uint32 bytes)
  {
    return theTransporterRegistry->bytes_sent(node, bytes);
  }
  bool has_data_to_send(NodeId node)
  {
    return theTransporterRegistry->has_data_to_send(node);
  }
  void reset_send_buffer(NodeId node, bool should_be_empty)
  {
    theTransporterRegistry->reset_send_buffer(node, should_be_empty);
  }

private:
  void init_cond_wait_queue();
  struct CondWaitQueueElement {
    NdbWaiter *cond_wait_object;
    Uint32 next_cond_wait;
    Uint32 prev_cond_wait;
  };
  NdbWaiter *poll_owner;
  CondWaitQueueElement cond_wait_array[MAX_NO_THREADS];
  Uint32 first_in_cond_wait;
  Uint32 first_free_cond_wait;
  Uint32 last_in_cond_wait;
  /* End poll owner stuff */
  /**
   * Send a signal unconditional of node status (used by ClusterMgr)
   */
  friend class ClusterMgr;
  friend class ArbitMgr;
  friend class MgmtSrvr;
  friend class SignalSender;
  friend class GrepPS;
  friend class ExtSender; ///< @todo Hack to be able to sendSignalUnCond
  friend class GrepSS;
  friend class Ndb;
  friend class Ndb_cluster_connection_impl;
  friend class NdbTransaction;
  friend class NdbDictInterface;

  int sendSignalUnCond(NdbApiSignal *, NodeId nodeId, Uint32 prio = 0);

  bool isConnected(NodeId aNodeId);
  void doStop();

  TransporterRegistry* theTransporterRegistry;
  SocketServer m_socket_server;
  int sendPerformedLastInterval;
  NodeId theOwnId;
  NodeId theStartNodeId;

  ClusterMgr* theClusterMgr;
  
  // Improving the API response time
  int checkCounter;
  Uint32 currentSendLimit;
  
  void calculateSendLimit();

  // Declarations for the receive and send thread
  int  theStopReceive;

  void threadMainSend(void);
  NdbThread* theSendThread;
  void threadMainReceive(void);
  NdbThread* theReceiveThread;

  friend void* runSendRequest_C(void*);
  friend void* runReceiveResponse_C(void*);

  bool do_connect_mgm(NodeId, const ndb_mgm_configuration*);

  /**
   * Block number handling
   */
private:

  struct ThreadData {
    STATIC_CONST( ACTIVE = (1 << 16) | 1 );
    STATIC_CONST( INACTIVE = (1 << 16) );
    STATIC_CONST( END_OF_LIST = MAX_NO_THREADS + 1 );
    
    ThreadData(Uint32 initialSize = 32);
    
    Uint32 m_use_cnt;
    Uint32 m_firstFree;
    Vector<Uint32> m_statusNext;
    Vector<trp_client*> m_objectExecute;
    
    int open(trp_client*);
    int close(int number);
    void expand(Uint32 size);

    inline trp_client* get(Uint16 blockNo) const {
      blockNo -= MIN_API_BLOCK_NO;
      if(likely (blockNo < m_objectExecute.size()))
      {
        return m_objectExecute.getBase()[blockNo];
      }
      return 0;
    }
  } m_threads;

  Uint32 m_fixed2dynamic[NO_API_FIXED_BLOCKS];
  Uint32 m_fragmented_signal_id;

public:
  NdbMutex* theMutexPtr;

public:
  GlobalDictCache *m_globalDictCache;
};

class PollGuard
{
  public:
  PollGuard(TransporterFacade *tp, NdbWaiter *aWaiter, Uint32 block_no);
  ~PollGuard() { unlock_and_signal(); }
  int wait_n_unlock(int wait_time, NodeId nodeId, Uint32 state,
                    bool forceSend= false);
  int wait_for_input_in_loop(int wait_time, bool forceSend);
  void wait_for_input(int wait_time);
  int wait_scan(int wait_time, NodeId nodeId, bool forceSend);
  void unlock_and_signal();
  private:
  TransporterFacade *m_tp;
  NdbWaiter *m_waiter;
  Uint32 m_block_no;
  bool m_locked;
};


inline
void 
TransporterFacade::lock_mutex()
{
  NdbMutex_Lock(theMutexPtr);
}

inline
void 
TransporterFacade::unlock_mutex()
{
  NdbMutex_Unlock(theMutexPtr);
}

#include "ClusterMgr.hpp"
#include "ndb_cluster_connection_impl.hpp"

inline
unsigned Ndb_cluster_connection_impl::get_connect_count() const
{
  if (m_transporter_facade->theClusterMgr)
    return m_transporter_facade->theClusterMgr->m_connect_count;
  return 0;
}

inline
bool
TransporterFacade::check_send_size(Uint32 node_id, Uint32 send_size)
{
  return true;
}

inline
bool
TransporterFacade::getIsDbNode(NodeId n) const {
  return 
    theClusterMgr->getNodeInfo(n).defined && 
    theClusterMgr->getNodeInfo(n).m_info.m_type == NodeInfo::DB;
}

inline
Uint32
TransporterFacade::getNodeGrp(NodeId n) const {
  return theClusterMgr->getNodeInfo(n).m_state.nodeGroup;
}


inline
bool
TransporterFacade::get_node_alive(NodeId n) const {
  if (theClusterMgr)
  {
    const ClusterMgr::Node & node = theClusterMgr->getNodeInfo(n);
    return node.m_alive;
  }
  return 0;
}

inline
void
TransporterFacade::hb_received(NodeId n) {
  theClusterMgr->hb_received(n);
}

inline
bool
TransporterFacade::get_node_stopping(NodeId n) const {
  const ClusterMgr::Node & node = theClusterMgr->getNodeInfo(n);
  assert(node.m_info.getType() == NodeInfo::DB);
  return (!node.m_state.getSingleUserMode() &&
          node.m_state.startLevel >= NodeState::SL_STOPPING_1);
}

inline
bool
TransporterFacade::getIsNodeSendable(NodeId n) const {
  const ClusterMgr::Node & node = theClusterMgr->getNodeInfo(n);
  const Uint32 startLevel = node.m_state.startLevel;
  const NodeInfo::NodeType node_type = node.m_info.getType();
  assert(node_type == NodeInfo::DB ||
         node_type == NodeInfo::MGM);

  return node.compatible && (startLevel == NodeState::SL_STARTED ||
                             startLevel == NodeState::SL_STOPPING_1 ||
                             node.m_state.getSingleUserMode() ||
                             node_type == NodeInfo::MGM);
}

inline
Uint32
TransporterFacade::getNodeSequence(NodeId n) const {
  return theClusterMgr->getNodeInfo(n).m_info.m_connectCount;
}

inline
Uint32
TransporterFacade::getNodeNdbVersion(NodeId n) const
{
  return theClusterMgr->getNodeInfo(n).m_info.m_version;
}

inline
Uint32
TransporterFacade::getMinDbNodeVersion() const
{
  if (theClusterMgr)
    return theClusterMgr->minDbVersion;
  else
    return 0;
}

<<<<<<< HEAD
inline
Uint32
TransporterFacade::get_scan_batch_size() const {
  return m_scan_batch_size;
}

inline
Uint32
TransporterFacade::get_batch_byte_size() const {
  return m_batch_byte_size;
}

inline
Uint32
TransporterFacade::get_batch_size() const {
  return m_batch_size;
}

=======
>>>>>>> b39227bd
/** 
 * LinearSectionIterator
 *
 * This is an implementation of GenericSectionIterator 
 * that iterates over one linear section of memory.
 * The iterator is used by the transporter at signal
 * send time to obtain all of the relevant words for the
 * signal section
 */
class LinearSectionIterator: public GenericSectionIterator
{
private :
  const Uint32* const data;
  Uint32 len;
  bool read;
public :
  LinearSectionIterator(const Uint32* _data, Uint32 _len)
  : data((_len == 0) ?NULL :_data), len(_len), read(false)
  {}

  ~LinearSectionIterator()
  {};
  
  void reset()
  {
    /* Reset iterator */
    read= false;
  }

  const Uint32* getNextWords(Uint32& sz)
  {
    if (likely(!read))
    {
      read= true;
      sz= len;
      return data;
    }
    sz= 0;
    return NULL;
  }
};


/** 
 * SignalSectionIterator
 *
 * This is an implementation of GenericSectionIterator 
 * that uses chained NdbApiSignal objects to store a 
 * signal section.
 * The iterator is used by the transporter at signal
 * send time to obtain all of the relevant words for the
 * signal section
 */
class SignalSectionIterator: public GenericSectionIterator
{
private :
  NdbApiSignal* firstSignal;
  NdbApiSignal* currentSignal;
public :
  SignalSectionIterator(NdbApiSignal* signal)
  {
    firstSignal= currentSignal= signal;
  }

  ~SignalSectionIterator()
  {};
  
  void reset()
  {
    /* Reset iterator */
    currentSignal= firstSignal;
  }

  const Uint32* getNextWords(Uint32& sz);
};

/*
 * GenericSectionIteratorReader
 * Helper class to simplify reading data from 
 * GenericSectionIterator implementations
 */

class GSIReader
{
private :
  GenericSectionIterator* gsi;
  const Uint32* chunkPtr;
  Uint32 chunkRemain;
public :
  GSIReader(GenericSectionIterator* _gsi)
  {
    gsi = _gsi;
    chunkPtr = NULL;
    chunkRemain = 0;
  }

  void copyNWords(Uint32* dest, Uint32 n)
  {
    while (n)
    {
      if (chunkRemain == 0)
      {
        /* Get next contiguous stretch of words from
         * the iterator
         */
        chunkPtr = gsi->getNextWords(chunkRemain);
        if (!chunkRemain)
          abort(); // Must have the words the caller asks for
      }
      else
      {
        /* Have some words from the iterator, copy some/
         * all of them
         */
        Uint32 wordsToCopy = MIN(chunkRemain, n);
        memcpy(dest, chunkPtr, wordsToCopy << 2);
        chunkPtr += wordsToCopy;
        chunkRemain -= wordsToCopy;

        dest += wordsToCopy;
        n -= wordsToCopy;
      }
    }
  }
};

  


#endif // TransporterFacade_H<|MERGE_RESOLUTION|>--- conflicted
+++ resolved
@@ -134,15 +134,6 @@
   // Close this block number
   int close_local(BlockNumber blockNumber);
 
-<<<<<<< HEAD
-  // Scan batch configuration parameters
-  Uint32 get_scan_batch_size() const;
-  Uint32 get_batch_byte_size() const;
-  Uint32 get_batch_size() const;
-  Uint32 m_waitfor_timeout; // in milli seconds...
-
-=======
->>>>>>> b39227bd
   TransporterRegistry* get_registry() { return theTransporterRegistry;};
 
 /*
@@ -433,27 +424,6 @@
     return 0;
 }
 
-<<<<<<< HEAD
-inline
-Uint32
-TransporterFacade::get_scan_batch_size() const {
-  return m_scan_batch_size;
-}
-
-inline
-Uint32
-TransporterFacade::get_batch_byte_size() const {
-  return m_batch_byte_size;
-}
-
-inline
-Uint32
-TransporterFacade::get_batch_size() const {
-  return m_batch_size;
-}
-
-=======
->>>>>>> b39227bd
 /** 
  * LinearSectionIterator
  *
