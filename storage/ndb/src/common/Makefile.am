--- conflicted
+++ resolved
@@ -28,8 +28,3 @@
               portlib/libportlib.la      \
               logger/liblogger.la       \
               util/libgeneral.la 
-<<<<<<< HEAD
-
-windoze-dsp:
-=======
->>>>>>> f83397ce
