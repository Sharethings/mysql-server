/*
   Copyright (C) 2003 MySQL AB
    All rights reserved. Use is subject to license terms.

   This program is free software; you can redistribute it and/or modify
   it under the terms of the GNU General Public License as published by
   the Free Software Foundation; version 2 of the License.

   This program is distributed in the hope that it will be useful,
   but WITHOUT ANY WARRANTY; without even the implied warranty of
   MERCHANTABILITY or FITNESS FOR A PARTICULAR PURPOSE.  See the
   GNU General Public License for more details.

   You should have received a copy of the GNU General Public License
   along with this program; if not, write to the Free Software
   Foundation, Inc., 51 Franklin St, Fifth Floor, Boston, MA 02110-1301  USA
*/

#include <my_global.h>
#include "Suma.hpp"

#include <ndb_version.h>

#include <NdbTCP.h>
#include <Bitmask.hpp>
#include <SimpleProperties.hpp>

#include <signaldata/NodeFailRep.hpp>
#include <signaldata/ReadNodesConf.hpp>

#include <signaldata/ListTables.hpp>
#include <signaldata/GetTabInfo.hpp>
#include <signaldata/GetTableId.hpp>
#include <signaldata/DictTabInfo.hpp>
#include <signaldata/SumaImpl.hpp>
#include <signaldata/ScanFrag.hpp>
#include <signaldata/TransIdAI.hpp>
#include <signaldata/CreateTrigImpl.hpp>
#include <signaldata/DropTrigImpl.hpp>
#include <signaldata/FireTrigOrd.hpp>
#include <signaldata/TrigAttrInfo.hpp>
#include <signaldata/CheckNodeGroups.hpp>
#include <signaldata/CreateTab.hpp>
#include <signaldata/DropTab.hpp>
#include <signaldata/AlterTable.hpp>
#include <signaldata/AlterTab.hpp>
#include <signaldata/DihScanTab.hpp>
#include <signaldata/SystemError.hpp>
#include <signaldata/GCP.hpp>
#include <signaldata/StopMe.hpp>

#include <signaldata/DictLock.hpp>
#include <ndbapi/NdbDictionary.hpp>

#include <DebuggerNames.hpp>
#include "../dbtup/Dbtup.hpp"
#include "../dbdih/Dbdih.hpp"

#include <signaldata/CreateNodegroup.hpp>
#include <signaldata/CreateNodegroupImpl.hpp>

#include <signaldata/DropNodegroup.hpp>
#include <signaldata/DropNodegroupImpl.hpp>

#include <signaldata/DbinfoScan.hpp>
#include <signaldata/TransIdAI.hpp>

#include <EventLogger.hpp>
extern EventLogger * g_eventLogger;

//#define HANDOVER_DEBUG
//#define NODEFAIL_DEBUG
//#define NODEFAIL_DEBUG2
//#define DEBUG_SUMA_SEQUENCE
//#define EVENT_DEBUG
//#define EVENT_PH3_DEBUG
//#define EVENT_DEBUG2
#if 1
#undef DBUG_ENTER
#undef DBUG_PRINT
#undef DBUG_RETURN
#undef DBUG_VOID_RETURN

#if 0
#define DBUG_ENTER(a) {ndbout_c("%s:%d >%s", __FILE__, __LINE__, a);}
#define DBUG_PRINT(a,b) {ndbout << __FILE__ << ":" << __LINE__ << " " << a << ": "; ndbout_c b ;}
#define DBUG_RETURN(a) { ndbout_c("%s:%d <", __FILE__, __LINE__); return(a); }
#define DBUG_VOID_RETURN { ndbout_c("%s:%d <", __FILE__, __LINE__); return; }
#else
#define DBUG_ENTER(a)
#define DBUG_PRINT(a,b)
#define DBUG_RETURN(a) return a
#define DBUG_VOID_RETURN return
#endif

#endif

#define DBG_3R 0

/**
 * @todo:
 * SUMA crashes if an index is created at the same time as
 * global replication. Very easy to reproduce using testIndex.
 * Note: This only happens occasionally, but is quite easy to reprod.
 */

Uint32 g_subPtrI = RNIL;
static const Uint32 SUMA_SEQUENCE = 0xBABEBABE;

static const Uint32 MAX_CONCURRENT_GCP = 2;

/**************************************************************
 *
 * Start of suma
 *
 */

#define PRINT_ONLY 0

void 
Suma::execREAD_CONFIG_REQ(Signal* signal)
{
  jamEntry();

  const ReadConfigReq * req = (ReadConfigReq*)signal->getDataPtr();

  Uint32 ref = req->senderRef;
  Uint32 senderData = req->senderData;

  const ndb_mgm_configuration_iterator * p = 
    m_ctx.m_config.getOwnConfigIterator();
  ndbrequire(p != 0);

  // SumaParticipant
  Uint32 noTables, noAttrs, maxBufferedEpochs;
  ndb_mgm_get_int_parameter(p, CFG_DB_NO_TABLES,  
			    &noTables);
  ndb_mgm_get_int_parameter(p, CFG_DB_NO_ATTRIBUTES,  
			    &noAttrs);
  ndb_mgm_get_int_parameter(p, CFG_DB_MAX_BUFFERED_EPOCHS,
                            &maxBufferedEpochs);

  c_tablePool.setSize(noTables);
  c_tables.setSize(noTables);
  
  c_subscriptions.setSize(noTables);

  Uint32 cnt = 0;
  cnt = 0;
  ndb_mgm_get_int_parameter(p, CFG_DB_SUBSCRIPTIONS, &cnt);
  if (cnt == 0)
  {
    jam();
    cnt = noTables;
  }
  c_subscriptionPool.setSize(cnt);

  cnt *= 2;
  {
    Uint32 val = 0;
    ndb_mgm_get_int_parameter(p, CFG_DB_SUBSCRIBERS, &val);
    if (val)
    {
      jam();
      cnt =  val;
    }
  }
  c_subscriberPool.setSize(cnt);

  cnt = 0;
  ndb_mgm_get_int_parameter(p, CFG_DB_SUB_OPERATIONS, &cnt);
  if (cnt)
    c_subOpPool.setSize(cnt);
  else
    c_subOpPool.setSize(256);
  
  c_syncPool.setSize(2);
  c_dataBufferPool.setSize(noAttrs);

  c_maxBufferedEpochs = maxBufferedEpochs;

  // Calculate needed gcp pool as 10 records + the ones needed
  // during a possible api timeout
  Uint32 dbApiHbInterval, gcpInterval, microGcpInterval = 0;
  ndb_mgm_get_int_parameter(p, CFG_DB_API_HEARTBEAT_INTERVAL,
			    &dbApiHbInterval);
  ndb_mgm_get_int_parameter(p, CFG_DB_GCP_INTERVAL,
                            &gcpInterval);
  ndb_mgm_get_int_parameter(p, CFG_DB_MICRO_GCP_INTERVAL,
                            &microGcpInterval);

  if (microGcpInterval)
  {
    gcpInterval = microGcpInterval;
  }
  c_gcp_pool.setSize(10 + (4*dbApiHbInterval+gcpInterval-1)/gcpInterval);
  
  c_page_chunk_pool.setSize(50);

  {
    SLList<SyncRecord> tmp(c_syncPool);
    Ptr<SyncRecord> ptr;
    while(tmp.seize(ptr))
      new (ptr.p) SyncRecord(* this, c_dataBufferPool);
    tmp.release();
  }

  // Suma
  c_masterNodeId = getOwnNodeId();

  c_nodeGroup = c_noNodesInGroup = 0;
  for (int i = 0; i < MAX_REPLICAS; i++) {
    c_nodesInGroup[i]   = 0;
  }

  m_first_free_page= RNIL;
  
  c_no_of_buckets = 0;
  memset(c_buckets, 0, sizeof(c_buckets));
  for(Uint32 i = 0; i<NO_OF_BUCKETS; i++)
  {
    Bucket* bucket= c_buckets+i;
    bucket->m_buffer_tail = RNIL;
    bucket->m_buffer_head.m_page_id = RNIL;
    bucket->m_buffer_head.m_page_pos = Buffer_page::DATA_WORDS;
  }
  
  m_max_seen_gci = 0;      // FIRE_TRIG_ORD
  m_max_sent_gci = 0;      // FIRE_TRIG_ORD -> send
  m_last_complete_gci = 0; // SUB_GCP_COMPLETE_REP
  m_gcp_complete_rep_count = 0;
  m_out_of_buffer_gci = 0;
  m_missing_data = false;

  c_startup.m_wait_handover= false; 
  c_failedApiNodes.clear();

  ReadConfigConf * conf = (ReadConfigConf*)signal->getDataPtrSend();
  conf->senderRef = reference();
  conf->senderData = senderData;
  sendSignal(ref, GSN_READ_CONFIG_CONF, signal, 
	     ReadConfigConf::SignalLength, JBB);
}

void
Suma::execSTTOR(Signal* signal) {
  jamEntry();                            

  DBUG_ENTER("Suma::execSTTOR");
  m_startphase  = signal->theData[1];
  m_typeOfStart = signal->theData[7];

  DBUG_PRINT("info",("startphase = %u, typeOfStart = %u",
		     m_startphase, m_typeOfStart));

  if(m_startphase == 3)
  {
    jam();
    void* ptr = m_ctx.m_mm.get_memroot();
    c_page_pool.set((Buffer_page*)ptr, (Uint32)~0);
  }

  if(m_startphase == 5)
  {
    jam();

    if (ERROR_INSERTED(13029)) /* Hold startphase 5 */
    {
      sendSignalWithDelay(SUMA_REF, GSN_STTOR, signal,
                          30, signal->getLength());
      DBUG_VOID_RETURN;
    }
    
    signal->theData[0] = reference();
    sendSignal(NDBCNTR_REF, GSN_READ_NODESREQ, signal, 1, JBB);
    DBUG_VOID_RETURN;
  }
  
  if(m_startphase == 7)
  {
    if (m_typeOfStart != NodeState::ST_NODE_RESTART &&
	m_typeOfStart != NodeState::ST_INITIAL_NODE_RESTART)
    {
      for( Uint32 i = 0; i < c_no_of_buckets; i++)
      {
	if (get_responsible_node(i) == getOwnNodeId())
	{
	  // I'm running this bucket
	  DBUG_PRINT("info",("bucket %u set to true", i));
	  m_active_buckets.set(i);
	  ndbout_c("m_active_buckets.set(%d)", i);
	}
      }
    }
    
    if(!m_active_buckets.isclear())
    {
      NdbNodeBitmask tmp;
      Uint32 bucket = 0;
      while ((bucket = m_active_buckets.find(bucket)) != Bucket_mask::NotFound)
      {
	tmp.set(get_responsible_node(bucket, c_nodes_in_nodegroup_mask));
	bucket++;
      }
      
      ndbassert(tmp.get(getOwnNodeId()));
      m_gcp_complete_rep_count = m_active_buckets.count();
    }
    else
      m_gcp_complete_rep_count = 0; // I contribute 1 gcp complete rep
    
    if(m_typeOfStart == NodeState::ST_INITIAL_START &&
       c_masterNodeId == getOwnNodeId())
    {
      jam();
      createSequence(signal);
      DBUG_VOID_RETURN;
    }//if
    
    if (ERROR_INSERTED(13030))
    {
      ndbout_c("Dont start handover");
      DBUG_VOID_RETURN;
    }
  }//if
  
  if(m_startphase == 100)
  {
    /**
     * Allow API's to connect
     */
    sendSTTORRY(signal);
    DBUG_VOID_RETURN;
  }

  if(m_startphase == 101)
  {
    if (m_typeOfStart == NodeState::ST_NODE_RESTART ||
	m_typeOfStart == NodeState::ST_INITIAL_NODE_RESTART)
    {
      /**
       * Handover code here
       */
      c_startup.m_wait_handover= true;
      check_start_handover(signal);
      DBUG_VOID_RETURN;
    }
  }
  sendSTTORRY(signal);
  
  DBUG_VOID_RETURN;
}

#include <ndb_version.h>

void
Suma::send_dict_lock_req(Signal* signal, Uint32 state)
{
  if (state == DictLockReq::SumaStartMe &&
      !ndbd_suma_dictlock_startme(getNodeInfo(c_masterNodeId).m_version))
  {
    jam();
    goto notsupported;
  }
  else if (state == DictLockReq::SumaHandOver &&
           !ndbd_suma_dictlock_handover(getNodeInfo(c_masterNodeId).m_version))
  {
    jam();
    goto notsupported;
  }

  {
    jam();
    DictLockReq* req = (DictLockReq*)signal->getDataPtrSend();
    req->lockType = state;
    req->userPtr = state;
    req->userRef = reference();
    sendSignal(calcDictBlockRef(c_masterNodeId),
               GSN_DICT_LOCK_REQ, signal, DictLockReq::SignalLength, JBB);
  }
  return;

notsupported:
  DictLockConf* conf = (DictLockConf*)signal->getDataPtrSend();
  conf->userPtr = state;
  execDICT_LOCK_CONF(signal);
}

void
Suma::execDICT_LOCK_CONF(Signal* signal)
{
  jamEntry();

  DictLockConf* conf = (DictLockConf*)signal->getDataPtr();
  Uint32 state = conf->userPtr;

  switch(state){
  case DictLockReq::SumaStartMe:
    jam();
    c_startup.m_restart_server_node_id = 0;
    CRASH_INSERTION(13039);
    send_start_me_req(signal);
    return;
  case DictLockReq::SumaHandOver:
    jam();
    send_handover_req(signal, SumaHandoverReq::RT_START_NODE);
    return;
  default:
    jam();
    jamLine(state);
    ndbrequire(false);
  }
}

void
Suma::execDICT_LOCK_REF(Signal* signal)
{
  jamEntry();

  DictLockRef* ref = (DictLockRef*)signal->getDataPtr();
  Uint32 state = ref->userPtr;

  ndbrequire(ref->errorCode == DictLockRef::TooManyRequests);
  signal->theData[0] = SumaContinueB::RETRY_DICT_LOCK;
  signal->theData[1] = state;
  sendSignalWithDelay(reference(), GSN_CONTINUEB, signal, 300, 2);
}

void
Suma::send_dict_unlock_ord(Signal* signal, Uint32 state)
{
  if (state == DictLockReq::SumaStartMe &&
      !ndbd_suma_dictlock_startme(getNodeInfo(c_masterNodeId).m_version))
  {
    jam();
    return;
  }
  else if (state == DictLockReq::SumaHandOver &&
           !ndbd_suma_dictlock_handover(getNodeInfo(c_masterNodeId).m_version))
  {
    jam();
    return;
  }

  jam();
  DictUnlockOrd* ord = (DictUnlockOrd*)signal->getDataPtrSend();
  ord->lockPtr = 0;
  ord->lockType = state;
  ord->senderData = state;
  ord->senderRef = reference();
  sendSignal(calcDictBlockRef(c_masterNodeId),
             GSN_DICT_UNLOCK_ORD, signal, DictUnlockOrd::SignalLength, JBB);
}

void
Suma::send_start_me_req(Signal* signal)
{
  Uint32 nodeId= c_startup.m_restart_server_node_id;
  do {
    nodeId = c_alive_nodes.find(nodeId + 1);
    
    if(nodeId == getOwnNodeId())
      continue;
    if(nodeId == NdbNodeBitmask::NotFound)
    {
      nodeId = 0;
      continue;
    }
    break;
  } while(true);
  

  infoEvent("Suma: asking node %d to recreate subscriptions on me", nodeId);
  c_startup.m_restart_server_node_id= nodeId;
  sendSignal(calcSumaBlockRef(nodeId), 
	     GSN_SUMA_START_ME_REQ, signal, 1, JBB);
}

void
Suma::execSUMA_START_ME_REF(Signal* signal)
{
  const SumaStartMeRef* ref= (SumaStartMeRef*)signal->getDataPtr();

  Uint32 error = ref->errorCode;
  if (error != SumaStartMeRef::Busy && error != SumaStartMeRef::NotStarted)
  {
    jam();
    // for some reason we did not manage to create a subscription
    // on the starting node
    SystemError * const sysErr = (SystemError*)&signal->theData[0];
    sysErr->errorCode = SystemError::CopySubscriptionRef;
    sysErr->errorRef = reference();
    sysErr->data[0] = error;
    sysErr->data[1] = 0;
    sendSignal(NDBCNTR_REF, GSN_SYSTEM_ERROR, signal,
               SystemError::SignalLength, JBB);
    return;
  }

  infoEvent("Suma: node %d refused %d", 
	    c_startup.m_restart_server_node_id, ref->errorCode);

  send_start_me_req(signal);
}

void
Suma::execSUMA_START_ME_CONF(Signal* signal)
{
  infoEvent("Suma: node %d has completed restoring me", 
	    c_startup.m_restart_server_node_id);
  sendSTTORRY(signal);  
  send_dict_unlock_ord(signal, DictLockReq::SumaStartMe);
  c_startup.m_restart_server_node_id= 0;
}

void
Suma::createSequence(Signal* signal)
{
  jam();
  DBUG_ENTER("Suma::createSequence");

  UtilSequenceReq * req = (UtilSequenceReq*)signal->getDataPtrSend();
  
  req->senderData  = RNIL;
  req->sequenceId  = SUMA_SEQUENCE;
  req->requestType = UtilSequenceReq::Create;
  sendSignal(DBUTIL_REF, GSN_UTIL_SEQUENCE_REQ, 
	     signal, UtilSequenceReq::SignalLength, JBB);
  // execUTIL_SEQUENCE_CONF will call createSequenceReply()
  DBUG_VOID_RETURN;
}

void
Suma::createSequenceReply(Signal* signal,
			  UtilSequenceConf * conf,
			  UtilSequenceRef * ref)
{
  jam();

  if (ref != NULL)
  {
    switch ((UtilSequenceRef::ErrorCode)ref->errorCode)
    {
      case UtilSequenceRef::NoSuchSequence:
        ndbrequire(false);
      case UtilSequenceRef::TCError:
      {
        char buf[128];
        BaseString::snprintf(buf, sizeof(buf),
                 "Startup failed during sequence creation. TC error %d",
                 ref->TCErrorCode);
        progError(__LINE__, NDBD_EXIT_RESOURCE_ALLOC_ERROR, buf);
      }
    }
    ndbrequire(false);
  }

  sendSTTORRY(signal);
}

void
Suma::execREAD_NODESCONF(Signal* signal){
  jamEntry();
  ReadNodesConf * const conf = (ReadNodesConf *)signal->getDataPtr();
 
  if(getNodeState().getNodeRestartInProgress())
  {
    c_alive_nodes.assign(NdbNodeBitmask::Size, conf->startedNodes);
    c_alive_nodes.set(getOwnNodeId()); 
  }
  else
  {
    c_alive_nodes.assign(NdbNodeBitmask::Size, conf->startingNodes);
    NdbNodeBitmask tmp;
    tmp.assign(NdbNodeBitmask::Size, conf->startedNodes);
    ndbrequire(tmp.isclear()); // No nodes can be started during SR
  }

  if (DBG_3R)
  {
    for (Uint32 i = 0; i<MAX_NDB_NODES; i++)
    {
      if (c_alive_nodes.get(i))
        ndbout_c("%u c_alive_nodes.set(%u)", __LINE__, i);
    }
  }
  
  c_masterNodeId = conf->masterNodeId;
  
  getNodeGroupMembers(signal);
}

void
Suma::getNodeGroupMembers(Signal* signal)
{
  jam();
  DBUG_ENTER("Suma::getNodeGroupMembers");
  /**
   * Ask DIH for nodeGroupMembers
   */
  CheckNodeGroups * sd = (CheckNodeGroups*)signal->getDataPtrSend();
  sd->blockRef = reference();
  sd->requestType = CheckNodeGroups::GetNodeGroupMembers;
  sd->nodeId = getOwnNodeId();
  sd->senderData = RNIL;
  sendSignal(DBDIH_REF, GSN_CHECKNODEGROUPSREQ, signal,
             CheckNodeGroups::SignalLength, JBB);
  DBUG_VOID_RETURN;
}

static
bool
valid_seq(Uint32 n, Uint32 r, Uint16 dst[])
{
  Uint16 tmp[MAX_REPLICAS];
  for (Uint32 i = 0; i<r; i++)
  {
    tmp[i] = n % r;
    for (Uint32 j = 0; j<i; j++)
      if (tmp[j] == tmp[i])
        return false;
    n /= r;
  }

  /**
   * reverse order for backward compatibility (with 2 replica)
   */
  for (Uint32 i = 0; i<r; i++)
    dst[i] = tmp[r-i-1];

  return true;
}

void
Suma::fix_nodegroup()
{
  Uint32 i, pos= 0;
  
  for (i = 0; i < MAX_NDB_NODES; i++)
  {
    if (c_nodes_in_nodegroup_mask.get(i))
    {
      c_nodesInGroup[pos++] = i;
    }
  }
  
  const Uint32 replicas= c_noNodesInGroup = pos;

  if (replicas)
  {
    Uint32 buckets= 1;
    for(i = 1; i <= replicas; i++)
      buckets *= i;

    Uint32 tot = 0;
    switch(replicas){
    case 1:
      tot = 1;
      break;
    case 2:
      tot = 4; // 2^2
      break;
    case 3:
      tot = 27; // 3^3
      break;
    case 4:
      tot = 256; // 4^4
      break;
      ndbrequire(false);
    }
    Uint32 cnt = 0;
    for (i = 0; i<tot; i++)
    {
      Bucket* ptr= c_buckets + cnt;
      if (valid_seq(i, replicas, ptr->m_nodes))
      {
        jam();
        if (DBG_3R) printf("bucket %u : ", cnt);
        for (Uint32 j = 0; j<replicas; j++)
        {
          ptr->m_nodes[j] = c_nodesInGroup[ptr->m_nodes[j]];
          if (DBG_3R) printf("%u ", ptr->m_nodes[j]);
        }
        if (DBG_3R) printf("\n");
        cnt++;
      }
    }
    ndbrequire(cnt == buckets);
    c_no_of_buckets= buckets;
  }
  else
  {
    jam();
    c_no_of_buckets = 0;
  }
}


void
Suma::execCHECKNODEGROUPSCONF(Signal *signal)
{
  const CheckNodeGroups *sd = (const CheckNodeGroups *)signal->getDataPtrSend();
  DBUG_ENTER("Suma::execCHECKNODEGROUPSCONF");
  jamEntry();

  c_nodeGroup = sd->output;
  c_nodes_in_nodegroup_mask.assign(sd->mask);
  c_noNodesInGroup = c_nodes_in_nodegroup_mask.count();

  fix_nodegroup();

#ifndef DBUG_OFF
  for (Uint32 i = 0; i < c_noNodesInGroup; i++) {
    DBUG_PRINT("exit",("Suma: NodeGroup %u, me %u, "
		       "member[%u] %u",
		       c_nodeGroup, getOwnNodeId(), 
		       i, c_nodesInGroup[i]));
  }
#endif

  c_startup.m_restart_server_node_id = 0;    
  if (m_typeOfStart == NodeState::ST_NODE_RESTART ||
      m_typeOfStart == NodeState::ST_INITIAL_NODE_RESTART)
  {
    jam();
    
    send_dict_lock_req(signal, DictLockReq::SumaStartMe);

    return;
  }

  c_startup.m_restart_server_node_id = 0;    
  sendSTTORRY(signal);

  DBUG_VOID_RETURN;
}

void
Suma::execAPI_START_REP(Signal* signal)
{
  Uint32 nodeId = signal->theData[0];
  c_connected_nodes.set(nodeId);
  
  check_start_handover(signal);
}

void
Suma::check_start_handover(Signal* signal)
{
  if(c_startup.m_wait_handover)
  {
    NodeBitmask tmp;
    tmp.assign(c_connected_nodes);
    tmp.bitAND(c_subscriber_nodes);
    if(!c_subscriber_nodes.equal(tmp))
    {
      return;
    }
    
    c_startup.m_wait_handover= false;

    if (c_no_of_buckets)
    {
      jam();
      send_dict_lock_req(signal, DictLockReq::SumaHandOver);
    }
    else
    {
      jam();
      sendSTTORRY(signal);
    }
  }
}

void
Suma::send_handover_req(Signal* signal, Uint32 type)
{
  jam();
  c_startup.m_handover_nodes.assign(c_alive_nodes);
  c_startup.m_handover_nodes.bitAND(c_nodes_in_nodegroup_mask);
  c_startup.m_handover_nodes.clear(getOwnNodeId());
  Uint32 gci= Uint32(m_last_complete_gci >> 32) + 3;
  
  SumaHandoverReq* req= (SumaHandoverReq*)signal->getDataPtrSend();
  char buf[255];
  c_startup.m_handover_nodes.getText(buf);
  infoEvent("Suma: initiate handover for %s with nodes %s GCI: %u",
            (type == SumaHandoverReq::RT_START_NODE ? "startup" : "shutdown"),
            buf,
            gci);

  req->gci = gci;
  req->nodeId = getOwnNodeId();
  req->requestType = type;

  NodeReceiverGroup rg(SUMA, c_startup.m_handover_nodes);
  sendSignal(rg, GSN_SUMA_HANDOVER_REQ, signal, 
             SumaHandoverReq::SignalLength, JBB);
}

void
Suma::sendSTTORRY(Signal* signal){
  signal->theData[0] = 0;
  signal->theData[3] = 1;
  signal->theData[4] = 3;
  signal->theData[5] = 5;
  signal->theData[6] = 7;
  signal->theData[7] = 100;
  signal->theData[8] = 101;
  signal->theData[9] = 255; // No more start phases from missra
  sendSignal(NDBCNTR_REF, GSN_STTORRY, signal, 10, JBB);
}

void
Suma::execNDB_STTOR(Signal* signal) 
{
  jamEntry();                            
}

void
Suma::execCONTINUEB(Signal* signal){
  jamEntry();
  Uint32 type= signal->theData[0];
  switch(type){
  case SumaContinueB::RELEASE_GCI:
  {
    Uint32 gci_hi = signal->theData[2];
    Uint32 gci_lo = signal->theData[3];
    Uint64 gci = gci_lo | (Uint64(gci_hi) << 32);
    release_gci(signal, signal->theData[1], gci);
    return;
  }
  case SumaContinueB::RESEND_BUCKET:
  {
    Uint32 min_gci_hi = signal->theData[2];
    Uint32 min_gci_lo = signal->theData[5];
    Uint32 last_gci_hi = signal->theData[4];
    Uint32 last_gci_lo = signal->theData[6];
    Uint64 min_gci = min_gci_lo | (Uint64(min_gci_hi) << 32);
    Uint64 last_gci = last_gci_lo | (Uint64(last_gci_hi) << 32);
    resend_bucket(signal, 
		  signal->theData[1], 
		  min_gci,
		  signal->theData[3],
		  last_gci);
    return;
  }
  case SumaContinueB::OUT_OF_BUFFER_RELEASE:
    out_of_buffer_release(signal, signal->theData[1]);
    return;
  case SumaContinueB::API_FAIL_GCI_LIST:
    api_fail_gci_list(signal, signal->theData[1]);
    return;
  case SumaContinueB::API_FAIL_SUBSCRIBER_LIST:
    api_fail_subscriber_list(signal,
                             signal->theData[1]);
    return;
  case SumaContinueB::API_FAIL_SUBSCRIPTION:
    api_fail_subscription(signal);
    return;
  case SumaContinueB::SUB_STOP_REQ:
    sub_stop_req(signal);
    return;
  case SumaContinueB::RETRY_DICT_LOCK:
    jam();
    send_dict_lock_req(signal, signal->theData[1]);
    return;
  }
}

/*****************************************************************************
 * 
 * Node state handling
 *
 *****************************************************************************/

void Suma::execAPI_FAILREQ(Signal* signal) 
{
  jamEntry();
  DBUG_ENTER("Suma::execAPI_FAILREQ");
  Uint32 failedApiNode = signal->theData[0];
  ndbrequire(signal->theData[1] == QMGR_REF); // As callback hard-codes QMGR

  c_connected_nodes.clear(failedApiNode);

  if (c_failedApiNodes.get(failedApiNode))
  {
    jam();
    /* Being handled already, just conf */
    goto CONF;
  }

  if (!c_subscriber_nodes.get(failedApiNode))
  {
    jam();
    /* No Subscribers on that node, no SUMA 
     * specific work to do
     */
    goto BLOCK_CLEANUP;
  }

  c_failedApiNodes.set(failedApiNode);
  c_subscriber_nodes.clear(failedApiNode);
  c_subscriber_per_node[failedApiNode] = 0;
  
  check_start_handover(signal);

  signal->theData[0] = SumaContinueB::API_FAIL_GCI_LIST;
  signal->theData[1] = failedApiNode;
  sendSignal(SUMA_REF, GSN_CONTINUEB, signal, 2, JBB);
  return;

BLOCK_CLEANUP:
  jam();
  api_fail_block_cleanup(signal, failedApiNode);
  DBUG_VOID_RETURN;

CONF:
  jam();
  signal->theData[0] = failedApiNode;
  signal->theData[1] = reference();
  sendSignal(QMGR_REF, GSN_API_FAILCONF, signal, 2, JBB);

  DBUG_VOID_RETURN;
}//execAPI_FAILREQ()

void
Suma::api_fail_block_cleanup_callback(Signal* signal,
                                      Uint32 failedNodeId,
                                      Uint32 elementsCleaned)
{
  jamEntry();

  /* Suma should not have any block level elements
   * to be cleaned (Fragmented send/receive structures etc.)
   * As it only uses Fragmented send/receive locally
   */
  ndbassert(elementsCleaned == 0);

  /* Node failure handling is complete */
  signal->theData[0] = failedNodeId;
  signal->theData[1] = reference();
  sendSignal(QMGR_REF, GSN_API_FAILCONF, signal, 2, JBB);
  c_failedApiNodes.clear(failedNodeId);
}

void
Suma::api_fail_block_cleanup(Signal* signal, Uint32 failedNode)
{
  jam();

  Callback cb = {safe_cast(&Suma::api_fail_block_cleanup_callback),
                 failedNode};
  
  simBlockNodeFailure(signal, failedNode, cb);
}

void
Suma::api_fail_gci_list(Signal* signal, Uint32 nodeId)
{
  jam();

  Ptr<Gcp_record> gcp;
  if (c_gcp_list.first(gcp))
  {
    jam();
    gcp.p->m_subscribers.bitAND(c_subscriber_nodes);

    if (gcp.p->m_subscribers.isclear())
    {
      jam();

      SubGcpCompleteAck* ack = (SubGcpCompleteAck*)signal->getDataPtrSend();
      ack->rep.gci_hi = Uint32(gcp.p->m_gci >> 32);
      ack->rep.gci_lo = Uint32(gcp.p->m_gci);
      ack->rep.senderRef = reference();
      NodeReceiverGroup rg(SUMA, c_nodes_in_nodegroup_mask);
      sendSignal(rg, GSN_SUB_GCP_COMPLETE_ACK, signal,
                 SubGcpCompleteAck::SignalLength, JBB);

      c_gcp_list.release(gcp);

      signal->theData[0] = SumaContinueB::API_FAIL_GCI_LIST;
      signal->theData[1] = nodeId;
      sendSignal(SUMA_REF, GSN_CONTINUEB, signal, 2, JBB);
      return;
    }
  }

  if (ERROR_INSERTED(13023))
  {
    CLEAR_ERROR_INSERT_VALUE;
  }

  signal->theData[0] = SumaContinueB::API_FAIL_SUBSCRIBER_LIST;
  signal->theData[1] = nodeId;
  signal->theData[2] = RNIL; // SubOpPtr
  signal->theData[3] = RNIL; // c_subscribers bucket
  signal->theData[4] = RNIL; // subscriptionId
  signal->theData[5] = RNIL; // SubscriptionKey

  Ptr<SubOpRecord> subOpPtr;
  if (c_subOpPool.seize(subOpPtr))
  {
    signal->theData[2] = subOpPtr.i;
    sendSignal(SUMA_REF, GSN_CONTINUEB, signal, 6, JBB);
  }
  else
  {
    sendSignal(SUMA_REF, GSN_CONTINUEB, signal, 3, JBB);
  }

  return;
}

void
Suma::api_fail_subscriber_list(Signal* signal, Uint32 nodeId)
{
  jam();
  Ptr<SubOpRecord> subOpPtr;
  subOpPtr.i = signal->theData[2];
  if (subOpPtr.i == RNIL)
  {
    if (c_subOpPool.seize(subOpPtr))
    {
      signal->theData[3] = RNIL;
    }
    else
    {
      jam();
      sendSignal(SUMA_REF, GSN_CONTINUEB, signal, 3, JBB);
      return;
    }
  }
  else
  {
    jam();
    c_subOpPool.getPtr(subOpPtr);
  }

  Uint32 bucket = signal->theData[3];
  Uint32 subscriptionId = signal->theData[4];
  Uint32 subscriptionKey = signal->theData[5];

  DLHashTable<Subscription>::Iterator iter;
  if (bucket == RNIL)
  {
    jam();
    c_subscriptions.first(iter);
  }
  else
  {
    jam();

    Subscription key;
    key.m_subscriptionId = subscriptionId;
    key.m_subscriptionKey = subscriptionKey;
    if (c_subscriptions.find(iter.curr, key) == false)
    {
      jam();
      /**
       * We restart from this bucket :-(
       */
      c_subscriptions.next(bucket, iter);
    }
    else
    {
      iter.bucket = bucket;
    }
  }

  if (iter.curr.isNull())
  {
    jam();
    api_fail_block_cleanup(signal, nodeId);
    return;
  }

  subOpPtr.p->m_opType = SubOpRecord::R_API_FAIL_REQ;
  subOpPtr.p->m_subPtrI = iter.curr.i;
  subOpPtr.p->m_senderRef = nodeId;
  subOpPtr.p->m_senderData = iter.bucket;

  LocalDLFifoList<SubOpRecord> list(c_subOpPool, iter.curr.p->m_stop_req);
  bool empty = list.isEmpty();
  list.add(subOpPtr);

  if (empty)
  {
    signal->theData[0] = SumaContinueB::API_FAIL_SUBSCRIPTION;
    signal->theData[1] = subOpPtr.i;
    signal->theData[2] = RNIL;
    sendSignal(SUMA_REF, GSN_CONTINUEB, signal, 3, JBB);
  }
}

void
Suma::api_fail_subscription(Signal* signal)
{
  jam();
  Ptr<SubOpRecord> subOpPtr;
  c_subOpPool.getPtr(subOpPtr, signal->theData[1]);

  Uint32 nodeId = subOpPtr.p->m_senderRef;

  Ptr<Subscription> subPtr;
  c_subscriptionPool.getPtr(subPtr, subOpPtr.p->m_subPtrI);

  Ptr<Subscriber> ptr;
  {
    LocalDLList<Subscriber> list(c_subscriberPool, subPtr.p->m_subscribers);
    if (signal->theData[2] == RNIL)
    {
      jam();
      list.first(ptr);
    }
    else
    {
      jam();
      list.getPtr(ptr, signal->theData[2]);
    }

    for (Uint32 i = 0; i<32 && !ptr.isNull(); i++)
    {
      jam();
      if (refToNode(ptr.p->m_senderRef) == nodeId)
      {
        jam();

        Ptr<Subscriber> tmp = ptr;
        list.next(ptr);
        list.remove(tmp);
        
        /**
         * NOTE: remove before...so we done send UNSUBSCRIBE to self (yuck)
         */
        bool report = subPtr.p->m_options & Subscription::REPORT_SUBSCRIBE;

        send_sub_start_stop_event(signal, tmp, NdbDictionary::Event::_TE_STOP,
                                  report, list);
        
        c_subscriberPool.release(tmp);
      }
      else
      {
        jam();
        list.next(ptr);
      }
    }
  }

  if (!ptr.isNull())
  {
    jam();
    signal->theData[0] = SumaContinueB::API_FAIL_SUBSCRIPTION;
    signal->theData[1] = subOpPtr.i;
    signal->theData[2] = ptr.i;
    sendSignal(SUMA_REF, GSN_CONTINUEB, signal, 3, JBB);
    return;
  }

  // Start potential waiter(s)
  check_remove_queue(signal, subPtr, subOpPtr, true, false);
  check_release_subscription(signal, subPtr);

  // Continue iterating through subscriptions
  DLHashTable<Subscription>::Iterator iter;
  iter.bucket = subOpPtr.p->m_senderData;
  iter.curr = subPtr;

  if (c_subscriptions.next(iter))
  {
    signal->theData[0] = SumaContinueB::API_FAIL_SUBSCRIBER_LIST;
    signal->theData[1] = nodeId;
    signal->theData[2] = subOpPtr.i;
    signal->theData[3] = iter.bucket;
    signal->theData[4] = iter.curr.p->m_subscriptionId; // subscriptionId
    signal->theData[5] = iter.curr.p->m_subscriptionKey; // SubscriptionKey
    sendSignal(SUMA_REF, GSN_CONTINUEB, signal, 6, JBB);
    return;
  }

  c_subOpPool.release(subOpPtr);

  /* Now do block level cleanup */
  api_fail_block_cleanup(signal, nodeId);
}

void
Suma::execNODE_FAILREP(Signal* signal){
  jamEntry();
  DBUG_ENTER("Suma::execNODE_FAILREP");
  ndbassert(signal->getNoOfSections() == 0);

  const NodeFailRep * rep = (NodeFailRep*)signal->getDataPtr();
  NdbNodeBitmask failed; failed.assign(NdbNodeBitmask::Size, rep->theNodes);
  
  if(c_restart.m_ref && failed.get(refToNode(c_restart.m_ref)))
  {
    jam();

    if (c_restart.m_waiting_on_self)
    {
      jam();
      c_restart.m_abort = 1;
    }
    else
    {
      jam();
      Ptr<Subscription> subPtr;
      c_subscriptionPool.getPtr(subPtr, c_restart.m_subPtrI);
      abort_start_me(signal, subPtr, false);
    }
  }

  if (ERROR_INSERTED(13032))
  {
    Uint32 node = c_subscriber_nodes.find(0);
    if (node != NodeBitmask::NotFound)
    {
      ndbout_c("Inserting API_FAILREQ node: %u", node);
      signal->theData[0] = node;
      sendSignal(QMGR_REF, GSN_API_FAILREQ, signal, 1, JBA);
    }
  }
  
  NdbNodeBitmask tmp;
  tmp.assign(c_alive_nodes);
  tmp.bitANDC(failed);

  NdbNodeBitmask takeover_nodes;

  if(c_nodes_in_nodegroup_mask.overlaps(failed))
  {
    for( Uint32 i = 0; i < c_no_of_buckets; i++) 
    {
      if(m_active_buckets.get(i))
	continue;
      else if(m_switchover_buckets.get(i))
      {
	Uint32 state= c_buckets[i].m_state;
	if((state & Bucket::BUCKET_HANDOVER) && 
	   failed.get(get_responsible_node(i)))
	{
	  m_active_buckets.set(i);
	  m_switchover_buckets.clear(i);
	  ndbout_c("aborting handover");
	} 
	else if(state & Bucket::BUCKET_STARTING)
	{
	  progError(__LINE__, NDBD_EXIT_SYSTEM_ERROR, 
		    "Nodefailure during SUMA takeover");
	}
        else if (state & Bucket::BUCKET_SHUTDOWN_TO)
        {
          jam();
          c_buckets[i].m_state &= ~Uint32(Bucket::BUCKET_SHUTDOWN_TO);
          m_switchover_buckets.clear(i);
          ndbrequire(get_responsible_node(i, tmp) == getOwnNodeId());
          start_resend(signal, i);
        }
      }
      else if(get_responsible_node(i, tmp) == getOwnNodeId())
      {
	start_resend(signal, i);
      }
    }
  }

  /* Block level cleanup */
  for(unsigned i = 1; i < MAX_NDB_NODES; i++) {
    jam();
    if(failed.get(i)) {
      jam();
      Uint32 elementsCleaned = simBlockNodeFailure(signal, i); // No callback
      ndbassert(elementsCleaned == 0); // As Suma has no remote fragmented signals
      (void) elementsCleaned; // Avoid compiler error
    }//if
  }//for
  
  c_alive_nodes.assign(tmp);
  
  DBUG_VOID_RETURN;
}

void
Suma::execINCL_NODEREQ(Signal* signal){
  jamEntry();
  
  const Uint32 senderRef = signal->theData[0];
  const Uint32 nodeId  = signal->theData[1];

  ndbrequire(!c_alive_nodes.get(nodeId));
  if (c_nodes_in_nodegroup_mask.get(nodeId))
  {
    /**
     *
     * XXX TODO: This should be removed
     *           But, other nodes are (incorrectly) reported as started
     *                even if they're not "started", but only INCL_NODEREQ'ed
     */
    c_alive_nodes.set(nodeId);

    /**
     *
     * Nodes in nodegroup will be "alive" when
     *   sending SUMA_HANDOVER_REQ
     */
  }
  else
  {
    jam();
    c_alive_nodes.set(nodeId);
  }
  
  signal->theData[0] = nodeId;
  signal->theData[1] = reference();
  sendSignal(senderRef, GSN_INCL_NODECONF, signal, 2, JBB);
}

void
Suma::execSIGNAL_DROPPED_REP(Signal* signal){
  jamEntry();
  ndbrequire(false);
}

/********************************************************************
 *
 * Dump state
 *
 */
static
const char*
cstr(Suma::Subscription::State s)
{
  switch(s){
  case Suma::Subscription::UNDEFINED:
    return "undefined";
  case Suma::Subscription::DEFINED:
    return "defined";
  case Suma::Subscription::DEFINING:
    return "defining";
  }
  return "<unknown>";
}

static
const char*
cstr(Suma::Subscription::TriggerState s)
{
  switch(s){
  case Suma::Subscription::T_UNDEFINED:
    return "undefined";
  case Suma::Subscription::T_CREATING:
    return "creating";
  case Suma::Subscription::T_DEFINED:
    return "defined";
  case Suma::Subscription::T_DROPPING:
    return "dropping";
  case Suma::Subscription::T_ERROR:
    return "error";
  }
  return "<uknown>";
}

static
const char*
cstr(Suma::Subscription::Options s)
{
  static char buf[256];
  buf[0] = 0;
  strcat(buf, "[");
  if (s & Suma::Subscription::REPORT_ALL)
    strcat(buf, " reportall");
  if (s & Suma::Subscription::REPORT_SUBSCRIBE)
    strcat(buf, " reportsubscribe");
  if (s & Suma::Subscription::MARKED_DROPPED)
    strcat(buf, " dropped");
  if (s & Suma::Subscription::NO_REPORT_DDL)
    strcat(buf, " noreportddl");
  strcat(buf, " ]");
  return buf;
}

static
const char*
cstr(Suma::Table::State s)
{
  switch(s){
  case Suma::Table::UNDEFINED:
    return "undefined";
  case Suma::Table::DEFINING:
    return "defining";
  case Suma::Table::DEFINED:
    return "defined";
  case Suma::Table::DROPPED:
    return "dropped";
  }
  return "<unknown>";
}

void
Suma::execDUMP_STATE_ORD(Signal* signal){
  jamEntry();

  Uint32 tCase = signal->theData[0];
#if 0
  if(tCase >= 8000 && tCase <= 8003){
    SubscriptionPtr subPtr;
    c_subscriptions.getPtr(subPtr, g_subPtrI);
    
    Ptr<SyncRecord> syncPtr;
    c_syncPool.getPtr(syncPtr, subPtr.p->m_syncPtrI);

    if(tCase == 8000){
      syncPtr.p->startMeta(signal);
    }
    
    if(tCase == 8001){
      syncPtr.p->startScan(signal);
    }

    if(tCase == 8002){
      syncPtr.p->startTrigger(signal);
    }
    
    if(tCase == 8003){
      subPtr.p->m_subscriptionType = SubCreateReq::SingleTableScan;
      LocalDataBuffer<15> attrs(c_dataBufferPool, syncPtr.p->m_attributeList);
      Uint32 tab = 0;
      Uint32 att[] = { 0, 1, 1 };
      syncPtr.p->m_tableList.append(&tab, 1);
      attrs.append(att, 3);
    }
  }
#endif
  if(tCase == 8004){
    infoEvent("Suma: c_subscriberPool  size: %d free: %d",
	      c_subscriberPool.getSize(),
	      c_subscriberPool.getNoOfFree());

    infoEvent("Suma: c_tablePool  size: %d free: %d",
	      c_tablePool.getSize(),
	      c_tablePool.getNoOfFree());

    infoEvent("Suma: c_subscriptionPool  size: %d free: %d",
	      c_subscriptionPool.getSize(),
	      c_subscriptionPool.getNoOfFree());

    infoEvent("Suma: c_syncPool  size: %d free: %d",
	      c_syncPool.getSize(),
	      c_syncPool.getNoOfFree());

    infoEvent("Suma: c_dataBufferPool  size: %d free: %d",
	      c_dataBufferPool.getSize(),
	      c_dataBufferPool.getNoOfFree());

    infoEvent("Suma: c_subOpPool  size: %d free: %d",
	      c_subOpPool.getSize(),
	      c_subOpPool.getNoOfFree());

#if 0
    infoEvent("Suma: c_dataSubscribers count: %d",
	      count_subscribers(c_dataSubscribers));
    infoEvent("Suma: c_prepDataSubscribers count: %d",
	      count_subscribers(c_prepDataSubscribers));
#endif
  }

  if(tCase == 8005)
  {
    for(Uint32 i = 0; i<c_no_of_buckets; i++)
    {
      Bucket* ptr= c_buckets + i;
      infoEvent("Bucket %d %d%d-%x switch gci: %llu max_acked_gci: %llu max_gci: %llu tail: %d head: %d",
		i, 
		m_active_buckets.get(i),
		m_switchover_buckets.get(i),
		ptr->m_state,
		ptr->m_switchover_gci,
		ptr->m_max_acked_gci,
		ptr->m_buffer_head.m_max_gci,
		ptr->m_buffer_tail,
		ptr->m_buffer_head.m_page_id);
    }
  }  

  if (tCase == 8006)
  {
    SET_ERROR_INSERT_VALUE(13029);
  }

  if (tCase == 8007)
  {
    c_startup.m_restart_server_node_id = MAX_NDB_NODES + 1;
    SET_ERROR_INSERT_VALUE(13029);
  }

  if (tCase == 8008)
  {
    CLEAR_ERROR_INSERT_VALUE;
  }

  if (tCase == 8010)
  {
    char buf1[255], buf2[255];
    c_subscriber_nodes.getText(buf1);
    c_connected_nodes.getText(buf2);
    infoEvent("c_subscriber_nodes: %s", buf1);
    infoEvent("c_connected_nodes: %s", buf2);
  }

  if (tCase == 8009)
  {
    if (ERROR_INSERTED(13030))
    {
      CLEAR_ERROR_INSERT_VALUE;
      sendSTTORRY(signal);
    }
    else
    {
      SET_ERROR_INSERT_VALUE(13030);
    }
    return;
  }

  if (tCase == 8011)
  {
    jam();
    Uint32 bucket = signal->theData[1];
    KeyTable<Table>::Iterator it;
    if (signal->getLength() == 1)
    {
      jam();
      bucket = 0;
      infoEvent("-- Starting dump of subscribers --");
    }

    c_tables.next(bucket, it);
    const Uint32 RT_BREAK = 16;
    for(Uint32 i = 0; i<RT_BREAK || it.bucket == bucket; i++)
    {
      jam();
      if(it.curr.i == RNIL)
      {
        jam();
        infoEvent("-- Ending dump of subscribers --");        
        return;
      }

      infoEvent("Table %u ver %u",
                it.curr.p->m_tableId,
                it.curr.p->m_schemaVersion);

      Uint32 cnt = 0;
      Ptr<Subscription> subPtr;
      LocalDLList<Subscription> subList(c_subscriptionPool,
                                        it.curr.p->m_subscriptions);
      for(subList.first(subPtr); !subPtr.isNull(); subList.next(subPtr))
      {
        infoEvent(" Subcription %u", subPtr.i);
        {
          Ptr<Subscriber> ptr;
          LocalDLList<Subscriber> list(c_subscriberPool,
                                       subPtr.p->m_subscribers);
          for (list.first(ptr); !ptr.isNull(); list.next(ptr), i++)
          {
            jam();
            cnt++;
            infoEvent("  Subscriber [ %x %u %u ]",
                      ptr.p->m_senderRef,
                      ptr.p->m_senderData,
                      subPtr.i);
          }
        }

        {
          Ptr<SubOpRecord> ptr;
          LocalDLFifoList<SubOpRecord> list(c_subOpPool,
                                       subPtr.p->m_create_req);

          for (list.first(ptr); !ptr.isNull(); list.next(ptr), i++)
          {
            jam();
            infoEvent("  create [ %x %u ]",
                      ptr.p->m_senderRef,
                      ptr.p->m_senderData);
          }
        }

        {
          Ptr<SubOpRecord> ptr;
          LocalDLFifoList<SubOpRecord> list(c_subOpPool,
                                       subPtr.p->m_start_req);

          for (list.first(ptr); !ptr.isNull(); list.next(ptr), i++)
          {
            jam();
            infoEvent("  start [ %x %u ]",
                      ptr.p->m_senderRef,
                      ptr.p->m_senderData);
          }
        }

        {
          Ptr<SubOpRecord> ptr;
          LocalDLFifoList<SubOpRecord> list(c_subOpPool,
                                        subPtr.p->m_stop_req);

          for (list.first(ptr); !ptr.isNull(); list.next(ptr), i++)
          {
            jam();
            infoEvent("  stop [ %u %x %u ]",
                      ptr.p->m_opType,
                      ptr.p->m_senderRef,
                      ptr.p->m_senderData);
          }
        }
      }
      infoEvent("Table %u #subscribers %u", it.curr.p->m_tableId, cnt);
      c_tables.next(it);
    }

    signal->theData[0] = tCase;
    signal->theData[1] = it.bucket;
    sendSignalWithDelay(reference(), GSN_DUMP_STATE_ORD, signal, 100, 2);
    return;
  }

  if (tCase == 8012)
  {
    jam();
    Uint32 bucket = signal->theData[1];
    KeyTable<Subscription>::Iterator it;
    if (signal->getLength() == 1)
    {
      jam();
      bucket = 0;
      infoEvent("-- Starting dump of subscribers --");
    }

    c_subscriptions.next(bucket, it);
    const Uint32 RT_BREAK = 16;
    for(Uint32 i = 0; i<RT_BREAK || it.bucket == bucket; i++)
    {
      jam();
      if(it.curr.i == RNIL)
      {
        jam();
        infoEvent("-- Ending dump of subscribers --");
        return;
      }

      Ptr<Subscription> subPtr = it.curr;
      Ptr<Table> tabPtr;
      c_tablePool.getPtr(tabPtr, subPtr.p->m_table_ptrI);
      infoEvent("Subcription %u id: 0x%.8x key: 0x%.8x state: %s",
                subPtr.i,
                subPtr.p->m_subscriptionId,
                subPtr.p->m_subscriptionKey,
                cstr(subPtr.p->m_state));
      infoEvent("  trigger state: %s options: %s",
                cstr(subPtr.p->m_trigger_state),
                cstr((Suma::Subscription::Options)subPtr.p->m_options));
      infoEvent("  tablePtr: %u tableId: %u schemaVersion: 0x%.8x state: %s",
                tabPtr.i,
                subPtr.p->m_tableId,
                tabPtr.p->m_schemaVersion,
                cstr(tabPtr.p->m_state));
      {
        Ptr<Subscriber> ptr;
        LocalDLList<Subscriber> list(c_subscriberPool,
                                     subPtr.p->m_subscribers);
        for (list.first(ptr); !ptr.isNull(); list.next(ptr), i++)
        {
          jam();
          infoEvent("  Subscriber [ %x %u %u ]",
                    ptr.p->m_senderRef,
                    ptr.p->m_senderData,
                    subPtr.i);
        }
      }

      {
        Ptr<SubOpRecord> ptr;
        LocalDLFifoList<SubOpRecord> list(c_subOpPool,
                                          subPtr.p->m_create_req);

        for (list.first(ptr); !ptr.isNull(); list.next(ptr), i++)
        {
          jam();
          infoEvent("  create [ %x %u ]",
                    ptr.p->m_senderRef,
                    ptr.p->m_senderData);
        }
      }

      {
        Ptr<SubOpRecord> ptr;
        LocalDLFifoList<SubOpRecord> list(c_subOpPool,
                                          subPtr.p->m_start_req);

        for (list.first(ptr); !ptr.isNull(); list.next(ptr), i++)
        {
          jam();
          infoEvent("  start [ %x %u ]",
                    ptr.p->m_senderRef,
                    ptr.p->m_senderData);
        }
      }

      {
        Ptr<SubOpRecord> ptr;
        LocalDLFifoList<SubOpRecord> list(c_subOpPool,
                                          subPtr.p->m_stop_req);

        for (list.first(ptr); !ptr.isNull(); list.next(ptr), i++)
        {
          jam();
          infoEvent("  stop [ %u %x %u ]",
                    ptr.p->m_opType,
                    ptr.p->m_senderRef,
                    ptr.p->m_senderData);
        }
      }
      c_subscriptions.next(it);
    }

    signal->theData[0] = tCase;
    signal->theData[1] = it.bucket;
    sendSignalWithDelay(reference(), GSN_DUMP_STATE_ORD, signal, 100, 2);
    return;
  }
}

void Suma::execDBINFO_SCANREQ(Signal *signal)
{
  DbinfoScanReq req= *(DbinfoScanReq*)signal->theData;
  const Ndbinfo::ScanCursor* cursor =
    CAST_CONSTPTR(Ndbinfo::ScanCursor, DbinfoScan::getCursorPtr(&req));
  Ndbinfo::Ratelimit rl;

  jamEntry();

  switch(req.tableId){
  case Ndbinfo::POOLS_TABLEID:
  {
    Ndbinfo::pool_entry pools[] =
    {
      { "Subscriber",
        c_subscriberPool.getUsed(),
        c_subscriberPool.getSize(),
        c_subscriberPool.getEntrySize(),
        c_subscriberPool.getUsedHi(),
        { CFG_DB_SUBSCRIBERS,
          CFG_DB_SUBSCRIPTIONS,
          CFG_DB_NO_TABLES,0 }},
      { "Table",
        c_tablePool.getUsed(),
        c_tablePool.getSize(),
        c_tablePool.getEntrySize(),
        c_tablePool.getUsedHi(),
        { CFG_DB_NO_TABLES,0,0,0 }},
      { "Subscription",
        c_subscriptionPool.getUsed(),
        c_subscriptionPool.getSize(),
        c_subscriptionPool.getEntrySize(),
        c_subscriptionPool.getUsedHi(),
        { CFG_DB_SUBSCRIPTIONS,
          CFG_DB_NO_TABLES,0,0 }},
      { "Sync",
        c_syncPool.getUsed(),
        c_syncPool.getSize(),
        c_syncPool.getEntrySize(),
        c_syncPool.getUsedHi(),
        { 0,0,0,0 }},
      { "Data Buffer",
        c_dataBufferPool.getUsed(),
        c_dataBufferPool.getSize(),
        c_dataBufferPool.getEntrySize(),
        c_dataBufferPool.getUsedHi(),
        { CFG_DB_NO_ATTRIBUTES,0,0,0 }},
      { "SubOp",
        c_subOpPool.getUsed(),
        c_subOpPool.getSize(),
        c_subOpPool.getEntrySize(),
        c_subOpPool.getUsedHi(),
        { CFG_DB_SUB_OPERATIONS,0,0,0 }},
      { "Page Chunk",
        c_page_chunk_pool.getUsed(),
        c_page_chunk_pool.getSize(),
        c_page_chunk_pool.getEntrySize(),
        c_page_chunk_pool.getUsedHi(),
        { 0,0,0,0 }},
      { "GCP",
        c_gcp_pool.getUsed(),
        c_gcp_pool.getSize(),
        c_gcp_pool.getEntrySize(),
        c_gcp_pool.getUsedHi(),
        { CFG_DB_API_HEARTBEAT_INTERVAL,
          CFG_DB_GCP_INTERVAL,0,0 }},
      { NULL, 0,0,0,0, { 0,0,0,0 }}
    };

    const size_t num_config_params =
      sizeof(pools[0].config_params) / sizeof(pools[0].config_params[0]);
    Uint32 pool = cursor->data[0];
    BlockNumber bn = blockToMain(number());
    while(pools[pool].poolname)
    {
      jam();
      Ndbinfo::Row row(signal, req);
      row.write_uint32(getOwnNodeId());
      row.write_uint32(bn);           // block number
      row.write_uint32(instance());   // block instance
      row.write_string(pools[pool].poolname);
      row.write_uint64(pools[pool].used);
      row.write_uint64(pools[pool].total);
      row.write_uint64(pools[pool].used_hi);
      row.write_uint64(pools[pool].entry_size);
      for (size_t i = 0; i < num_config_params; i++)
        row.write_uint32(pools[pool].config_params[i]);
      ndbinfo_send_row(signal, req, row, rl);
      pool++;
      if (rl.need_break(req))
      {
        jam();
        ndbinfo_send_scan_break(signal, req, rl, pool);
        return;
      }
    }
    break;
  }
  default:
    break;
  }

  ndbinfo_send_scan_conf(signal, req, rl);
}

/*************************************************************
 *
 * Creation of subscription id's
 *
 ************************************************************/

void 
Suma::execCREATE_SUBID_REQ(Signal* signal) 
{
  jamEntry();
  DBUG_ENTER("Suma::execCREATE_SUBID_REQ");
  ndbassert(signal->getNoOfSections() == 0);
  CRASH_INSERTION(13001);

  CreateSubscriptionIdReq const * req =
    (CreateSubscriptionIdReq*)signal->getDataPtr();
  SubscriberPtr subbPtr;
  if(!c_subscriberPool.seize(subbPtr)){
    jam();
    sendSubIdRef(signal, req->senderRef, req->senderData, 1412);
    DBUG_VOID_RETURN;
  }
  DBUG_PRINT("info",("c_subscriberPool  size: %d free: %d",
		     c_subscriberPool.getSize(),
		     c_subscriberPool.getNoOfFree()));

  subbPtr.p->m_senderRef  = req->senderRef; 
  subbPtr.p->m_senderData = req->senderData;

  UtilSequenceReq * utilReq = (UtilSequenceReq*)signal->getDataPtrSend();
  utilReq->senderData  = subbPtr.i;
  utilReq->sequenceId  = SUMA_SEQUENCE;
  utilReq->requestType = UtilSequenceReq::NextVal;
  sendSignal(DBUTIL_REF, GSN_UTIL_SEQUENCE_REQ, 
	     signal, UtilSequenceReq::SignalLength, JBB);

  DBUG_VOID_RETURN;
}

void
Suma::execUTIL_SEQUENCE_CONF(Signal* signal)
{
  jamEntry();
  DBUG_ENTER("Suma::execUTIL_SEQUENCE_CONF");
  ndbassert(signal->getNoOfSections() == 0);
  CRASH_INSERTION(13002);

  UtilSequenceConf * conf = (UtilSequenceConf*)signal->getDataPtr();
  if(conf->requestType == UtilSequenceReq::Create) {
    jam();
    createSequenceReply(signal, conf, NULL);
    DBUG_VOID_RETURN;
  }

  Uint64 subId;
  memcpy(&subId,conf->sequenceValue,8);
  SubscriberPtr subbPtr;
  c_subscriberPool.getPtr(subbPtr,conf->senderData);

  CreateSubscriptionIdConf * subconf = (CreateSubscriptionIdConf*)conf;
  subconf->senderRef      = reference();
  subconf->senderData     = subbPtr.p->m_senderData;
  subconf->subscriptionId = (Uint32)subId;
  subconf->subscriptionKey =(getOwnNodeId() << 16) | (Uint32)(subId & 0xFFFF);
  
  sendSignal(subbPtr.p->m_senderRef, GSN_CREATE_SUBID_CONF, signal,
	     CreateSubscriptionIdConf::SignalLength, JBB);

  c_subscriberPool.release(subbPtr);
  DBUG_PRINT("info",("c_subscriberPool  size: %d free: %d",
		     c_subscriberPool.getSize(),
		     c_subscriberPool.getNoOfFree()));
  DBUG_VOID_RETURN;
}

void
Suma::execUTIL_SEQUENCE_REF(Signal* signal)
{
  jamEntry();
  DBUG_ENTER("Suma::execUTIL_SEQUENCE_REF");
  ndbassert(signal->getNoOfSections() == 0);
  UtilSequenceRef * ref = (UtilSequenceRef*)signal->getDataPtr();
  Uint32 err= ref->errorCode;

  if(ref->requestType == UtilSequenceReq::Create) {
    jam();
    createSequenceReply(signal, NULL, ref);
    DBUG_VOID_RETURN;
  }

  Uint32 subData = ref->senderData;

  SubscriberPtr subbPtr;
  c_subscriberPool.getPtr(subbPtr,subData);
  if (err == UtilSequenceRef::TCError)
  {
    jam();
    err = ref->TCErrorCode;
  }
  sendSubIdRef(signal, subbPtr.p->m_senderRef, subbPtr.p->m_senderData, err);
  c_subscriberPool.release(subbPtr);
  DBUG_PRINT("info",("c_subscriberPool  size: %d free: %d",
		     c_subscriberPool.getSize(),
		     c_subscriberPool.getNoOfFree()));
  DBUG_VOID_RETURN;
}//execUTIL_SEQUENCE_REF()


void
Suma::sendSubIdRef(Signal* signal,
			      Uint32 senderRef, Uint32 senderData, Uint32 errCode)
{
  jam();
  DBUG_ENTER("Suma::sendSubIdRef");
  CreateSubscriptionIdRef  * ref = 
    (CreateSubscriptionIdRef *)signal->getDataPtrSend();

  ref->senderRef  = reference();
  ref->senderData = senderData;
  ref->errorCode  = errCode;
  sendSignal(senderRef, 
	     GSN_CREATE_SUBID_REF,
	     signal, 
	     CreateSubscriptionIdRef::SignalLength,
	     JBB);
  
  DBUG_VOID_RETURN;
}

/**********************************************************
 * Suma participant interface
 *
 * Creation of subscriptions
 */
void
Suma::execSUB_CREATE_REQ(Signal* signal)
{
  jamEntry();                            
  DBUG_ENTER("Suma::execSUB_CREATE_REQ");
  ndbassert(signal->getNoOfSections() == 0);
  CRASH_INSERTION(13003);

  const SubCreateReq req = *(SubCreateReq*)signal->getDataPtr();    
  
  const Uint32 senderRef  = req.senderRef;
  const Uint32 senderData = req.senderData;
  const Uint32 subId   = req.subscriptionId;
  const Uint32 subKey  = req.subscriptionKey;
  const Uint32 type    = req.subscriptionType & SubCreateReq::RemoveFlags;
  const Uint32 flags   = req.subscriptionType & SubCreateReq::GetFlags;
  const Uint32 reportAll = (flags & SubCreateReq::ReportAll) ?
    Subscription::REPORT_ALL : 0;
  const Uint32 reportSubscribe = (flags & SubCreateReq::ReportSubscribe) ?
    Subscription::REPORT_SUBSCRIBE : 0;
  const Uint32 noReportDDL = (flags & SubCreateReq::NoReportDDL) ?
    Subscription::NO_REPORT_DDL : 0;
  const Uint32 tableId = req.tableId;
  const Uint32 schemaTransId = req.schemaTransId;

  bool subDropped = req.subscriptionType & SubCreateReq::NR_Sub_Dropped;

  /**
   * This 2 options are only allowed during NR
   */
  if (subDropped)
  {
    ndbrequire(refToNode(senderRef) == c_startup.m_restart_server_node_id);
  }

  Subscription key;
  key.m_subscriptionId  = subId;
  key.m_subscriptionKey = subKey;

  DBUG_PRINT("enter",("key.m_subscriptionId: %u, key.m_subscriptionKey: %u",
		      key.m_subscriptionId, key.m_subscriptionKey));

  SubscriptionPtr subPtr;

  bool found = c_subscriptions.find(subPtr, key);

  if (c_startup.m_restart_server_node_id == RNIL)
  {
    jam();

    /**
     * We havent started syncing yet
     */
    sendSubCreateRef(signal, senderRef, senderData,
                     SubCreateRef::NotStarted);
    return;
  }

  CRASH_INSERTION2(13040, c_startup.m_restart_server_node_id != RNIL);
  CRASH_INSERTION(13041);
  
  bool allowDup = true; //c_startup.m_restart_server_node_id;

  if (found && !allowDup)
  {
    jam();
    sendSubCreateRef(signal, senderRef, senderData,
                     SubCreateRef::SubscriptionAlreadyExist);
    return;
  }

  if (found == false)
  {
    jam();
    if(!c_subscriptions.seize(subPtr))
    {
      jam();
      sendSubCreateRef(signal, senderRef, senderData,
                       SubCreateRef::OutOfSubscriptionRecords);
      return;
    }

    new (subPtr.p) Subscription();
    subPtr.p->m_seq_no           = c_current_seq;
    subPtr.p->m_subscriptionId   = subId;
    subPtr.p->m_subscriptionKey  = subKey;
    subPtr.p->m_subscriptionType = type;
    subPtr.p->m_tableId          = tableId;
    subPtr.p->m_table_ptrI       = RNIL;
    subPtr.p->m_state            = Subscription::UNDEFINED;
    subPtr.p->m_trigger_state    =  Subscription::T_UNDEFINED;
    subPtr.p->m_triggers[0]      = ILLEGAL_TRIGGER_ID;
    subPtr.p->m_triggers[1]      = ILLEGAL_TRIGGER_ID;
    subPtr.p->m_triggers[2]      = ILLEGAL_TRIGGER_ID;
    subPtr.p->m_errorCode        = 0;
    subPtr.p->m_options          = reportSubscribe | reportAll | noReportDDL;
    subPtr.p->m_schemaTransId    = schemaTransId;
  }

  Ptr<SubOpRecord> subOpPtr;
  LocalDLFifoList<SubOpRecord> subOpList(c_subOpPool, subPtr.p->m_create_req);
  if ((ERROR_INSERTED(13044) && found == false) ||
      subOpList.seize(subOpPtr) == false)
  {
    jam();
    if (found == false)
    {
      jam();
      if (ERROR_INSERTED(13044))
      {
        CLEAR_ERROR_INSERT_VALUE;
      }
      c_subscriptionPool.release(subPtr); // not yet in hash
    }
    sendSubCreateRef(signal, senderRef, senderData,
                     SubCreateRef::OutOfTableRecords);
    return;
  }

  subOpPtr.p->m_senderRef = senderRef;
  subOpPtr.p->m_senderData = senderData;

  if (subDropped)
  {
    jam();
    subPtr.p->m_options |= Subscription::MARKED_DROPPED;
  }

  TablePtr tabPtr;
  if (found)
  {
    jam();
    c_tablePool.getPtr(tabPtr, subPtr.p->m_table_ptrI);
  }
  else if (c_tables.find(tabPtr, tableId))
  {
    jam();
  }
  else
  {
    jam();
    if (ERROR_INSERTED(13045) || c_tablePool.seize(tabPtr) == false)
    {
      jam();
      if (ERROR_INSERTED(13045))
      {
        CLEAR_ERROR_INSERT_VALUE;
      }

      subOpList.release(subOpPtr);
      c_subscriptionPool.release(subPtr); // not yet in hash
      sendSubCreateRef(signal, senderRef, senderData,
                       SubCreateRef::OutOfTableRecords);
      return;
    }

    new (tabPtr.p) Table;
    tabPtr.p->m_tableId= tableId;
    tabPtr.p->m_ptrI= tabPtr.i;
    tabPtr.p->m_error = 0;
    tabPtr.p->m_schemaVersion = RNIL;
    tabPtr.p->m_state = Table::UNDEFINED;
    tabPtr.p->m_schemaTransId = schemaTransId;
    c_tables.add(tabPtr);
  }

  if (found == false)
  {
    jam();
    c_subscriptions.add(subPtr);
    LocalDLList<Subscription> list(c_subscriptionPool,
                                   tabPtr.p->m_subscriptions);
    list.add(subPtr);
    subPtr.p->m_table_ptrI = tabPtr.i;
  }

  switch(tabPtr.p->m_state){
  case Table::DEFINED:{
    jam();
    // Send conf
    subOpList.release(subOpPtr);
    subPtr.p->m_state = Subscription::DEFINED;
    SubCreateConf * const conf = (SubCreateConf*)signal->getDataPtrSend();
    conf->senderRef  = reference();
    conf->senderData = senderData;
    sendSignal(senderRef, GSN_SUB_CREATE_CONF, signal,
               SubCreateConf::SignalLength, JBB);
    return;
  }
  case Table::UNDEFINED:{
    jam();
    tabPtr.p->m_state = Table::DEFINING;
    subPtr.p->m_state = Subscription::DEFINING;

    if (ERROR_INSERTED(13031))
    {
      jam();
      CLEAR_ERROR_INSERT_VALUE;
      GetTabInfoRef* ref = (GetTabInfoRef*)signal->getDataPtrSend();
      ref->tableId = tableId;
      ref->senderData = tabPtr.i;
      ref->errorCode = GetTabInfoRef::TableNotDefined;
      sendSignal(reference(), GSN_GET_TABINFOREF, signal,
                 GetTabInfoRef::SignalLength, JBB);
      return;
    }

    GetTabInfoReq * req = (GetTabInfoReq *)signal->getDataPtrSend();
    req->senderRef = reference();
    req->senderData = tabPtr.i;
    req->requestType =
      GetTabInfoReq::RequestById | GetTabInfoReq::LongSignalConf;
    req->tableId = tableId;
    req->schemaTransId = schemaTransId;

    sendSignal(DBDICT_REF, GSN_GET_TABINFOREQ, signal,
               GetTabInfoReq::SignalLength, JBB);
    return;
  }
  case Table::DEFINING:
  {
    jam();
    /**
     * just wait for completion
     */
    subPtr.p->m_state = Subscription::DEFINING;
    return;
  }
  case Table::DROPPED:
  {
    subOpList.release(subOpPtr);

    {
      LocalDLList<Subscription> list(c_subscriptionPool,
                                     tabPtr.p->m_subscriptions);
      list.remove(subPtr);
    }
    c_subscriptions.release(subPtr);

    sendSubCreateRef(signal, senderRef, senderData,
                     SubCreateRef::TableDropped);
    return;
  }
  }

  ndbrequire(false);
}

void
Suma::sendSubCreateRef(Signal* signal, Uint32 retRef, Uint32 data,
                       Uint32 errCode)
{
  jam();
  SubCreateRef * ref = (SubCreateRef *)signal->getDataPtrSend();
  ref->errorCode  = errCode;
  ref->senderData = data;
  sendSignal(retRef, GSN_SUB_CREATE_REF, signal,
  	     SubCreateRef::SignalLength, JBB);
  return;
}

/**********************************************************
 *
 * Setting upp trigger for subscription
 *
 */

void 
Suma::execSUB_SYNC_REQ(Signal* signal)
{
  jamEntry();

  CRASH_INSERTION(13004);

  SubSyncReq * const req = (SubSyncReq*)signal->getDataPtr();

  SubscriptionPtr subPtr;
  Subscription key; 
  key.m_subscriptionId = req->subscriptionId;
  key.m_subscriptionKey = req->subscriptionKey;

  SectionHandle handle(this, signal);
  if(!c_subscriptions.find(subPtr, key))
  {
    jam();
    releaseSections(handle);
    sendSubSyncRef(signal, 1407);
    return;
  }

  Ptr<SyncRecord> syncPtr;
  LocalDLList<SyncRecord> list(c_syncPool, subPtr.p->m_syncRecords);
  if(!list.seize(syncPtr))
  {
    jam();
    releaseSections(handle);
    sendSubSyncRef(signal, 1416);
    return;
  }
  
  new (syncPtr.p) Ptr<SyncRecord>;
  syncPtr.p->m_senderRef        = req->senderRef;
  syncPtr.p->m_senderData       = req->senderData;
  syncPtr.p->m_subscriptionPtrI = subPtr.i;
  syncPtr.p->ptrI               = syncPtr.i;
  syncPtr.p->m_error            = 0;
  syncPtr.p->m_requestInfo      = req->requestInfo;
  syncPtr.p->m_frag_cnt         = req->fragCount;
  syncPtr.p->m_tableId          = subPtr.p->m_tableId;

  {
    jam();
    if(handle.m_cnt > 0)
    {
      SegmentedSectionPtr ptr;
      handle.getSection(ptr, SubSyncReq::ATTRIBUTE_LIST);
      LocalDataBuffer<15> attrBuf(c_dataBufferPool, syncPtr.p->m_attributeList);
      append(attrBuf, ptr, getSectionSegmentPool());
      releaseSections(handle);
    }
  }

  /**
   * We need to gather fragment info
   */
  {
    jam();
    DihScanTabReq* req = (DihScanTabReq*)signal->getDataPtrSend();
    req->senderRef = reference();
    req->senderData = syncPtr.i;
    req->tableId = subPtr.p->m_tableId;
    req->schemaTransId = subPtr.p->m_schemaTransId;
    sendSignal(DBDIH_REF, GSN_DIH_SCAN_TAB_REQ, signal,
               DihScanTabReq::SignalLength, JBB);
  }
}

void
Suma::sendSubSyncRef(Signal* signal, Uint32 errCode){
  jam();
  SubSyncRef * ref= (SubSyncRef *)signal->getDataPtrSend();
  ref->errorCode = errCode;
  sendSignal(signal->getSendersBlockRef(), 
	     GSN_SUB_SYNC_REF, 
	     signal, 
	     SubSyncRef::SignalLength,
	     JBB);
  return;
}

void
Suma::execDIH_SCAN_TAB_REF(Signal* signal)
{
  jamEntry();
  DBUG_ENTER("Suma::execDI_FCOUNTREF");
  DihScanTabRef * ref = (DihScanTabRef*)signal->getDataPtr();
  switch ((DihScanTabRef::ErrorCode) ref->error)
  {
  case DihScanTabRef::ErroneousTableState:
    jam();
    if (ref->tableStatus == Dbdih::TabRecord::TS_CREATING)
    {
      const Uint32 tableId = ref->tableId;
      const Uint32 synPtrI = ref->senderData;
      const Uint32 schemaTransId = ref->schemaTransId;
      DihScanTabReq * req = (DihScanTabReq*)signal->getDataPtrSend();

      req->senderData = synPtrI;
      req->senderRef = reference();
      req->tableId = tableId;
      req->schemaTransId = schemaTransId;
      sendSignalWithDelay(DBDIH_REF, GSN_DIH_SCAN_TAB_REQ, signal,
                          DihScanTabReq::SignalLength,
                          DihScanTabReq::RetryInterval);
      DBUG_VOID_RETURN;
    }
    ndbrequire(false);
  default:
    ndbrequire(false);
  }

  DBUG_VOID_RETURN;
}

void
Suma::execDIH_SCAN_TAB_CONF(Signal* signal)
{
  jamEntry();
  DBUG_ENTER("Suma::execDI_FCOUNTCONF");
  ndbassert(signal->getNoOfSections() == 0);
  DihScanTabConf * conf = (DihScanTabConf*)signal->getDataPtr();
  const Uint32 tableId = conf->tableId;
  const Uint32 fragCount = conf->fragmentCount;
  const Uint32 scanCookie = conf->scanCookie;

  Ptr<SyncRecord> ptr;
  c_syncPool.getPtr(ptr, conf->senderData);

  LocalDataBuffer<15> fragBuf(c_dataBufferPool, ptr.p->m_fragments);
  ndbrequire(fragBuf.getSize() == 0);

  ndbassert(fragCount >= ptr.p->m_frag_cnt);
  if (ptr.p->m_frag_cnt == 0)
  {
    jam();
    ptr.p->m_frag_cnt = fragCount;
  }
  ptr.p->m_scan_cookie = scanCookie;

  DihScanGetNodesReq* req = (DihScanGetNodesReq*)signal->getDataPtrSend();
  req->senderRef = reference();
  req->senderData = ptr.i;
  req->tableId = tableId;
  req->fragId = 0;
  req->scanCookie = scanCookie;
  sendSignal(DBDIH_REF, GSN_DIH_SCAN_GET_NODES_REQ, signal,
             DihScanGetNodesReq::SignalLength, JBB);

  DBUG_VOID_RETURN;
}

void
Suma::execDIH_SCAN_GET_NODES_CONF(Signal* signal)
{
  jamEntry();
  DBUG_ENTER("Suma::execDIGETPRIMCONF");
  ndbassert(signal->getNoOfSections() == 0);

  DihScanGetNodesConf* conf = (DihScanGetNodesConf*)signal->getDataPtr();
  const Uint32 nodeCount = conf->count;
  const Uint32 tableId = conf->tableId;
  const Uint32 fragNo = conf->fragId;

  ndbrequire(nodeCount > 0 && nodeCount <= MAX_REPLICAS);

  Ptr<SyncRecord> ptr;
  c_syncPool.getPtr(ptr, conf->senderData);

  {
    LocalDataBuffer<15> fragBuf(c_dataBufferPool, ptr.p->m_fragments);

    /**
     * Add primary node for fragment to list
     */
    FragmentDescriptor fd;
    fd.m_fragDesc.m_nodeId = conf->nodes[0];
    fd.m_fragDesc.m_fragmentNo = fragNo;
    fd.m_fragDesc.m_lqhInstanceKey = conf->instanceKey;
    signal->theData[2] = fd.m_dummy;
    fragBuf.append(&signal->theData[2], 1);
  }

  const Uint32 nextFrag = fragNo + 1;
  if(nextFrag == ptr.p->m_frag_cnt)
  {
    jam();

    ptr.p->startScan(signal);
    return;
  }

  DihScanGetNodesReq* req = (DihScanGetNodesReq*)signal->getDataPtrSend();
  req->senderRef = reference();
  req->senderData = ptr.i;
  req->tableId = tableId;
  req->fragId = nextFrag;
  req->scanCookie = ptr.p->m_scan_cookie;
  sendSignal(DBDIH_REF, GSN_DIH_SCAN_GET_NODES_REQ, signal,
             DihScanGetNodesReq::SignalLength, JBB);

  DBUG_VOID_RETURN;
}

/**********************************************************
 * Dict interface
 */

/*************************************************************************
 *
 *
 */
void
Suma::execGET_TABINFOREF(Signal* signal){
  jamEntry();
  GetTabInfoRef* ref = (GetTabInfoRef*)signal->getDataPtr();
  Uint32 tableId = ref->tableId;
  Uint32 senderData = ref->senderData;
  Uint32 schemaTransId = ref->schemaTransId;
  GetTabInfoRef::ErrorCode errorCode =
    (GetTabInfoRef::ErrorCode) ref->errorCode;
  int do_resend_request = 0;
  TablePtr tabPtr;
  c_tablePool.getPtr(tabPtr, senderData);
  switch (errorCode)
  {
  case GetTabInfoRef::TableNotDefined:
    // wrong state
    break;
  case GetTabInfoRef::InvalidTableId:
    // no such table
    break;
  case GetTabInfoRef::Busy:
    do_resend_request = 1;
    break;
  case GetTabInfoRef::NoFetchByName:
    jam();
  case GetTabInfoRef::TableNameTooLong:
    jam();
    ndbrequire(false);
  }
  if (tabPtr.p->m_state == Table::DROPPED)
  {
    jam();
    do_resend_request = 0;
  }

  if (do_resend_request)
  {
    GetTabInfoReq * req = (GetTabInfoReq *)signal->getDataPtrSend();
    req->senderRef = reference();
    req->senderData = senderData;
    req->requestType =
      GetTabInfoReq::RequestById | GetTabInfoReq::LongSignalConf;
    req->tableId = tableId;
    req->schemaTransId = schemaTransId;
    sendSignalWithDelay(DBDICT_REF, GSN_GET_TABINFOREQ, signal,
                        30, GetTabInfoReq::SignalLength);
    return;
  }
  get_tabinfo_ref_release(signal, tabPtr);
}

void
Suma::get_tabinfo_ref_release(Signal* signal, Ptr<Table> tabPtr)
{
  LocalDLList<Subscription> subList(c_subscriptionPool,
                                    tabPtr.p->m_subscriptions);
  Ptr<Subscription> subPtr;
  bool empty = subList.isEmpty();
  for(subList.first(subPtr); !subPtr.isNull();)
  {
    jam();
    Ptr<SubOpRecord> ptr;
    ndbassert(subPtr.p->m_start_req.isEmpty());
    ndbassert(subPtr.p->m_stop_req.isEmpty());
    LocalDLFifoList<SubOpRecord> list(c_subOpPool, subPtr.p->m_create_req);
    for (list.first(ptr); !ptr.isNull(); )
    {
      jam();
      sendSubCreateRef(signal,
                       ptr.p->m_senderRef,
                       ptr.p->m_senderData,
                       SubCreateRef::TableDropped);

      Ptr<SubOpRecord> tmp0 = ptr;
      list.next(ptr);
      list.release(tmp0);
    }
    Ptr<Subscription> tmp1 = subPtr;
    subList.next(subPtr);
    c_subscriptions.remove(tmp1);
    subList.release(tmp1);
  }

  c_tables.release(tabPtr);
  ndbassert(!empty);
}

void
Suma::execGET_TABINFO_CONF(Signal* signal){
  jamEntry();

  CRASH_INSERTION(13006);

  if(!assembleFragments(signal)){
    return;
  }
  
  SectionHandle handle(this, signal);
  GetTabInfoConf* conf = (GetTabInfoConf*)signal->getDataPtr();
  TablePtr tabPtr;
  c_tablePool.getPtr(tabPtr, conf->senderData);
  SegmentedSectionPtr ptr;
  handle.getSection(ptr, GetTabInfoConf::DICT_TAB_INFO);
  ndbrequire(tabPtr.p->parseTable(ptr, *this));
  releaseSections(handle);

<<<<<<< HEAD
  tabPtr.p->m_state = Table::DEFINED;

  LocalDLList<Subscription> subList(c_subscriptionPool,
                                    tabPtr.p->m_subscriptions);
  Ptr<Subscription> subPtr;
  bool empty = subList.isEmpty();
  for(subList.first(subPtr); !subPtr.isNull(); subList.next(subPtr))
  {
    jam();
    subPtr.p->m_state = Subscription::DEFINED;

    Ptr<SubOpRecord> ptr;
    LocalDLFifoList<SubOpRecord> list(c_subOpPool, subPtr.p->m_create_req);
    for (list.first(ptr); !ptr.isNull();)
    {
      jam();
      SubCreateConf * const conf = (SubCreateConf*)signal->getDataPtrSend();
      conf->senderRef  = reference();
      conf->senderData = ptr.p->m_senderData;
      sendSignal(ptr.p->m_senderRef, GSN_SUB_CREATE_CONF, signal,
                 SubCreateConf::SignalLength, JBB);

      Ptr<SubOpRecord> tmp = ptr;
      list.next(ptr);
      list.release(tmp);
    }
  }

  ndbassert(!empty);
=======
  if (tabPtr.p->m_state == Table::DROPPED)
  {
    jam();
    get_tabinfo_ref_release(signal, tabPtr);
    return;
  }

  /**
   * We need to gather fragment info
   */
  jam();
  signal->theData[0] = RNIL;
  signal->theData[1] = tableId;
  signal->theData[2] = tabPtr.i;
  sendSignal(DBDIH_REF, GSN_DI_FCOUNTREQ, signal, 3, JBB);
>>>>>>> c2addae0
}

bool
Suma::Table::parseTable(SegmentedSectionPtr ptr,
			Suma &suma)
{
  DBUG_ENTER("Suma::Table::parseTable");
  
  SimplePropertiesSectionReader it(ptr, suma.getSectionSegmentPool());
  
  SimpleProperties::UnpackStatus s;
  DictTabInfo::Table tableDesc; tableDesc.init();
  s = SimpleProperties::unpack(it, &tableDesc, 
			       DictTabInfo::TableMapping, 
			       DictTabInfo::TableMappingSize, 
			       true, true);

  jamBlock(&suma);
  suma.suma_ndbrequire(s == SimpleProperties::Break);

  /**
   * Initialize table object
   */
  m_noOfAttributes = tableDesc.NoOfAttributes;
  m_schemaVersion = tableDesc.TableVersion;
  
  DBUG_RETURN(true);
}

/**********************************************************
 *
 * Scan interface
 *
 */

void
Suma::SyncRecord::startScan(Signal* signal)
{
  jam();
  DBUG_ENTER("Suma::SyncRecord::startScan");
  
  /**
   * Get fraginfo
   */
  m_currentFragment = 0;
  nextScan(signal);
  DBUG_VOID_RETURN;
}

bool
Suma::SyncRecord::getNextFragment(TablePtr * tab, 
                                  FragmentDescriptor * fd)
{
  jam();
  SubscriptionPtr subPtr;
  suma.c_subscriptions.getPtr(subPtr, m_subscriptionPtrI);
  DataBuffer<15>::DataBufferIterator fragIt;
  
  TablePtr tabPtr;
  suma.c_tablePool.getPtr(tabPtr, subPtr.p->m_table_ptrI);
  LocalDataBuffer<15> fragBuf(suma.c_dataBufferPool,  m_fragments);
    
  fragBuf.position(fragIt, m_currentFragment);
  for(; !fragIt.curr.isNull(); fragBuf.next(fragIt), m_currentFragment++)
  {
    FragmentDescriptor tmp;
    tmp.m_dummy = * fragIt.data;
    if(tmp.m_fragDesc.m_nodeId == suma.getOwnNodeId()){
      * fd = tmp;
      * tab = tabPtr;
      return true;
    }
  }
  m_currentFragment = 0;
  return false;
}

void
Suma::SyncRecord::nextScan(Signal* signal)
{
  jam();
  DBUG_ENTER("Suma::SyncRecord::nextScan");
  TablePtr tabPtr;
  FragmentDescriptor fd;
  SubscriptionPtr subPtr;
  if(!getNextFragment(&tabPtr, &fd)){
    jam();
    completeScan(signal);
    DBUG_VOID_RETURN;
  }

  suma.c_subscriptions.getPtr(subPtr, m_subscriptionPtrI);
 
  DataBuffer<15>::Head head = m_attributeList;
  LocalDataBuffer<15> attrBuf(suma.c_dataBufferPool, head);

  Uint32 instanceKey = fd.m_fragDesc.m_lqhInstanceKey;
  BlockReference lqhRef = numberToRef(DBLQH, instanceKey, suma.getOwnNodeId());
  
  ScanFragReq * req = (ScanFragReq *)signal->getDataPtrSend();
  const Uint32 parallelism = 16;
  const Uint32 attrLen = 5 + attrBuf.getSize();

  req->senderData = ptrI;
  req->resultRef = suma.reference();
  req->tableId = tabPtr.p->m_tableId;
  req->requestInfo = 0;
  req->savePointId = 0;
  ScanFragReq::setLockMode(req->requestInfo, 0);
  ScanFragReq::setHoldLockFlag(req->requestInfo, 1);
  ScanFragReq::setKeyinfoFlag(req->requestInfo, 0);
  if (m_requestInfo & SubSyncReq::LM_Exclusive)
  {
    ScanFragReq::setLockMode(req->requestInfo, 1);
    ScanFragReq::setHoldLockFlag(req->requestInfo, 1);
    ScanFragReq::setKeyinfoFlag(req->requestInfo, 1);
  }

  if (m_requestInfo & SubSyncReq::Reorg)
  {
    ScanFragReq::setReorgFlag(req->requestInfo, ScanFragReq::REORG_MOVED);
  }

  req->fragmentNoKeyLen = fd.m_fragDesc.m_fragmentNo;
  req->schemaVersion = tabPtr.p->m_schemaVersion;
  req->transId1 = 0;
  req->transId2 = (SUMA << 20) + (suma.getOwnNodeId() << 8);
  req->clientOpPtr = (ptrI << 16);
  req->batch_size_rows= parallelism;

  req->batch_size_bytes= 0;

  Uint32 * attrInfo = signal->theData + 25;
  attrInfo[0] = attrBuf.getSize();
  attrInfo[1] = 0;
  attrInfo[2] = 0;
  attrInfo[3] = 0;
  attrInfo[4] = 0;
  
  Uint32 pos = 5;
  DataBuffer<15>::DataBufferIterator it;
  for(attrBuf.first(it); !it.curr.isNull(); attrBuf.next(it))
  {
    AttributeHeader::init(&attrInfo[pos++], * it.data, 0);
  }
  LinearSectionPtr ptr[3];
  ptr[0].p = attrInfo;
  ptr[0].sz = pos;
  suma.sendSignal(lqhRef, GSN_SCAN_FRAGREQ, signal, 
		  ScanFragReq::SignalLength, JBB, ptr, 1);
  
  m_currentNoOfAttributes = attrBuf.getSize();        

  DBUG_VOID_RETURN;
}


void
Suma::execSCAN_FRAGREF(Signal* signal){
  jamEntry();

//  ScanFragRef * const ref = (ScanFragRef*)signal->getDataPtr();
  ndbrequire(false);
}

void
Suma::execSCAN_FRAGCONF(Signal* signal){
  jamEntry();
  DBUG_ENTER("Suma::execSCAN_FRAGCONF");
  ndbassert(signal->getNoOfSections() == 0);
  CRASH_INSERTION(13011);

  ScanFragConf * const conf = (ScanFragConf*)signal->getDataPtr();
  
  const Uint32 completed = conf->fragmentCompleted;
  const Uint32 senderData = conf->senderData;
  const Uint32 completedOps = conf->completedOps;

  Ptr<SyncRecord> syncPtr;
  c_syncPool.getPtr(syncPtr, senderData);
  
  if(completed != 2){ // 2==ZSCAN_FRAG_CLOSED
    jam();
    
#if PRINT_ONLY
    SubSyncContinueConf * const conf = 
      (SubSyncContinueConf*)signal->getDataPtrSend();  
    conf->subscriptionId = subPtr.p->m_subscriptionId;
    conf->subscriptionKey = subPtr.p->m_subscriptionKey;
    execSUB_SYNC_CONTINUE_CONF(signal);
#else
    SubSyncContinueReq * const req = (SubSyncContinueReq*)signal->getDataPtrSend();
    req->subscriberData = syncPtr.p->m_senderData;
    req->noOfRowsSent = completedOps;
    req->senderData = senderData;
    sendSignal(syncPtr.p->m_senderRef, GSN_SUB_SYNC_CONTINUE_REQ, signal,
	       SubSyncContinueReq::SignalLength, JBB);
#endif
    DBUG_VOID_RETURN;
  }

  ndbrequire(completedOps == 0);
  
  syncPtr.p->m_currentFragment++;
  syncPtr.p->nextScan(signal);
  DBUG_VOID_RETURN;
}

void
Suma::execSUB_SYNC_CONTINUE_CONF(Signal* signal){
  jamEntry();
  ndbassert(signal->getNoOfSections() == 0);
  
  CRASH_INSERTION(13012);

  SubSyncContinueConf * const conf = 
    (SubSyncContinueConf*)signal->getDataPtr();  
  
  SubscriptionPtr subPtr;
  Subscription key; 
  key.m_subscriptionId = conf->subscriptionId;
  key.m_subscriptionKey = conf->subscriptionKey;
  Uint32 syncPtrI = conf->senderData;

  ndbrequire(c_subscriptions.find(subPtr, key));

  Uint32 instanceKey;
  {
    Ptr<SyncRecord> syncPtr;
    c_syncPool.getPtr(syncPtr, syncPtrI);
    LocalDataBuffer<15> fragBuf(c_dataBufferPool, syncPtr.p->m_fragments);
    DataBuffer<15>::DataBufferIterator fragIt;
    bool ok = fragBuf.position(fragIt, syncPtr.p->m_currentFragment);
    ndbrequire(ok);
    FragmentDescriptor tmp;
    tmp.m_dummy = * fragIt.data;
    instanceKey = tmp.m_fragDesc.m_lqhInstanceKey;
  }
  BlockReference lqhRef = numberToRef(DBLQH, instanceKey, getOwnNodeId());

  ScanFragNextReq * req = (ScanFragNextReq *)signal->getDataPtrSend();
  req->senderData = syncPtrI;
  req->requestInfo = 0;
  req->transId1 = 0;
  req->transId2 = (SUMA << 20) + (getOwnNodeId() << 8);
  req->batch_size_rows = 16;
  req->batch_size_bytes = 0;
  sendSignal(lqhRef, GSN_SCAN_NEXTREQ, signal, 
	     ScanFragNextReq::SignalLength, JBB);
}

void
Suma::SyncRecord::completeScan(Signal* signal, int error)
{
  jam();
  DBUG_ENTER("Suma::SyncRecord::completeScan");

  SubscriptionPtr subPtr;
  suma.c_subscriptionPool.getPtr(subPtr, m_subscriptionPtrI);

  DihScanTabCompleteRep* rep = (DihScanTabCompleteRep*)signal->getDataPtr();
  rep->tableId = subPtr.p->m_tableId;
  rep->scanCookie = m_scan_cookie;
  suma.sendSignal(DBDIH_REF, GSN_DIH_SCAN_TAB_COMPLETE_REP, signal,
                  DihScanTabCompleteRep::SignalLength, JBB);

#if PRINT_ONLY
  ndbout_c("GSN_SUB_SYNC_CONF (data)");
#else
  if (error == 0)
  {
    SubSyncConf * const conf = (SubSyncConf*)signal->getDataPtrSend();
    conf->senderRef = suma.reference();
    conf->senderData = m_senderData;
    suma.sendSignal(m_senderRef, GSN_SUB_SYNC_CONF, signal,
		    SubSyncConf::SignalLength, JBB);
  }
  else
  {
    SubSyncRef * const ref = (SubSyncRef*)signal->getDataPtrSend();
    ref->senderRef = suma.reference();
    ref->senderData = m_senderData;
    suma.sendSignal(m_senderRef, GSN_SUB_SYNC_REF, signal,
		    SubSyncRef::SignalLength, JBB);
  }
#endif

  release();
  LocalDLList<SyncRecord> list(suma.c_syncPool, subPtr.p->m_syncRecords);
  Ptr<SyncRecord> tmp;
  tmp.i = ptrI;
  tmp.p = this;
  list.release(tmp);
  
  DBUG_VOID_RETURN;
}

void
Suma::execSCAN_HBREP(Signal* signal){
  jamEntry();
#if 0
  ndbout << "execSCAN_HBREP" << endl << hex;
  for(int i = 0; i<signal->length(); i++){
    ndbout << signal->theData[i] << " ";
    if(((i + 1) % 8) == 0)
      ndbout << endl << hex;
  }
  ndbout << endl;
#endif
}

/**********************************************************
 *
 * Suma participant interface
 *
 * Creation of subscriber
 *
 */

void
Suma::execSUB_START_REQ(Signal* signal){
  jamEntry();
  ndbassert(signal->getNoOfSections() == 0);
  DBUG_ENTER("Suma::execSUB_START_REQ");
  SubStartReq * const req = (SubStartReq*)signal->getDataPtr();

  CRASH_INSERTION(13013);
  Uint32 senderRef            = req->senderRef;
  Uint32 senderData           = req->senderData;
  Uint32 subscriberData       = req->subscriberData;
  Uint32 subscriberRef        = req->subscriberRef;
  SubscriptionData::Part part = (SubscriptionData::Part)req->part;
  (void)part; // TODO validate part

  Subscription key; 
  key.m_subscriptionId        = req->subscriptionId;
  key.m_subscriptionKey       = req->subscriptionKey;

  SubscriptionPtr subPtr;

  CRASH_INSERTION2(13042, getNodeState().startLevel == NodeState::SL_STARTING);
  
  if (c_startup.m_restart_server_node_id == RNIL)
  {
    jam();

    /**
     * We havent started syncing yet
     */
    sendSubStartRef(signal,
                    senderRef, senderData, SubStartRef::NotStarted);
    return;
  }

  bool found = c_subscriptions.find(subPtr, key);
  if (!found)
  {
    jam();
    sendSubStartRef(signal,
                    senderRef, senderData, SubStartRef::NoSuchSubscription);
    return;
  }

  if (ERROR_INSERTED(13046))
  {
    jam();
    CLEAR_ERROR_INSERT_VALUE;
    sendSubStartRef(signal,
                    senderRef, senderData, SubStartRef::NoSuchSubscription);
    return;
  }
  
  switch(subPtr.p->m_state){
  case Subscription::UNDEFINED:
    jam();
    ndbrequire(false);
  case Subscription::DEFINING:
    jam();
    sendSubStartRef(signal,
                    senderRef, senderData, SubStartRef::Defining);
    return;
  case Subscription::DEFINED:
    break;
  }

  if (subPtr.p->m_options & Subscription::MARKED_DROPPED)
  {
    jam();
    if (c_startup.m_restart_server_node_id == 0)
    {
      sendSubStartRef(signal,
                      senderRef, senderData, SubStartRef::Dropped);
      return;
    }
    else
    {
      /**
       * Allow SUB_START_REQ from peer node
       */
    }
  }

  if (subPtr.p->m_trigger_state == Subscription::T_ERROR)
  {
    jam();
    sendSubStartRef(signal,
                    senderRef, senderData, subPtr.p->m_errorCode);
    return;
  }
  
  SubscriberPtr subbPtr;
  if(!c_subscriberPool.seize(subbPtr))
  {
    jam();
    sendSubStartRef(signal,
                    senderRef, senderData, SubStartRef::OutOfSubscriberRecords);
    return;
  }

  Ptr<SubOpRecord> subOpPtr;
  if (!c_subOpPool.seize(subOpPtr))
  {
    jam();
    c_subscriberPool.release(subbPtr);
    sendSubStartRef(signal,
                    senderRef, senderData, SubStartRef::OutOfSubOpRecords);
    return;
  }

  if (! check_sub_start(subscriberRef))
  {
    jam();
    c_subscriberPool.release(subbPtr);
    c_subOpPool.release(subOpPtr);
    sendSubStartRef(signal,
                    senderRef, senderData, SubStartRef::NodeDied);
    return;
  }
  
  // setup subscriber record
  subbPtr.p->m_senderRef  = subscriberRef;
  subbPtr.p->m_senderData = subscriberData;

  subOpPtr.p->m_opType = SubOpRecord::R_SUB_START_REQ;
  subOpPtr.p->m_subPtrI = subPtr.i;
  subOpPtr.p->m_senderRef = senderRef;
  subOpPtr.p->m_senderData = senderData;
  subOpPtr.p->m_subscriberRef = subbPtr.i;

  {
    LocalDLFifoList<SubOpRecord> subOpList(c_subOpPool, subPtr.p->m_start_req);
    subOpList.add(subOpPtr);
  }

  /**
   * Check triggers
   */
  switch(subPtr.p->m_trigger_state){
  case Subscription::T_UNDEFINED:
    jam();
    /**
     * create triggers
     */
    create_triggers(signal, subPtr);
    break;
  case Subscription::T_CREATING:
    jam();
    /**
     * Triggers are already being created...wait for completion
     */
    return;
  case Subscription::T_DROPPING:
    jam();
    /**
     * Trigger(s) are being dropped...wait for completion
     *   (and recreate them when done)
     */
    break;
  case Subscription::T_DEFINED:{
    jam();
    report_sub_start_conf(signal, subPtr);
    return;
  }
  case Subscription::T_ERROR:
    jam();
    ndbrequire(false); // Checked above
    break;
  }
}

void
Suma::sendSubStartRef(Signal* signal, Uint32 dstref, Uint32 data, Uint32 err)
{
  jam();
  SubStartRef * ref = (SubStartRef *)signal->getDataPtrSend();
  ref->senderRef = reference();
  ref->senderData = data;
  ref->errorCode = err;
  sendSignal(dstref, GSN_SUB_START_REF, signal,
	     SubStartRef::SignalLength, JBB);
}

void
Suma::create_triggers(Signal* signal, SubscriptionPtr subPtr)
{
  jam();

  ndbrequire(subPtr.p->m_trigger_state == Subscription::T_UNDEFINED);
  subPtr.p->m_trigger_state = Subscription::T_CREATING;

  TablePtr tabPtr;
  c_tablePool.getPtr(tabPtr, subPtr.p->m_table_ptrI);

  AttributeMask attrMask;
  tabPtr.p->createAttributeMask(attrMask, *this);

  subPtr.p->m_outstanding_trigger = 3;
  for(Uint32 j = 0; j<3; j++)
  {
    Uint32 triggerId = (tabPtr.p->m_schemaVersion << 18) | (j << 16) | subPtr.i;
    ndbrequire(subPtr.p->m_triggers[j] == ILLEGAL_TRIGGER_ID);

    CreateTrigImplReq * const req =
      (CreateTrigImplReq*)signal->getDataPtrSend();
    req->senderRef = SUMA_REF;
    req->senderData = subPtr.i;
    req->requestType = 0;
    
    Uint32 ti = 0;
    TriggerInfo::setTriggerType(ti, TriggerType::SUBSCRIPTION_BEFORE);
    TriggerInfo::setTriggerActionTime(ti, TriggerActionTime::TA_DETACHED);
    TriggerInfo::setTriggerEvent(ti, (TriggerEvent::Value)j);
    TriggerInfo::setMonitorReplicas(ti, true);
    //TriggerInfo::setMonitorAllAttributes(ti, j == TriggerEvent::TE_DELETE);
    TriggerInfo::setMonitorAllAttributes(ti, true);
    TriggerInfo::setReportAllMonitoredAttributes(ti, 
       subPtr.p->m_options & Subscription::REPORT_ALL);
    req->triggerInfo = ti;
    
    req->receiverRef = SUMA_REF;
    req->triggerId = triggerId;
    req->tableId = subPtr.p->m_tableId;
    req->tableVersion = 0; // not used
    req->indexId = ~(Uint32)0;
    req->indexVersion = 0;

    LinearSectionPtr ptr[3];
    ptr[0].p = attrMask.rep.data;
    ptr[0].sz = attrMask.getSizeInWords();
    sendSignal(DBTUP_REF, GSN_CREATE_TRIG_IMPL_REQ, 
               signal, CreateTrigImplReq::SignalLength, JBB, ptr, 1);
  }
}

void
Suma::execCREATE_TRIG_IMPL_CONF(Signal* signal)
{
  jamEntry();

  CreateTrigImplConf * conf = (CreateTrigImplConf*)signal->getDataPtr();
  const Uint32 triggerId = conf->triggerId;
  Uint32 type = (triggerId >> 16) & 0x3;
  Uint32 tableId = conf->tableId;

  TablePtr tabPtr;
  SubscriptionPtr subPtr;
  c_subscriptions.getPtr(subPtr, conf->senderData);
  c_tables.getPtr(tabPtr, subPtr.p->m_table_ptrI);

  ndbrequire(tabPtr.p->m_tableId == tableId);
  ndbrequire(subPtr.p->m_trigger_state == Subscription::T_CREATING);

  ndbrequire(type < 3);
  ndbrequire(subPtr.p->m_triggers[type] == ILLEGAL_TRIGGER_ID);
  subPtr.p->m_triggers[type] = triggerId;

  ndbrequire(subPtr.p->m_outstanding_trigger);
  subPtr.p->m_outstanding_trigger--;

  if (subPtr.p->m_outstanding_trigger)
  {
    jam();
    /**
     * Wait for more
     */
    return;
  }

  if (subPtr.p->m_errorCode == 0)
  {
    jam();
    subPtr.p->m_trigger_state = Subscription::T_DEFINED;
    report_sub_start_conf(signal, subPtr);
  }
  else
  {
    jam();
    subPtr.p->m_trigger_state = Subscription::T_ERROR;
    drop_triggers(signal, subPtr);
  }
}

void
Suma::execCREATE_TRIG_IMPL_REF(Signal* signal)
{
  jamEntry();

  CreateTrigImplRef * const ref = (CreateTrigImplRef*)signal->getDataPtr();
  const Uint32 triggerId = ref->triggerId;
  Uint32 type = (triggerId >> 16) & 0x3;
  Uint32 tableId = ref->tableId;

  TablePtr tabPtr;
  SubscriptionPtr subPtr;
  c_subscriptions.getPtr(subPtr, ref->senderData);
  c_tables.getPtr(tabPtr, subPtr.p->m_table_ptrI);

  ndbrequire(tabPtr.p->m_tableId == tableId);
  ndbrequire(subPtr.p->m_trigger_state == Subscription::T_CREATING);

  ndbrequire(type < 3);
  ndbrequire(subPtr.p->m_triggers[type] == ILLEGAL_TRIGGER_ID);

  subPtr.p->m_errorCode = ref->errorCode;

  ndbrequire(subPtr.p->m_outstanding_trigger);
  subPtr.p->m_outstanding_trigger--;

  if (subPtr.p->m_outstanding_trigger)
  {
    jam();
    /**
     * Wait for more
     */
    return;
  }

  subPtr.p->m_trigger_state = Subscription::T_ERROR;
  drop_triggers(signal, subPtr);
}

bool
Suma::check_sub_start(Uint32 subscriberRef)
{
  Uint32 nodeId = refToNode(subscriberRef);
  bool startme = c_startup.m_restart_server_node_id;
  bool handover = c_startup.m_wait_handover;
  bool connected = 
    c_failedApiNodes.get(nodeId) == false && 
    c_connected_nodes.get(nodeId);
  
  return (startme || handover || connected);
}

void
Suma::report_sub_start_conf(Signal* signal, Ptr<Subscription> subPtr)
{
  const Uint64 gci = get_current_gci(signal);
  {
    LocalDLList<Subscriber> list(c_subscriberPool,
                                 subPtr.p->m_subscribers);
    LocalDLFifoList<SubOpRecord> subOpList(c_subOpPool, subPtr.p->m_start_req);

    Ptr<Subscriber> ptr;
    Ptr<SubOpRecord> subOpPtr;
    for (subOpList.first(subOpPtr); !subOpPtr.isNull(); )
    {
      jam();

      Uint32 senderRef = subOpPtr.p->m_senderRef;
      Uint32 senderData = subOpPtr.p->m_senderData;
      c_subscriberPool.getPtr(ptr, subOpPtr.p->m_subscriberRef);

      if (check_sub_start(ptr.p->m_senderRef))
      {
        SubStartConf* conf = (SubStartConf*)signal->getDataPtrSend();
        conf->senderRef       = reference();
        conf->senderData      = senderData;
        conf->subscriptionId  = subPtr.p->m_subscriptionId;
        conf->subscriptionKey = subPtr.p->m_subscriptionKey;
        conf->firstGCI        = Uint32(gci >> 32);
        conf->part            = SubscriptionData::TableData;
        conf->bucketCount     = c_no_of_buckets;
        conf->nodegroup       = c_nodeGroup;
        sendSignal(senderRef, GSN_SUB_START_CONF, signal,
                   SubStartConf::SignalLength, JBB);

        /**
         * Call before adding to list...
         *   cause method will (maybe) iterate thought list
         */
        bool report = subPtr.p->m_options & Subscription::REPORT_SUBSCRIBE;
        send_sub_start_stop_event(signal, ptr,NdbDictionary::Event::_TE_ACTIVE,
                                  report, list);
        
        list.add(ptr);
        c_subscriber_nodes.set(refToNode(ptr.p->m_senderRef));
        c_subscriber_per_node[refToNode(ptr.p->m_senderRef)]++;
      }
      else
      {
        jam();
        
        sendSubStartRef(signal,
                        senderRef, senderData, SubStartRef::NodeDied);

        c_subscriberPool.release(ptr);
      }
      
      Ptr<SubOpRecord> tmp = subOpPtr;
      subOpList.next(subOpPtr);
      subOpList.release(tmp);
    }
  }
  
  check_release_subscription(signal, subPtr);
}

void
Suma::report_sub_start_ref(Signal* signal,
                           Ptr<Subscription> subPtr,
                           Uint32 errCode)
{
  LocalDLList<Subscriber> list(c_subscriberPool,
                               subPtr.p->m_subscribers);
  LocalDLFifoList<SubOpRecord> subOpList(c_subOpPool, subPtr.p->m_start_req);

  Ptr<Subscriber> ptr;
  Ptr<SubOpRecord> subOpPtr;
  for (subOpList.first(subOpPtr); !subOpPtr.isNull(); )
  {
    jam();

    Uint32 senderRef = subOpPtr.p->m_senderRef;
    Uint32 senderData = subOpPtr.p->m_senderData;
    c_subscriberPool.getPtr(ptr, subOpPtr.p->m_subscriberRef);

    SubStartRef* ref = (SubStartRef*)signal->getDataPtrSend();
    ref->senderRef  = reference();
    ref->senderData = senderData;
    ref->errorCode  = errCode;

    sendSignal(senderRef, GSN_SUB_START_REF, signal,
               SubStartConf::SignalLength, JBB);


    Ptr<SubOpRecord> tmp = subOpPtr;
    subOpList.next(subOpPtr);
    subOpList.release(tmp);
    c_subscriberPool.release(ptr);
  }
}

void
Suma::drop_triggers(Signal* signal, SubscriptionPtr subPtr)
{
  jam();

  subPtr.p->m_outstanding_trigger = 0;

  Ptr<Table> tabPtr;
  c_tablePool.getPtr(tabPtr, subPtr.p->m_table_ptrI);
  if (tabPtr.p->m_state == Table::DROPPED)
  {
    jam();
    subPtr.p->m_triggers[0] = ILLEGAL_TRIGGER_ID;
    subPtr.p->m_triggers[1] = ILLEGAL_TRIGGER_ID;
    subPtr.p->m_triggers[2] = ILLEGAL_TRIGGER_ID;
  }
  else 
  {
    for(Uint32 j = 0; j<3; j++)
    {
      jam();
      Uint32 triggerId = subPtr.p->m_triggers[j];
      if (triggerId != ILLEGAL_TRIGGER_ID)
      {
        subPtr.p->m_outstanding_trigger++;
        
        DropTrigImplReq * const req =
          (DropTrigImplReq*)signal->getDataPtrSend();
        req->senderRef = SUMA_REF; // Sending to myself
        req->senderData = subPtr.i;
        req->requestType = 0;
        
        // TUP needs some triggerInfo to find right list
        Uint32 ti = 0;
        TriggerInfo::setTriggerType(ti, TriggerType::SUBSCRIPTION_BEFORE);
        TriggerInfo::setTriggerActionTime(ti, TriggerActionTime::TA_DETACHED);
        TriggerInfo::setTriggerEvent(ti, (TriggerEvent::Value)j);
        TriggerInfo::setMonitorReplicas(ti, true);
        //TriggerInfo::setMonitorAllAttributes(ti, j ==TriggerEvent::TE_DELETE);
        TriggerInfo::setMonitorAllAttributes(ti, true);
        TriggerInfo::setReportAllMonitoredAttributes(ti, 
                  subPtr.p->m_options & Subscription::REPORT_ALL);
        req->triggerInfo = ti;
        
        req->tableId = subPtr.p->m_tableId;
        req->tableVersion = 0; // not used
        req->indexId = RNIL;
        req->indexVersion = 0;
        req->triggerId = triggerId;
        req->receiverRef = SUMA_REF;

        sendSignal(DBTUP_REF, GSN_DROP_TRIG_IMPL_REQ,
                   signal, DropTrigImplReq::SignalLength, JBB);
      }
    }
  }
  
  if (subPtr.p->m_outstanding_trigger == 0)
  {
    jam();
    drop_triggers_complete(signal, subPtr);
  }
}

void
Suma::execDROP_TRIG_IMPL_REF(Signal* signal)
{
  jamEntry();
  DropTrigImplRef * const ref = (DropTrigImplRef*)signal->getDataPtr();
  Ptr<Table> tabPtr;
  Ptr<Subscription> subPtr;
  const Uint32 triggerId = ref->triggerId;
  const Uint32 type = (triggerId >> 16) & 0x3;

  c_subscriptionPool.getPtr(subPtr, ref->senderData);
  c_tables.getPtr(tabPtr, subPtr.p->m_table_ptrI);
  ndbrequire(tabPtr.p->m_tableId == ref->tableId);

  ndbrequire(type < 3);
  ndbrequire(subPtr.p->m_triggers[type] != ILLEGAL_TRIGGER_ID);
  subPtr.p->m_triggers[type] = ILLEGAL_TRIGGER_ID;

  ndbrequire(subPtr.p->m_outstanding_trigger);
  subPtr.p->m_outstanding_trigger--;

  if (subPtr.p->m_outstanding_trigger)
  {
    jam();
    /**
     * Wait for more
     */
    return;
  }

  drop_triggers_complete(signal, subPtr);
}

void
Suma::execDROP_TRIG_IMPL_CONF(Signal* signal)
{
  jamEntry();

  DropTrigImplConf * const conf = (DropTrigImplConf*)signal->getDataPtr();

  Ptr<Table> tabPtr;
  Ptr<Subscription> subPtr;
  const Uint32 triggerId = conf->triggerId;
  const Uint32 type = (triggerId >> 16) & 0x3;

  c_subscriptionPool.getPtr(subPtr, conf->senderData);
  c_tables.getPtr(tabPtr, subPtr.p->m_table_ptrI);
  ndbrequire(tabPtr.p->m_tableId == conf->tableId);

  ndbrequire(type < 3);
  ndbrequire(subPtr.p->m_triggers[type] != ILLEGAL_TRIGGER_ID);
  subPtr.p->m_triggers[type] = ILLEGAL_TRIGGER_ID;

  ndbrequire(subPtr.p->m_outstanding_trigger);
  subPtr.p->m_outstanding_trigger--;

  if (subPtr.p->m_outstanding_trigger)
  {
    jam();
    /**
     * Wait for more
     */
    return;
  }

  drop_triggers_complete(signal, subPtr);
}

void
Suma::drop_triggers_complete(Signal* signal, Ptr<Subscription> subPtr)
{
  switch(subPtr.p->m_trigger_state){
  case Subscription::T_UNDEFINED:
  case Subscription::T_CREATING:
  case Subscription::T_DEFINED:
    jam();
    ndbrequire(false);
    break;
  case Subscription::T_DROPPING:
    jam();
    /**
     */
    subPtr.p->m_trigger_state = Subscription::T_UNDEFINED;
    if (!subPtr.p->m_start_req.isEmpty())
    {
      jam();
      create_triggers(signal, subPtr);
      return;
    }
    break;
  case Subscription::T_ERROR:
    jam();
    Uint32 err = subPtr.p->m_errorCode;
    subPtr.p->m_trigger_state = Subscription::T_UNDEFINED;
    subPtr.p->m_errorCode = 0;
    report_sub_start_ref(signal, subPtr, err);
    break;
  }

  check_release_subscription(signal, subPtr);
}

/**********************************************************
 * Suma participant interface
 *
 * Stopping and removing of subscriber
 *
 */

void
Suma::execSUB_STOP_REQ(Signal* signal){
  jamEntry();
  ndbassert(signal->getNoOfSections() == 0);
  DBUG_ENTER("Suma::execSUB_STOP_REQ");
  
  CRASH_INSERTION(13019);

  SubStopReq * const req = (SubStopReq*)signal->getDataPtr();
  Uint32 senderRef      = req->senderRef;
  Uint32 senderData     = req->senderData;
  Uint32 subscriberRef  = req->subscriberRef;
  Uint32 subscriberData = req->subscriberData;
  SubscriptionPtr subPtr;
  Subscription key; 
  key.m_subscriptionId  = req->subscriptionId;
  key.m_subscriptionKey = req->subscriptionKey;
  bool abortStart = (req->requestInfo & SubStopReq::RI_ABORT_START);

  if (c_startup.m_restart_server_node_id == RNIL)
  {
    jam();

    /**
     * We havent started syncing yet
     */
    sendSubStopRef(signal,
                   senderRef, senderData, SubStopRef::NotStarted);
    return;
  }

  bool found = c_subscriptions.find(subPtr, key);
  if (!found)
  {
    jam();
    sendSubStopRef(signal,
                   senderRef, senderData, SubStopRef::NoSuchSubscription);
    return;
  }
  
  switch(subPtr.p->m_state){
  case Subscription::UNDEFINED:
    jam();
    ndbrequire(false);
  case Subscription::DEFINING:
    jam();
    sendSubStopRef(signal,
                   senderRef, senderData, SubStopRef::Defining);
    return;
  case Subscription::DEFINED:
    jam();
    break;
  }

  Ptr<SubOpRecord> subOpPtr;
  LocalDLFifoList<SubOpRecord> list(c_subOpPool, subPtr.p->m_stop_req);
  bool empty = list.isEmpty();
  if (list.seize(subOpPtr) == false)
  {
    jam();
    sendSubStopRef(signal,
                   senderRef, senderData, SubStopRef::OutOfSubOpRecords);
    return;
  }

  if (abortStart)
  {
    jam();
    subOpPtr.p->m_opType = SubOpRecord::R_SUB_ABORT_START_REQ;
  }
  else
  {
    jam();
    subOpPtr.p->m_opType = SubOpRecord::R_SUB_STOP_REQ;
  }
  subOpPtr.p->m_subPtrI = subPtr.i;
  subOpPtr.p->m_senderRef = senderRef;
  subOpPtr.p->m_senderData = senderData;
  subOpPtr.p->m_subscriberRef = subscriberRef;
  subOpPtr.p->m_subscriberData = subscriberData;


  if (empty)
  {
    jam();
    signal->theData[0] = SumaContinueB::SUB_STOP_REQ;
    signal->theData[1] = subOpPtr.i;
    signal->theData[2] = RNIL;
    sendSignal(SUMA_REF, GSN_CONTINUEB, signal, 3, JBB);
  }
}

void
Suma::sub_stop_req(Signal* signal)
{
  jam();

  Ptr<SubOpRecord> subOpPtr;
  c_subOpPool.getPtr(subOpPtr, signal->theData[1]);

  Ptr<Subscription> subPtr;
  c_subscriptionPool.getPtr(subPtr, subOpPtr.p->m_subPtrI);

  Ptr<Subscriber> ptr;
  {
    LocalDLList<Subscriber> list(c_subscriberPool, subPtr.p->m_subscribers);
    if (signal->theData[2] == RNIL)
    {
      jam();
      list.first(ptr);
    }
    else
    {
      jam();
      list.getPtr(ptr, signal->theData[2]);
    }

    for (Uint32 i = 0; i<32 && !ptr.isNull(); i++, list.next(ptr))
    {
      if (ptr.p->m_senderRef == subOpPtr.p->m_subscriberRef &&
          ptr.p->m_senderData == subOpPtr.p->m_subscriberData)
      {
        jam();
        goto found;
      }
    }
  }

  if (ptr.isNull())
  {
    jam();
    sendSubStopRef(signal,
                   subOpPtr.p->m_senderRef,
                   subOpPtr.p->m_senderData,
                   SubStopRef::NoSuchSubscriber);
    check_remove_queue(signal, subPtr, subOpPtr, true, true);
    return;
  }

  signal->theData[0] = SumaContinueB::SUB_STOP_REQ;
  signal->theData[1] = subOpPtr.i;
  signal->theData[2] = ptr.i;
  sendSignal(SUMA_REF, GSN_CONTINUEB, signal, 3, JBB);
  return;

found:
  {
    LocalDLList<Subscriber> list(c_subscriberPool, subPtr.p->m_subscribers);
    list.remove(ptr);
    /**
     * NOTE: remove before...so we done send UNSUBSCRIBE to self (yuck)
     */
    bool report = subPtr.p->m_options & Subscription::REPORT_SUBSCRIBE;
    report_sub_stop_conf(signal, subOpPtr, ptr, report, list);
    c_subscriberPool.release(ptr);
  }
  check_remove_queue(signal, subPtr, subOpPtr, true, true);
  check_release_subscription(signal, subPtr);
}

void
Suma::check_remove_queue(Signal* signal,
                         Ptr<Subscription> subPtr,
                         Ptr<SubOpRecord> subOpPtr,
                         bool ishead,
                         bool dorelease)
{
  LocalDLFifoList<SubOpRecord> list(c_subOpPool, subPtr.p->m_stop_req);

  {
    Ptr<SubOpRecord> tmp;
    list.first(tmp);
    if (ishead)
    {
      jam();
      ndbrequire(tmp.i == subOpPtr.i);
    }
    else
    {
      jam();
      ishead = (tmp.i == subOpPtr.i);
    }
  }

  if (dorelease)
  {
    jam();
    list.release(subOpPtr);
  }
  else
  {
    jam();
    list.remove(subOpPtr);
  }

  if (ishead)
  {
    jam();
    if (list.first(subOpPtr) == false)
    {
      jam();
      c_restart.m_waiting_on_self = 1;
      return;
    }
    // Fall through
  }
  else
  {
    jam();
    return;
  }

  switch(subOpPtr.p->m_opType){
  case SubOpRecord::R_SUB_ABORT_START_REQ:
  case SubOpRecord::R_SUB_STOP_REQ:
    jam();
    signal->theData[0] = SumaContinueB::SUB_STOP_REQ;
    signal->theData[1] = subOpPtr.i;
    signal->theData[2] = RNIL;
    sendSignal(SUMA_REF, GSN_CONTINUEB, signal, 3, JBB);
    return;
  case SubOpRecord::R_API_FAIL_REQ:
    jam();
    signal->theData[0] = SumaContinueB::API_FAIL_SUBSCRIPTION;
    signal->theData[1] = subOpPtr.i;
    signal->theData[2] = RNIL;
    sendSignal(SUMA_REF, GSN_CONTINUEB, signal, 3, JBB);
    return;
  case SubOpRecord::R_START_ME_REQ:
    jam();
    sendSubCreateReq(signal, subPtr);
    return;
  }
}

void
Suma::report_sub_stop_conf(Signal* signal,
                           Ptr<SubOpRecord> subOpPtr,
                           Ptr<Subscriber> ptr,
                           bool report,
                           LocalDLList<Subscriber>& list)
{
  jam();
  CRASH_INSERTION(13020);
  
  Uint32 senderRef = subOpPtr.p->m_senderRef;
  Uint32 senderData = subOpPtr.p->m_senderData;
  bool abortStart = subOpPtr.p->m_opType == SubOpRecord::R_SUB_ABORT_START_REQ;
  
  // let subscriber know that subscrber is stopped
  if (!abortStart)
  {
    jam();
    send_sub_start_stop_event(signal, ptr, NdbDictionary::Event::_TE_STOP,
                              report, list);
  }
  
  SubStopConf * const conf = (SubStopConf*)signal->getDataPtrSend();
  const Uint64 gci = m_max_seen_gci;
  conf->senderRef= reference();
  conf->senderData= senderData;
  conf->gci_hi= Uint32(gci>>32);
  conf->gci_lo= Uint32(gci);
  sendSignal(senderRef, GSN_SUB_STOP_CONF, signal,
	     SubStopConf::SignalLength, JBB);

  Uint32 nodeId = refToNode(ptr.p->m_senderRef);
  if (c_subscriber_per_node[nodeId])
  {
    c_subscriber_per_node[nodeId]--;
    if (c_subscriber_per_node[nodeId] == 0)
    {
      jam();
      c_subscriber_nodes.clear(nodeId);
    }
  }
}

void
Suma::sendSubStopRef(Signal* signal,
                     Uint32 retref,
                     Uint32 data,
                     Uint32 errCode)
{
  jam();
  SubStopRef  * ref = (SubStopRef *)signal->getDataPtrSend();
  ref->senderRef = reference();
  ref->errorCode = errCode;
  ref->senderData = data;
  sendSignal(retref, GSN_SUB_STOP_REF, signal,  SubStopRef::SignalLength, JBB);
}

// report new started subscriber to all other subscribers
void
Suma::send_sub_start_stop_event(Signal *signal,
                                Ptr<Subscriber> ptr,
                                NdbDictionary::Event::_TableEvent event,
                                bool report,
                                LocalDLList<Subscriber>& list)
{
  const Uint64 gci = get_current_gci(signal);
  SubTableData * data  = (SubTableData*)signal->getDataPtrSend();
  Uint32 nodeId = refToNode(ptr.p->m_senderRef);

  NdbDictionary::Event::_TableEvent other;
  if (event == NdbDictionary::Event::_TE_STOP)
  {
    other = NdbDictionary::Event::_TE_UNSUBSCRIBE;
  }
  else if (event == NdbDictionary::Event::_TE_ACTIVE)
  {
    other = NdbDictionary::Event::_TE_SUBSCRIBE;
  }
  else
  {
    jamLine(event);
    ndbrequire(false);
  }
  
  data->gci_hi         = Uint32(gci >> 32);
  data->gci_lo         = Uint32(gci);
  data->tableId        = 0;
  data->requestInfo    = 0;
  SubTableData::setOperation(data->requestInfo, event);
  SubTableData::setNdbdNodeId(data->requestInfo, getOwnNodeId());
  SubTableData::setReqNodeId(data->requestInfo, nodeId);
  data->changeMask     = 0;
  data->totalLen       = 0;
  data->senderData     = ptr.p->m_senderData;
  sendSignal(ptr.p->m_senderRef, GSN_SUB_TABLE_DATA, signal,
             SubTableData::SignalLength, JBB);

  if (report == false)
  {
    return;
  }

  data->requestInfo    = 0;
  SubTableData::setOperation(data->requestInfo, other);
  SubTableData::setNdbdNodeId(data->requestInfo, getOwnNodeId());

  Ptr<Subscriber> tmp;
  for(list.first(tmp); !tmp.isNull(); list.next(tmp))
  {
    jam();
    SubTableData::setReqNodeId(data->requestInfo, nodeId);
    data->senderData = tmp.p->m_senderData;
    sendSignal(tmp.p->m_senderRef, GSN_SUB_TABLE_DATA, signal,
               SubTableData::SignalLength, JBB);
    
    ndbassert(tmp.i != ptr.i); // ptr should *NOT* be in list now
    if (other != NdbDictionary::Event::_TE_UNSUBSCRIBE)
    {
      jam();
      SubTableData::setReqNodeId(data->requestInfo, 
                                 refToNode(tmp.p->m_senderRef));
      
      data->senderData = ptr.p->m_senderData;
      sendSignal(ptr.p->m_senderRef, GSN_SUB_TABLE_DATA, signal,
                 SubTableData::SignalLength, JBB);
    }
  }
}

void
Suma::Table::createAttributeMask(AttributeMask& mask,
                                 Suma &suma)
{
  mask.clear();
  for(Uint32 i = 0; i<m_noOfAttributes; i++)
    mask.set(i);
}

void Suma::suma_ndbrequire(bool v) { ndbrequire(v); }


/**********************************************************
 * Scan data interface
 *
 * Assumption: one execTRANSID_AI contains all attr info
 *
 */

#define SUMA_BUF_SZ1 MAX_KEY_SIZE_IN_WORDS + MAX_TUPLE_SIZE_IN_WORDS
#define SUMA_BUF_SZ MAX_ATTRIBUTES_IN_TABLE + SUMA_BUF_SZ1

static Uint32 f_bufferLock = 0;
static Uint32 f_buffer[SUMA_BUF_SZ];
static Uint32 f_trigBufferSize = 0;
static Uint32 b_bufferLock = 0;
static Uint32 b_buffer[SUMA_BUF_SZ];
static Uint32 b_trigBufferSize = 0;

void
Suma::execTRANSID_AI(Signal* signal)
{
  jamEntry();
  DBUG_ENTER("Suma::execTRANSID_AI");

  CRASH_INSERTION(13015);
  TransIdAI * const data = (TransIdAI*)signal->getDataPtr();
  const Uint32 opPtrI = data->connectPtr;
  Uint32 length = signal->length() - 3;

  if(f_bufferLock == 0){
    f_bufferLock = opPtrI;
  } else {
    ndbrequire(f_bufferLock == opPtrI);
  }
  
  if (signal->getNoOfSections())
  {
    SectionHandle handle(this, signal);
    SegmentedSectionPtr dataPtr;
    handle.getSection(dataPtr, 0);
    length = dataPtr.sz;
    copy(data->attrData, dataPtr);
    releaseSections(handle);
  }

  Ptr<SyncRecord> syncPtr;
  c_syncPool.getPtr(syncPtr, (opPtrI >> 16));
  
  Uint32 sum = 0;
  Uint32 * dst = f_buffer + MAX_ATTRIBUTES_IN_TABLE;
  Uint32 * headers = f_buffer;
  const Uint32 * src = &data->attrData[0];
  const Uint32 * const end = &src[length];
  
  const Uint32 attribs = syncPtr.p->m_currentNoOfAttributes;
  for(Uint32 i = 0; i<attribs; i++){
    Uint32 tmp = * src++;
    * headers++ = tmp;
    Uint32 len = AttributeHeader::getDataSize(tmp);
    
    memcpy(dst, src, 4 * len);
    dst += len;
    src += len;
    sum += len;
  }
  f_trigBufferSize = sum;

  ndbrequire(src == end);

  if ((syncPtr.p->m_requestInfo & SubSyncReq::LM_Exclusive) == 0)
  {
    sendScanSubTableData(signal, syncPtr, 0);
  }

  DBUG_VOID_RETURN;
}

void
Suma::execKEYINFO20(Signal* signal)
{
  jamEntry();
  KeyInfo20* data = (KeyInfo20*)signal->getDataPtr();

  const Uint32 opPtrI = data->clientOpPtr;
  const Uint32 takeOver = data->scanInfo_Node;

  ndbrequire(f_bufferLock == opPtrI);

  Ptr<SyncRecord> syncPtr;
  c_syncPool.getPtr(syncPtr, (opPtrI >> 16));
  sendScanSubTableData(signal, syncPtr, takeOver);
}

void
Suma::sendScanSubTableData(Signal* signal,
                           Ptr<SyncRecord> syncPtr, Uint32 takeOver)
{
  const Uint32 attribs = syncPtr.p->m_currentNoOfAttributes;
  const Uint32 sum =  f_trigBufferSize;

  /**
   * Send data to subscriber
   */
  LinearSectionPtr ptr[3];
  ptr[0].p = f_buffer;
  ptr[0].sz = attribs;
  
  ptr[1].p = f_buffer + MAX_ATTRIBUTES_IN_TABLE;
  ptr[1].sz = sum;

  SubscriptionPtr subPtr;
  c_subscriptions.getPtr(subPtr, syncPtr.p->m_subscriptionPtrI);
  

  /**
   * Initialize signal
   */  
  SubTableData * sdata = (SubTableData*)signal->getDataPtrSend();
  Uint32 ref = syncPtr.p->m_senderRef;
  sdata->tableId = syncPtr.p->m_tableId;
  sdata->senderData = syncPtr.p->m_senderData;
  sdata->requestInfo = 0;
  SubTableData::setOperation(sdata->requestInfo, 
			     NdbDictionary::Event::_TE_SCAN); // Scan
  sdata->gci_hi = 0; // Undefined
  sdata->gci_lo = 0;
  sdata->takeOver = takeOver;
#if PRINT_ONLY
  ndbout_c("GSN_SUB_TABLE_DATA (scan) #attr: %d len: %d", attribs, sum);
#else
  sendSignal(ref,
	     GSN_SUB_TABLE_DATA,
	     signal, 
	     SubTableData::SignalLength, JBB,
	     ptr, 2);
#endif
  
  /**
   * Reset f_bufferLock
   */
  f_bufferLock = 0;
}

/**********************************************************
 *
 * Trigger data interface
 *
 */

void
Suma::execTRIG_ATTRINFO(Signal* signal)
{
  jamEntry();
  DBUG_ENTER("Suma::execTRIG_ATTRINFO");

  CRASH_INSERTION(13016);
  TrigAttrInfo* const trg = (TrigAttrInfo*)signal->getDataPtr();
  const Uint32 trigId = trg->getTriggerId();

  const Uint32 dataLen = signal->length() - TrigAttrInfo::StaticLength;

  if(trg->getAttrInfoType() == TrigAttrInfo::BEFORE_VALUES){
    jam();

    ndbrequire(b_bufferLock == trigId);

    memcpy(b_buffer + b_trigBufferSize, trg->getData(), 4 * dataLen);
    b_trigBufferSize += dataLen;

    // printf("before values %u %u %u\n",trigId, dataLen,  b_trigBufferSize);
  } else {
    jam();

    if(f_bufferLock == 0){
      f_bufferLock = trigId;
      f_trigBufferSize = 0;
      b_bufferLock = trigId;
      b_trigBufferSize = 0;
    } else {
      ndbrequire(f_bufferLock == trigId);
    }

    memcpy(f_buffer + f_trigBufferSize, trg->getData(), 4 * dataLen);
    f_trigBufferSize += dataLen;
  }

  
  DBUG_VOID_RETURN;
}

#ifdef NODEFAIL_DEBUG2
static int theCounts[64] = {0};
#endif

Uint32 
Suma::get_responsible_node(Uint32 bucket) const
{
  // id will contain id to responsible suma or 
  // RNIL if we don't have nodegroup info yet

  jam();
  Uint32 node;
  const Bucket* ptr= c_buckets + bucket;
  for(Uint32 i = 0; i<MAX_REPLICAS; i++)
  {
    node= ptr->m_nodes[i];
    if(c_alive_nodes.get(node))
    {
#ifdef NODEFAIL_DEBUG2
      theCounts[node]++;
      ndbout_c("Suma:responsible n=%u, D=%u, id = %u, count=%u",
               n,D, id, theCounts[node]);
#endif
      return node;
    }
  }
  
  return 0;
}

Uint32 
Suma::get_responsible_node(Uint32 bucket, const NdbNodeBitmask& mask) const
{
  jam();
  Uint32 node;
  const Bucket* ptr= c_buckets + bucket;
  for(Uint32 i = 0; i<MAX_REPLICAS; i++)
  {
    node= ptr->m_nodes[i];
    if(mask.get(node))
    {
      return node;
    }
  }
  
  return 0;
}

bool
Suma::check_switchover(Uint32 bucket, Uint64 gci)
{
  const Uint32 send_mask = 
    Bucket::BUCKET_STARTING |
    Bucket::BUCKET_TAKEOVER |
    Bucket::BUCKET_SHUTDOWN_TO;

  bool send = c_buckets[bucket].m_state & send_mask;
  ndbassert(m_switchover_buckets.get(bucket));
  if(unlikely(gci > c_buckets[bucket].m_switchover_gci))
  {
    return send;
  }
  return !send;
}

static 
Uint32 
reformat(Signal* signal, LinearSectionPtr ptr[3],
	 Uint32 * src_1, Uint32 sz_1,
	 Uint32 * src_2, Uint32 sz_2)
{
  Uint32 noOfAttrs = 0, dataLen = 0;
  Uint32 * headers = signal->theData + 25;
  Uint32 * dst     = signal->theData + 25 + MAX_ATTRIBUTES_IN_TABLE;
  
  ptr[0].p  = headers;
  ptr[1].p  = dst;
  
  while(sz_1 > 0){
    Uint32 tmp = * src_1 ++;
    * headers ++ = tmp;
    Uint32 len = AttributeHeader::getDataSize(tmp);
    memcpy(dst, src_1, 4 * len);
    dst += len;
    src_1 += len;
      
    noOfAttrs++;
    dataLen += len;
    sz_1 -= (1 + len);
  }
  assert(sz_1 == 0);
  
  ptr[0].sz = noOfAttrs;
  ptr[1].sz = dataLen;
  
  ptr[2].p = src_2;
  ptr[2].sz = sz_2;
  
  return sz_2 > 0 ? 3 : 2;
}

/**
 * Pass entire pages with SUMA-trigger-data from
 *   TUP to SUMA to avoid extensive LongSignalMessage buffer contention
 */
void
Suma::execFIRE_TRIG_ORD_L(Signal* signal)
{
  jamEntry();

  ndbassert(signal->getNoOfSections() == 0);
  Uint32 pageId = signal->theData[0];
  Uint32 len = signal->theData[1];

  if (pageId == RNIL && len == 0)
  {
    jam();
    /**
     * Out of memory
     */
    out_of_buffer(signal);
    return;
  }

  Uint32 * ptr = reinterpret_cast<Uint32*>(c_page_pool.getPtr(pageId));
  while (len)
  {
    Uint32 * save = ptr;
    Uint32 msglen  = * ptr++;
    Uint32 siglen  = * ptr++;
    Uint32 sec0len = * ptr++;
    Uint32 sec1len = * ptr++;
    Uint32 sec2len = * ptr++;

    /**
     * Copy value directly into local buffers
     */
    Uint32 trigId = ((FireTrigOrd*)ptr)->getTriggerId();
    memcpy(signal->theData, ptr, 4 * siglen); // signal
    ptr += siglen;
    memcpy(f_buffer, ptr, 4*sec0len);
    ptr += sec0len;
    memcpy(b_buffer, ptr, 4*sec1len);
    ptr += sec1len;
    memcpy(f_buffer + sec0len, ptr, 4*sec2len);
    ptr += sec2len;

    f_trigBufferSize = sec0len + sec2len;
    b_trigBufferSize = sec1len;
    f_bufferLock = trigId;
    b_bufferLock = trigId;

    execFIRE_TRIG_ORD(signal);

    ndbrequire(ptr == save + msglen);
    ndbrequire(len >= msglen);
    len -= msglen;
  }

  m_ctx.m_mm.release_page(RT_DBTUP_PAGE, pageId);
}

void
Suma::execFIRE_TRIG_ORD(Signal* signal)
{
  jamEntry();
  DBUG_ENTER("Suma::execFIRE_TRIG_ORD");
  
  CRASH_INSERTION(13016);
  FireTrigOrd* const trg = (FireTrigOrd*)signal->getDataPtr();
  const Uint32 trigId    = trg->getTriggerId();
  const Uint32 hashValue = trg->getHashValue();
  const Uint32 gci_hi    = trg->getGCI();
  const Uint32 gci_lo    = trg->m_gci_lo;
  const Uint64 gci = gci_lo | (Uint64(gci_hi) << 32);
  const Uint32 event     = trg->getTriggerEvent();
  const Uint32 any_value = trg->getAnyValue();

  Ptr<Subscription> subPtr;
  c_subscriptionPool.getPtr(subPtr, trigId & 0xFFFF);

  ndbassert(gci > m_last_complete_gci);

  if (signal->getNoOfSections())
  {
    jam();
    ndbassert(isNdbMtLqh());
    SectionHandle handle(this, signal);

    ndbrequire(b_bufferLock == 0);
    ndbrequire(f_bufferLock == 0);
    f_bufferLock = trigId;
    b_bufferLock = trigId;

    SegmentedSectionPtr ptr;
    handle.getSection(ptr, 0); // Keys
    Uint32 sz = ptr.sz;
    copy(f_buffer, ptr);

    handle.getSection(ptr, 2); // After values
    copy(f_buffer + sz, ptr);
    f_trigBufferSize = sz + ptr.sz;

    handle.getSection(ptr, 1); // Before values
    copy(b_buffer, ptr);
    b_trigBufferSize = ptr.sz;
    releaseSections(handle);
  }

  jam();
  ndbrequire(f_bufferLock == trigId);
  /**
   * Reset f_bufferLock
   */
  f_bufferLock = 0;
  b_bufferLock = 0;
  
  Uint32 tableId = subPtr.p->m_tableId;
  Uint32 schemaVersion =
    c_tablePool.getPtr(subPtr.p->m_table_ptrI)->m_schemaVersion;
  
  Uint32 bucket= hashValue % c_no_of_buckets;
  m_max_seen_gci = (gci > m_max_seen_gci ? gci : m_max_seen_gci);
  if(m_active_buckets.get(bucket) || 
     (m_switchover_buckets.get(bucket) && (check_switchover(bucket, gci))))
  {
    m_max_sent_gci = (gci > m_max_sent_gci ? gci : m_max_sent_gci);
    Uint32 sz = trg->getNoOfPrimaryKeyWords()+trg->getNoOfAfterValueWords();
    ndbrequire(sz == f_trigBufferSize);
    
    LinearSectionPtr ptr[3];
    const Uint32 nptr= reformat(signal, ptr, 
				f_buffer, f_trigBufferSize,
                                b_buffer, b_trigBufferSize);
    Uint32 ptrLen= 0;
    for(Uint32 i =0; i < nptr; i++)
      ptrLen+= ptr[i].sz;    
    /**
     * Signal to subscriber(s)
     */
    SubTableData * data = (SubTableData*)signal->getDataPtrSend();//trg;
    data->gci_hi         = gci_hi;
    data->gci_lo         = gci_lo;
    data->tableId        = tableId;
    data->requestInfo    = 0;
    SubTableData::setOperation(data->requestInfo, event);
    data->flags          = 0;
    data->anyValue       = any_value;
    data->totalLen       = ptrLen;
    
    {
      LocalDLList<Subscriber> list(c_subscriberPool, subPtr.p->m_subscribers);
      SubscriberPtr subbPtr;
      for(list.first(subbPtr); !subbPtr.isNull(); list.next(subbPtr))
      {
	data->senderData = subbPtr.p->m_senderData;
	sendSignal(subbPtr.p->m_senderRef, GSN_SUB_TABLE_DATA, signal,
		   SubTableData::SignalLength, JBB, ptr, nptr);
      }
    }
  }
  else 
  {
    const uint buffer_header_sz = 4;
    Uint32* dst;
    Uint32 sz = f_trigBufferSize + b_trigBufferSize + buffer_header_sz;
    if((dst = get_buffer_ptr(signal, bucket, gci, sz)))
    {
      * dst++ = subPtr.i;
      * dst++ = schemaVersion;
      * dst++ = (event << 16) | f_trigBufferSize;
      * dst++ = any_value;
      memcpy(dst, f_buffer, f_trigBufferSize << 2);
      dst += f_trigBufferSize;
      memcpy(dst, b_buffer, b_trigBufferSize << 2);
    }
  }
  
  DBUG_VOID_RETURN;
}

void
Suma::checkMaxBufferedEpochs(Signal *signal)
{
  /*
   * Check if any subscribers are exceeding the MaxBufferedEpochs
   */
  Ptr<Gcp_record> gcp;
  jamEntry();
  if (c_gcp_list.isEmpty())
  {
    jam();
    return;
  }
  c_gcp_list.first(gcp);
  if (ERROR_INSERTED(13037))
  {
    jam();
    CLEAR_ERROR_INSERT_VALUE;
    ndbout_c("Simulating exceeding the MaxBufferedEpochs %u(%llu,%llu,%llu)",
            c_maxBufferedEpochs, m_max_seen_gci,
            m_last_complete_gci, gcp.p->m_gci);
  }
  else if (c_gcp_list.count() < c_maxBufferedEpochs)
  {
    return;
  }
  NodeBitmask subs = gcp.p->m_subscribers;
  jam();
  // Disconnect lagging subscribers waiting for oldest epoch
  ndbout_c("Found lagging epoch %llu", gcp.p->m_gci);
  for(Uint32 nodeId = 0; nodeId < MAX_NODES; nodeId++)
  {
    if (subs.get(nodeId))
    {
      jam();
      subs.clear(nodeId);
      // Disconnecting node
      signal->theData[0] = NDB_LE_SubscriptionStatus;
      signal->theData[1] = 1; // DISCONNECTED;
      signal->theData[2] = nodeId;
      signal->theData[3] = (Uint32) gcp.p->m_gci;
      signal->theData[4] = (Uint32) (gcp.p->m_gci >> 32);
      signal->theData[5] = (Uint32) c_gcp_list.count();
      signal->theData[6] = c_maxBufferedEpochs;
      sendSignal(CMVMI_REF, GSN_EVENT_REP, signal, 8, JBB);
      
      /**
       * Force API_FAILREQ
       */
      signal->theData[0] = nodeId;
      sendSignal(QMGR_REF, GSN_API_FAILREQ, signal, 1, JBA);
    }
  }
}

void
Suma::execSUB_GCP_COMPLETE_REP(Signal* signal)
{
  jamEntry();
  ndbassert(signal->getNoOfSections() == 0);

  SubGcpCompleteRep * rep = (SubGcpCompleteRep*)signal->getDataPtrSend();
  Uint32 gci_hi = rep->gci_hi;
  Uint32 gci_lo = rep->gci_lo;
  Uint64 gci = gci_lo | (Uint64(gci_hi) << 32);

  if (isNdbMtLqh() && m_gcp_rep_cnt > 1)
  {

#define SSPP 0

    if (SSPP)
      printf("execSUB_GCP_COMPLETE_REP(%u/%u)", gci_hi, gci_lo);
    jam();
    Uint32 min = m_min_gcp_rep_counter_index;
    Uint32 sz = NDB_ARRAY_SIZE(m_gcp_rep_counter);
    for (Uint32 i = min; i != m_max_gcp_rep_counter_index; i = (i + 1) % sz)
    {
      jam();
      if (m_gcp_rep_counter[i].m_gci == gci)
      {
        jam();
        m_gcp_rep_counter[i].m_cnt ++;
        if (m_gcp_rep_counter[i].m_cnt == m_gcp_rep_cnt)
        {
          jam();
          /**
           * Release this entry...
           */
          if (i != min)
          {
            jam();
            m_gcp_rep_counter[i] = m_gcp_rep_counter[min];
          }
          m_min_gcp_rep_counter_index = (min + 1) % sz;
          if (SSPP)
            ndbout_c(" found - complete after: (min: %u max: %u)",
                     m_min_gcp_rep_counter_index,
                     m_max_gcp_rep_counter_index);
          goto found;
        }
        else
        {
          jam();
          if (SSPP)
            ndbout_c(" found - wait unchanged: (min: %u max: %u)",
                     m_min_gcp_rep_counter_index,
                     m_max_gcp_rep_counter_index);
          return; // Wait for more...
        }
      }
    }
    /**
     * Not found...
     */
    Uint32 next = (m_max_gcp_rep_counter_index + 1) % sz;
    ndbrequire(next != min); // ring buffer full
    m_gcp_rep_counter[m_max_gcp_rep_counter_index].m_gci = gci;
    m_gcp_rep_counter[m_max_gcp_rep_counter_index].m_cnt = 1;
    m_max_gcp_rep_counter_index = next;
    if (SSPP)
      ndbout_c(" new - after: (min: %u max: %u)",
               m_min_gcp_rep_counter_index,
               m_max_gcp_rep_counter_index);
    return;
  }
found:
  bool drop = false;
  Uint32 flags = (m_missing_data)
                 ? rep->flags | SubGcpCompleteRep::MISSING_DATA
                 : rep->flags;

  if (ERROR_INSERTED(13036))
  {
    jam();
    CLEAR_ERROR_INSERT_VALUE;
    ndbout_c("Simulating out of event buffer at node failure");
    flags |= SubGcpCompleteRep::MISSING_DATA;
  }

#ifdef VM_TRACE
  if (m_gcp_monitor == 0)
  {
  }
  else if (gci_hi == Uint32(m_gcp_monitor >> 32))
  {
    ndbrequire(gci_lo == Uint32(m_gcp_monitor) + 1);
  }
  else
  {
    ndbrequire(gci_hi == Uint32(m_gcp_monitor >> 32) + 1);
    ndbrequire(gci_lo == 0);
  }
  m_gcp_monitor = gci;
#endif

  m_last_complete_gci = gci;
  checkMaxBufferedEpochs(signal);
  m_max_seen_gci = (gci > m_max_seen_gci ? gci : m_max_seen_gci);

  /**
   * 
   */
  if(!m_switchover_buckets.isclear())
  {
    bool unlock = false;
    Uint32 i = m_switchover_buckets.find(0);
    for(; i != Bucket_mask::NotFound; i = m_switchover_buckets.find(i + 1))
    {
      if(gci > c_buckets[i].m_switchover_gci)
      {
	Uint32 state = c_buckets[i].m_state;
	m_switchover_buckets.clear(i);
	printf("%u/%u (%u/%u) switchover complete bucket %d state: %x", 
	       Uint32(gci >> 32),
	       Uint32(gci),
	       Uint32(c_buckets[i].m_switchover_gci >> 32),
	       Uint32(c_buckets[i].m_switchover_gci),
	       i, state);

	if(state & Bucket::BUCKET_STARTING)
	{
	  /**
	   * NR case
	   */
          jam();
	  m_active_buckets.set(i);
	  c_buckets[i].m_state &= ~(Uint32)Bucket::BUCKET_STARTING;
	  ndbout_c("starting");
	  m_gcp_complete_rep_count++;
          unlock = true;
	}
	else if(state & Bucket::BUCKET_TAKEOVER)
	{
	  /**
	   * NF case
	   */
          jam();
	  Bucket* bucket= c_buckets + i;
	  Page_pos pos= bucket->m_buffer_head;
	  ndbrequire(pos.m_max_gci < gci);

	  Buffer_page* page= c_page_pool.getPtr(pos.m_page_id);
	  ndbout_c("takeover %d", pos.m_page_id);
	  page->m_max_gci_hi = (Uint32)(pos.m_max_gci >> 32);
          page->m_max_gci_lo = (Uint32)(pos.m_max_gci & 0xFFFFFFFF);
          ndbassert(pos.m_max_gci != 0);
	  page->m_words_used = pos.m_page_pos;
	  page->m_next_page = RNIL;
	  memset(&bucket->m_buffer_head, 0, sizeof(bucket->m_buffer_head));
	  bucket->m_buffer_head.m_page_id = RNIL;
	  bucket->m_buffer_head.m_page_pos = Buffer_page::DATA_WORDS + 1;

	  m_active_buckets.set(i);
          m_gcp_complete_rep_count++;
	  c_buckets[i].m_state &= ~(Uint32)Bucket::BUCKET_TAKEOVER;
	}
	else if (state & Bucket::BUCKET_HANDOVER)
	{
	  /**
	   * NR, living node
	   */
          jam();
	  c_buckets[i].m_state &= ~(Uint32)Bucket::BUCKET_HANDOVER;
          m_gcp_complete_rep_count--;
	  ndbout_c("handover");
	}
        else if (state & Bucket::BUCKET_CREATED_MASK)
        {
          jam();
          Uint32 cnt = state >> 8;
          Uint32 mask = Uint32(Bucket::BUCKET_CREATED_MASK) | (cnt << 8);
	  c_buckets[i].m_state &= ~mask;
          flags |= SubGcpCompleteRep::ADD_CNT;
          flags |= (cnt << 16);
          ndbout_c("add %u %s", cnt, 
                   state & Bucket::BUCKET_CREATED_SELF ? "self" : "other");
          if (state & Bucket::BUCKET_CREATED_SELF &&
              get_responsible_node(i) == getOwnNodeId())
          {
            jam();
            m_active_buckets.set(i);
            m_gcp_complete_rep_count++;
          }
        }
        else if (state & Bucket::BUCKET_DROPPED_MASK)
        {
          jam();
          Uint32 cnt = state >> 8;
          Uint32 mask = Uint32(Bucket::BUCKET_DROPPED_MASK) | (cnt << 8);
	  c_buckets[i].m_state &= ~mask;
          flags |= SubGcpCompleteRep::SUB_CNT;
          flags |= (cnt << 16);
          ndbout_c("sub %u %s", cnt, 
                   state & Bucket::BUCKET_DROPPED_SELF ? "self" : "other");
          if (state & Bucket::BUCKET_DROPPED_SELF)
          {
            m_active_buckets.clear(i);
            drop = true;
          }
        }
        else if (state & Bucket::BUCKET_SHUTDOWN)
        {
          jam();
          Uint32 nodeId = c_buckets[i].m_switchover_node;
          ndbrequire(nodeId == getOwnNodeId());
          m_active_buckets.clear(i);
          m_gcp_complete_rep_count--;
          ndbout_c("shutdown handover");
          c_buckets[i].m_state &= ~(Uint32)Bucket::BUCKET_SHUTDOWN;
        }
        else if (state & Bucket::BUCKET_SHUTDOWN_TO)
        {
          jam();
          Uint32 nodeId = c_buckets[i].m_switchover_node;
          NdbNodeBitmask nodegroup = c_nodes_in_nodegroup_mask;
          nodegroup.clear(nodeId);
          ndbrequire(get_responsible_node(i) == nodeId &&
                     get_responsible_node(i, nodegroup) == getOwnNodeId());
          m_active_buckets.set(i);
          m_gcp_complete_rep_count++;
          ndbout_c("shutdown takover");
          c_buckets[i].m_state &= ~(Uint32)Bucket::BUCKET_SHUTDOWN_TO;
        }
      }
    }

    if (m_switchover_buckets.isclear())
    {
      jam();
      if(getNodeState().startLevel == NodeState::SL_STARTING && 
         c_startup.m_handover_nodes.isclear())
      {
        jam();
        sendSTTORRY(signal);
      }
      else if (getNodeState().startLevel >= NodeState::SL_STOPPING_1)
      {
        jam();
        ndbrequire(c_shutdown.m_wait_handover);
        StopMeConf * conf = CAST_PTR(StopMeConf, signal->getDataPtrSend());
        conf->senderData = c_shutdown.m_senderData;
        conf->senderRef = reference();
        sendSignal(c_shutdown.m_senderRef, GSN_STOP_ME_CONF, signal,
                   StopMeConf::SignalLength, JBB);
        c_shutdown.m_wait_handover = false;
        infoEvent("Suma: handover complete");
      }
    }

    if (unlock)
    {
      jam();
      send_dict_unlock_ord(signal, DictLockReq::SumaHandOver);
    }
  }

  if(ERROR_INSERTED(13010))
  {
    CLEAR_ERROR_INSERT_VALUE;
    ndbout_c("Don't send GCP_COMPLETE_REP(%llu)", gci);
    return;
  }

  /**
   * Signal to subscribers
   */
  rep->gci_hi = gci_hi;
  rep->gci_lo = gci_lo;
  rep->flags = flags;
  rep->senderRef  = reference();
  rep->gcp_complete_rep_count = m_gcp_complete_rep_count;

  if(m_gcp_complete_rep_count && !c_subscriber_nodes.isclear())
  {
    CRASH_INSERTION(13033);

    NodeReceiverGroup rg(API_CLUSTERMGR, c_subscriber_nodes);
    sendSignal(rg, GSN_SUB_GCP_COMPLETE_REP, signal,
	       SubGcpCompleteRep::SignalLength, JBB);
    
    Ptr<Gcp_record> gcp;
    if(c_gcp_list.seize(gcp))
    {
      gcp.p->m_gci = gci;
      gcp.p->m_subscribers = c_subscriber_nodes;
    }
    else
    {
      char buf[100];
      c_subscriber_nodes.getText(buf);
      g_eventLogger->error("c_gcp_list.seize() failed: gci: %llu nodes: %s",
                           gci, buf);
    }
  }
  
  /**
   * Add GCP COMPLETE REP to buffer
   */
  bool subscribers = !c_subscriber_nodes.isclear();
  for(Uint32 i = 0; i<c_no_of_buckets; i++)
  {
    if(m_active_buckets.get(i))
      continue;

    if (subscribers || (c_buckets[i].m_state & Bucket::BUCKET_RESEND))
    {
      //Uint32* dst;
      get_buffer_ptr(signal, i, gci, 0);
    }
  }

  if(m_out_of_buffer_gci && gci > m_out_of_buffer_gci)
  {
    jam();
    infoEvent("Reenable event buffer");
    m_out_of_buffer_gci = 0;
    m_missing_data = false;
  }

  if (unlikely(drop))
  {
    jam();
    m_gcp_complete_rep_count = 0;
    c_nodeGroup = RNIL;
    c_nodes_in_nodegroup_mask.clear();
    fix_nodegroup();
  }
}

void
Suma::execCREATE_TAB_CONF(Signal *signal)
{
  jamEntry();
  DBUG_ENTER("Suma::execCREATE_TAB_CONF");

  DBUG_VOID_RETURN;
}

void
Suma::execDROP_TAB_CONF(Signal *signal)
{
  jamEntry();
  ndbassert(signal->getNoOfSections() == 0);

  DropTabConf * const conf = (DropTabConf*)signal->getDataPtr();
  Uint32 senderRef= conf->senderRef;
  Uint32 tableId= conf->tableId;

  TablePtr tabPtr;
  if (!c_tables.find(tabPtr, tableId))
  {
    jam();
    return;
  }

  DBUG_PRINT("info",("drop table id: %d[i=%u]", tableId, tabPtr.i));
  const Table::State old_state = tabPtr.p->m_state;
  tabPtr.p->m_state = Table::DROPPED;
  c_tables.remove(tabPtr);

  if (senderRef != 0)
  {
    jam();

    // dict coordinator sends info to API

    const Uint64 gci = get_current_gci(signal);
    SubTableData * data = (SubTableData*)signal->getDataPtrSend();
    data->gci_hi         = Uint32(gci >> 32);
    data->gci_lo         = Uint32(gci);
    data->tableId        = tableId;
    data->requestInfo    = 0;
    SubTableData::setOperation(data->requestInfo,
                               NdbDictionary::Event::_TE_DROP);
    SubTableData::setReqNodeId(data->requestInfo, refToNode(senderRef));

    Ptr<Subscription> subPtr;
    LocalDLList<Subscription> subList(c_subscriptionPool,
                                      tabPtr.p->m_subscriptions);

    for (subList.first(subPtr); !subPtr.isNull(); subList.next(subPtr))
    {
      jam();
      if(subPtr.p->m_subscriptionType != SubCreateReq::TableEvent)
      {
        jam();
        continue;
        //continue in for-loop if the table is not part of
        //the subscription. Otherwise, send data to subscriber.
      }

      if (subPtr.p->m_options & Subscription::NO_REPORT_DDL)
      {
        jam();
        continue;
      }

      Ptr<Subscriber> ptr;
      LocalDLList<Subscriber> list(c_subscriberPool, subPtr.p->m_subscribers);
      for(list.first(ptr); !ptr.isNull(); list.next(ptr))
      {
        jam();
        data->senderData= ptr.p->m_senderData;
        sendSignal(ptr.p->m_senderRef, GSN_SUB_TABLE_DATA, signal,
                   SubTableData::SignalLength, JBB);
      }
    }
  }

  if (old_state == Table::DEFINING)
  {
    jam();
    return;
  }

  if (tabPtr.p->m_subscriptions.isEmpty())
  {
    jam();
    tabPtr.p->release(* this);
    c_tablePool.release(tabPtr);
    return;
  }
  else
  {
    /**
     * check_release_subscription create a subList...
     *   weirdness below is to make sure that it's not created twice
     */
    Ptr<Subscription> subPtr;
    {
      LocalDLList<Subscription> subList(c_subscriptionPool,
                                        tabPtr.p->m_subscriptions);
      subList.first(subPtr);
    }
    while (!subPtr.isNull())
    {
      Ptr<Subscription> tmp = subPtr;
      {
        LocalDLList<Subscription> subList(c_subscriptionPool,
                                          tabPtr.p->m_subscriptions);
        subList.next(subPtr);
      }
      check_release_subscription(signal, tmp);
    }
  }
}

/**
 * This receives DICT_TAB_INFO in long signal section 1, and releases the data
 * after use.
 */
void
Suma::execALTER_TAB_REQ(Signal *signal)
{
  jamEntry();

  AlterTabReq * const req = (AlterTabReq*)signal->getDataPtr();
  Uint32 senderRef= req->senderRef;
  Uint32 tableId= req->tableId;
  Uint32 changeMask= req->changeMask;
  TablePtr tabPtr;

  // Copy DICT_TAB_INFO to local linear buffer
  SectionHandle handle(this, signal);
  SegmentedSectionPtr tabInfoPtr;
  handle.getSection(tabInfoPtr, 0);

  if (!c_tables.find(tabPtr, tableId))
  {
    jam();
    releaseSections(handle);
    return;
  }

  if (senderRef == 0)
  {
    jam();
    releaseSections(handle);
    return;
  }
  // dict coordinator sends info to API
  
#ifndef DBUG_OFF
  ndbout_c("DICT_TAB_INFO in SUMA,  tabInfoPtr.sz = %d", tabInfoPtr.sz);
  SimplePropertiesSectionReader reader(handle.m_ptr[0],
				       getSectionSegmentPool());
  reader.printAll(ndbout);
#endif
  copy(b_dti_buf, tabInfoPtr);
  releaseSections(handle);

  LinearSectionPtr lptr[3];
  lptr[0].p = b_dti_buf;
  lptr[0].sz = tabInfoPtr.sz;

  const Uint64 gci = get_current_gci(signal);
  SubTableData * data = (SubTableData*)signal->getDataPtrSend();
  data->gci_hi         = Uint32(gci >> 32);
  data->gci_lo         = Uint32(gci);
  data->tableId        = tableId;
  data->requestInfo    = 0;
  SubTableData::setOperation(data->requestInfo, 
			     NdbDictionary::Event::_TE_ALTER);
  SubTableData::setReqNodeId(data->requestInfo, refToNode(senderRef));
  data->flags          = 0;
  data->changeMask     = changeMask;
  data->totalLen       = tabInfoPtr.sz;
  Ptr<Subscription> subPtr;
  LocalDLList<Subscription> subList(c_subscriptionPool,
                                    tabPtr.p->m_subscriptions);

  for (subList.first(subPtr); !subPtr.isNull(); subList.next(subPtr))
  {
    if(subPtr.p->m_subscriptionType != SubCreateReq::TableEvent)
    {
      jam();
      continue;
      //continue in for-loop if the table is not part of
      //the subscription. Otherwise, send data to subscriber.
    }
  
    if (subPtr.p->m_options & Subscription::NO_REPORT_DDL)
    {
      jam();
      continue;
    }

    Ptr<Subscriber> ptr;
    LocalDLList<Subscriber> list(c_subscriberPool, subPtr.p->m_subscribers);
    for(list.first(ptr); !ptr.isNull(); list.next(ptr))
    {
      jam();
      data->senderData= ptr.p->m_senderData;
      Callback c = { 0, 0 };
      sendFragmentedSignal(ptr.p->m_senderRef, GSN_SUB_TABLE_DATA, signal,
                           SubTableData::SignalLength, JBB, lptr, 1, c);
    }
  }
}

void
Suma::execSUB_GCP_COMPLETE_ACK(Signal* signal)
{
  jamEntry();
  ndbassert(signal->getNoOfSections() == 0);

  SubGcpCompleteAck * const ack = (SubGcpCompleteAck*)signal->getDataPtr();
  Uint32 gci_hi = ack->rep.gci_hi;
  Uint32 gci_lo = ack->rep.gci_lo;
  Uint32 senderRef  = ack->rep.senderRef;
  if (unlikely(signal->getLength() < SubGcpCompleteAck::SignalLength))
  {
    jam();
    ndbassert(!ndb_check_micro_gcp(getNodeInfo(refToNode(senderRef)).m_version));
    gci_lo = 0;
  }

  Uint64 gci = gci_lo | (Uint64(gci_hi) << 32);
  m_max_seen_gci = (gci > m_max_seen_gci ? gci : m_max_seen_gci);

  if (ERROR_INSERTED(13037))
  {
    jam();
    ndbout_c("Simulating exceeding the MaxBufferedEpochs, ignoring ack");
    return;
  }

  if (refToBlock(senderRef) == SUMA) 
  {
    jam();

    // Ack from other SUMA
    Uint32 nodeId= refToNode(senderRef);
    for(Uint32 i = 0; i<c_no_of_buckets; i++)
    {
      if(m_active_buckets.get(i) || 
	 (m_switchover_buckets.get(i) && (check_switchover(i, gci))) ||
	 (!m_switchover_buckets.get(i) && get_responsible_node(i) == nodeId))
      {
	release_gci(signal, i, gci);
      }
    }
    return;
  }

  // Ack from User and not an ack from other SUMA, redistribute in nodegroup
  
  Uint32 nodeId = refToNode(senderRef);
  if (ERROR_INSERTED(13023))
  {
    ndbout_c("Throwing SUB_GCP_COMPLETE_ACK gci: %u/%u from %u",
             Uint32(gci>>32), Uint32(gci), nodeId);
    return;
  }

  
  jam();
  Ptr<Gcp_record> gcp;
  for(c_gcp_list.first(gcp); !gcp.isNull(); c_gcp_list.next(gcp))
  {
    if(gcp.p->m_gci == gci)
    {
      gcp.p->m_subscribers.clear(nodeId);
      gcp.p->m_subscribers.bitAND(c_subscriber_nodes);
      if(!gcp.p->m_subscribers.isclear())
      {
	jam();
	return;
      }
      break;
    }
  }
  
  if(gcp.isNull())
  {
    g_eventLogger->warning("ACK wo/ gcp record (gci: %u/%u) ref: %.8x from: %.8x",
                           Uint32(gci >> 32), Uint32(gci),
                           senderRef, signal->getSendersBlockRef());
  }
  else
  {
    c_gcp_list.release(gcp);
  }
  
  CRASH_INSERTION(13011);
  if(ERROR_INSERTED(13012))
  {
    CLEAR_ERROR_INSERT_VALUE;
    ndbout_c("Don't redistribute SUB_GCP_COMPLETE_ACK");
    return;
  }
  
  ack->rep.senderRef = reference();  
  NodeReceiverGroup rg(SUMA, c_nodes_in_nodegroup_mask);
  sendSignal(rg, GSN_SUB_GCP_COMPLETE_ACK, signal,
	     SubGcpCompleteAck::SignalLength, JBB);
}

/**************************************************************
 *
 * Removing subscription
 *
 */

void
Suma::execSUB_REMOVE_REQ(Signal* signal)
{
  jamEntry();
  DBUG_ENTER("Suma::execSUB_REMOVE_REQ");

  CRASH_INSERTION(13021);

  const SubRemoveReq req = *(SubRemoveReq*)signal->getDataPtr();
  SubscriptionPtr subPtr;
  Subscription key;
  key.m_subscriptionId  = req.subscriptionId;
  key.m_subscriptionKey = req.subscriptionKey;

  if (c_startup.m_restart_server_node_id == RNIL)
  {
    jam();

    /**
     * We havent started syncing yet
     */
    sendSubRemoveRef(signal,  req, SubRemoveRef::NotStarted);
    return;
  }

  bool found = c_subscriptions.find(subPtr, key);

  if(!found)
  {
    jam();
    sendSubRemoveRef(signal, req, SubRemoveRef::NoSuchSubscription);
    return;
  }

  switch(subPtr.p->m_state){
  case Subscription::UNDEFINED:
    jam();
    ndbrequire(false);
  case Subscription::DEFINING:
    jam();
    sendSubRemoveRef(signal, req, SubRemoveRef::Defining);
    return;
  case Subscription::DEFINED:
    if (subPtr.p->m_options & Subscription::MARKED_DROPPED)
    {
      /**
       * already dropped
       */
      jam();
      sendSubRemoveRef(signal, req, SubRemoveRef::AlreadyDropped);
      return;
    }
    break;
  }

  subPtr.p->m_options |= Subscription::MARKED_DROPPED;
  check_release_subscription(signal, subPtr);

  SubRemoveConf * const conf = (SubRemoveConf*)signal->getDataPtrSend();
  conf->senderRef            = reference();
  conf->senderData           = req.senderData;
  conf->subscriptionId       = req.subscriptionId;
  conf->subscriptionKey      = req.subscriptionKey;

  sendSignal(req.senderRef, GSN_SUB_REMOVE_CONF, signal,
             SubRemoveConf::SignalLength, JBB);
  return;
}

void
Suma::check_release_subscription(Signal* signal, Ptr<Subscription> subPtr)
{
  if (!subPtr.p->m_subscribers.isEmpty())
  {
    jam();
    return;
  }

  if (!subPtr.p->m_start_req.isEmpty())
  {
    jam();
    return;
  }

  if (!subPtr.p->m_stop_req.isEmpty())
  {
    jam();
    return;
  }

  switch(subPtr.p->m_trigger_state){
  case Subscription::T_UNDEFINED:
    jam();
    goto do_release;
  case Subscription::T_CREATING:
    jam();
    /**
     * Wait for completion
     */
    return;
  case Subscription::T_DEFINED:
    jam();
    subPtr.p->m_trigger_state = Subscription::T_DROPPING;
    drop_triggers(signal, subPtr);
    return;
  case Subscription::T_DROPPING:
    jam();
    /**
     * Wait for completion
     */
    return;
  case Subscription::T_ERROR:
    jam();
    /**
     * Wait for completion
     */
    return;
  }
  ndbrequire(false);

do_release:
  TablePtr tabPtr;
  c_tables.getPtr(tabPtr, subPtr.p->m_table_ptrI);

  if (tabPtr.p->m_state == Table::DROPPED)
  {
    jam();
    subPtr.p->m_options |= Subscription::MARKED_DROPPED;
  }

  if ((subPtr.p->m_options & Subscription::MARKED_DROPPED) == 0)
  {
    jam();
    return;
  }

  {
    LocalDLList<Subscription> list(c_subscriptionPool,
                                   tabPtr.p->m_subscriptions);
    list.remove(subPtr);
  }

  if (tabPtr.p->m_subscriptions.isEmpty())
  {
    jam();
    switch(tabPtr.p->m_state){
    case Table::UNDEFINED:
      ndbrequire(false);
    case Table::DEFINING:
      break;
    case Table::DEFINED:
      jam();
      c_tables.remove(tabPtr);
      // Fall through
    case Table::DROPPED:
      jam();
      tabPtr.p->release(* this);
      c_tablePool.release(tabPtr);
    };
  }
  
  c_subscriptions.release(subPtr);
}

void
Suma::sendSubRemoveRef(Signal* signal,
                       const SubRemoveReq& req,
                       Uint32 errCode)
{
  jam();
  DBUG_ENTER("Suma::sendSubRemoveRef");
  SubRemoveRef  * ref = (SubRemoveRef *)signal->getDataPtrSend();
  ref->senderRef  = reference();
  ref->senderData = req.senderData;
  ref->subscriptionId = req.subscriptionId;
  ref->subscriptionKey = req.subscriptionKey;
  ref->errorCode = errCode;
  sendSignal(signal->getSendersBlockRef(), GSN_SUB_REMOVE_REF, 
	     signal, SubRemoveRef::SignalLength, JBB);
  DBUG_VOID_RETURN;
}

void
Suma::Table::release(Suma & suma){
  jamBlock(&suma);

  m_state = UNDEFINED;
}

void
Suma::SyncRecord::release(){
  jam();

  LocalDataBuffer<15> fragBuf(suma.c_dataBufferPool, m_fragments);
  fragBuf.release();

  LocalDataBuffer<15> attrBuf(suma.c_dataBufferPool, m_attributeList);
  attrBuf.release();  
}


/**************************************************************
 *
 * Restarting remote node functions, master functionality
 * (slave does nothing special)
 * - triggered on INCL_NODEREQ calling startNode
 * - included node will issue START_ME when it's ready to start
 * the subscribers
 *
 */

void
Suma::execSUMA_START_ME_REQ(Signal* signal) {
  jamEntry();

  Uint32 retref = signal->getSendersBlockRef();
  if (c_restart.m_ref)
  {
    jam();
    SumaStartMeRef* ref= (SumaStartMeRef*)signal->getDataPtrSend();
    ref->errorCode = SumaStartMeRef::Busy;
    sendSignal(retref, GSN_SUMA_START_ME_REF, signal,
               SumaStartMeRef::SignalLength, JBB);
    return;
  }

  if (getNodeState().getStarted() == false)
  {
    jam();
    SumaStartMeRef* ref= (SumaStartMeRef*)signal->getDataPtrSend();
    ref->errorCode = SumaStartMeRef::NotStarted;
    sendSignal(retref, GSN_SUMA_START_ME_REF, signal,
               SumaStartMeRef::SignalLength, JBB);
    return;
  }

  Ptr<SubOpRecord> subOpPtr;
  if (c_subOpPool.seize(subOpPtr) == false)
  {
    jam();
    SumaStartMeRef* ref= (SumaStartMeRef*)signal->getDataPtrSend();
    ref->errorCode = SumaStartMeRef::Busy;
    sendSignal(retref, GSN_SUMA_START_ME_REF, signal,
               SumaStartMeRef::SignalLength, JBB);
    return;
  }

  subOpPtr.p->m_opType = SubOpRecord::R_START_ME_REQ;

  c_restart.m_abort = 0;
  c_restart.m_waiting_on_self = 0;
  c_restart.m_ref = retref;
  c_restart.m_max_seq = c_current_seq;
  c_restart.m_subOpPtrI = subOpPtr.i;

  DLHashTable<Subscription>::Iterator it;
  if (c_subscriptions.first(it))
  {
    jam();

    /**
     * We only need to handle subscriptions with seq <= c_current_seq
     *   all subscriptions(s) created after this, will be handled by
     *   starting suma directly
     */
    c_current_seq++;
  }

  copySubscription(signal, it);
}

void
Suma::copySubscription(Signal* signal, DLHashTable<Subscription>::Iterator it)
{
  jam();

  Ptr<SubOpRecord> subOpPtr;
  c_subOpPool.getPtr(subOpPtr, c_restart.m_subOpPtrI);

  Ptr<Subscription> subPtr = it.curr;
  if (!subPtr.isNull())
  {
    jam();
    c_restart.m_subPtrI = subPtr.i;
    c_restart.m_bucket = it.bucket;

    LocalDLFifoList<SubOpRecord> list(c_subOpPool, subPtr.p->m_stop_req);
    bool empty = list.isEmpty();
    list.add(subOpPtr);

    if (!empty)
    {
      /**
       * Wait for lock
       */
      jam();
      c_restart.m_waiting_on_self = 1;
      return;
    }

    sendSubCreateReq(signal, subPtr);
  }
  else
  {
    jam();
    SumaStartMeConf* conf = (SumaStartMeConf*)signal->getDataPtrSend();
    conf->unused = 0;
    sendSignal(c_restart.m_ref, GSN_SUMA_START_ME_CONF, signal,
               SumaStartMeConf::SignalLength, JBB);

    c_subOpPool.release(subOpPtr);
    c_restart.m_ref = 0;
    return;
  }
}

void
Suma::sendSubCreateReq(Signal* signal, Ptr<Subscription> subPtr)
{
  jam();

  if (c_restart.m_abort)
  {
    jam();
    abort_start_me(signal, subPtr, true);
    return;
  }

  c_restart.m_waiting_on_self = 0;
  SubCreateReq * req = (SubCreateReq *)signal->getDataPtrSend();
  req->senderRef        = reference();
  req->senderData       = subPtr.i;
  req->subscriptionId   = subPtr.p->m_subscriptionId;
  req->subscriptionKey  = subPtr.p->m_subscriptionKey;
  req->subscriptionType = subPtr.p->m_subscriptionType;
  req->tableId          = subPtr.p->m_tableId;
  req->schemaTransId    = 0;

  if (subPtr.p->m_options & Subscription::REPORT_ALL)
  {
    req->subscriptionType |= SubCreateReq::ReportAll;
  }

  if (subPtr.p->m_options & Subscription::REPORT_SUBSCRIBE)
  {
    req->subscriptionType |= SubCreateReq::ReportSubscribe;
  }

  if (subPtr.p->m_options & Subscription::NO_REPORT_DDL)
  {
    req->subscriptionType |= SubCreateReq::NoReportDDL;
  }

  if (subPtr.p->m_options & Subscription::MARKED_DROPPED)
  {
    req->subscriptionType |= SubCreateReq::NR_Sub_Dropped;
    ndbout_c("copying dropped sub: %u", subPtr.i);
  }

  Ptr<Table> tabPtr;
  c_tablePool.getPtr(tabPtr, subPtr.p->m_table_ptrI);
  if (tabPtr.p->m_state != Table::DROPPED)
  {
    jam();
    c_restart.m_waiting_on_self = 0;
    if (!ndbd_suma_dictlock_startme(getNodeInfo(refToNode(c_restart.m_ref)).m_version))
    {
      jam();
      /**
       * Downgrade
       *
       * In pre suma v2, SUB_CREATE_REQ::SignalLength is one greater
       *   but code checks length and set a default value...
       *   so we dont need to do anything...
       *   Thank you Ms. Fortuna
       */
    }

    sendSignal(c_restart.m_ref, GSN_SUB_CREATE_REQ, signal,
               SubCreateReq::SignalLength, JBB);
  }
  else
  {
    jam();
    ndbout_c("not copying sub %u with dropped table: %u/%u",
             subPtr.i,
             tabPtr.p->m_tableId, tabPtr.i);

    c_restart.m_waiting_on_self = 1;
    SubCreateConf * conf = (SubCreateConf *)signal->getDataPtrSend();
    conf->senderRef        = reference();
    conf->senderData       = subPtr.i;
    sendSignal(reference(), GSN_SUB_CREATE_CONF, signal,
               SubCreateConf::SignalLength, JBB);
  }
}

void 
Suma::execSUB_CREATE_REF(Signal* signal)
{
  jamEntry();

  SubCreateRef *const ref= (SubCreateRef *)signal->getDataPtr();
  Uint32 error= ref->errorCode;

  {
    SumaStartMeRef* ref= (SumaStartMeRef*)signal->getDataPtrSend();
    ref->errorCode = error;
    sendSignal(c_restart.m_ref, GSN_SUMA_START_ME_REF, signal,
               SumaStartMeRef::SignalLength, JBB);
  }

  Ptr<Subscription> subPtr;
  c_subscriptionPool.getPtr(subPtr, c_restart.m_subPtrI);
  abort_start_me(signal, subPtr, true);
}

void 
Suma::execSUB_CREATE_CONF(Signal* signal)
{
  jamEntry();

  /**
   * We have lock...start all subscriber(s)
   */
  Ptr<Subscription> subPtr;
  c_subscriptionPool.getPtr(subPtr, c_restart.m_subPtrI);

  c_restart.m_waiting_on_self = 0;

  /**
   * Check if we were aborted...
   *  this signal is sent to self in case of DROPPED subscription...
   */
  if (c_restart.m_abort)
  {
    jam();
    abort_start_me(signal, subPtr, true);
    return;
  }
  
  Ptr<Table> tabPtr;
  c_tablePool.getPtr(tabPtr, subPtr.p->m_table_ptrI);

  Ptr<Subscriber> ptr;
  if (tabPtr.p->m_state != Table::DROPPED)
  {
    jam();
    LocalDLList<Subscriber> list(c_subscriberPool, subPtr.p->m_subscribers);
    list.first(ptr);
  }
  else
  {
    jam();
    ptr.setNull();
    ndbout_c("not copying subscribers on sub: %u with dropped table %u/%u",
             subPtr.i, tabPtr.p->m_tableId, tabPtr.i);
  }

  copySubscriber(signal, subPtr, ptr);
}

void
Suma::copySubscriber(Signal* signal,
                     Ptr<Subscription> subPtr,
                     Ptr<Subscriber> ptr)
{
  if (!ptr.isNull())
  {
    jam();

    SubStartReq* req = (SubStartReq*)signal->getDataPtrSend();
    req->senderRef        = reference();
    req->senderData       = ptr.i;
    req->subscriptionId   = subPtr.p->m_subscriptionId;
    req->subscriptionKey  = subPtr.p->m_subscriptionKey;
    req->part             = SubscriptionData::TableData;
    req->subscriberData   = ptr.p->m_senderData;
    req->subscriberRef    = ptr.p->m_senderRef;

    sendSignal(c_restart.m_ref, GSN_SUB_START_REQ,
               signal, SubStartReq::SignalLength, JBB);
    return;
  }
  else
  {
    // remove lock from this subscription
    Ptr<SubOpRecord> subOpPtr;
    c_subOpPool.getPtr(subOpPtr, c_restart.m_subOpPtrI);
    check_remove_queue(signal, subPtr, subOpPtr, true, false);
    check_release_subscription(signal, subPtr);

    DLHashTable<Subscription>::Iterator it;
    it.curr = subPtr;
    it.bucket = c_restart.m_bucket;
    c_subscriptions.next(it);
    copySubscription(signal, it);
  }
}

void 
Suma::execSUB_START_CONF(Signal* signal)
{
  jamEntry();

  SubStartConf * const conf = (SubStartConf*)signal->getDataPtr();

  Ptr<Subscription> subPtr;
  c_subscriptionPool.getPtr(subPtr, c_restart.m_subPtrI);

  Ptr<Subscriber> ptr;
  c_subscriberPool.getPtr(ptr, conf->senderData);

  LocalDLList<Subscriber> list(c_subscriberPool, subPtr.p->m_subscribers);
  list.next(ptr);
  copySubscriber(signal, subPtr, ptr);
}

void
Suma::execSUB_START_REF(Signal* signal)
{
  jamEntry();

  SubStartRef * sig = (SubStartRef*)signal->getDataPtr();
  Uint32 errorCode = sig->errorCode;

  {
    SumaStartMeRef* ref= (SumaStartMeRef*)signal->getDataPtrSend();
    ref->errorCode = errorCode;
    sendSignal(c_restart.m_ref, GSN_SUMA_START_ME_REF, signal,
               SumaStartMeRef::SignalLength, JBB);
  }

  Ptr<Subscription> subPtr;
  c_subscriptionPool.getPtr(subPtr, c_restart.m_subPtrI);

  abort_start_me(signal, subPtr, true);
}

void
Suma::abort_start_me(Signal* signal, Ptr<Subscription> subPtr,
                     bool lockowner)
{
  Ptr<SubOpRecord> subOpPtr;
  c_subOpPool.getPtr(subOpPtr, c_restart.m_subOpPtrI);
  check_remove_queue(signal, subPtr, subOpPtr, lockowner, true);
  check_release_subscription(signal, subPtr);

  c_restart.m_ref = 0;
}

void
Suma::execSUMA_HANDOVER_REQ(Signal* signal)
{
  jamEntry();
  DBUG_ENTER("Suma::execSUMA_HANDOVER_REQ");
  //  Uint32 sumaRef = signal->getSendersBlockRef();
  const SumaHandoverReq * req = CAST_CONSTPTR(SumaHandoverReq,
                                              signal->getDataPtr());

  Uint32 gci = req->gci;
  Uint32 nodeId = req->nodeId;
  Uint32 new_gci = Uint32(m_last_complete_gci >> 32) + MAX_CONCURRENT_GCP + 1;
  Uint32 requestType = req->requestType;
  if (!ndbd_suma_stop_me(getNodeInfo(nodeId).m_version))
  {
    jam();
    requestType = SumaHandoverReq::RT_START_NODE;
  }
  
  Uint32 start_gci = (gci > new_gci ? gci : new_gci);
  // mark all active buckets really belonging to restarting SUMA

  Bucket_mask tmp;
  if (requestType == SumaHandoverReq::RT_START_NODE)
  {
    jam();
    c_alive_nodes.set(nodeId);
    if (DBG_3R)
      ndbout_c("%u c_alive_nodes.set(%u)", __LINE__, nodeId);

    for( Uint32 i = 0; i < c_no_of_buckets; i++)
    {
      if(get_responsible_node(i) == nodeId)
      {
        if (m_active_buckets.get(i))
        {
          // I'm running this bucket but it should really be the restarted node
          tmp.set(i);
          m_active_buckets.clear(i);
          m_switchover_buckets.set(i);
          c_buckets[i].m_switchover_gci = (Uint64(start_gci) << 32) - 1;
          c_buckets[i].m_state |= Bucket::BUCKET_HANDOVER;
          c_buckets[i].m_switchover_node = nodeId;
          ndbout_c("prepare to handover bucket: %d", i);
        }
        else if(m_switchover_buckets.get(i))
        {
          ndbout_c("dont handover bucket: %d %d", i, nodeId);
        }
      }
    }
  }
  else if (requestType == SumaHandoverReq::RT_STOP_NODE)
  {
    jam();

    for( Uint32 i = 0; i < c_no_of_buckets; i++)
    {
      NdbNodeBitmask nodegroup = c_nodes_in_nodegroup_mask;
      nodegroup.clear(nodeId);
      if(get_responsible_node(i) == nodeId &&
         get_responsible_node(i, nodegroup) == getOwnNodeId())
      {
        // I'm will be running this bucket when nodeId shutdown
        jam();
        tmp.set(i);
        m_switchover_buckets.set(i);
        c_buckets[i].m_switchover_gci = (Uint64(start_gci) << 32) - 1;
        c_buckets[i].m_state |= Bucket::BUCKET_SHUTDOWN_TO;
        c_buckets[i].m_switchover_node = nodeId;
        ndbout_c("prepare to takeover bucket: %d", i);
      }
    }
  }
  else
  {
    jam();
    goto ref;
  }

  {
    SumaHandoverConf *conf= CAST_PTR(SumaHandoverConf,signal->getDataPtrSend());
    tmp.copyto(BUCKET_MASK_SIZE, conf->theBucketMask);
    conf->gci = start_gci;
    conf->nodeId = getOwnNodeId();
    conf->requestType = requestType;
    sendSignal(calcSumaBlockRef(nodeId), GSN_SUMA_HANDOVER_CONF, signal,
               SumaHandoverConf::SignalLength, JBB);
  }

  DBUG_VOID_RETURN;

ref:
  signal->theData[0] = 111;
  signal->theData[1] = getOwnNodeId();
  signal->theData[2] = nodeId;
  sendSignal(calcSumaBlockRef(nodeId), GSN_SUMA_HANDOVER_REF, signal, 3, JBB);
  DBUG_VOID_RETURN;
}

// only run on all but restarting suma
void
Suma::execSUMA_HANDOVER_REF(Signal* signal) 
{
  ndbrequire(false);
}

void
Suma::execSUMA_HANDOVER_CONF(Signal* signal) {
  jamEntry();
  DBUG_ENTER("Suma::execSUMA_HANDOVER_CONF");

  const SumaHandoverConf * conf = CAST_CONSTPTR(SumaHandoverConf,
                                                signal->getDataPtr());

  CRASH_INSERTION(13043);

  Uint32 gci = conf->gci;
  Uint32 nodeId = conf->nodeId;
  Uint32 requestType = conf->requestType;
  Bucket_mask tmp;
  tmp.assign(BUCKET_MASK_SIZE, conf->theBucketMask);
#ifdef HANDOVER_DEBUG
  ndbout_c("Suma::execSUMA_HANDOVER_CONF, gci = %u", gci);
#endif

  if (!ndbd_suma_stop_me(getNodeInfo(nodeId).m_version))
  {
    jam();
    requestType = SumaHandoverReq::RT_START_NODE;
  }

  if (requestType == SumaHandoverReq::RT_START_NODE)
  {
    jam();
    for (Uint32 i = 0; i < c_no_of_buckets; i++)
    {
      if (tmp.get(i))
      {
        if (DBG_3R)
          ndbout_c("%u : %u %u", i, get_responsible_node(i), getOwnNodeId());
        ndbrequire(get_responsible_node(i) == getOwnNodeId());
        // We should run this bucket, but _nodeId_ is
        c_buckets[i].m_switchover_gci = (Uint64(gci) << 32) - 1;
        c_buckets[i].m_state |= Bucket::BUCKET_STARTING;
      }
    }

    char buf[255];
    tmp.getText(buf);
    infoEvent("Suma: handover from node %u gci: %u buckets: %s (%u)",
              nodeId, gci, buf, c_no_of_buckets);
    g_eventLogger->info("Suma: handover from node %u gci: %u buckets: %s (%u)",
                        nodeId, gci, buf, c_no_of_buckets);
    m_switchover_buckets.bitOR(tmp);
    c_startup.m_handover_nodes.clear(nodeId);
    DBUG_VOID_RETURN;
  }
  else if (requestType == SumaHandoverReq::RT_STOP_NODE)
  {
    jam();
    for (Uint32 i = 0; i < c_no_of_buckets; i++)
    {
      if (tmp.get(i))
      {
        ndbrequire(get_responsible_node(i) == getOwnNodeId());
        // We should run this bucket, but _nodeId_ is
        c_buckets[i].m_switchover_node = getOwnNodeId();
        c_buckets[i].m_switchover_gci = (Uint64(gci) << 32) - 1;
        c_buckets[i].m_state |= Bucket::BUCKET_SHUTDOWN;
      }
    }
  
    char buf[255];
    tmp.getText(buf);
    infoEvent("Suma: handover to node %u gci: %u buckets: %s (%u)",
              nodeId, gci, buf, c_no_of_buckets);
    g_eventLogger->info("Suma: handover to node %u gci: %u buckets: %s (%u)",
                        nodeId, gci, buf, c_no_of_buckets);
    m_switchover_buckets.bitOR(tmp);
    c_startup.m_handover_nodes.clear(nodeId);
    DBUG_VOID_RETURN;
  }
}

void
Suma::execSTOP_ME_REQ(Signal* signal)
{
  jam();
  StopMeReq req = * CAST_CONSTPTR(StopMeReq, signal->getDataPtr());

  ndbrequire(refToNode(req.senderRef) == getOwnNodeId());
  ndbrequire(c_shutdown.m_wait_handover == false);
  c_shutdown.m_wait_handover = true;
  c_shutdown.m_senderRef = req.senderRef;
  c_shutdown.m_senderData = req.senderData;

  for (Uint32 i = c_nodes_in_nodegroup_mask.find(0);
       i != c_nodes_in_nodegroup_mask.NotFound ;
       i = c_nodes_in_nodegroup_mask.find(i + 1))
  {
    /**
     * Check that all SUMA nodes support graceful shutdown...
     *   and it's too late to stop it...
     * Shutdown instead...
     */
    if (!ndbd_suma_stop_me(getNodeInfo(i).m_version))
    {
      jam();
      char buf[255];
      BaseString::snprintf(buf, sizeof(buf),
			   "Not all versions support graceful shutdown (suma)."
			   " Shutdown directly instead");
      progError(__LINE__,
		NDBD_EXIT_GRACEFUL_SHUTDOWN_ERROR,
		buf);
      ndbrequire(false);
    }
  }
  send_handover_req(signal, SumaHandoverReq::RT_STOP_NODE);
}

#ifdef NOT_USED
static
NdbOut&
operator<<(NdbOut & out, const Suma::Page_pos & pos)
{
  out << "[ Page_pos:"
      << " m_page_id: " << pos.m_page_id
      << " m_page_pos: " << pos.m_page_pos
      << " m_max_gci: " << pos.m_max_gci
      << " ]";
  return out;
}
#endif

Uint32*
Suma::get_buffer_ptr(Signal* signal, Uint32 buck, Uint64 gci, Uint32 sz)
{
  sz += 1; // len
  Bucket* bucket= c_buckets+buck;
  Page_pos pos= bucket->m_buffer_head;

  Buffer_page* page = 0;
  Uint32 *ptr = 0;
  
  if (likely(pos.m_page_id != RNIL))
  {
    page= c_page_pool.getPtr(pos.m_page_id);
    ptr= page->m_data + pos.m_page_pos;
  }

  const bool same_gci = (gci == pos.m_last_gci) && (!ERROR_INSERTED(13022));
  
  pos.m_page_pos += sz;
  pos.m_last_gci = gci;
  Uint64 max = pos.m_max_gci > gci ? pos.m_max_gci : gci;
  
  if(likely(same_gci && pos.m_page_pos <= Buffer_page::DATA_WORDS))
  {
    pos.m_max_gci = max;
    bucket->m_buffer_head = pos;
    * ptr++ = (0x8000 << 16) | sz; // Same gci
    return ptr;
  }
  else if(pos.m_page_pos + Buffer_page::GCI_SZ32 <= Buffer_page::DATA_WORDS)
  {
loop:
    pos.m_max_gci = max;
    pos.m_page_pos += Buffer_page::GCI_SZ32;
    bucket->m_buffer_head = pos;
    * ptr++ = (sz + Buffer_page::GCI_SZ32);
    * ptr++ = (Uint32)(gci >> 32);
    * ptr++ = (Uint32)(gci & 0xFFFFFFFF);
    return ptr;
  }
  else
  {
    /**
     * new page
     * 1) save header on last page
     * 2) seize new page
     */
    Uint32 next;
    if(unlikely((next= seize_page()) == RNIL))
    {
      /**
       * Out of buffer
       */
      out_of_buffer(signal);
      return 0;
    }

    if(likely(pos.m_page_id != RNIL))
    {
      page->m_max_gci_hi = (Uint32)(pos.m_max_gci >> 32);
      page->m_max_gci_lo = (Uint32)(pos.m_max_gci & 0xFFFFFFFF);
      page->m_words_used = pos.m_page_pos - sz;
      page->m_next_page= next;
      ndbassert(pos.m_max_gci != 0);
    }
    else
    {
      bucket->m_buffer_tail = next;
    }
    
    memset(&pos, 0, sizeof(pos));
    pos.m_page_id = next;
    pos.m_page_pos = sz;
    pos.m_last_gci = gci;
    
    page= c_page_pool.getPtr(pos.m_page_id);
    page->m_next_page= RNIL;
    ptr= page->m_data;
    goto loop; //
  }
}

void
Suma::out_of_buffer(Signal* signal)
{
  if(m_out_of_buffer_gci)
  {
    return;
  }
  
  m_out_of_buffer_gci = m_last_complete_gci - 1;
  infoEvent("Out of event buffer: nodefailure will cause event failures");
  m_missing_data = false;
  out_of_buffer_release(signal, 0);
}

void
Suma::out_of_buffer_release(Signal* signal, Uint32 buck)
{
  Bucket* bucket= c_buckets+buck;
  Uint32 tail= bucket->m_buffer_tail;
  
  if(tail != RNIL)
  {
    Buffer_page* page= c_page_pool.getPtr(tail);
    bucket->m_buffer_tail = page->m_next_page;
    free_page(tail, page);
    signal->theData[0] = SumaContinueB::OUT_OF_BUFFER_RELEASE;
    signal->theData[1] = buck;
    sendSignal(SUMA_REF, GSN_CONTINUEB, signal, 2, JBB);
    return;
  }

  /**
   * Clear head
   */
  bucket->m_buffer_head.m_page_id = RNIL;
  bucket->m_buffer_head.m_page_pos = Buffer_page::DATA_WORDS + 1;
  
  buck++;
  if(buck != c_no_of_buckets)
  {
    signal->theData[0] = SumaContinueB::OUT_OF_BUFFER_RELEASE;
    signal->theData[1] = buck;
    sendSignal(SUMA_REF, GSN_CONTINUEB, signal, 2, JBB);
    return;
  }

  /**
   * Finished will all release
   *   prepare for inclusion
   */
  m_out_of_buffer_gci = m_max_seen_gci > m_last_complete_gci 
    ? m_max_seen_gci : m_last_complete_gci;
  m_missing_data = false;
}

Uint32
Suma::seize_page()
{
  if (ERROR_INSERTED(13038))
  {
    jam();
    CLEAR_ERROR_INSERT_VALUE;
    ndbout_c("Simulating out of event buffer");
    m_out_of_buffer_gci = m_max_seen_gci;
  }
  if(unlikely(m_out_of_buffer_gci))
  {
    return RNIL;
  }
loop:
  Ptr<Page_chunk> ptr;
  Uint32 ref= m_first_free_page;
  if(likely(ref != RNIL))
  {
    m_first_free_page = (c_page_pool.getPtr(ref))->m_next_page;
    Uint32 chunk = (c_page_pool.getPtr(ref))->m_page_chunk_ptr_i;
    c_page_chunk_pool.getPtr(ptr, chunk);
    ndbassert(ptr.p->m_free);
    ptr.p->m_free--;
    return ref;
  }

  if(!c_page_chunk_pool.seize(ptr))
    return RNIL;

  Uint32 count = 16;
  m_ctx.m_mm.alloc_pages(RT_DBTUP_PAGE, &ref, &count, 1);
  if (count == 0)
    return RNIL;

  ndbout_c("alloc_chunk(%d %d) - ", ref, count);

  m_first_free_page = ptr.p->m_page_id = ref;
  ptr.p->m_size = count;
  ptr.p->m_free = count;

  Buffer_page* page;
  LINT_INIT(page);
  for(Uint32 i = 0; i<count; i++)
  {
    page = c_page_pool.getPtr(ref);
    page->m_page_state= SUMA_SEQUENCE;
    page->m_page_chunk_ptr_i = ptr.i;
    page->m_next_page = ++ref;
  }
  page->m_next_page = RNIL;
  
  goto loop;
}

void
Suma::free_page(Uint32 page_id, Buffer_page* page)
{
  Ptr<Page_chunk> ptr;
  ndbrequire(page->m_page_state == SUMA_SEQUENCE);

  Uint32 chunk= page->m_page_chunk_ptr_i;

  c_page_chunk_pool.getPtr(ptr, chunk);  
  
  ptr.p->m_free ++;
  page->m_next_page = m_first_free_page;
  ndbrequire(ptr.p->m_free <= ptr.p->m_size);
  
  m_first_free_page = page_id;
}

void
Suma::release_gci(Signal* signal, Uint32 buck, Uint64 gci)
{
  Bucket* bucket= c_buckets+buck;
  Uint32 tail= bucket->m_buffer_tail;
  Page_pos head= bucket->m_buffer_head;
  Uint64 max_acked = bucket->m_max_acked_gci;

  const Uint32 mask = Bucket::BUCKET_TAKEOVER | Bucket::BUCKET_RESEND;
  if(unlikely(bucket->m_state & mask))
  {
    jam();
    ndbout_c("release_gci(%d, %u/%u) 0x%x-> node failure -> abort", 
             buck, Uint32(gci >> 32), Uint32(gci), bucket->m_state);
    return;
  }
  
  bucket->m_max_acked_gci = (max_acked > gci ? max_acked : gci);
  if(unlikely(tail == RNIL))
  {
    return;
  }
  
  if(tail == head.m_page_id)
  {
    if(gci >= head.m_max_gci)
    {
      jam();
      if (ERROR_INSERTED(13034))
      {
        jam();
        SET_ERROR_INSERT_VALUE(13035);
        return;
      }
      if (ERROR_INSERTED(13035))
      {
        CLEAR_ERROR_INSERT_VALUE;
        NodeReceiverGroup rg(CMVMI, c_nodes_in_nodegroup_mask);
        rg.m_nodes.clear(getOwnNodeId());
        signal->theData[0] = 9999;
        sendSignal(rg, GSN_NDB_TAMPER, signal, 1, JBA);
        return;
      }
      head.m_page_pos = 0;
      head.m_max_gci = gci;
      head.m_last_gci = 0;
      bucket->m_buffer_head = head;
    }
    return;
  }
  else
  {
    jam();
    Buffer_page* page= c_page_pool.getPtr(tail);
    Uint64 max_gci = page->m_max_gci_lo | (Uint64(page->m_max_gci_hi) << 32);
    Uint32 next_page = page->m_next_page;

    ndbassert(max_gci != 0);
    
    if(gci >= max_gci)
    {
      jam();
      free_page(tail, page);
      
      bucket->m_buffer_tail = next_page;
      signal->theData[0] = SumaContinueB::RELEASE_GCI;
      signal->theData[1] = buck;
      signal->theData[2] = (Uint32)(gci >> 32);
      signal->theData[3] = (Uint32)(gci & 0xFFFFFFFF);
      sendSignal(SUMA_REF, GSN_CONTINUEB, signal, 4, JBB);
      return;
    }
    else
    {
      //ndbout_c("do nothing...");
    }
  }
}

static Uint32 g_cnt = 0;

void
Suma::start_resend(Signal* signal, Uint32 buck)
{
  printf("start_resend(%d, ", buck);

  /**
   * Resend from m_max_acked_gci + 1 until max_gci + 1
   */
  Bucket* bucket= c_buckets + buck;
  Page_pos pos= bucket->m_buffer_head;

  if(m_out_of_buffer_gci)
  {
    Ptr<Gcp_record> gcp;
    c_gcp_list.last(gcp);
    signal->theData[0] = NDB_LE_SubscriptionStatus;
    signal->theData[1] = 2; // INCONSISTENT;
    signal->theData[2] = 0; // Not used
    signal->theData[3] = (Uint32) pos.m_max_gci;
    signal->theData[4] = (Uint32) (gcp.p->m_gci >> 32);
    sendSignal(CMVMI_REF, GSN_EVENT_REP, signal, 5, JBB);
    m_missing_data = true;
    return;
  }

  if(pos.m_page_id == RNIL)
  {
    jam();
    m_active_buckets.set(buck);
    m_gcp_complete_rep_count ++;
    ndbout_c("empty bucket(RNIL) -> active max_acked: %u/%u max_gci: %u/%u",
	     Uint32(bucket->m_max_acked_gci >> 32),
	     Uint32(bucket->m_max_acked_gci),
	     Uint32(pos.m_max_gci >> 32),
	     Uint32(pos.m_max_gci));
    return;
  }

  Uint64 min= bucket->m_max_acked_gci + 1;
  Uint64 max = m_max_seen_gci;

  ndbrequire(max <= m_max_seen_gci);

  if(min > max)
  {
    ndbrequire(pos.m_page_id == bucket->m_buffer_tail);
    m_active_buckets.set(buck);
    m_gcp_complete_rep_count ++;
    ndbout_c("empty bucket (%u/%u %u/%u) -> active", 
             Uint32(min >> 32), Uint32(min),
             Uint32(max >> 32), Uint32(max));
    return;
  }

  g_cnt = 0;
  bucket->m_state |= (Bucket::BUCKET_TAKEOVER | Bucket::BUCKET_RESEND);
  bucket->m_switchover_node = get_responsible_node(buck);
  bucket->m_switchover_gci = max;

  m_switchover_buckets.set(buck);
  
  signal->theData[0] = SumaContinueB::RESEND_BUCKET;
  signal->theData[1] = buck;
  signal->theData[2] = (Uint32)(min >> 32);
  signal->theData[3] = 0;
  signal->theData[4] = 0;
  signal->theData[5] = (Uint32)(min & 0xFFFFFFFF);
  signal->theData[6] = 0;
  sendSignal(reference(), GSN_CONTINUEB, signal, 7, JBB);
  
  ndbout_c("min: %u/%u - max: %u/%u) page: %d", 
	   Uint32(min >> 32), Uint32(min), Uint32(max >> 32), Uint32(max), 
	   bucket->m_buffer_tail);
  ndbrequire(max >= min);
}

void
Suma::resend_bucket(Signal* signal, Uint32 buck, Uint64 min_gci,
		    Uint32 pos, Uint64 last_gci)
{
  Bucket* bucket= c_buckets+buck;
  Uint32 tail= bucket->m_buffer_tail;

  Buffer_page* page= c_page_pool.getPtr(tail);
  Uint64 max_gci = page->m_max_gci_lo | (Uint64(page->m_max_gci_hi) << 32);
  Uint32 next_page = page->m_next_page;
  Uint32 *ptr = page->m_data + pos;
  Uint32 *end = page->m_data + page->m_words_used;
  bool delay = false;

  ndbrequire(tail != RNIL);

  if(tail == bucket->m_buffer_head.m_page_id)
  {
    max_gci= bucket->m_buffer_head.m_max_gci;
    end= page->m_data + bucket->m_buffer_head.m_page_pos;
    next_page= RNIL;

    if(ptr == end)
    {
      delay = true;
      goto next;
    }
  }
  else if(pos == 0 && min_gci > max_gci)
  {
    free_page(tail, page);
    tail = bucket->m_buffer_tail = next_page;
    goto next;
  }
  
#if 0
  for(Uint32 i = 0; i<page->m_words_used; i++)
  {
    printf("%.8x ", page->m_data[i]);
    if(((i + 1) % 8) == 0)
      printf("\n");
  }
  printf("\n");
#endif

  while(ptr < end)
  {
    Uint32 *src = ptr;
    Uint32 tmp = * src++;
    Uint32 sz = tmp & 0xFFFF;

    ptr += sz;

    if(! (tmp & (0x8000 << 16)))
    {
      ndbrequire(sz >= Buffer_page::GCI_SZ32);
      sz -= Buffer_page::GCI_SZ32;
      Uint32 last_gci_hi = * src++;
      Uint32 last_gci_lo = * src++;
      last_gci = last_gci_lo | (Uint64(last_gci_hi) << 32);
    }
    else
    {
      ndbrequire(ptr - sz > page->m_data);
    }

    if(last_gci < min_gci)
    {
      continue;
    }

    ndbrequire(sz);
    sz --; // remove *len* part of sz
    
    if(sz == 0)
    {
      SubGcpCompleteRep * rep = (SubGcpCompleteRep*)signal->getDataPtrSend();
      rep->gci_hi = (Uint32)(last_gci >> 32);
      rep->gci_lo = (Uint32)(last_gci & 0xFFFFFFFF);
      rep->flags = (m_missing_data)
                   ? SubGcpCompleteRep::MISSING_DATA
                   : 0;
      rep->senderRef  = reference();
      rep->gcp_complete_rep_count = 1;

      if (ERROR_INSERTED(13036))
      {
        jam();
        CLEAR_ERROR_INSERT_VALUE;
        ndbout_c("Simulating out of event buffer at node failure");
        rep->flags |= SubGcpCompleteRep::MISSING_DATA;
      }
  
      char buf[255];
      c_subscriber_nodes.getText(buf);
      if (g_cnt)
      {      
        ndbout_c("resending GCI: %u/%u rows: %d -> %s", 
                 Uint32(last_gci >> 32), Uint32(last_gci), g_cnt, buf);
      }
      g_cnt = 0;
      
      NodeReceiverGroup rg(API_CLUSTERMGR, c_subscriber_nodes);
      sendSignal(rg, GSN_SUB_GCP_COMPLETE_REP, signal,
		 SubGcpCompleteRep::SignalLength, JBB);
    } 
    else
    {
      const uint buffer_header_sz = 4;
      g_cnt++;
      Uint32 subPtrI = * src++ ;
      Uint32 schemaVersion = * src++;
      Uint32 event = * src >> 16;
      Uint32 sz_1 = (* src ++) & 0xFFFF;
      Uint32 any_value = * src++;

      ndbassert(sz - buffer_header_sz >= sz_1);
      
      LinearSectionPtr ptr[3];
      const Uint32 nptr= reformat(signal, ptr, 
				  src, sz_1, 
				  src + sz_1, sz - buffer_header_sz - sz_1);
      Uint32 ptrLen= 0;
      for(Uint32 i =0; i < nptr; i++)
        ptrLen+= ptr[i].sz;

      /**
       * Signal to subscriber(s)
       */
      Ptr<Subscription> subPtr;
      c_subscriptionPool.getPtr(subPtr, subPtrI);
      Ptr<Table> tabPtr;
      c_tablePool.getPtr(tabPtr, subPtr.p->m_table_ptrI);
      Uint32 table = subPtr.p->m_tableId;
      if (table_version_major(tabPtr.p->m_schemaVersion) ==
          table_version_major(schemaVersion))
      {
	SubTableData * data = (SubTableData*)signal->getDataPtrSend();//trg;
	data->gci_hi         = (Uint32)(last_gci >> 32);
	data->gci_lo         = (Uint32)(last_gci & 0xFFFFFFFF);
	data->tableId        = table;
	data->requestInfo    = 0;
	SubTableData::setOperation(data->requestInfo, event);
	data->flags          = 0;
	data->anyValue       = any_value;
	data->totalLen       = ptrLen;
	
	{
          LocalDLList<Subscriber> list(c_subscriberPool,
                                       subPtr.p->m_subscribers);
          SubscriberPtr subbPtr;
          for(list.first(subbPtr); !subbPtr.isNull(); list.next(subbPtr))
          {
            data->senderData = subbPtr.p->m_senderData;
            sendSignal(subbPtr.p->m_senderRef, GSN_SUB_TABLE_DATA, signal,
                       SubTableData::SignalLength, JBB, ptr, nptr);
          }
        }
      }
    }
    
    break;
  }
  
  if(ptr == end && (tail != bucket->m_buffer_head.m_page_id))
  {
    /**
     * release...
     */
    free_page(tail, page);
    tail = bucket->m_buffer_tail = next_page;
    pos = 0;
    last_gci = 0;
  }
  else
  {
    pos = Uint32(ptr - page->m_data);
  }
  
next:
  if(tail == RNIL)
  {
    bucket->m_state &= ~(Uint32)Bucket::BUCKET_RESEND;
    ndbassert(! (bucket->m_state & Bucket::BUCKET_TAKEOVER));
    ndbout_c("resend done...");
    return;
  }
  
  signal->theData[0] = SumaContinueB::RESEND_BUCKET;
  signal->theData[1] = buck;
  signal->theData[2] = (Uint32)(min_gci >> 32);
  signal->theData[3] = pos;
  signal->theData[4] = (Uint32)(last_gci >> 32);
  signal->theData[5] = (Uint32)(min_gci & 0xFFFFFFFF);
  signal->theData[6] = (Uint32)(last_gci & 0xFFFFFFFF);
  if(!delay)
    sendSignal(SUMA_REF, GSN_CONTINUEB, signal, 7, JBB);
  else
    sendSignalWithDelay(SUMA_REF, GSN_CONTINUEB, signal, 10, 7);
}

void
Suma::execGCP_PREPARE(Signal *signal)
{
  jamEntry();
  const GCPPrepare *prep = (const GCPPrepare *)signal->getDataPtr();
  m_current_gci = prep->gci_lo | (Uint64(prep->gci_hi) << 32);
}

Uint64
Suma::get_current_gci(Signal*)
{
  return m_current_gci;
}

void
Suma::execCREATE_NODEGROUP_IMPL_REQ(Signal* signal)
{
  CreateNodegroupImplReq reqCopy = *(CreateNodegroupImplReq*)
    signal->getDataPtr();
  CreateNodegroupImplReq *req = &reqCopy;

  Uint32 err = 0;
  Uint32 rt = req->requestType;

  NdbNodeBitmask tmp;
  for (Uint32 i = 0; i<NDB_ARRAY_SIZE(req->nodes) && req->nodes[i]; i++)
  {
    tmp.set(req->nodes[i]);
  }
  Uint32 cnt = tmp.count();
  Uint32 group = req->nodegroupId;

  switch(rt){
  case CreateNodegroupImplReq::RT_ABORT:
    jam();
    break;
  case CreateNodegroupImplReq::RT_PARSE:
    jam();
    break;
  case CreateNodegroupImplReq::RT_PREPARE:
    jam();
    break;
  case CreateNodegroupImplReq::RT_COMMIT:
    jam();
    break;
  case CreateNodegroupImplReq::RT_COMPLETE:
    jam();
    CRASH_INSERTION(13043);

    Uint64 gci = (Uint64(req->gci_hi) << 32) | req->gci_lo;
    ndbrequire(gci > m_last_complete_gci);

    Uint32 state = 0;
    if (c_nodeGroup != RNIL)
    {
      jam();
      NdbNodeBitmask check = tmp;
      check.bitAND(c_nodes_in_nodegroup_mask);
      ndbrequire(check.isclear());
      ndbrequire(c_nodeGroup != group);
      ndbrequire(cnt == c_nodes_in_nodegroup_mask.count());
      state = Bucket::BUCKET_CREATED_OTHER;
    }
    else if (tmp.get(getOwnNodeId()))
    {
      jam();
      c_nodeGroup = group;
      c_nodes_in_nodegroup_mask.assign(tmp);
      fix_nodegroup();
      state = Bucket::BUCKET_CREATED_SELF;
    }
    if (state != 0)
    {
      for (Uint32 i = 0; i<c_no_of_buckets; i++)
      {
        jam();
        m_switchover_buckets.set(i);
        c_buckets[i].m_switchover_gci = gci - 1; // start from gci
        c_buckets[i].m_state = state | (c_no_of_buckets << 8);
      }
    }
  }

  {
    CreateNodegroupImplConf* conf =
      (CreateNodegroupImplConf*)signal->getDataPtrSend();
    conf->senderRef = reference();
    conf->senderData = req->senderData;
    sendSignal(req->senderRef, GSN_CREATE_NODEGROUP_IMPL_CONF, signal,
               CreateNodegroupImplConf::SignalLength, JBB);
  }
  return;

//error:
  CreateNodegroupImplRef *ref =
    (CreateNodegroupImplRef*)signal->getDataPtrSend();
  ref->senderRef = reference();
  ref->senderData = req->senderData;
  ref->errorCode = err;
  sendSignal(req->senderRef, GSN_CREATE_NODEGROUP_IMPL_REF, signal,
             CreateNodegroupImplRef::SignalLength, JBB);
  return;
}

void
Suma::execDROP_NODEGROUP_IMPL_REQ(Signal* signal)
{
  DropNodegroupImplReq reqCopy = *(DropNodegroupImplReq*)
    signal->getDataPtr();
  DropNodegroupImplReq *req = &reqCopy;

  Uint32 err = 0;
  Uint32 rt = req->requestType;
  Uint32 group = req->nodegroupId;

  switch(rt){
  case DropNodegroupImplReq::RT_ABORT:
    jam();
    break;
  case DropNodegroupImplReq::RT_PARSE:
    jam();
    break;
  case DropNodegroupImplReq::RT_PREPARE:
    jam();
    break;
  case DropNodegroupImplReq::RT_COMMIT:
    jam();
    break;
  case DropNodegroupImplReq::RT_COMPLETE:
    jam();
    CRASH_INSERTION(13043);

    Uint64 gci = (Uint64(req->gci_hi) << 32) | req->gci_lo;
    ndbrequire(gci > m_last_complete_gci);

    Uint32 state;
    if (c_nodeGroup != group)
    {
      jam();
      state = Bucket::BUCKET_DROPPED_OTHER;
      break;
    }
    else
    {
      jam();
      state = Bucket::BUCKET_DROPPED_SELF;
    }

    for (Uint32 i = 0; i<c_no_of_buckets; i++)
    {
      jam();
      m_switchover_buckets.set(i);
      if (c_buckets[i].m_state != 0)
      {
        jamLine(c_buckets[i].m_state);
        ndbout_c("c_buckets[%u].m_state: %u", i, c_buckets[i].m_state);
      }
      ndbrequire(c_buckets[i].m_state == 0); // XXX todo
      c_buckets[i].m_switchover_gci = gci - 1; // start from gci
      c_buckets[i].m_state = state | (c_no_of_buckets << 8);
    }
    break;
  }
  
  {
    DropNodegroupImplConf* conf =
      (DropNodegroupImplConf*)signal->getDataPtrSend();
    conf->senderRef = reference();
    conf->senderData = req->senderData;
    sendSignal(req->senderRef, GSN_DROP_NODEGROUP_IMPL_CONF, signal,
               DropNodegroupImplConf::SignalLength, JBB);
  }
  return;

//error:
  DropNodegroupImplRef *ref =
    (DropNodegroupImplRef*)signal->getDataPtrSend();
  ref->senderRef = reference();
  ref->senderData = req->senderData;
  ref->errorCode = err;
  sendSignal(req->senderRef, GSN_DROP_NODEGROUP_IMPL_REF, signal,
             DropNodegroupImplRef::SignalLength, JBB);
  return;
}

template void append(DataBuffer<11>&,SegmentedSectionPtr,SectionSegmentPool&);
<|MERGE_RESOLUTION|>--- conflicted
+++ resolved
@@ -2559,7 +2559,13 @@
   ndbrequire(tabPtr.p->parseTable(ptr, *this));
   releaseSections(handle);
 
-<<<<<<< HEAD
+  if (tabPtr.p->m_state == Table::DROPPED)
+  {
+    jam();
+    get_tabinfo_ref_release(signal, tabPtr);
+    return;
+  }
+
   tabPtr.p->m_state = Table::DEFINED;
 
   LocalDLList<Subscription> subList(c_subscriptionPool,
@@ -2589,23 +2595,6 @@
   }
 
   ndbassert(!empty);
-=======
-  if (tabPtr.p->m_state == Table::DROPPED)
-  {
-    jam();
-    get_tabinfo_ref_release(signal, tabPtr);
-    return;
-  }
-
-  /**
-   * We need to gather fragment info
-   */
-  jam();
-  signal->theData[0] = RNIL;
-  signal->theData[1] = tableId;
-  signal->theData[2] = tabPtr.i;
-  sendSignal(DBDIH_REF, GSN_DI_FCOUNTREQ, signal, 3, JBB);
->>>>>>> c2addae0
 }
 
 bool
