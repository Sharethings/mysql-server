/* Copyright (C) 2003 MySQL AB

   This program is free software; you can redistribute it and/or modify
   it under the terms of the GNU General Public License as published by
   the Free Software Foundation; version 2 of the License.

   This program is distributed in the hope that it will be useful,
   but WITHOUT ANY WARRANTY; without even the implied warranty of
   MERCHANTABILITY or FITNESS FOR A PARTICULAR PURPOSE.  See the
   GNU General Public License for more details.

   You should have received a copy of the GNU General Public License
   along with this program; if not, write to the Free Software
   Foundation, Inc., 59 Temple Place, Suite 330, Boston, MA  02111-1307  USA */


#define DBTUP_C
#define DBTUP_META_CPP
#include "Dbtup.hpp"
#include <RefConvert.hpp>
#include <ndb_limits.h>
#include <pc.hpp>
#include <signaldata/TupFrag.hpp>
#include <signaldata/FsConf.hpp>
#include <signaldata/FsRemoveReq.hpp>
#include <signaldata/DropTab.hpp>
#include <signaldata/AlterTab.hpp>
#include <signaldata/AlterTable.hpp>
#include <signaldata/CreateFilegroupImpl.hpp>
#include <AttributeDescriptor.hpp>
#include "AttributeOffset.hpp"
#include <my_sys.h>

void Dbtup::execTUPFRAGREQ(Signal* signal)
{
  jamEntry();

  TupFragReq* tupFragReq = (TupFragReq*)signal->getDataPtr();
  if (tupFragReq->userPtr == (Uint32)-1) {
    jam();
    abortAddFragOp(signal);
    return;
  }

  FragoperrecPtr fragOperPtr;
  FragrecordPtr regFragPtr;
  TablerecPtr regTabPtr;

  Uint32 userptr        = tupFragReq->userPtr;
  Uint32 userblockref   = tupFragReq->userRef;
  Uint32 reqinfo        = tupFragReq->reqInfo;
  regTabPtr.i           = tupFragReq->tableId;
  Uint32 noOfAttributes = tupFragReq->noOfAttr;
  Uint32 fragId         = tupFragReq->fragId;
  /*  Uint32 schemaVersion = tupFragReq->schemaVersion;*/
  Uint32 noOfKeyAttr = tupFragReq->noOfKeyAttr;
  Uint32 noOfCharsets = tupFragReq->noOfCharsets;

  Uint32 checksumIndicator = tupFragReq->checksumIndicator;
  Uint32 gcpIndicator = tupFragReq->globalCheckpointIdIndicator;
  Uint32 tablespace_id= tupFragReq->tablespaceid;

  Uint64 maxRows =
    (((Uint64)tupFragReq->maxRowsHigh) << 32) + tupFragReq->maxRowsLow;
  Uint64 minRows =
    (((Uint64)tupFragReq->minRowsHigh) << 32) + tupFragReq->minRowsLow;

#ifndef VM_TRACE
  // config mismatch - do not crash if release compiled
  if (regTabPtr.i >= cnoOfTablerec) {
    jam();
    tupFragReq->userPtr = userptr;
    tupFragReq->userRef = 800;
    sendSignal(userblockref, GSN_TUPFRAGREF, signal, 2, JBB);
    return;
  }
#endif

  ptrCheckGuard(regTabPtr, cnoOfTablerec, tablerec);
  if (cfirstfreeFragopr == RNIL) {
    jam();
    tupFragReq->userPtr = userptr;
    tupFragReq->userRef = ZNOFREE_FRAGOP_ERROR;
    sendSignal(userblockref, GSN_TUPFRAGREF, signal, 2, JBB);
    return;
  }
  seizeFragoperrec(fragOperPtr);

  fragOperPtr.p->nextFragoprec = RNIL;
  fragOperPtr.p->lqhBlockrefFrag = userblockref;
  fragOperPtr.p->lqhPtrFrag = userptr;
  fragOperPtr.p->fragidFrag = fragId;
  fragOperPtr.p->tableidFrag = regTabPtr.i;
  fragOperPtr.p->attributeCount = noOfAttributes;
  
  memset(fragOperPtr.p->m_null_bits, 0, sizeof(fragOperPtr.p->m_null_bits));

  fragOperPtr.p->charsetIndex = 0;
  fragOperPtr.p->minRows = minRows;
  fragOperPtr.p->maxRows = maxRows;

  ndbrequire(reqinfo == ZADDFRAG);

  getFragmentrec(regFragPtr, fragId, regTabPtr.p);
  if (regFragPtr.i != RNIL) {
    jam();
    terrorCode= ZEXIST_FRAG_ERROR;
    fragrefuse1Lab(signal, fragOperPtr);
    return;
  }
  if (cfirstfreefrag != RNIL) {
    jam();
    seizeFragrecord(regFragPtr);
  } else {
    jam();
    terrorCode= ZFULL_FRAGRECORD_ERROR;
    fragrefuse1Lab(signal, fragOperPtr);
    return;
  }
  initFragRange(regFragPtr.p);
  if (!addfragtotab(regTabPtr.p, fragId, regFragPtr.i)) {
    jam();
    terrorCode= ZNO_FREE_TAB_ENTRY_ERROR;
    fragrefuse2Lab(signal, fragOperPtr, regFragPtr);
    return;
  }
  if (cfirstfreerange == RNIL) {
    jam();
    terrorCode= ZNO_FREE_PAGE_RANGE_ERROR;
    fragrefuse3Lab(signal, fragOperPtr, regFragPtr, regTabPtr.p, fragId);
    return;
  }

  regFragPtr.p->fragTableId= regTabPtr.i;
  regFragPtr.p->fragmentId= fragId;
  regFragPtr.p->m_tablespace_id= tablespace_id;
  regFragPtr.p->m_undo_complete= false;
  regFragPtr.p->m_lcp_scan_op = RNIL; 
  regFragPtr.p->m_lcp_keep_list = RNIL;
  regFragPtr.p->m_var_page_chunks = RNIL;  

  if (ERROR_INSERTED(4007) && regTabPtr.p->fragid[0] == fragId ||
      ERROR_INSERTED(4008) && regTabPtr.p->fragid[1] == fragId) {
    jam();
    terrorCode = 1;
    fragrefuse4Lab(signal, fragOperPtr, regFragPtr, regTabPtr.p, fragId);
    CLEAR_ERROR_INSERT_VALUE;
    return;
  }

  if (regTabPtr.p->tableStatus == NOT_DEFINED) {
    jam();
//-----------------------------------------------------------------------------
// We are setting up references to the header of the tuple.
// Active operation  This word contains a reference to the operation active
//                   on the tuple at the moment. RNIL means no one active at
//                   all.  Not optional.
// Tuple version     Uses only low 16 bits.  Not optional.
// Checksum          The third header word is optional and contains a checksum
//                   of the tuple header.
// Null-bits         A number of words to contain null bits for all
//                   non-dynamic attributes. Each word contains upto 32 null
//                   bits. Each time a new word is needed we allocate the
//                   complete word. Zero nullable attributes means that there
//                   is no word at all
//                   Note that the null-bits are also used for storing the
//                   data for (non-dynamic) bit types.
//-----------------------------------------------------------------------------
    fragOperPtr.p->definingFragment= true;
    regTabPtr.p->tableStatus= DEFINING;
    regTabPtr.p->m_bits = 0;
    regTabPtr.p->m_bits |= (checksumIndicator ? Tablerec::TR_Checksum : 0);
    regTabPtr.p->m_bits |= (gcpIndicator ? Tablerec::TR_RowGCI : 0);
    
    regTabPtr.p->m_offsets[MM].m_disk_ref_offset= 0;
    regTabPtr.p->m_offsets[MM].m_null_words= 0;
    regTabPtr.p->m_offsets[MM].m_fix_header_size= 0;
    regTabPtr.p->m_offsets[MM].m_max_var_offset= 0;
    regTabPtr.p->m_offsets[MM].m_max_dyn_offset= 0;
    regTabPtr.p->m_offsets[MM].m_dyn_null_words= 0;

    regTabPtr.p->m_offsets[DD].m_disk_ref_offset= 0;
    regTabPtr.p->m_offsets[DD].m_null_words= 0;
    regTabPtr.p->m_offsets[DD].m_fix_header_size= 0;
    regTabPtr.p->m_offsets[DD].m_max_var_offset= 0;
    regTabPtr.p->m_offsets[DD].m_max_dyn_offset= 0;
    regTabPtr.p->m_offsets[DD].m_dyn_null_words= 0;

    regTabPtr.p->m_attributes[MM].m_no_of_fixsize= 0;
    regTabPtr.p->m_attributes[MM].m_no_of_varsize= 0;
    regTabPtr.p->m_attributes[MM].m_no_of_dynamic= 0;
    regTabPtr.p->m_attributes[MM].m_no_of_dyn_fix= 0;
    regTabPtr.p->m_attributes[MM].m_no_of_dyn_var= 0;
    regTabPtr.p->m_attributes[DD].m_no_of_fixsize= 0;
    regTabPtr.p->m_attributes[DD].m_no_of_varsize= 0;
    regTabPtr.p->m_attributes[DD].m_no_of_dynamic= 0;
    regTabPtr.p->m_attributes[DD].m_no_of_dyn_fix= 0;
    regTabPtr.p->m_attributes[DD].m_no_of_dyn_var= 0;

    // Reserve space for bitmap length
    regTabPtr.p->m_dyn_null_bits= DYN_BM_LEN_BITS; 
    regTabPtr.p->noOfKeyAttr= noOfKeyAttr;
    regTabPtr.p->noOfCharsets= noOfCharsets;
    regTabPtr.p->m_no_of_attributes= noOfAttributes;
    
    regTabPtr.p->dynTabDescriptor= RNIL;
    
    Uint32 offset[10];
    Uint32 allocSize= getTabDescrOffsets(noOfAttributes, noOfCharsets,
                                         noOfKeyAttr, offset);
    Uint32 tableDescriptorRef= allocTabDescr(allocSize);
    if (tableDescriptorRef == RNIL) {
      jam();
      fragrefuse4Lab(signal, fragOperPtr, regFragPtr, regTabPtr.p, fragId);
      return;
    }
    setUpDescriptorReferences(tableDescriptorRef, regTabPtr.p, offset);
  } else {
    jam();
    fragOperPtr.p->definingFragment= false;
  }
  signal->theData[0]= fragOperPtr.p->lqhPtrFrag;
  signal->theData[1]= fragOperPtr.i;
  signal->theData[2]= regFragPtr.i;
  signal->theData[3]= fragId;
  sendSignal(fragOperPtr.p->lqhBlockrefFrag, GSN_TUPFRAGCONF, signal, 4, JBB);
  return;
}

bool Dbtup::addfragtotab(Tablerec* const regTabPtr,
                         Uint32 fragId,
                         Uint32 fragIndex) 
{
  for (Uint32 i = 0; i < MAX_FRAG_PER_NODE; i++) {
    jam();
    if (regTabPtr->fragid[i] == RNIL) {
      jam();
      regTabPtr->fragid[i]= fragId;
      regTabPtr->fragrec[i]= fragIndex;
      return true;
    }
  }
  return false;
}

void Dbtup::getFragmentrec(FragrecordPtr& regFragPtr,
                           Uint32 fragId,
                           Tablerec* const regTabPtr) 
{
  for (Uint32 i = 0; i < MAX_FRAG_PER_NODE; i++) {
    jam();
    if (regTabPtr->fragid[i] == fragId) {
      jam();
      regFragPtr.i= regTabPtr->fragrec[i];
      ptrCheckGuard(regFragPtr, cnoOfFragrec, fragrecord);
      return;
    }
  }
  regFragPtr.i= RNIL;
  ptrNull(regFragPtr);
}

void Dbtup::seizeFragrecord(FragrecordPtr& regFragPtr) 
{
  regFragPtr.i= cfirstfreefrag;
  ptrCheckGuard(regFragPtr, cnoOfFragrec, fragrecord);
  cfirstfreefrag= regFragPtr.p->nextfreefrag;
  regFragPtr.p->nextfreefrag= RNIL;
}

void Dbtup::seizeFragoperrec(FragoperrecPtr& fragOperPtr) 
{
  fragOperPtr.i= cfirstfreeFragopr;
  ptrCheckGuard(fragOperPtr, cnoOfFragoprec, fragoperrec);
  cfirstfreeFragopr = fragOperPtr.p->nextFragoprec;
  fragOperPtr.p->nextFragoprec = RNIL;
  fragOperPtr.p->inUse = true;
}//Dbtup::seizeFragoperrec()

void Dbtup::seizeAlterTabOperation(AlterTabOperationPtr& alterTabOpPtr)
{
  alterTabOpPtr.i= cfirstfreeAlterTabOp;
  ptrCheckGuard(alterTabOpPtr, cnoOfAlterTabOps, alterTabOperRec);
  cfirstfreeAlterTabOp= alterTabOpPtr.p->nextAlterTabOp;
  alterTabOpPtr.p->nextAlterTabOp= RNIL;
}

/* **************************************************************** */
/* **************          TUP_ADD_ATTRREQ       ****************** */
/* **************************************************************** */
void Dbtup::execTUP_ADD_ATTRREQ(Signal* signal)
{
  FragrecordPtr regFragPtr;
  FragoperrecPtr fragOperPtr;
  TablerecPtr regTabPtr;

  jamEntry();
  fragOperPtr.i= signal->theData[0];
  ptrCheckGuard(fragOperPtr, cnoOfFragoprec, fragoperrec);
  Uint32 attrId = signal->theData[2];
  Uint32 attrDescriptor = signal->theData[3];
  // DICT sends charset number in upper half
  Uint32 csNumber = (signal->theData[4] >> 16);

  regTabPtr.i= fragOperPtr.p->tableidFrag;
  ptrCheckGuard(regTabPtr, cnoOfTablerec, tablerec);

  Uint32 fragId= fragOperPtr.p->fragidFrag;

  getFragmentrec(regFragPtr, fragId, regTabPtr.p);
  ndbrequire(regFragPtr.i != RNIL);

  ndbrequire(fragOperPtr.p->attributeCount > 0);
  fragOperPtr.p->attributeCount--;
  const bool lastAttr = (fragOperPtr.p->attributeCount == 0);

  if (regTabPtr.p->tableStatus != DEFINING)
  {
    ndbrequire(regTabPtr.p->tableStatus == DEFINED);
    signal->theData[0] = fragOperPtr.p->lqhPtrFrag;
    signal->theData[1] = lastAttr;
    sendSignal(fragOperPtr.p->lqhBlockrefFrag, GSN_TUP_ADD_ATTCONF, 
	       signal, 2, JBB);
    
    if(lastAttr)
    {
      jam();
      /**
       * Init Disk_alloc_info
       */
      CreateFilegroupImplReq rep;
      if(regTabPtr.p->m_no_of_disk_attributes)
      {
	Tablespace_client tsman(0, c_tsman, 0, 0, 
				regFragPtr.p->m_tablespace_id);
	ndbrequire(tsman.get_tablespace_info(&rep) == 0);
	regFragPtr.p->m_logfile_group_id= rep.tablespace.logfile_group_id;
      }
      else
      {
	jam();
	regFragPtr.p->m_logfile_group_id = RNIL;
      }
      new (&regFragPtr.p->m_disk_alloc_info)
	Disk_alloc_info(regTabPtr.p, rep.tablespace.extent_size);
      releaseFragoperrec(fragOperPtr);      
    }
    return;
  }
    
  Uint32 firstTabDesIndex= regTabPtr.p->tabDescriptor + (attrId * ZAD_SIZE);
  setTabDescrWord(firstTabDesIndex, attrDescriptor);
  Uint32 attrLen = AttributeDescriptor::getSize(attrDescriptor);
  
  Uint32 attrDes2= 0;
  Uint32 bytes= AttributeDescriptor::getSizeInBytes(attrDescriptor);
  Uint32 words= (bytes + 3) / 4;
  Uint32 ind= AttributeDescriptor::getDiskBased(attrDescriptor);
  if (!AttributeDescriptor::getDynamic(attrDescriptor)) {
    jam();
    Uint32 null_pos;
    ndbrequire(ind <= 1);
    null_pos= fragOperPtr.p->m_null_bits[ind];

    if (AttributeDescriptor::getNullable(attrDescriptor)) 
    {
      jam();
      fragOperPtr.p->m_null_bits[ind]++;
    } 

    if (AttributeDescriptor::getArrayType(attrDescriptor)==NDB_ARRAYTYPE_FIXED)
    {
      jam();
      regTabPtr.p->m_attributes[ind].m_no_of_fixsize++;
      if(attrLen == 0)
      {
        /* Static bit type. */
	jam();
	Uint32 bitCount = AttributeDescriptor::getArraySize(attrDescriptor);
	fragOperPtr.p->m_null_bits[ind] += bitCount;
      }
    }
    else
    {
      jam();
      regTabPtr.p->m_attributes[ind].m_no_of_varsize++;
    }
    
    AttributeOffset::setNullFlagPos(attrDes2, null_pos);
  } else {
    /* A dynamic attribute. */
    ndbrequire(ind==MM);
    regTabPtr.p->m_attributes[ind].m_no_of_dynamic++;
    /*
       The dynamic attribute format always require a 'null' bit. So
       storing NOT NULL attributes as dynamic is not all that useful
       (but not harmful in any way either).
       Later we might implement NOT NULL DEFAULT xxx by storing the value
       xxx internally as 'null'.
    */

    Uint32 null_pos= regTabPtr.p->m_dyn_null_bits;

    if (AttributeDescriptor::getArrayType(attrDescriptor)==NDB_ARRAYTYPE_FIXED)
    {
      /* A fixed-size dynamic attribute. */
      jam();
      if (AttributeDescriptor::getSize(attrDescriptor)==0)
      {
        /*
          Bit type. These are stored directly in the bitmap.
          This means that we will still use some space for a dynamic NULL
          bittype if a following dynamic attribute is non-NULL.
        */
        Uint32 bits= AttributeDescriptor::getArraySize(attrDescriptor);
        /*
          The NULL bit is stored after the data bits, so that we automatically
          ensure that the full size bitmap is stored when non-NULL.
        */
        null_pos+= bits;
        regTabPtr.p->m_dyn_null_bits+= bits+1;
      }
      else
      {
        jam();
        /*
          We use one NULL bit per 4 bytes of dynamic fixed-size attribute. So
          for dynamic fixsize longer than 64 bytes (16 null bits), it is more
          efficient to store them as dynamic varsize internally.
        */
        if(words > InternalMaxDynFix)
          goto treat_as_varsize;

        regTabPtr.p->m_attributes[ind].m_no_of_dyn_fix++;
        Uint32 null_bits= (bytes+3) >> 2;
        regTabPtr.p->m_dyn_null_bits+= null_bits;
      }
    }
    else
    {
      /* A variable-sized dynamic attribute. */
    treat_as_varsize:
      jam();
      regTabPtr.p->m_attributes[ind].m_no_of_dyn_var++;
      regTabPtr.p->m_dyn_null_bits++;
    }
    AttributeOffset::setNullFlagPos(attrDes2, null_pos);

    ndbassert((regTabPtr.p->m_attributes[ind].m_no_of_dyn_var +
               regTabPtr.p->m_attributes[ind].m_no_of_dyn_fix) <=
              regTabPtr.p->m_attributes[ind].m_no_of_dynamic);
  }
  handleCharsetPos(csNumber, regTabPtr.p->charsetArray,
                   regTabPtr.p->noOfCharsets,
                   fragOperPtr.p->charsetIndex, attrDes2);
  setTabDescrWord(firstTabDesIndex + 1, attrDes2);

  if (ERROR_INSERTED(4009) && regTabPtr.p->fragid[0] == fragId && attrId == 0||
      ERROR_INSERTED(4010) && regTabPtr.p->fragid[0] == fragId && lastAttr ||
      ERROR_INSERTED(4011) && regTabPtr.p->fragid[1] == fragId && attrId == 0||
      ERROR_INSERTED(4012) && regTabPtr.p->fragid[1] == fragId && lastAttr) {
    jam();
    terrorCode = 1;
    addattrrefuseLab(signal, regFragPtr, fragOperPtr, regTabPtr.p, fragId);
    CLEAR_ERROR_INSERT_VALUE;
    return;
  }

/* **************************************************************** */
/* **************          TUP_ADD_ATTCONF       ****************** */
/* **************************************************************** */
  if (! lastAttr) {
    jam();
    signal->theData[0] = fragOperPtr.p->lqhPtrFrag;
    signal->theData[1] = lastAttr;
    sendSignal(fragOperPtr.p->lqhBlockrefFrag, GSN_TUP_ADD_ATTCONF, 
	       signal, 2, JBB);
    return;
  }
  
  ndbrequire(regTabPtr.p->tableStatus == DEFINING);
  regTabPtr.p->tableStatus= DEFINED;
  regFragPtr.p->fragStatus= ACTIVE;
  
#define BTW(x) ((x+31) >> 5)
  regTabPtr.p->m_offsets[MM].m_null_words= BTW(fragOperPtr.p->m_null_bits[MM]);
  regTabPtr.p->m_offsets[DD].m_null_words= BTW(fragOperPtr.p->m_null_bits[DD]);
#undef BTW

  /* Allocate  dynamic descriptor. */
  Uint32 offset[3];
  Uint32 allocSize= getDynTabDescrOffsets((regTabPtr.p->m_dyn_null_bits+31)>>5,
                                          offset);
  Uint32 dynTableDescriptorRef= allocTabDescr(allocSize);
  if (dynTableDescriptorRef == RNIL) {
    jam();
    addattrrefuseLab(signal, regFragPtr, fragOperPtr, regTabPtr.p, fragId);
    return;
  }
  setupDynDescriptorReferences(dynTableDescriptorRef, regTabPtr.p, offset);

  /* Compute table aggregate metadata. */
  computeTableMetaData(regTabPtr.p);

#if 0
  ndbout << *regTabPtr.p << endl;
  Uint32 idx= regTabPtr.p->tabDescriptor;
  for(Uint32 i = 0; i<regTabPtr.p->m_no_of_attributes; i++)
  {
    ndbout << i << ": " << endl;
    ndbout << *(AttributeDescriptor*)(tableDescriptor+idx) << endl;
    ndbout << *(AttributeOffset*)(tableDescriptor+idx+1) << endl;
    idx += 2;
  }
#endif
  
  {
    Uint32 fix_tupheader = regTabPtr.p->m_offsets[MM].m_fix_header_size;
<<<<<<< HEAD
    if((regTabPtr.p->m_attributes[MM].m_no_of_varsize +
        regTabPtr.p->m_attributes[MM].m_no_of_dynamic) != 0)
      fix_tupheader += Tuple_header::HeaderSize + Var_part_ref::SZ32;
=======
>>>>>>> 3bf260e7
    ndbassert(fix_tupheader > 0);
    Uint32 noRowsPerPage = ZWORDS_ON_PAGE / fix_tupheader;
    Uint32 noAllocatedPages =
      (fragOperPtr.p->minRows + noRowsPerPage - 1 )/ noRowsPerPage;
    if (fragOperPtr.p->minRows == 0)
      noAllocatedPages = 2;
    else if (noAllocatedPages == 0)
      noAllocatedPages = 2;
    noAllocatedPages = allocFragPages(regFragPtr.p, noAllocatedPages);

    if (noAllocatedPages == 0) {
      jam();
      terrorCode = ZNO_PAGES_ALLOCATED_ERROR;
      addattrrefuseLab(signal, regFragPtr, fragOperPtr, regTabPtr.p, fragId);
      return;
    }//if
  }

  CreateFilegroupImplReq rep;
  if(regTabPtr.p->m_no_of_disk_attributes)
  {
    jam();
    Tablespace_client tsman(0, c_tsman, 0, 0, 
			    regFragPtr.p->m_tablespace_id);
    ndbrequire(tsman.get_tablespace_info(&rep) == 0);
    regFragPtr.p->m_logfile_group_id= rep.tablespace.logfile_group_id;
  }
  else
  {
    jam();
    regFragPtr.p->m_logfile_group_id = RNIL;
  }

  new (&regFragPtr.p->m_disk_alloc_info)
    Disk_alloc_info(regTabPtr.p, rep.tablespace.extent_size); 
  
  if (regTabPtr.p->m_no_of_disk_attributes)
  {
    jam();
    if(!(getNodeState().startLevel == NodeState::SL_STARTING && 
	 getNodeState().starting.startPhase <= 4))
    {
      Callback cb;
      jam();

      cb.m_callbackData= fragOperPtr.i;
      cb.m_callbackFunction = 
	safe_cast(&Dbtup::undo_createtable_callback);
      Uint32 sz= sizeof(Disk_undo::Create) >> 2;
      
      Logfile_client lgman(this, c_lgman, regFragPtr.p->m_logfile_group_id);
      (void)  c_lgman->alloc_log_space(regFragPtr.p->m_logfile_group_id,
                                       sz);
      
      int res= lgman.get_log_buffer(signal, sz, &cb);
      switch(res){
      case 0:
        jam();
	signal->theData[0] = 1;
	return;
      case -1:
	ndbrequire("NOT YET IMPLEMENTED" == 0);
	break;
      }
      execute(signal, cb, regFragPtr.p->m_logfile_group_id);
      return;
    }
  }
  
  signal->theData[0] = fragOperPtr.p->lqhPtrFrag;
  signal->theData[1] = lastAttr;
  sendSignal(fragOperPtr.p->lqhBlockrefFrag, GSN_TUP_ADD_ATTCONF, 
	     signal, 2, JBB);

  releaseFragoperrec(fragOperPtr);

  return;
}

void
Dbtup::execALTER_TAB_REQ(Signal *signal)
{
  jamEntry();
  if(!assembleFragments(signal))
    return;
  AlterTabReq *const req= (AlterTabReq *)signal->getDataPtr();
  if (!AlterTableReq::getAddAttrFlag(req->changeMask))
  {
    /* Nothing to do in TUP. */
    releaseSections(signal);
    sendAlterTabConf(signal, req);
    return;
  }

  TablerecPtr regTabPtr;
  regTabPtr.i= req->tableId;
  ptrCheckGuard(regTabPtr, cnoOfTablerec, tablerec);

  AlterTabReq::RequestType alterType=
    (AlterTabReq::RequestType)req->requestType;

  if(alterType==AlterTabReq::AlterTablePrepare)
  {
    handleAlterTabPrepare(signal, regTabPtr.p);
    return;
  }

  AlterTabOperationPtr regAlterTabOpPtr;
  if (req->clientData==RNIL)
  {
    /* This means that we failed in prepare, or never got there. */
    sendAlterTabConf(signal, req);
    return;
  }
  regAlterTabOpPtr.i= req->clientData;
  ptrCheckGuard(regAlterTabOpPtr, cnoOfAlterTabOps, alterTabOperRec);

  if(alterType==AlterTabReq::AlterTableCommit)
  {
    handleAlterTableCommit(signal, regAlterTabOpPtr, regTabPtr.p);
  }
  else if(alterType==AlterTabReq::AlterTableRevert)
  {
    handleAlterTableAbort(signal, regAlterTabOpPtr, regTabPtr.p);
  }
  else
  {
    ndbrequire(false);
  }
}

void
Dbtup::handleAlterTabPrepare(Signal *signal, const Tablerec *regTabPtr)
{
  AlterTabReq *const req= (AlterTabReq *)signal->getDataPtr();

  Uint32 noOfNewAttr= req->noOfNewAttr;
  Uint32 newNoOfCharsets= req->newNoOfCharsets;
  Uint32 newNoOfKeyAttrs= req->newNoOfKeyAttrs;

  ndbrequire(signal->getNoOfSections() == 1);
  ndbrequire((25+noOfNewAttr*2)<<2 < sizeof(signal->theData));

  /* Get the array of attribute descriptor words. */
  SegmentedSectionPtr ssPtr;
  Uint32 *attrInfo= signal->theData+25;
  signal->getSection(ssPtr, 0);
  copy(attrInfo, ssPtr);
  releaseSections(signal);

  Uint32 oldNoOfAttr= regTabPtr->m_no_of_attributes;
  Uint32 newNoOfAttr= oldNoOfAttr+noOfNewAttr;

  /* Can only add attributes if varpart already present. */
  if((regTabPtr->m_attributes[MM].m_no_of_varsize +
      regTabPtr->m_attributes[MM].m_no_of_dynamic) == 0)
  {
    sendAlterTabRef(signal, req, ZINVALID_ALTER_TAB);
    return;
  }

  AlterTabOperationPtr regAlterTabOpPtr;
  seizeAlterTabOperation(regAlterTabOpPtr);

  regAlterTabOpPtr.p->newNoOfAttrs= newNoOfAttr;

  /* Allocate a new (possibly larger) table descriptor buffer. */
  Uint32 allocSize= getTabDescrOffsets(newNoOfAttr, newNoOfCharsets,
                                       newNoOfKeyAttrs,
                                       regAlterTabOpPtr.p->tabDesOffset);
  Uint32 tableDescriptorRef= allocTabDescr(allocSize);
  if (tableDescriptorRef == RNIL) {
    jam();
    releaseAlterTabOpRec(regAlterTabOpPtr);
    sendAlterTabRef(signal, req, terrorCode);
    return;
  }
  regAlterTabOpPtr.p->tableDescriptor= tableDescriptorRef;
  regAlterTabOpPtr.p->desAllocSize= allocSize;

  /*
    Get new pointers into tableDescriptor, and copy over old data.
    (Rest will be recomputed in computeTableMetaData() in case of
    ALTER_TAB_REQ[commit]).
  */
  Uint32* desc= &tableDescriptor[tableDescriptorRef].tabDescr;
  CHARSET_INFO** CharsetArray=
    (CHARSET_INFO**)(desc + regAlterTabOpPtr.p->tabDesOffset[2]);
  memcpy(CharsetArray, regTabPtr->charsetArray,
         sizeof(*CharsetArray)*regTabPtr->noOfCharsets);
  Uint32 *attrDesPtr= desc + regAlterTabOpPtr.p->tabDesOffset[4];
  memcpy(attrDesPtr,
         &tableDescriptor[regTabPtr->tabDescriptor].tabDescr,
         (ZAD_SIZE<<2)*oldNoOfAttr);
  attrDesPtr+= ZAD_SIZE*oldNoOfAttr;

  /*
    Loop over the new attributes to add.
     - Save AttributeDescriptor word in new TabDescriptor record.
     - Compute charset pos, as we will not save original csNumber.
     - Compute size needed for dynamic bitmap mask allocation.
     - Compute number of dynamic varsize, needed for fixsize offset calculation
       in ALTER_TAB_REQ[commit];
   */
  Uint32 charsetIndex= regTabPtr->noOfCharsets;
  Uint32 dyn_nullbits= regTabPtr->m_dyn_null_bits;
  Uint32 noDynFix= regTabPtr->m_attributes[MM].m_no_of_dyn_fix;
  Uint32 noDynVar= regTabPtr->m_attributes[MM].m_no_of_dyn_var;
  Uint32 noDynamic= regTabPtr->m_attributes[MM].m_no_of_dynamic;
  for (Uint32 i= 0; i<noOfNewAttr; i++)
  {
    Uint32 attrDescriptor= *attrInfo++;
    Uint32 csNumber= (*attrInfo++ >> 16);
    Uint32 attrDes2= 0;

    /* Only dynamic attributes possible for add attr */
    ndbrequire(AttributeDescriptor::getDynamic(attrDescriptor));
    ndbrequire(!AttributeDescriptor::getDiskBased(attrDescriptor));

    handleCharsetPos(csNumber, CharsetArray, newNoOfCharsets,
                     charsetIndex, attrDes2);

    Uint32 null_pos= dyn_nullbits;
    Uint32 arrType= AttributeDescriptor::getArrayType(attrDescriptor);
    noDynamic++;
    if (arrType==NDB_ARRAYTYPE_FIXED)
    {
      Uint32 words= AttributeDescriptor::getSizeInWords(attrDescriptor);

      if(AttributeDescriptor::getSize(attrDescriptor) > 0)
      {
        jam();
        if(words > InternalMaxDynFix)
          goto treat_as_varsize;
        noDynFix++;
        dyn_nullbits+= words;
      }
      else
      {
        /* Bit type. */
        jam();
        Uint32 bits= AttributeDescriptor::getArraySize(attrDescriptor);
        null_pos+= bits;
        dyn_nullbits+= bits+1;
      }
    }
    else
    {
      jam();
    treat_as_varsize:
      noDynVar++;
      dyn_nullbits++;
    }
    AttributeOffset::setNullFlagPos(attrDes2, null_pos);

    *attrDesPtr++= attrDescriptor;
    *attrDesPtr++= attrDes2;
  }
  ndbassert(newNoOfCharsets==charsetIndex);

  regAlterTabOpPtr.p->noOfDynNullBits= dyn_nullbits;
  ndbassert(noDynamic ==
            regTabPtr->m_attributes[MM].m_no_of_dynamic + noOfNewAttr);
  regAlterTabOpPtr.p->noOfDynFix= noDynFix;
  regAlterTabOpPtr.p->noOfDynVar= noDynVar;
  regAlterTabOpPtr.p->noOfDynamic= noDynamic;

  /* Allocate the new (possibly larger) dynamic descriptor. */
  allocSize= getDynTabDescrOffsets((dyn_nullbits+31)>>5,
                                   regAlterTabOpPtr.p->dynTabDesOffset);
  Uint32 dynTableDescriptorRef= allocTabDescr(allocSize);
  if (dynTableDescriptorRef == RNIL) {
    jam();
    freeTabDescr(tableDescriptorRef, regAlterTabOpPtr.p->desAllocSize);
    releaseAlterTabOpRec(regAlterTabOpPtr);
    sendAlterTabRef(signal, req, terrorCode);
    return;
  }
  regAlterTabOpPtr.p->dynDesAllocSize= allocSize;
  regAlterTabOpPtr.p->dynTableDescriptor= dynTableDescriptorRef;

  sendAlterTabConf(signal, req, regAlterTabOpPtr.i);
}

void
Dbtup::sendAlterTabRef(Signal *signal, AlterTabReq *req, Uint32 errorCode)
{
  signal->header.m_noOfSections = 0;

  AlterTabAll *const src= (AlterTabAll *)req;
  Uint32 senderRef= src->req.senderRef;
  Uint32 senderData= src->req.senderData;
  Uint32 requestType= src->req.requestType;

  AlterTabAll *const dst= (AlterTabAll *)signal->getDataPtrSend();
  dst->ref.senderRef= reference();
  dst->ref.senderData= senderData;
  dst->ref.errorCode= errorCode;
  dst->ref.errorLine= 0;
  dst->ref.errorKey= 0;
  dst->ref.errorStatus= 0;
  dst->ref.requestType= requestType;

  sendSignal(senderRef, GSN_ALTER_TAB_REF, signal,
             AlterTabRef::SignalLength, JBB);
}

void
Dbtup::sendAlterTabConf(Signal *signal, AlterTabReq *req, Uint32 clientData)
{
  signal->header.m_noOfSections = 0;

  AlterTabAll *const src= (AlterTabAll *)req;
  Uint32 senderRef= src->req.senderRef;
  Uint32 senderData= src->req.senderData;
  Uint32 changeMask= src->req.changeMask;
  Uint32 tableId= src->req.tableId;
  Uint32 tableVersion= src->req.tableVersion;
  Uint32 gci= src->req.gci;
  Uint32 requestType= src->req.requestType;

  AlterTabAll *const dst= (AlterTabAll *)signal->getDataPtrSend();
  dst->conf.senderRef= reference();
  dst->conf.senderData= senderData;
  dst->conf.changeMask= changeMask;
  dst->conf.tableId= tableId;
  dst->conf.tableVersion= tableVersion;
  dst->conf.gci= gci;
  dst->conf.requestType= requestType;
  dst->conf.clientData= clientData;

  sendSignal(senderRef, GSN_ALTER_TAB_CONF, signal,
             AlterTabConf::SignalLength, JBB);
}

void
Dbtup::handleAlterTableCommit(Signal *signal,
                              AlterTabOperationPtr regAlterTabOpPtr,
                              Tablerec *regTabPtr)
{
  /* Free old table descriptors. */
  releaseTabDescr(regTabPtr);

  /* Set new attribute counts. */
  regTabPtr->m_no_of_attributes= regAlterTabOpPtr.p->newNoOfAttrs;
  regTabPtr->m_attributes[MM].m_no_of_dyn_fix= regAlterTabOpPtr.p->noOfDynFix;
  regTabPtr->m_attributes[MM].m_no_of_dyn_var= regAlterTabOpPtr.p->noOfDynVar;
  regTabPtr->m_attributes[MM].m_no_of_dynamic= regAlterTabOpPtr.p->noOfDynamic;
  regTabPtr->m_dyn_null_bits= regAlterTabOpPtr.p->noOfDynNullBits;

  /* Install the new (larger) table descriptors. */
  setUpDescriptorReferences(regAlterTabOpPtr.p->tableDescriptor,
                            regTabPtr,
                            regAlterTabOpPtr.p->tabDesOffset);
  setupDynDescriptorReferences(regAlterTabOpPtr.p->dynTableDescriptor,
                               regTabPtr,
                               regAlterTabOpPtr.p->dynTabDesOffset);

  releaseAlterTabOpRec(regAlterTabOpPtr);

  /* Recompute aggregate table meta data. */
  computeTableMetaData(regTabPtr);

  sendAlterTabConf(signal, (AlterTabReq *)signal->getDataPtr());
}

void
Dbtup::handleAlterTableAbort(Signal *signal,
                             AlterTabOperationPtr regAlterTabOpPtr,
                              Tablerec *regTabPtr)
{
  freeTabDescr(regAlterTabOpPtr.p->tableDescriptor,
               regAlterTabOpPtr.p->desAllocSize);
  freeTabDescr(regAlterTabOpPtr.p->dynTableDescriptor,
               regAlterTabOpPtr.p->dynDesAllocSize);
  releaseAlterTabOpRec(regAlterTabOpPtr);

  sendAlterTabConf(signal, (AlterTabReq *)signal->getDataPtr());
}

/*
  Update information for charset for a new attribute.
  If needed, attrDes2 will be updated with the correct charsetPos and
  charsetIndex will be updated to point to next free charsetPos slot.
*/
void
Dbtup::handleCharsetPos(Uint32 csNumber, CHARSET_INFO** charsetArray,
                        Uint32 noOfCharsets,
                        Uint32 & charsetIndex, Uint32 & attrDes2)
{
  if (csNumber != 0)
  { 
    CHARSET_INFO* cs = all_charsets[csNumber];
    ndbrequire(cs != NULL);
    Uint32 i= 0;
    while (i < charsetIndex)
    {
      jam();
      if (charsetArray[i] == cs)
	break;
      i++;
    }
    if (i == charsetIndex) {
      jam();
      ndbrequire(i < noOfCharsets);
      charsetArray[i]= cs;
      charsetIndex++;
    }
    AttributeOffset::setCharsetPos(attrDes2, i);
  }
}

/*
  This function (re-)computes aggregated metadata. It is called for
  both ALTER TABLE and CREATE TABLE.
 */
void
Dbtup::computeTableMetaData(Tablerec *regTabPtr)
{

  Uint32 dyn_null_words= (regTabPtr->m_dyn_null_bits+31)>>5;
  regTabPtr->m_offsets[MM].m_dyn_null_words= dyn_null_words;

  /* Compute the size of the static headers. */
  Uint32 pos[2] = { 0, 0 };
  if (regTabPtr->m_bits & Tablerec::TR_Checksum)
  {
    pos[MM]++; 
  }

  if (regTabPtr->m_bits & Tablerec::TR_RowGCI)
  {
    pos[MM]++;
    pos[DD]++;
  }

  regTabPtr->m_no_of_disk_attributes= 
    regTabPtr->m_attributes[DD].m_no_of_fixsize +
    regTabPtr->m_attributes[DD].m_no_of_varsize;
  if(regTabPtr->m_no_of_disk_attributes > 0)
  {
    /* Room for disk part location. */
    regTabPtr->m_offsets[MM].m_disk_ref_offset= pos[MM];
<<<<<<< HEAD
    pos[MM] += 2; // 8 bytes
=======
    pos[MM] += Disk_part_ref::SZ32; // 8 bytes
  }
  else
  {
    regTabPtr->m_offsets[MM].m_disk_ref_offset= pos[MM] - Disk_part_ref::SZ32;
  }

  if (regTabPtr->m_attributes[MM].m_no_of_varsize)
  {
    pos[MM] += Var_part_ref::SZ32;
>>>>>>> 3bf260e7
  }

  regTabPtr->m_offsets[MM].m_null_offset= pos[MM];
  regTabPtr->m_offsets[DD].m_null_offset= pos[DD];
  pos[MM]+= regTabPtr->m_offsets[MM].m_null_words;
  pos[DD]+= regTabPtr->m_offsets[DD].m_null_words;

  /*
    Compute the offsets for the attributes.
    For static fixed-size, this is the offset from the tuple pointer of the
    actual data.
    For static var-size and dynamic, this is the index into the offset array.

    We also compute the dynamic bitmasks here.
  */
  Uint32 *tabDesc= (Uint32*)(tableDescriptor+regTabPtr->tabDescriptor);
  Uint32 *dynDesc= (Uint32*)(tableDescriptor+regTabPtr->dynTabDescriptor);
  Uint32 fix_size[2]= {0, 0};
  Uint32 var_size[2]= {0, 0};
  Uint32 dyn_size[2]= {0, 0};
  Uint32 statvar_count= 0;
  Uint32 dynfix_count= 0;
  Uint32 dynvar_count= 0;
  Uint32 dynamic_count= 0;
  regTabPtr->blobAttributeMask.clear();
  regTabPtr->notNullAttributeMask.clear();
  bzero(regTabPtr->dynVarSizeMask, dyn_null_words<<2);
  bzero(regTabPtr->dynFixSizeMask, dyn_null_words<<2);

  for(Uint32 i= 0; i<regTabPtr->m_no_of_attributes; i++)
  {
    Uint32 attrDescriptor= *tabDesc++;
    Uint32 attrDes2= *tabDesc;
    Uint32 ind= AttributeDescriptor::getDiskBased(attrDescriptor);
    Uint32 attrLen = AttributeDescriptor::getSize(attrDescriptor);
    Uint32 arr= AttributeDescriptor::getArrayType(attrDescriptor);
    Uint32 size_in_words= AttributeDescriptor::getSizeInWords(attrDescriptor);
    Uint32 size_in_bytes= AttributeDescriptor::getSizeInBytes(attrDescriptor);
    Uint32 extType = AttributeDescriptor::getType(attrDescriptor);
    Uint32 off;

    if (extType == NDB_TYPE_BLOB || extType == NDB_TYPE_TEXT)
      regTabPtr->blobAttributeMask.set(i);
    if(!AttributeDescriptor::getNullable(attrDescriptor))
      regTabPtr->notNullAttributeMask.set(i);
    if (!AttributeDescriptor::getDynamic(attrDescriptor))
    {
      if(arr == NDB_ARRAYTYPE_FIXED)
      {
        if (attrLen!=0)
        {
          off= fix_size[ind] + pos[ind];
          fix_size[ind]+= size_in_words;
        }
        else
          off= 0;                               // Bit type
      }
      else
      {
        /* Static varsize. */
        ndbassert(ind==MM);
        off= statvar_count++;
        var_size[ind]+= size_in_bytes;
      }
    }
    else
    {
      /* Dynamic attribute. */
      dynamic_count++;
      ndbrequire(ind==MM);
      Uint32 null_pos= AttributeOffset::getNullFlagPos(attrDes2);
      dyn_size[ind]+= (size_in_words<<2);
      if(arr == NDB_ARRAYTYPE_FIXED)
      {
        jam();
        //if (extType == NDB_TYPE_BLOB || extType == NDB_TYPE_TEXT)
          //regTabPtr->blobAttributeMask.set(i);
        // ToDo: I wonder what else is needed to handle BLOB/TEXT, if anything?

        if (attrLen!=0)
        {
          jam();
          if(size_in_words>InternalMaxDynFix)
            goto treat_as_varsize;

          off= dynfix_count++ + regTabPtr->m_attributes[ind].m_no_of_dyn_var;
          while(size_in_words-- > 0)
	  {
	    BitmaskImpl::set(dyn_null_words, 
			     regTabPtr->dynFixSizeMask, null_pos++);
	  }
        }
        else
          off= 0;                               // Bit type
      }
      else
      {
      treat_as_varsize:
        jam();
        off= dynvar_count++;
	BitmaskImpl::set(dyn_null_words, regTabPtr->dynVarSizeMask, null_pos);
      }
    }
    AttributeOffset::setOffset(attrDes2, off);
    *tabDesc++= attrDes2;
  }
  ndbassert(dynvar_count==regTabPtr->m_attributes[MM].m_no_of_dyn_var);
  ndbassert(dynfix_count==regTabPtr->m_attributes[MM].m_no_of_dyn_fix);
  ndbassert(dynamic_count==regTabPtr->m_attributes[MM].m_no_of_dynamic);
  ndbassert(statvar_count==regTabPtr->m_attributes[MM].m_no_of_varsize);

  regTabPtr->m_offsets[MM].m_fix_header_size= 
<<<<<<< HEAD
    fix_size[MM] + pos[MM];
  regTabPtr->m_offsets[DD].m_fix_header_size= 
    fix_size[DD] + pos[DD];

  if((regTabPtr->m_attributes[MM].m_no_of_varsize +
      regTabPtr->m_attributes[MM].m_no_of_dynamic) == 0)
    regTabPtr->m_offsets[MM].m_fix_header_size += Tuple_header::HeaderSize;

=======
    Tuple_header::HeaderSize + fix_size[MM] + pos[MM];
  regTabPtr->m_offsets[DD].m_fix_header_size= 
    fix_size[DD] + pos[DD];

>>>>>>> 3bf260e7
  if(regTabPtr->m_attributes[DD].m_no_of_varsize == 0 &&
     regTabPtr->m_attributes[DD].m_no_of_fixsize > 0)
    regTabPtr->m_offsets[DD].m_fix_header_size += Tuple_header::HeaderSize;

  Uint32 mm_vars= regTabPtr->m_attributes[MM].m_no_of_varsize;
  Uint32 mm_dyns= regTabPtr->m_attributes[MM].m_no_of_dyn_fix +
                  regTabPtr->m_attributes[MM].m_no_of_dyn_var;
  Uint32 dd_vars= regTabPtr->m_attributes[MM].m_no_of_varsize;
  Uint32 dd_dyns= regTabPtr->m_attributes[DD].m_no_of_dynamic;

  regTabPtr->m_offsets[MM].m_max_var_offset= var_size[MM];
  /*
    Size of the expanded dynamic part. Needs room for bitmap, (N+1) 16-bit
    offset words with 32-bit padding, and all attribute data.
  */
  regTabPtr->m_offsets[MM].m_max_dyn_offset= 
    (regTabPtr->m_offsets[MM].m_dyn_null_words<<2) + 4*((mm_dyns+2)>>1) +
    dyn_size[MM];
  
  regTabPtr->m_offsets[DD].m_max_var_offset= var_size[DD];
  regTabPtr->m_offsets[DD].m_max_dyn_offset= 
    (regTabPtr->m_offsets[DD].m_dyn_null_words<<2) + 4*((dd_dyns+2)>>1) +
    dyn_size[DD];

  /* Room for data for all the attributes. */
  Uint32 total_rec_size=
    pos[MM] + fix_size[MM] + pos[DD] + fix_size[DD] +
    ((var_size[MM] + 3) >> 2) + ((dyn_size[MM] + 3) >> 2) +
    ((var_size[DD] + 3) >> 2) + ((dyn_size[DD] + 3) >> 2);
  /*
    Room for offset arrays and dynamic bitmaps. There is one extra 16-bit
    offset in each offset array (for easy computation of final length).
    Also one word for storing total length of varsize+dynamic part
  */
  if(mm_vars + regTabPtr->m_attributes[MM].m_no_of_dynamic)
  {
    total_rec_size+= (mm_vars + 2) >> 1;
    total_rec_size+= regTabPtr->m_offsets[MM].m_dyn_null_words;
    total_rec_size+= (mm_dyns + 2) >> 1;
    total_rec_size+= 1;
  }
  /* Disk data varsize offset array (not currently used). */
  if(dd_vars)
    total_rec_size+= (dd_vars + 2) >> 1;
  /* Room for the header. */
  total_rec_size+= Tuple_header::HeaderSize;
  if(regTabPtr->m_no_of_disk_attributes)
    total_rec_size+= Tuple_header::HeaderSize;
  regTabPtr->total_rec_size= total_rec_size;

  setUpQueryRoutines(regTabPtr);
  setUpKeyArray(regTabPtr);
}

void
Dbtup::undo_createtable_callback(Signal* signal, Uint32 opPtrI, Uint32 unused)
{
  FragrecordPtr regFragPtr;
  FragoperrecPtr fragOperPtr;
  TablerecPtr regTabPtr;

  fragOperPtr.i= opPtrI;
  ptrCheckGuard(fragOperPtr, cnoOfFragoprec, fragoperrec);

  regTabPtr.i= fragOperPtr.p->tableidFrag;
  ptrCheckGuard(regTabPtr, cnoOfTablerec, tablerec);

  getFragmentrec(regFragPtr, fragOperPtr.p->fragidFrag, regTabPtr.p);
  ndbrequire(regFragPtr.i != RNIL);
  
  Logfile_client lgman(this, c_lgman, regFragPtr.p->m_logfile_group_id);

  Disk_undo::Create create;
  create.m_type_length= Disk_undo::UNDO_CREATE << 16 | (sizeof(create) >> 2);
  create.m_table = regTabPtr.i;
  
  Logfile_client::Change c[1] = {{ &create, sizeof(create) >> 2 } };
  
  Uint64 lsn= lgman.add_entry(c, 1);

  Logfile_client::Request req;
  req.m_callback.m_callbackData= fragOperPtr.i;
  req.m_callback.m_callbackFunction = 
    safe_cast(&Dbtup::undo_createtable_logsync_callback);
  
  int ret = lgman.sync_lsn(signal, lsn, &req, 0);
  switch(ret){
  case 0:
    return;
  default:
    ndbout_c("ret: %d", ret);
    ndbrequire(false);
  }
  
}

void
Dbtup::undo_createtable_logsync_callback(Signal* signal, Uint32 ptrI, 
					 Uint32 res)
{
  jamEntry();
  FragoperrecPtr fragOperPtr;
  fragOperPtr.i= ptrI;
  ptrCheckGuard(fragOperPtr, cnoOfFragoprec, fragoperrec);
  
  signal->theData[0] = fragOperPtr.p->lqhPtrFrag;
  signal->theData[1] = 1;
  sendSignal(fragOperPtr.p->lqhBlockrefFrag, GSN_TUP_ADD_ATTCONF, 
	     signal, 2, JBB);
  
  releaseFragoperrec(fragOperPtr);  
}

/*
 * Descriptor has these parts:
 *
 * 0 readFunctionArray ( one for each attribute )
 * 1 updateFunctionArray ( ditto )
 * 2 charsetArray ( pointers to distinct CHARSET_INFO )
 * 3 readKeyArray ( attribute ids of keys )
 * 5 tabDescriptor ( attribute descriptors, each ZAD_SIZE )
 */
void Dbtup::setUpDescriptorReferences(Uint32 descriptorReference,
                                      Tablerec* const regTabPtr,
                                      const Uint32* offset)
{
  Uint32* desc= &tableDescriptor[descriptorReference].tabDescr;
  regTabPtr->readFunctionArray= (ReadFunction*)(desc + offset[0]);
  regTabPtr->updateFunctionArray= (UpdateFunction*)(desc + offset[1]);
  regTabPtr->charsetArray= (CHARSET_INFO**)(desc + offset[2]);
  regTabPtr->readKeyArray= descriptorReference + offset[3];
  regTabPtr->tabDescriptor= descriptorReference + offset[4];
  regTabPtr->m_real_order_descriptor = descriptorReference + offset[5];
}

void Dbtup::setupDynDescriptorReferences(Uint32 dynDescr,
                                         Tablerec* const regTabPtr,
                                         const Uint32* offset)
{
  regTabPtr->dynTabDescriptor= dynDescr;
  Uint32* desc= &tableDescriptor[dynDescr].tabDescr;
  regTabPtr->dynVarSizeMask= desc+offset[0];
  regTabPtr->dynFixSizeMask= desc+offset[1];
}

Uint32
Dbtup::sizeOfReadFunction()
{
  ReadFunction* tmp= (ReadFunction*)&tableDescriptor[0];
  TableDescriptor* start= &tableDescriptor[0];
  TableDescriptor * end= (TableDescriptor*)(tmp + 1);
  return (Uint32)(end - start);
}

void Dbtup::setUpKeyArray(Tablerec* const regTabPtr)
{
  ndbrequire((regTabPtr->readKeyArray + regTabPtr->noOfKeyAttr) <
              cnoOfTabDescrRec);
  Uint32* keyArray= &tableDescriptor[regTabPtr->readKeyArray].tabDescr;
  Uint32 countKeyAttr= 0;
  for (Uint32 i= 0; i < regTabPtr->m_no_of_attributes; i++) {
    jam();
    Uint32 refAttr= regTabPtr->tabDescriptor + (i * ZAD_SIZE);
    Uint32 attrDescriptor= getTabDescrWord(refAttr);
    if (AttributeDescriptor::getPrimaryKey(attrDescriptor)) {
      jam();
      AttributeHeader::init(&keyArray[countKeyAttr], i, 0);
      countKeyAttr++;
    }
  }
  ndbrequire(countKeyAttr == regTabPtr->noOfKeyAttr);

  /**
   * Setup real order array (16 bit per column)
   *
   * Sequence is [mm_fix mm_var mm_dynfix mm_dynvar dd_fix]
   */
  const Uint32 off= regTabPtr->m_real_order_descriptor;
  const Uint32 sz= (regTabPtr->m_no_of_attributes + 1) >> 1;
  ndbrequire((off + sz) < cnoOfTabDescrRec);
  
  Uint32 cnt= 0;
  Uint16* order= (Uint16*)&tableDescriptor[off].tabDescr;
  for (Uint32 type = 0; type < 5; type++)
  {
    for (Uint32 i= 0; i < regTabPtr->m_no_of_attributes; i++) 
    {
      jam();
      Uint32 refAttr= regTabPtr->tabDescriptor + (i * ZAD_SIZE);
      Uint32 desc = getTabDescrWord(refAttr);
      Uint32 t = 0;

      if (AttributeDescriptor::getDynamic(desc) &&
          AttributeDescriptor::getArrayType(desc) == NDB_ARRAYTYPE_FIXED &&
          AttributeDescriptor::getSize(desc) == 0)
      {
        /*
          Dynamic bit types are stored inside the dynamic NULL bitmap, and are
          never expanded. So we do not need any real_order_descriptor for
          them.
        */
        jam();
        if(type==0)
          cnt++;
        continue;
      }

      if (AttributeDescriptor::getArrayType(desc) != NDB_ARRAYTYPE_FIXED ||
          (AttributeDescriptor::getDynamic(desc) &&
           AttributeDescriptor::getArrayType(desc) == NDB_ARRAYTYPE_FIXED &&
           AttributeDescriptor::getSizeInWords(desc) > InternalMaxDynFix))
      {
	t += 1;
      }
      if (AttributeDescriptor::getDynamic(desc)) 
      {
	t += 2;
      }
      if (AttributeDescriptor::getDiskBased(desc))
      {
	t += 4;
      }
      ndbrequire(t < 5);              // Disk data currently only static/fixed
      if(t == type)
      {
	* order++ = i << ZAD_LOG_SIZE;
	cnt++;
      }
    }
  }
  ndbrequire(cnt == regTabPtr->m_no_of_attributes);
}

void Dbtup::addattrrefuseLab(Signal* signal,
                             FragrecordPtr regFragPtr,
                             FragoperrecPtr fragOperPtr,
                             Tablerec* const regTabPtr,
                             Uint32 fragId) 
{
  releaseFragPages(regFragPtr.p);
  deleteFragTab(regTabPtr, fragId);
  releaseFragrec(regFragPtr);
  releaseTabDescr(regTabPtr);
  initTab(regTabPtr);

  signal->theData[0]= fragOperPtr.p->lqhPtrFrag;
  signal->theData[1]= terrorCode;
  sendSignal(fragOperPtr.p->lqhBlockrefFrag,
              GSN_TUP_ADD_ATTRREF, signal, 2, JBB);
  releaseFragoperrec(fragOperPtr);
}

void Dbtup::fragrefuse4Lab(Signal* signal,
                           FragoperrecPtr fragOperPtr,
                           FragrecordPtr regFragPtr,
                           Tablerec* const regTabPtr,
                           Uint32 fragId) 
{
  releaseFragPages(regFragPtr.p);
  fragrefuse3Lab(signal, fragOperPtr, regFragPtr, regTabPtr, fragId);
  initTab(regTabPtr);
}

void Dbtup::fragrefuse3Lab(Signal* signal,
                           FragoperrecPtr fragOperPtr,
                           FragrecordPtr regFragPtr,
                           Tablerec* const regTabPtr,
                           Uint32 fragId) 
{
  fragrefuse2Lab(signal, fragOperPtr, regFragPtr);
  deleteFragTab(regTabPtr, fragId);
}

void Dbtup::fragrefuse2Lab(Signal* signal,
                           FragoperrecPtr fragOperPtr,
                           FragrecordPtr regFragPtr) 
{
  fragrefuse1Lab(signal, fragOperPtr);
  releaseFragrec(regFragPtr);
}

void Dbtup::fragrefuse1Lab(Signal* signal, FragoperrecPtr fragOperPtr) 
{
  fragrefuseLab(signal, fragOperPtr);
  releaseFragoperrec(fragOperPtr);
}

void Dbtup::fragrefuseLab(Signal* signal, FragoperrecPtr fragOperPtr) 
{
  signal->theData[0]= fragOperPtr.p->lqhPtrFrag;
  signal->theData[1]= terrorCode;
  sendSignal(fragOperPtr.p->lqhBlockrefFrag, GSN_TUPFRAGREF, signal, 2, JBB);
}

void Dbtup::releaseFragoperrec(FragoperrecPtr fragOperPtr) 
{
  fragOperPtr.p->inUse = false;
  fragOperPtr.p->nextFragoprec = cfirstfreeFragopr;
  cfirstfreeFragopr = fragOperPtr.i;
}//Dbtup::releaseFragoperrec()

void Dbtup::releaseAlterTabOpRec(AlterTabOperationPtr regAlterTabOpPtr)
{
  regAlterTabOpPtr.p->nextAlterTabOp= cfirstfreeAlterTabOp;
  cfirstfreeAlterTabOp= regAlterTabOpPtr.i;
}

void Dbtup::deleteFragTab(Tablerec* const regTabPtr, Uint32 fragId) 
{
  for (Uint32 i = 0; i < MAX_FRAG_PER_NODE; i++) {
    jam();
    if (regTabPtr->fragid[i] == fragId) {
      jam();
      regTabPtr->fragid[i]= RNIL;
      regTabPtr->fragrec[i]= RNIL;
      return;
    }
  }
  ndbrequire(false);
}

/*
 * LQH aborts on-going create table operation.  The table is later
 * dropped by DICT.
 */
void Dbtup::abortAddFragOp(Signal* signal)
{
  FragoperrecPtr fragOperPtr;

  fragOperPtr.i = signal->theData[1];
  ptrCheckGuard(fragOperPtr, cnoOfFragoprec, fragoperrec);
  ndbrequire(fragOperPtr.p->inUse);
  releaseFragoperrec(fragOperPtr);
}

void
Dbtup::execDROP_TAB_REQ(Signal* signal)
{
  jamEntry();
  if (ERROR_INSERTED(4013)) {
#ifdef VM_TRACE
    verifytabdes();
#endif
  }
  DropTabReq* req= (DropTabReq*)signal->getDataPtr();
  
  TablerecPtr tabPtr;
  tabPtr.i= req->tableId;
  ptrCheckGuard(tabPtr, cnoOfTablerec, tablerec);
  
  tabPtr.p->m_dropTable.tabUserRef = req->senderRef;
  tabPtr.p->m_dropTable.tabUserPtr = req->senderData;
  tabPtr.p->tableStatus = DROPPING;

  signal->theData[0]= ZREL_FRAG;
  signal->theData[1]= tabPtr.i;
  signal->theData[2]= RNIL;
  sendSignal(cownref, GSN_CONTINUEB, signal, 3, JBB);
}

void Dbtup::releaseTabDescr(Tablerec* const regTabPtr) 
{
  Uint32 descriptor= regTabPtr->readKeyArray;
  if (descriptor != RNIL) {
    jam();
    Uint32 offset[10];
    getTabDescrOffsets(regTabPtr->m_no_of_attributes,
                       regTabPtr->noOfCharsets,
                       regTabPtr->noOfKeyAttr,
                       offset);

    regTabPtr->tabDescriptor= RNIL;
    regTabPtr->readKeyArray= RNIL;
    regTabPtr->readFunctionArray= NULL;
    regTabPtr->updateFunctionArray= NULL;
    regTabPtr->charsetArray= NULL;

    // move to start of descriptor
    descriptor -= offset[3];
    Uint32 retNo= getTabDescrWord(descriptor + ZTD_DATASIZE);
    ndbrequire(getTabDescrWord(descriptor + ZTD_HEADER) == ZTD_TYPE_NORMAL);
    ndbrequire(retNo == getTabDescrWord((descriptor + retNo) - ZTD_TR_SIZE));
    ndbrequire(ZTD_TYPE_NORMAL ==
               getTabDescrWord((descriptor + retNo) - ZTD_TR_TYPE));
    freeTabDescr(descriptor, retNo);
  }

  descriptor= regTabPtr->dynTabDescriptor;
  if(descriptor != RNIL)
  {
    jam();
    regTabPtr->dynTabDescriptor= RNIL;
    regTabPtr->dynVarSizeMask= NULL;
    regTabPtr->dynFixSizeMask= NULL;
    Uint32 retNo= getTabDescrWord(descriptor + ZTD_DATASIZE);
    ndbrequire(getTabDescrWord(descriptor + ZTD_HEADER) == ZTD_TYPE_NORMAL);
    ndbrequire(retNo == getTabDescrWord((descriptor + retNo) - ZTD_TR_SIZE));
    ndbrequire(ZTD_TYPE_NORMAL ==
               getTabDescrWord((descriptor + retNo) - ZTD_TR_TYPE));
    freeTabDescr(descriptor, retNo);
  }
}

void Dbtup::releaseFragment(Signal* signal, Uint32 tableId, 
			    Uint32 logfile_group_id)
{
  TablerecPtr tabPtr;
  tabPtr.i= tableId;
  ptrCheckGuard(tabPtr, cnoOfTablerec, tablerec);
  Uint32 fragIndex = RNIL;
  Uint32 fragId = RNIL;
  Uint32 i = 0;
  for (i = 0; i < MAX_FRAG_PER_NODE; i++) {
    jam();
    if (tabPtr.p->fragid[i] != RNIL) {
      jam();
      fragIndex= tabPtr.p->fragrec[i];
      fragId= tabPtr.p->fragid[i];
      break;
    }
  }
  if (fragIndex != RNIL) {
    jam();
    
    signal->theData[0] = ZUNMAP_PAGES;
    signal->theData[1] = tabPtr.i;
    signal->theData[2] = fragIndex;
    signal->theData[3] = 0;
    sendSignal(cownref, GSN_CONTINUEB, signal, 4, JBB);  
    return;
  }

#if NOT_YET_UNDO_DROP_TABLE
#error "This code is complete, but I prefer not to enable it until I need it"
  if (logfile_group_id != RNIL)
  {
    Callback cb;
    cb.m_callbackData= tabPtr.i;
    cb.m_callbackFunction = 
      safe_cast(&Dbtup::drop_table_log_buffer_callback);
    Uint32 sz= sizeof(Disk_undo::Drop) >> 2;
    (void) c_lgman->alloc_log_space(logfile_group_id, sz);
    
    Logfile_client lgman(this, c_lgman, logfile_group_id);
    int res= lgman.get_log_buffer(signal, sz, &cb);
    switch(res){
    case 0:
      jam();
      return;
    case -1:
      ndbrequire("NOT YET IMPLEMENTED" == 0);
      break;
    default:
      execute(signal, cb, logfile_group_id);
      return;
    }
  }
#endif
  
  drop_table_logsync_callback(signal, tabPtr.i, RNIL);
}

void
Dbtup::drop_fragment_unmap_pages(Signal *signal, 
				 TablerecPtr tabPtr, 
				 FragrecordPtr fragPtr,
				 Uint32 pos)
{
  if (tabPtr.p->m_no_of_disk_attributes)
  {
    Disk_alloc_info& alloc_info= fragPtr.p->m_disk_alloc_info;
    while(alloc_info.m_dirty_pages[pos].isEmpty() && pos < MAX_FREE_LIST)
      pos++;
    
    if (pos == MAX_FREE_LIST)
    {
      if(alloc_info.m_curr_extent_info_ptr_i != RNIL)
      {
	Local_extent_info_list
	  list(c_extent_pool, alloc_info.m_free_extents[0]);
	Ptr<Extent_info> ext_ptr;
	c_extent_pool.getPtr(ext_ptr, alloc_info.m_curr_extent_info_ptr_i);
	list.add(ext_ptr);
	alloc_info.m_curr_extent_info_ptr_i= RNIL;
      }
      
      drop_fragment_free_extent(signal, tabPtr, fragPtr, 0);
      return;
    }
    
    Ptr<Page> pagePtr;
    ArrayPool<Page> *pool= (ArrayPool<Page>*)&m_global_page_pool;
    {
      LocalDLList<Page> list(*pool, alloc_info.m_dirty_pages[pos]);
      list.first(pagePtr);
      list.remove(pagePtr);
    }
    
    Page_cache_client::Request req;
    req.m_page.m_page_no = pagePtr.p->m_page_no;
    req.m_page.m_file_no = pagePtr.p->m_file_no;
    
    req.m_callback.m_callbackData= pos;
    req.m_callback.m_callbackFunction = 
      safe_cast(&Dbtup::drop_fragment_unmap_page_callback);
    
    int flags= Page_cache_client::COMMIT_REQ;
    int res= m_pgman.get_page(signal, req, flags);
    switch(res)
    {
    case 0:
    case -1:
      break;
    default:
      ndbrequire((Uint32)res == pagePtr.i);
      drop_fragment_unmap_page_callback(signal, pos, res);
    }
    return;
  }
  drop_fragment_free_extent(signal, tabPtr, fragPtr, 0);  
}

void
Dbtup::drop_fragment_unmap_page_callback(Signal* signal, 
					 Uint32 pos, Uint32 page_id)
{
  Ptr<GlobalPage> page;
  m_global_page_pool.getPtr(page, page_id);
  
  Local_key key;
  key.m_page_no = ((Page*)page.p)->m_page_no;
  key.m_file_no = ((Page*)page.p)->m_file_no;

  Uint32 fragId = ((Page*)page.p)->m_fragment_id;
  Uint32 tableId = ((Page*)page.p)->m_table_id;
  m_pgman.drop_page(key, page_id);

  TablerecPtr tabPtr;
  tabPtr.i= tableId;
  ptrCheckGuard(tabPtr, cnoOfTablerec, tablerec);
  
  FragrecordPtr fragPtr;
  getFragmentrec(fragPtr, fragId, tabPtr.p);
  
  signal->theData[0] = ZUNMAP_PAGES;
  signal->theData[1] = tabPtr.i;
  signal->theData[2] = fragPtr.i;
  signal->theData[3] = pos;
  sendSignal(cownref, GSN_CONTINUEB, signal, 4, JBB);  
}

void
Dbtup::drop_fragment_free_extent(Signal *signal, 
				 TablerecPtr tabPtr, 
				 FragrecordPtr fragPtr,
				 Uint32 pos)
{
  if (tabPtr.p->m_no_of_disk_attributes)
  {
    Disk_alloc_info& alloc_info= fragPtr.p->m_disk_alloc_info;
    for(; pos<EXTENT_SEARCH_MATRIX_SIZE; pos++)
    {
      if(!alloc_info.m_free_extents[pos].isEmpty())
      {
	jam();
	Callback cb;
	cb.m_callbackData= fragPtr.i;
	cb.m_callbackFunction = 
	  safe_cast(&Dbtup::drop_fragment_free_extent_log_buffer_callback);
#if NOT_YET_UNDO_FREE_EXTENT
	Uint32 sz= sizeof(Disk_undo::FreeExtent) >> 2;
	(void) c_lgman->alloc_log_space(fragPtr.p->m_logfile_group_id, sz);
	
	Logfile_client lgman(this, c_lgman, fragPtr.p->m_logfile_group_id);
	
	int res= lgman.get_log_buffer(signal, sz, &cb);
	switch(res){
	case 0:
	  jam();
	  return;
	case -1:
	  ndbrequire("NOT YET IMPLEMENTED" == 0);
	  break;
	default:
	  execute(signal, cb, fragPtr.p->m_logfile_group_id);
	  return;
	}
#else
	execute(signal, cb, fragPtr.p->m_logfile_group_id);	
	return;
#endif
      }
    }
    
    ArrayPool<Page> *cheat_pool= (ArrayPool<Page>*)&m_global_page_pool;
    for(pos= 0; pos<MAX_FREE_LIST; pos++)
    {
      ndbrequire(alloc_info.m_page_requests[pos].isEmpty());
      LocalDLList<Page> list(* cheat_pool, alloc_info.m_dirty_pages[pos]);
      list.remove();
    }
  }
  
  signal->theData[0] = ZFREE_VAR_PAGES;
  signal->theData[1] = tabPtr.i;
  signal->theData[2] = fragPtr.i;
  sendSignal(reference(), GSN_CONTINUEB, signal, 3, JBB);  
}

void
Dbtup::drop_table_log_buffer_callback(Signal* signal, Uint32 tablePtrI,
				      Uint32 logfile_group_id)
{
  TablerecPtr tabPtr;
  tabPtr.i = tablePtrI;
  ptrCheckGuard(tabPtr, cnoOfTablerec, tablerec);
  
  ndbrequire(tabPtr.p->m_no_of_disk_attributes);

  Disk_undo::Drop drop;
  drop.m_table = tabPtr.i;
  drop.m_type_length = 
    (Disk_undo::UNDO_DROP << 16) | (sizeof(drop) >> 2);
  Logfile_client lgman(this, c_lgman, logfile_group_id);
  
  Logfile_client::Change c[1] = {{ &drop, sizeof(drop) >> 2 } };
  Uint64 lsn = lgman.add_entry(c, 1);

  Logfile_client::Request req;
  req.m_callback.m_callbackData= tablePtrI;
  req.m_callback.m_callbackFunction = 
    safe_cast(&Dbtup::drop_table_logsync_callback);
  
  int ret = lgman.sync_lsn(signal, lsn, &req, 0);
  switch(ret){
  case 0:
    return;
  default:
    ndbout_c("ret: %d", ret);
    ndbrequire(false);
  }
}

void
Dbtup::drop_table_logsync_callback(Signal* signal, 
				   Uint32 tabPtrI, 
				   Uint32 logfile_group_id)
{
  TablerecPtr tabPtr;
  tabPtr.i = tabPtrI;
  ptrCheckGuard(tabPtr, cnoOfTablerec, tablerec);
  
  DropTabConf * const dropConf= (DropTabConf *)signal->getDataPtrSend();
  dropConf->senderRef= reference();
  dropConf->senderData= tabPtr.p->m_dropTable.tabUserPtr;
  dropConf->tableId= tabPtr.i;
  sendSignal(tabPtr.p->m_dropTable.tabUserRef, GSN_DROP_TAB_CONF,
             signal, DropTabConf::SignalLength, JBB);
  
  releaseTabDescr(tabPtr.p);
  initTab(tabPtr.p);
}

void
Dbtup::drop_fragment_free_extent_log_buffer_callback(Signal* signal,
						     Uint32 fragPtrI,
						     Uint32 unused)
{
  FragrecordPtr fragPtr;
  fragPtr.i = fragPtrI;
  ptrCheckGuard(fragPtr, cnoOfFragrec, fragrecord);

  TablerecPtr tabPtr;
  tabPtr.i = fragPtr.p->fragTableId;
  ptrCheckGuard(tabPtr, cnoOfTablerec, tablerec);

  ndbrequire(tabPtr.p->m_no_of_disk_attributes);
  Disk_alloc_info& alloc_info= fragPtr.p->m_disk_alloc_info;  

  for(Uint32 pos = 0; pos<EXTENT_SEARCH_MATRIX_SIZE; pos++)
  {
    if(!alloc_info.m_free_extents[pos].isEmpty())
    {
      jam();
      Local_extent_info_list
	list(c_extent_pool, alloc_info.m_free_extents[pos]);
      Ptr<Extent_info> ext_ptr;
      list.first(ext_ptr);

#if NOT_YET_UNDO_FREE_EXTENT
#error "This code is complete"
#error "but not needed until we do dealloc of empty extents"
      Disk_undo::FreeExtent free;
      free.m_table = tabPtr.i;
      free.m_fragment = fragPtr.p->fragmentId;
      free.m_file_no = ext_ptr.p->m_key.m_file_no;
      free.m_page_no = ext_ptr.p->m_key.m_page_no;
      free.m_type_length = 
	(Disk_undo::UNDO_FREE_EXTENT << 16) | (sizeof(free) >> 2);
      Logfile_client lgman(this, c_lgman, fragPtr.p->m_logfile_group_id);
      
      Logfile_client::Change c[1] = {{ &free, sizeof(free) >> 2 } };
      Uint64 lsn = lgman.add_entry(c, 1);
#else
      Uint64 lsn = 0;
#endif
      
      Tablespace_client tsman(signal, c_tsman, tabPtr.i, 
			      fragPtr.p->fragmentId,
			      fragPtr.p->m_tablespace_id);
      
      tsman.free_extent(&ext_ptr.p->m_key, lsn);
      c_extent_hash.remove(ext_ptr);
      list.release(ext_ptr);
      
      signal->theData[0] = ZFREE_EXTENT;
      signal->theData[1] = tabPtr.i;
      signal->theData[2] = fragPtr.i;
      signal->theData[3] = pos;
      sendSignal(cownref, GSN_CONTINUEB, signal, 4, JBB);  
      return;
    }
  }
  ndbrequire(false);
}

void
Dbtup::drop_fragment_free_var_pages(Signal* signal)
{
  jam();
  Uint32 tableId = signal->theData[1];
  Uint32 fragPtrI = signal->theData[2];
  
  TablerecPtr tabPtr;
  tabPtr.i= tableId;
  ptrCheckGuard(tabPtr, cnoOfTablerec, tablerec);
  
  FragrecordPtr fragPtr;
  fragPtr.i = fragPtrI;
  ptrCheckGuard(fragPtr, cnoOfFragrec, fragrecord);
  
  PagePtr pagePtr;
  if ((pagePtr.i = fragPtr.p->m_var_page_chunks) != RNIL)
  {
    c_page_pool.getPtr(pagePtr);
    Var_page* page = (Var_page*)pagePtr.p;
    fragPtr.p->m_var_page_chunks = page->next_chunk;

    Uint32 sz = page->chunk_size;
    returnCommonArea(pagePtr.i, sz);
    
    signal->theData[0] = ZFREE_VAR_PAGES;
    signal->theData[1] = tabPtr.i;
    signal->theData[2] = fragPtr.i;
    sendSignal(cownref, GSN_CONTINUEB, signal, 3, JBB);  
    return;
  }
  Uint32 logfile_group_id = fragPtr.p->m_logfile_group_id ;
  releaseFragPages(fragPtr.p);
  Uint32 i;
  for(i= 0; i<MAX_FRAG_PER_NODE; i++)
    if(tabPtr.p->fragrec[i] == fragPtr.i)
      break;
  
  ndbrequire(i != MAX_FRAG_PER_NODE);
  tabPtr.p->fragid[i]= RNIL;
  tabPtr.p->fragrec[i]= RNIL;
  releaseFragrec(fragPtr);
  
  signal->theData[0]= ZREL_FRAG;
  signal->theData[1]= tabPtr.i;
  signal->theData[2]= logfile_group_id;
  sendSignal(cownref, GSN_CONTINUEB, signal, 3, JBB);  
  return;
}

void
Dbtup::start_restore_lcp(Uint32 tableId, Uint32 fragId)
{
  TablerecPtr tabPtr;
  tabPtr.i= tableId;
  ptrCheckGuard(tabPtr, cnoOfTablerec, tablerec);
  
  tabPtr.p->m_dropTable.tabUserPtr= tabPtr.p->m_attributes[DD].m_no_of_fixsize;
  tabPtr.p->m_dropTable.tabUserRef= tabPtr.p->m_attributes[DD].m_no_of_varsize;
  
  Uint32 *tabDesc = (Uint32*)(tableDescriptor+tabPtr.p->tabDescriptor);
  for(Uint32 i= 0; i<tabPtr.p->m_no_of_attributes; i++)
  {
    Uint32 disk= AttributeDescriptor::getDiskBased(* tabDesc);
    Uint32 null= AttributeDescriptor::getNullable(* tabDesc);

    ndbrequire(tabPtr.p->notNullAttributeMask.get(i) != null);
    if(disk)
      tabPtr.p->notNullAttributeMask.clear(i);
    tabDesc += 2;
  }
  
  tabPtr.p->m_no_of_disk_attributes = 0;
  tabPtr.p->m_attributes[DD].m_no_of_fixsize = 0;
  tabPtr.p->m_attributes[DD].m_no_of_varsize = 0;
}
void
Dbtup::complete_restore_lcp(Uint32 tableId, Uint32 fragId)
{
  TablerecPtr tabPtr;
  tabPtr.i= tableId;
  ptrCheckGuard(tabPtr, cnoOfTablerec, tablerec);
  
  tabPtr.p->m_attributes[DD].m_no_of_fixsize= tabPtr.p->m_dropTable.tabUserPtr;
  tabPtr.p->m_attributes[DD].m_no_of_varsize= tabPtr.p->m_dropTable.tabUserRef;
  
  tabPtr.p->m_no_of_disk_attributes = 
    tabPtr.p->m_attributes[DD].m_no_of_fixsize + 
    tabPtr.p->m_attributes[DD].m_no_of_varsize;
  
  Uint32 *tabDesc = (Uint32*)(tableDescriptor+tabPtr.p->tabDescriptor);
  for(Uint32 i= 0; i<tabPtr.p->m_no_of_attributes; i++)
  {
    Uint32 disk= AttributeDescriptor::getDiskBased(* tabDesc);
    Uint32 null= AttributeDescriptor::getNullable(* tabDesc);
    
    if(disk && !null)
      tabPtr.p->notNullAttributeMask.set(i);
    
    tabDesc += 2;
  }
}<|MERGE_RESOLUTION|>--- conflicted
+++ resolved
@@ -516,12 +516,6 @@
   
   {
     Uint32 fix_tupheader = regTabPtr.p->m_offsets[MM].m_fix_header_size;
-<<<<<<< HEAD
-    if((regTabPtr.p->m_attributes[MM].m_no_of_varsize +
-        regTabPtr.p->m_attributes[MM].m_no_of_dynamic) != 0)
-      fix_tupheader += Tuple_header::HeaderSize + Var_part_ref::SZ32;
-=======
->>>>>>> 3bf260e7
     ndbassert(fix_tupheader > 0);
     Uint32 noRowsPerPage = ZWORDS_ON_PAGE / fix_tupheader;
     Uint32 noAllocatedPages =
@@ -965,9 +959,6 @@
   {
     /* Room for disk part location. */
     regTabPtr->m_offsets[MM].m_disk_ref_offset= pos[MM];
-<<<<<<< HEAD
-    pos[MM] += 2; // 8 bytes
-=======
     pos[MM] += Disk_part_ref::SZ32; // 8 bytes
   }
   else
@@ -978,7 +969,6 @@
   if (regTabPtr->m_attributes[MM].m_no_of_varsize)
   {
     pos[MM] += Var_part_ref::SZ32;
->>>>>>> 3bf260e7
   }
 
   regTabPtr->m_offsets[MM].m_null_offset= pos[MM];
@@ -1091,21 +1081,10 @@
   ndbassert(statvar_count==regTabPtr->m_attributes[MM].m_no_of_varsize);
 
   regTabPtr->m_offsets[MM].m_fix_header_size= 
-<<<<<<< HEAD
-    fix_size[MM] + pos[MM];
-  regTabPtr->m_offsets[DD].m_fix_header_size= 
-    fix_size[DD] + pos[DD];
-
-  if((regTabPtr->m_attributes[MM].m_no_of_varsize +
-      regTabPtr->m_attributes[MM].m_no_of_dynamic) == 0)
-    regTabPtr->m_offsets[MM].m_fix_header_size += Tuple_header::HeaderSize;
-
-=======
     Tuple_header::HeaderSize + fix_size[MM] + pos[MM];
   regTabPtr->m_offsets[DD].m_fix_header_size= 
     fix_size[DD] + pos[DD];
 
->>>>>>> 3bf260e7
   if(regTabPtr->m_attributes[DD].m_no_of_varsize == 0 &&
      regTabPtr->m_attributes[DD].m_no_of_fixsize > 0)
     regTabPtr->m_offsets[DD].m_fix_header_size += Tuple_header::HeaderSize;
