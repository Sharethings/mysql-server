/*
   Copyright (C) 2003 MySQL AB
    All rights reserved. Use is subject to license terms.

   This program is free software; you can redistribute it and/or modify
   it under the terms of the GNU General Public License as published by
   the Free Software Foundation; version 2 of the License.

   This program is distributed in the hope that it will be useful,
   but WITHOUT ANY WARRANTY; without even the implied warranty of
   MERCHANTABILITY or FITNESS FOR A PARTICULAR PURPOSE.  See the
   GNU General Public License for more details.

   You should have received a copy of the GNU General Public License
   along with this program; if not, write to the Free Software
   Foundation, Inc., 51 Franklin St, Fifth Floor, Boston, MA 02110-1301  USA
*/

#include <ndb_global.h>

#include "Configuration.hpp"
#include <ErrorHandlingMacros.hpp>
#include "GlobalData.hpp"

#include <ConfigRetriever.hpp>
#include <IPCConfig.hpp>
#include <ndb_version.h>
#include <NdbMem.h>
#include <NdbOut.hpp>
#include <WatchDog.hpp>
#include <NdbConfig.h>

#include <mgmapi_configuration.hpp>
#include <kernel_config_parameters.h>

#include <ndbapi_limits.h>

#include <EventLogger.hpp>
extern EventLogger * g_eventLogger;

extern Uint32 g_start_type;
<<<<<<< HEAD
extern NdbNodeBitmask g_nowait_nodes;

const char *load_default_groups[]= { "mysql_cluster","ndbd",0 };

/**
 * Arguments to NDB process
 */ 
static struct my_option my_long_options[] =
{
  NDB_STD_OPTS("ndbd"),
  { "initial", OPT_INITIAL,
    "Perform initial start of ndbd, including cleaning the file system. "
    "Consult documentation before using this",
    &_initial, &_initial, 0,
    GET_BOOL, NO_ARG, 0, 0, 0, 0, 0, 0 },
  { "nostart", 'n',
    "Don't start ndbd immediately. Ndbd will await command from ndb_mgmd",
    &_no_start, &_no_start, 0,
    GET_BOOL, NO_ARG, 0, 0, 0, 0, 0, 0 },
  { "daemon", 'd', "Start ndbd as daemon (default)",
    &_daemon, &_daemon, 0,
    GET_BOOL, NO_ARG, 1, 0, 0, 0, 0, 0 },
  { "nodaemon", OPT_NODAEMON,
    "Do not start ndbd as daemon, provided for testing purposes",
    &_no_daemon, &_no_daemon, 0,
    GET_BOOL, NO_ARG, 0, 0, 0, 0, 0, 0 },
  { "foreground", OPT_FOREGROUND,
    "Run real ndbd in foreground, provided for debugging purposes"
    " (implies --nodaemon)",
    &_foreground, &_foreground, 0,
    GET_BOOL, NO_ARG, 0, 0, 0, 0, 0, 0 },
  { "nowait-nodes", OPT_NOWAIT_NODES, 
    "Nodes that will not be waited for during start",
    &_nowait_nodes, &_nowait_nodes, 0,
    GET_STR, REQUIRED_ARG, 0, 0, 0, 0, 0, 0 },
  { "initial-start", OPT_INITIAL_START, 
    "Perform initial start",
    &_initialstart, &_initialstart, 0,
    GET_BOOL, NO_ARG, 0, 0, 0, 0, 0, 0 },
  { "bind-address", OPT_NOWAIT_NODES, 
    "Local bind address",
    &_bind_address, &_bind_address, 0,
    GET_STR, REQUIRED_ARG, 0, 0, 0, 0, 0, 0 },
  { 0, 0, 0, 0, 0, 0, GET_NO_ARG, NO_ARG, 0, 0, 0, 0, 0, 0}
};
static void short_usage_sub(void)
{
  printf("Usage: %s [OPTIONS]\n", my_progname);
}
static void usage()
{
  short_usage_sub();
  ndb_std_print_version();
  print_defaults(MYSQL_CONFIG_NAME,load_default_groups);
  puts("");
  my_print_help(my_long_options);
  my_print_variables(my_long_options);
}
=======
>>>>>>> f83397ce

bool
Configuration::init(int _no_start, int _initial,
                    int _initialstart)
{
  // Check the start flag
  if (_no_start)
    globalData.theRestartFlag = initial_state;
  else 
    globalData.theRestartFlag = perform_start;

  // Check the initial flag
  if (_initial)
    _initialStart = true;

  globalData.ownId= 0;

  if (_initialstart)
  {
    _initialStart = true;
    g_start_type |= (1 << NodeState::ST_INITIAL_START);
  }

  threadIdMutex = NdbMutex_Create();
  if (!threadIdMutex)
  {
    g_eventLogger->error("Failed to create threadIdMutex");
    return false;
  }
  initThreadArray();
  return true;
}

Configuration::Configuration() :
  _executeLockCPU(NO_LOCK_CPU-1)
{
  _fsPath = 0;
  _backupPath = 0;
  _initialStart = false;
  m_config_retriever= 0;
  m_clusterConfig= 0;
  m_clusterConfigIter= 0;
  m_logLevel= 0;
}

Configuration::~Configuration(){

  if(_fsPath != NULL)
    free(_fsPath);

  if(_backupPath != NULL)
    free(_backupPath);

  if (m_config_retriever) {
    delete m_config_retriever;
  }

  if(m_logLevel) {
    delete m_logLevel;
  }
}

void
Configuration::closeConfiguration(bool end_session){
  m_config_retriever->end_session(end_session);
  if (m_config_retriever) {
    delete m_config_retriever;
  }
  m_config_retriever= 0;
}

void
Configuration::fetch_configuration(const char* _connect_string,
                                   int force_nodeid,
                                   const char* _bind_address,
                                   NodeId allocated_nodeid)
{
  /**
   * Fetch configuration from management server
   */
  if (m_config_retriever) {
    delete m_config_retriever;
  }

  m_config_retriever= new ConfigRetriever(_connect_string,
                                          force_nodeid,
                                          NDB_VERSION,
                                          NDB_MGM_NODE_TYPE_NDB,
					  _bind_address);
  if (!m_config_retriever)
  {
    ERROR_SET(fatal, NDBD_EXIT_MEMALLOC,
              "Failed to create ConfigRetriever", "");
  }

  if (m_config_retriever->hasError())
  {
    ERROR_SET(fatal, NDBD_EXIT_INVALID_CONFIG,
	      "Could not initialize handle to management server",
	      m_config_retriever->getErrorString());
  }

  if(m_config_retriever->do_connect(12,5,1) == -1){
    const char * s = m_config_retriever->getErrorString();
    if(s == 0)
      s = "No error given!";
    /* Set stop on error to true otherwise NDB will
       go into an restart loop...
    */
    ERROR_SET(fatal, NDBD_EXIT_INVALID_CONFIG, "Could not connect to ndb_mgmd", s);
  }

  ConfigRetriever &cr= *m_config_retriever;

  if (allocated_nodeid)
  {
    // The angel has already allocated the nodeid, no need to
    // allocate it
    globalData.ownId = allocated_nodeid;
  }
  else
  {

    const int alloc_retries = 2;
    const int alloc_delay = 3;
    globalData.ownId = cr.allocNodeId(alloc_retries, alloc_delay);
    if(globalData.ownId == 0)
    {
      ERROR_SET(fatal, NDBD_EXIT_INVALID_CONFIG,
                "Unable to alloc node id",
                m_config_retriever->getErrorString());
    }
  }
  assert(globalData.ownId);

  ndb_mgm_configuration * p = cr.getConfig(globalData.ownId);
  if(p == 0){
    const char * s = cr.getErrorString();
    if(s == 0)
      s = "No error given!";
    
    /* Set stop on error to true otherwise NDB will
       go into an restart loop...
    */
    
    ERROR_SET(fatal, NDBD_EXIT_INVALID_CONFIG, "Could not fetch configuration"
	      "/invalid configuration", s);
  }
  if(m_clusterConfig)
    free(m_clusterConfig);
  
  m_clusterConfig = p;

  {
    Uint32 generation;
    ndb_mgm_configuration_iterator sys_iter(*p, CFG_SECTION_SYSTEM);
    if (sys_iter.get(CFG_SYS_CONFIG_GENERATION, &generation))
    {
      g_eventLogger->info("Configuration fetched from '%s:%d', unknown generation!! (likely older ndb_mgmd)",
                          m_config_retriever->get_mgmd_host(),
                          m_config_retriever->get_mgmd_port());
    }
    else
    {
      g_eventLogger->info("Configuration fetched from '%s:%d', generation: %d",
                          m_config_retriever->get_mgmd_host(),
                          m_config_retriever->get_mgmd_port(),
                          generation);
    }
  }

  ndb_mgm_configuration_iterator iter(* p, CFG_SECTION_NODE);
  if (iter.find(CFG_NODE_ID, globalData.ownId)){
    ERROR_SET(fatal, NDBD_EXIT_INVALID_CONFIG, "Invalid configuration fetched", "DB missing");
  }
  
  if(iter.get(CFG_DB_STOP_ON_ERROR, &_stopOnError)){
    ERROR_SET(fatal, NDBD_EXIT_INVALID_CONFIG, "Invalid configuration fetched", 
	      "StopOnError missing");
  }

  const char * datadir;
  if(iter.get(CFG_NODE_DATADIR, &datadir)){
    ERROR_SET(fatal, NDBD_EXIT_INVALID_CONFIG, "Invalid configuration fetched",
	      "DataDir missing");
  }
  NdbConfig_SetPath(datadir);

}

static char * get_and_validate_path(ndb_mgm_configuration_iterator &iter,
				    Uint32 param, const char *param_string)
{ 
  const char* path = NULL;
  if(iter.get(param, &path)){
    ERROR_SET(fatal, NDBD_EXIT_INVALID_CONFIG, "Invalid configuration fetched missing ", 
	      param_string);
  } 
  
  if(path == 0 || strlen(path) == 0){
    ERROR_SET(fatal, NDBD_EXIT_INVALID_CONFIG,
	      "Invalid configuration fetched. Configuration does not contain valid ",
	      param_string);
  }
  
  // check that it is pointing on a valid directory
  // 
  char buf2[PATH_MAX];
  memset(buf2, 0,sizeof(buf2));
#ifdef NDB_WIN32
  char* szFilePart;
  if(!GetFullPathName(path, sizeof(buf2), buf2, &szFilePart) ||
     (GetFileAttributes(buf2) & FILE_ATTRIBUTE_READONLY))
#else
  if((::realpath(path, buf2) == NULL)||
       (::access(buf2, W_OK) != 0))
#endif
  {
    ERROR_SET(fatal, NDBD_EXIT_AFS_INVALIDPATH, path, param_string);
  }
  
  if (strcmp(&buf2[strlen(buf2) - 1], DIR_SEPARATOR))
    strcat(buf2, DIR_SEPARATOR);
  
  return strdup(buf2);
}

#include "../../common/util/parse_mask.hpp"

void
Configuration::setupConfiguration(){

  DBUG_ENTER("Configuration::setupConfiguration");

  ndb_mgm_configuration * p = m_clusterConfig;

  /**
   * Configure transporters
   */
  if (!globalTransporterRegistry.init(globalData.ownId))
  {
    ERROR_SET(fatal, NDBD_EXIT_INVALID_CONFIG,
              "Invalid configuration fetched",
              "Could not init transporter registry");
  }

  if (!IPCConfig::configureTransporters(globalData.ownId,
                                        * p,
                                        globalTransporterRegistry))
  {
    ERROR_SET(fatal, NDBD_EXIT_INVALID_CONFIG,
              "Invalid configuration fetched",
              "Could not configure transporters");
  }

  /**
   * Setup cluster configuration data
   */
  ndb_mgm_configuration_iterator iter(* p, CFG_SECTION_NODE);
  if (iter.find(CFG_NODE_ID, globalData.ownId)){
    ERROR_SET(fatal, NDBD_EXIT_INVALID_CONFIG, "Invalid configuration fetched", "DB missing");
  }

  unsigned type;
  if(!(iter.get(CFG_TYPE_OF_SECTION, &type) == 0 && type == NODE_TYPE_DB)){
    ERROR_SET(fatal, NDBD_EXIT_INVALID_CONFIG, "Invalid configuration fetched",
	      "I'm wrong type of node");
  }

  Uint32 total_send_buffer = 0;
  iter.get(CFG_TOTAL_SEND_BUFFER_MEMORY, &total_send_buffer);
  globalTransporterRegistry.allocate_send_buffers(total_send_buffer);
  
  if(iter.get(CFG_DB_NO_SAVE_MSGS, &_maxErrorLogs)){
    ERROR_SET(fatal, NDBD_EXIT_INVALID_CONFIG, "Invalid configuration fetched", 
	      "MaxNoOfSavedMessages missing");
  }
  
  if(iter.get(CFG_DB_MEMLOCK, &_lockPagesInMainMemory)){
    ERROR_SET(fatal, NDBD_EXIT_INVALID_CONFIG, "Invalid configuration fetched", 
	      "LockPagesInMainMemory missing");
  }

  if(iter.get(CFG_DB_WATCHDOG_INTERVAL, &_timeBetweenWatchDogCheck)){
    ERROR_SET(fatal, NDBD_EXIT_INVALID_CONFIG, "Invalid configuration fetched", 
	      "TimeBetweenWatchDogCheck missing");
  }

  _schedulerExecutionTimer = 50;
  iter.get(CFG_DB_SCHED_EXEC_TIME, &_schedulerExecutionTimer);

  _schedulerSpinTimer = 0;
  iter.get(CFG_DB_SCHED_SPIN_TIME, &_schedulerSpinTimer);

  _realtimeScheduler = 0;
  iter.get(CFG_DB_REALTIME_SCHEDULER, &_realtimeScheduler);

  const char * mask;
  if(iter.get(CFG_DB_EXECUTE_LOCK_CPU, &mask) == 0)
  {

    int res = parse_mask(mask, _executeLockCPU);
    if (res < 0)
    {
      // Could not parse LockExecuteThreadToCPU mask
      g_eventLogger->warning("Failed to parse 'LockExecuteThreadToCPU=%s' "
                             "(error: %d), ignoring it!",
                             mask, res);
      _executeLockCPU.clear();
    }
  }

  _maintLockCPU = NO_LOCK_CPU;
  iter.get(CFG_DB_MAINT_LOCK_CPU, &_maintLockCPU);
  if (_maintLockCPU == 65535)
    _maintLockCPU = NO_LOCK_CPU; // Ignore old default(may come from old mgmd)

  if(iter.get(CFG_DB_WATCHDOG_INTERVAL_INITIAL, 
              &_timeBetweenWatchDogCheckInitial)){
    ERROR_SET(fatal, NDBD_EXIT_INVALID_CONFIG, "Invalid configuration fetched", 
	      "TimeBetweenWatchDogCheckInitial missing");
  }
  
  /**
   * Get paths
   */  
  if (_fsPath)
    free(_fsPath);
  _fsPath= get_and_validate_path(iter, CFG_DB_FILESYSTEM_PATH, "FileSystemPath");
  if (_backupPath)
    free(_backupPath);
  _backupPath= get_and_validate_path(iter, CFG_DB_BACKUP_DATADIR, "BackupDataDir");

  if(iter.get(CFG_DB_STOP_ON_ERROR_INSERT, &m_restartOnErrorInsert)){
    ERROR_SET(fatal, NDBD_EXIT_INVALID_CONFIG, "Invalid configuration fetched", 
	      "RestartOnErrorInsert missing");
  }
  
  /**
   * Create the watch dog thread
   */
  { 
    if (_timeBetweenWatchDogCheckInitial < _timeBetweenWatchDogCheck)
      _timeBetweenWatchDogCheckInitial = _timeBetweenWatchDogCheck;
    
    Uint32 t = _timeBetweenWatchDogCheckInitial;
    t = globalEmulatorData.theWatchDog ->setCheckInterval(t);
    _timeBetweenWatchDogCheckInitial = t;
  }
  
  ConfigValues* cf = ConfigValuesFactory::extractCurrentSection(iter.m_config);

  if(m_clusterConfigIter)
    ndb_mgm_destroy_iterator(m_clusterConfigIter);
  m_clusterConfigIter = ndb_mgm_create_configuration_iterator
    (p, CFG_SECTION_NODE);

  calcSizeAlt(cf);

  DBUG_VOID_RETURN;
}

Uint32
Configuration::lockPagesInMainMemory() const {
  return _lockPagesInMainMemory;
}

int 
Configuration::schedulerExecutionTimer() const {
  return _schedulerExecutionTimer;
}

void 
Configuration::schedulerExecutionTimer(int value) {
  if (value < 11000)
    _schedulerExecutionTimer = value;
}

int 
Configuration::schedulerSpinTimer() const {
  return _schedulerSpinTimer;
}

void 
Configuration::schedulerSpinTimer(int value) {
  if (value < 500)
    value = 500;
  _schedulerSpinTimer = value;
}

bool 
Configuration::realtimeScheduler() const
{
  return (bool)_realtimeScheduler;
}

void 
Configuration::realtimeScheduler(bool realtime_on)
{
   bool old_value = (bool)_realtimeScheduler;
  _realtimeScheduler = (Uint32)realtime_on;
  if (old_value != realtime_on)
    setAllRealtimeScheduler();
}

Uint32
Configuration::executeLockCPU() const
{
  unsigned res = _executeLockCPU.find(0);
  if (res == _executeLockCPU.NotFound)
    return NO_LOCK_CPU;
  else
    return res;
}

void
Configuration::executeLockCPU(Uint32 value)
{
  if (value >= _executeLockCPU.max_size())
  {
    value = NO_LOCK_CPU;
  }

  bool changed = false;
  if (value == NO_LOCK_CPU)
  {
    changed = _executeLockCPU.count() > 0;
    _executeLockCPU.clear();
  }
  else
  {
    changed = _executeLockCPU.get(value) == false;
    _executeLockCPU.clear();
    _executeLockCPU.set(value);
  }

  if (changed)
  {
    setAllLockCPU(TRUE);
  }
}

Uint32
Configuration::maintLockCPU() const
{
  return _maintLockCPU;
}

void
Configuration::maintLockCPU(Uint32 value)
{
  Uint32 old_value = _maintLockCPU;
  _maintLockCPU = value;
  if (value != old_value)
    setAllLockCPU(FALSE);
}

int 
Configuration::timeBetweenWatchDogCheck() const {
  return _timeBetweenWatchDogCheck;
}

void 
Configuration::timeBetweenWatchDogCheck(int value) {
  _timeBetweenWatchDogCheck = value;
}

int 
Configuration::maxNoOfErrorLogs() const {
  return _maxErrorLogs;
}

void 
Configuration::maxNoOfErrorLogs(int val){
  _maxErrorLogs = val;
}

bool
Configuration::stopOnError() const {
  return _stopOnError;
}

void 
Configuration::stopOnError(bool val){
  _stopOnError = val;
}

int
Configuration::getRestartOnErrorInsert() const {
  return m_restartOnErrorInsert;
}

void
Configuration::setRestartOnErrorInsert(int i){
  m_restartOnErrorInsert = i;
}

const ndb_mgm_configuration_iterator * 
Configuration::getOwnConfigIterator() const {
  return m_ownConfigIterator;
}
  
ndb_mgm_configuration_iterator * 
Configuration::getClusterConfigIterator() const {
  return m_clusterConfigIter;
}

void
Configuration::calcSizeAlt(ConfigValues * ownConfig){
  const char * msg = "Invalid configuration fetched";
  char buf[255];

  unsigned int noOfTables = 0;
  unsigned int noOfUniqueHashIndexes = 0;
  unsigned int noOfOrderedIndexes = 0;
  unsigned int noOfTriggers = 0;
  unsigned int noOfReplicas = 0;
  unsigned int noOfDBNodes = 0;
  unsigned int noOfAPINodes = 0;
  unsigned int noOfMGMNodes = 0;
  unsigned int noOfNodes = 0;
  unsigned int noOfAttributes = 0;
  unsigned int noOfOperations = 0;
  unsigned int noOfLocalOperations = 0;
  unsigned int noOfTransactions = 0;
  unsigned int noOfIndexPages = 0;
  unsigned int noOfDataPages = 0;
  unsigned int noOfScanRecords = 0;
  unsigned int noOfLocalScanRecords = 0;
  unsigned int noBatchSize = 0;
  m_logLevel = new LogLevel();
  if (!m_logLevel)
  {
    ERROR_SET(fatal, NDBD_EXIT_MEMALLOC, "Failed to create LogLevel", "");
  }
  
  struct AttribStorage { int paramId; Uint32 * storage; bool computable; };
  AttribStorage tmp[] = {
    { CFG_DB_NO_SCANS, &noOfScanRecords, false },
    { CFG_DB_NO_LOCAL_SCANS, &noOfLocalScanRecords, true },
    { CFG_DB_BATCH_SIZE, &noBatchSize, false },
    { CFG_DB_NO_TABLES, &noOfTables, false },
    { CFG_DB_NO_ORDERED_INDEXES, &noOfOrderedIndexes, false },
    { CFG_DB_NO_UNIQUE_HASH_INDEXES, &noOfUniqueHashIndexes, false },
    { CFG_DB_NO_TRIGGERS, &noOfTriggers, true },
    { CFG_DB_NO_REPLICAS, &noOfReplicas, false },
    { CFG_DB_NO_ATTRIBUTES, &noOfAttributes, false },
    { CFG_DB_NO_OPS, &noOfOperations, false },
    { CFG_DB_NO_LOCAL_OPS, &noOfLocalOperations, true },
    { CFG_DB_NO_TRANSACTIONS, &noOfTransactions, false }
  };

  ndb_mgm_configuration_iterator db(*(ndb_mgm_configuration*)ownConfig, 0);
  
  const int sz = sizeof(tmp)/sizeof(AttribStorage);
  for(int i = 0; i<sz; i++){
    if(ndb_mgm_get_int_parameter(&db, tmp[i].paramId, tmp[i].storage)){
      if (tmp[i].computable) {
        *tmp[i].storage = 0;
      } else {
        BaseString::snprintf(buf, sizeof(buf),"ConfigParam: %d not found", tmp[i].paramId);
        ERROR_SET(fatal, NDBD_EXIT_INVALID_CONFIG, msg, buf);
      }
    }
  }

  Uint32 lqhInstances = 1;
  if (globalData.isNdbMtLqh)
  {
    lqhInstances = globalData.ndbMtLqhWorkers;
  }

  Uint64 indexMem = 0, dataMem = 0;
  ndb_mgm_get_int64_parameter(&db, CFG_DB_DATA_MEM, &dataMem);
  ndb_mgm_get_int64_parameter(&db, CFG_DB_INDEX_MEM, &indexMem);
  if(dataMem == 0){
    BaseString::snprintf(buf, sizeof(buf), "ConfigParam: %d not found", CFG_DB_DATA_MEM);
    ERROR_SET(fatal, NDBD_EXIT_INVALID_CONFIG, msg, buf);
  }

  if(indexMem == 0){
    BaseString::snprintf(buf, sizeof(buf), "ConfigParam: %d not found", CFG_DB_INDEX_MEM);
    ERROR_SET(fatal, NDBD_EXIT_INVALID_CONFIG, msg, buf);
  }

#define DO_DIV(x,y) (((x) + (y - 1)) / (y))

  noOfDataPages = (Uint32)(dataMem / 32768);
  noOfIndexPages = (Uint32)(indexMem / 8192);
  noOfIndexPages = DO_DIV(noOfIndexPages, lqhInstances);

  for(unsigned j = 0; j<LogLevel::LOGLEVEL_CATEGORIES; j++){
    Uint32 tmp;
    if(!ndb_mgm_get_int_parameter(&db, CFG_MIN_LOGLEVEL+j, &tmp)){
      m_logLevel->setLogLevel((LogLevel::EventCategory)j, tmp);
    }
  }
  
  // tmp
  ndb_mgm_configuration_iterator * p = m_clusterConfigIter;

  Uint32 nodeNo = noOfNodes = 0;
  NodeBitmask nodes;
  for(ndb_mgm_first(p); ndb_mgm_valid(p); ndb_mgm_next(p), nodeNo++){
    
    Uint32 nodeId;
    Uint32 nodeType;
    
    if(ndb_mgm_get_int_parameter(p, CFG_NODE_ID, &nodeId)){
      ERROR_SET(fatal, NDBD_EXIT_INVALID_CONFIG, msg, "Node data (Id) missing");
    }
    
    if(ndb_mgm_get_int_parameter(p, CFG_TYPE_OF_SECTION, &nodeType)){
      ERROR_SET(fatal, NDBD_EXIT_INVALID_CONFIG, msg, "Node data (Type) missing");
    }
    
    if(nodeId > MAX_NODES || nodeId == 0){
      BaseString::snprintf(buf, sizeof(buf),
	       "Invalid node id: %d", nodeId);
      ERROR_SET(fatal, NDBD_EXIT_INVALID_CONFIG, msg, buf);
    }
    
    if(nodes.get(nodeId)){
      BaseString::snprintf(buf, sizeof(buf), "Two node can not have the same node id: %d",
	       nodeId);
      ERROR_SET(fatal, NDBD_EXIT_INVALID_CONFIG, msg, buf);
    }
    nodes.set(nodeId);
        
    switch(nodeType){
    case NODE_TYPE_DB:
      noOfDBNodes++; // No of NDB processes
      
      if(nodeId > MAX_NDB_NODES){
		  BaseString::snprintf(buf, sizeof(buf), "Maximum node id for a ndb node is: %d", 
		 MAX_NDB_NODES);
	ERROR_SET(fatal, NDBD_EXIT_INVALID_CONFIG, msg, buf);
      }
      break;
    case NODE_TYPE_API:
      noOfAPINodes++; // No of API processes
      break;
    case NODE_TYPE_MGM:
      noOfMGMNodes++; // No of MGM processes
      break;
    default:
      BaseString::snprintf(buf, sizeof(buf), "Unknown node type: %d", nodeType);
      ERROR_SET(fatal, NDBD_EXIT_INVALID_CONFIG, msg, buf);
    }
  }
  noOfNodes = nodeNo;

  noOfTables+= 2; // Add System tables
  noOfAttributes += 9;  // Add System table attributes

  ConfigValues::Iterator it2(*ownConfig, db.m_config);
  it2.set(CFG_DB_NO_TABLES, noOfTables);
  it2.set(CFG_DB_NO_ATTRIBUTES, noOfAttributes);
  {
    Uint32 neededNoOfTriggers =   /* types: Insert/Update/Delete/Custom */
      3 * noOfUniqueHashIndexes + /* for unique hash indexes, I/U/D */
      3 * NDB_MAX_ACTIVE_EVENTS + /* for events in suma, I/U/D */
      3 * noOfTables +            /* for backup, I/U/D */
      noOfOrderedIndexes;         /* for ordered indexes, C */
    if (noOfTriggers < neededNoOfTriggers)
    {
      noOfTriggers= neededNoOfTriggers;
      it2.set(CFG_DB_NO_TRIGGERS, noOfTriggers);
    }
  }

  /**
   * Do size calculations
   */
  ConfigValuesFactory cfg(ownConfig);

  Uint32 noOfMetaTables= noOfTables + noOfOrderedIndexes +
                           noOfUniqueHashIndexes;
  Uint32 noOfMetaTablesDict= noOfMetaTables;
  if (noOfMetaTablesDict > NDB_MAX_TABLES)
    noOfMetaTablesDict= NDB_MAX_TABLES;

  {
    /**
     * Dict Size Alt values
     */
    cfg.put(CFG_DICT_ATTRIBUTE, 
	    noOfAttributes);

    cfg.put(CFG_DICT_TABLE,
	    noOfMetaTablesDict);
  }


  if (noOfLocalScanRecords == 0) {
    noOfLocalScanRecords = (noOfDBNodes * noOfScanRecords) + 
      1 /* NR */ + 
      1 /* LCP */; 
  }
  if (noOfLocalOperations == 0) {
    noOfLocalOperations= (11 * noOfOperations) / 10;
  }

  Uint32 noOfTCScanRecords = noOfScanRecords;
  Uint32 noOfTCLocalScanRecords = noOfLocalScanRecords;

  noOfLocalOperations = DO_DIV(noOfLocalOperations, lqhInstances);
  noOfLocalScanRecords = DO_DIV(noOfLocalScanRecords, lqhInstances);

  {
    Uint32 noOfAccTables= noOfMetaTables/*noOfTables+noOfUniqueHashIndexes*/;
    /**
     * Acc Size Alt values
     */
    // Can keep 65536 pages (= 0.5 GByte)
    cfg.put(CFG_ACC_DIR_RANGE, 
	    2 * NO_OF_FRAG_PER_NODE * noOfAccTables* noOfReplicas); 
    
    cfg.put(CFG_ACC_DIR_ARRAY,
	    (noOfIndexPages >> 8) + 
	    2 * NO_OF_FRAG_PER_NODE * noOfAccTables* noOfReplicas);
    
    cfg.put(CFG_ACC_FRAGMENT,
	    NO_OF_FRAG_PER_NODE * noOfAccTables* noOfReplicas);
    
    /*-----------------------------------------------------------------------*/
    // The extra operation records added are used by the scan and node 
    // recovery process. 
    // Node recovery process will have its operations dedicated to ensure
    // that they never have a problem with allocation of the operation record.
    // The remainder are allowed for use by the scan processes.
    /*-----------------------------------------------------------------------*/
    cfg.put(CFG_ACC_OP_RECS,
	    (noOfLocalOperations + 50) + 
	    (noOfLocalScanRecords * noBatchSize) +
	    NODE_RECOVERY_SCAN_OP_RECORDS);
    
    cfg.put(CFG_ACC_OVERFLOW_RECS,
	    noOfIndexPages + 
	    NO_OF_FRAG_PER_NODE * noOfAccTables* noOfReplicas);
    
    cfg.put(CFG_ACC_PAGE8, 
	    noOfIndexPages + 32);
    
    cfg.put(CFG_ACC_TABLE, noOfAccTables);
    
    cfg.put(CFG_ACC_SCAN, noOfLocalScanRecords);
  }
  
  {
    /**
     * Dih Size Alt values
     */
    cfg.put(CFG_DIH_API_CONNECT, 
	    2 * noOfTransactions);
    
    Uint32 noFragPerTable= (((noOfDBNodes * lqhInstances) + 
                             NO_OF_FRAGS_PER_CHUNK - 1) >>
                            LOG_NO_OF_FRAGS_PER_CHUNK) <<
      LOG_NO_OF_FRAGS_PER_CHUNK;

    cfg.put(CFG_DIH_FRAG_CONNECT, 
	    noFragPerTable *  noOfMetaTables);
    
    cfg.put(CFG_DIH_REPLICAS, 
	    NO_OF_FRAG_PER_NODE * noOfMetaTables *
	    noOfDBNodes * noOfReplicas * lqhInstances);

    cfg.put(CFG_DIH_TABLE, 
	    noOfMetaTables);
  }
  
  {
    /**
     * Lqh Size Alt values
     */
    cfg.put(CFG_LQH_FRAG, 
	    NO_OF_FRAG_PER_NODE * noOfMetaTables * noOfReplicas);
    
    cfg.put(CFG_LQH_TABLE, 
	    noOfMetaTables);

    cfg.put(CFG_LQH_TC_CONNECT, 
	    noOfLocalOperations + 50);
    
    cfg.put(CFG_LQH_SCAN, 
	    noOfLocalScanRecords);
  }
  
  {
    /**
     * Tc Size Alt values
     */
    cfg.put(CFG_TC_API_CONNECT, 
	    3 * noOfTransactions);
    
    cfg.put(CFG_TC_TC_CONNECT, 
	    (2 * noOfOperations) + 16 + noOfTransactions);
    
    cfg.put(CFG_TC_TABLE, 
	    noOfMetaTables);
    
    cfg.put(CFG_TC_LOCAL_SCAN, 
	    noOfTCLocalScanRecords);
    
    cfg.put(CFG_TC_SCAN, 
	    noOfTCScanRecords);
  }
  
  {
    /**
     * Tup Size Alt values
     */
    cfg.put(CFG_TUP_FRAG, 
	    NO_OF_FRAG_PER_NODE * noOfMetaTables* noOfReplicas);
    
    cfg.put(CFG_TUP_OP_RECS, 
	    noOfLocalOperations + 50);
    
    cfg.put(CFG_TUP_PAGE, 
	    noOfDataPages);
    
    cfg.put(CFG_TUP_TABLE, 
	    noOfMetaTables);
    
    cfg.put(CFG_TUP_STORED_PROC,
	    noOfLocalScanRecords);
  }

  {
    /**
     * Tux Size Alt values
     */
    cfg.put(CFG_TUX_INDEX, 
	    noOfMetaTables /*noOfOrderedIndexes*/);
    
    cfg.put(CFG_TUX_FRAGMENT,
	    NO_OF_FRAG_PER_NODE * noOfOrderedIndexes * noOfReplicas);
    
    cfg.put(CFG_TUX_ATTRIBUTE, 
	    noOfOrderedIndexes * 4);

    cfg.put(CFG_TUX_SCAN_OP, noOfLocalScanRecords); 
  }

  m_ownConfig = (ndb_mgm_configuration*)cfg.getConfigValues();
  m_ownConfigIterator = ndb_mgm_create_configuration_iterator
    (m_ownConfig, 0);
}

void
Configuration::setAllRealtimeScheduler()
{
  Uint32 i;
  for (i = 0; i < threadInfo.size(); i++)
  {
    if (threadInfo[i].type != NotInUse)
    {
      if (setRealtimeScheduler(threadInfo[i].pThread,
                               threadInfo[i].type,
                               _realtimeScheduler,
                               FALSE))
        return;
    }
  }
}

void
Configuration::setAllLockCPU(bool exec_thread)
{
  Uint32 i;
  for (i = 0; i < threadInfo.size(); i++)
  {
    if (threadInfo[i].type != NotInUse)
    {
      if (setLockCPU(threadInfo[i].pThread,
                     threadInfo[i].type,
                     exec_thread,
                     FALSE))
        return;
    }
  }
}

int
Configuration::setRealtimeScheduler(NdbThread* pThread,
                                    enum ThreadTypes type,
                                    bool real_time,
                                    bool init)
{
  /*
    We ignore thread characteristics on platforms where we cannot
    determine the thread id.
  */
  if (!init || real_time)
  {
    int error_no;
    if ((error_no = NdbThread_SetScheduler(pThread, real_time,
                                           (type != MainThread))))
    {
      //Warning, no permission to set scheduler
      return 1;
    }
  }
  return 0;
}

int
Configuration::setLockCPU(NdbThread * pThread,
                          enum ThreadTypes type,
                          bool exec_thread,
                          bool init)
{
  (void)init;
  Uint32 cpu_id;
  int tid = NdbThread_GetTid(pThread);
  if (tid == -1)
    return 0;
  /*
    We ignore thread characteristics on platforms where we cannot
    determine the thread id.
    We only set new lock CPU characteristics for the threads for which
    it has changed
  */
  if ((exec_thread && type != MainThread) ||
      (!exec_thread && type == MainThread))
    return 0;
  if (type == MainThread)
    cpu_id = executeLockCPU();
  else
    cpu_id = _maintLockCPU;

  if (cpu_id != NO_LOCK_CPU)
  {
    int error_no;
    ndbout << "Lock threadId = " << tid;
    ndbout << " to CPU id = " << cpu_id << endl;
    if ((error_no = NdbThread_LockCPU(pThread, cpu_id)))
    {
      ndbout << "Failed to lock CPU, error_no = " << error_no << endl;
      ;//Warning, no permission to lock thread to CPU
      return 1;
    }
  }
  return 0;
}

Uint32
Configuration::addThread(struct NdbThread* pThread, enum ThreadTypes type)
{
  Uint32 i;
  NdbMutex_Lock(threadIdMutex);
  for (i = 0; i < threadInfo.size(); i++)
  {
    if (threadInfo[i].type == NotInUse)
      break;
  }
  if (i == threadInfo.size())
  {
    struct ThreadInfo tmp;
    threadInfo.push_back(tmp);
  }
  threadInfo[i].pThread = pThread;
  threadInfo[i].type = type;
  NdbMutex_Unlock(threadIdMutex);
  setRealtimeScheduler(pThread, type, _realtimeScheduler, TRUE);
  if (type != MainThread)
  {
    /**
     * main threads are set in ThreadConfig::ipControlLoop
     * as it's handled differently with mt
     */
    setLockCPU(pThread, type, (type == MainThread), TRUE);
  }
  return i;
}

void
Configuration::removeThreadId(Uint32 index)
{
  NdbMutex_Lock(threadIdMutex);
  threadInfo[index].pThread = 0;
  threadInfo[index].type = NotInUse;
  NdbMutex_Unlock(threadIdMutex);
}

void
Configuration::yield_main(Uint32 index, bool start)
{
  if (_realtimeScheduler)
  {
    if (start)
      setRealtimeScheduler(threadInfo[index].pThread,
                           threadInfo[index].type,
                           FALSE,
                           FALSE);
    else
      setRealtimeScheduler(threadInfo[index].pThread,
                           threadInfo[index].type,
                           TRUE,
                           FALSE);
  }
}

void
Configuration::initThreadArray()
{
  NdbMutex_Lock(threadIdMutex);
  for (Uint32 i = 0; i < threadInfo.size(); i++)
  {
    threadInfo[i].pThread = 0;
    threadInfo[i].type = NotInUse;
  }
  NdbMutex_Unlock(threadIdMutex);
}

template class Vector<struct ThreadInfo>;
<|MERGE_RESOLUTION|>--- conflicted
+++ resolved
@@ -39,67 +39,6 @@
 extern EventLogger * g_eventLogger;
 
 extern Uint32 g_start_type;
-<<<<<<< HEAD
-extern NdbNodeBitmask g_nowait_nodes;
-
-const char *load_default_groups[]= { "mysql_cluster","ndbd",0 };
-
-/**
- * Arguments to NDB process
- */ 
-static struct my_option my_long_options[] =
-{
-  NDB_STD_OPTS("ndbd"),
-  { "initial", OPT_INITIAL,
-    "Perform initial start of ndbd, including cleaning the file system. "
-    "Consult documentation before using this",
-    &_initial, &_initial, 0,
-    GET_BOOL, NO_ARG, 0, 0, 0, 0, 0, 0 },
-  { "nostart", 'n',
-    "Don't start ndbd immediately. Ndbd will await command from ndb_mgmd",
-    &_no_start, &_no_start, 0,
-    GET_BOOL, NO_ARG, 0, 0, 0, 0, 0, 0 },
-  { "daemon", 'd', "Start ndbd as daemon (default)",
-    &_daemon, &_daemon, 0,
-    GET_BOOL, NO_ARG, 1, 0, 0, 0, 0, 0 },
-  { "nodaemon", OPT_NODAEMON,
-    "Do not start ndbd as daemon, provided for testing purposes",
-    &_no_daemon, &_no_daemon, 0,
-    GET_BOOL, NO_ARG, 0, 0, 0, 0, 0, 0 },
-  { "foreground", OPT_FOREGROUND,
-    "Run real ndbd in foreground, provided for debugging purposes"
-    " (implies --nodaemon)",
-    &_foreground, &_foreground, 0,
-    GET_BOOL, NO_ARG, 0, 0, 0, 0, 0, 0 },
-  { "nowait-nodes", OPT_NOWAIT_NODES, 
-    "Nodes that will not be waited for during start",
-    &_nowait_nodes, &_nowait_nodes, 0,
-    GET_STR, REQUIRED_ARG, 0, 0, 0, 0, 0, 0 },
-  { "initial-start", OPT_INITIAL_START, 
-    "Perform initial start",
-    &_initialstart, &_initialstart, 0,
-    GET_BOOL, NO_ARG, 0, 0, 0, 0, 0, 0 },
-  { "bind-address", OPT_NOWAIT_NODES, 
-    "Local bind address",
-    &_bind_address, &_bind_address, 0,
-    GET_STR, REQUIRED_ARG, 0, 0, 0, 0, 0, 0 },
-  { 0, 0, 0, 0, 0, 0, GET_NO_ARG, NO_ARG, 0, 0, 0, 0, 0, 0}
-};
-static void short_usage_sub(void)
-{
-  printf("Usage: %s [OPTIONS]\n", my_progname);
-}
-static void usage()
-{
-  short_usage_sub();
-  ndb_std_print_version();
-  print_defaults(MYSQL_CONFIG_NAME,load_default_groups);
-  puts("");
-  my_print_help(my_long_options);
-  my_print_variables(my_long_options);
-}
-=======
->>>>>>> f83397ce
 
 bool
 Configuration::init(int _no_start, int _initial,
