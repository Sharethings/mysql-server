/*
   Copyright (c) 2009, 2017, Oracle and/or its affiliates. All rights reserved.

   This program is free software; you can redistribute it and/or modify
   it under the terms of the GNU General Public License as published by
   the Free Software Foundation; version 2 of the License.

   This program is distributed in the hope that it will be useful,
   but WITHOUT ANY WARRANTY; without even the implied warranty of
   MERCHANTABILITY or FITNESS FOR A PARTICULAR PURPOSE.  See the
   GNU General Public License for more details.

   You should have received a copy of the GNU General Public License
   along with this program; if not, write to the Free Software
   Foundation, Inc., 51 Franklin St, Fifth Floor, Boston, MA 02110-1301  USA
*/

#include <ndb_global.h>
#include <ndb_opts.h>
#include <util/BaseString.hpp>
#include "../src/kernel/vm/NdbinfoTables.cpp"
#include "DictTabInfo.hpp"

static char* opt_ndbinfo_db = (char*)"ndbinfo";
static char* opt_table_prefix = (char*)"ndb$";

static
struct my_option
my_long_options[] =
{
  { "database", 'd',
    "Name of the database used by ndbinfo",
    (uchar**) &opt_ndbinfo_db, (uchar**) &opt_ndbinfo_db, 0,
    GET_STR, REQUIRED_ARG, 0, 0, 0, 0, 0, 0 },
  { "prefix", 256,
    "Prefix to use for all virtual tables loaded from NDB",
    (uchar**) &opt_table_prefix, (uchar**) &opt_table_prefix, 0,
    GET_STR, REQUIRED_ARG, 0, 0, 0, 0, 0, 0 },
  { 0, 0, 0, 0, 0, 0, GET_NO_ARG, NO_ARG, 0, 0, 0, 0, 0, 0}
};

/*
 * Put views in alphabetical order.
 * No view should depend on another view.
 */
struct view {
  const char* name;
  const char* sql;
} views[] =
{
  { "arbitrator_validity_detail",
    "SELECT node_id, "
    "arbitrator, "
    "arb_ticket, "
    "CASE arb_connected"
    "  WHEN 1 THEN \"Yes\""
    "  ELSE \"No\""
    " END AS arb_connected, "
    "CASE arb_state"
    "  WHEN 0 THEN \"ARBIT_NULL\""
    "  WHEN 1 THEN \"ARBIT_INIT\""
    "  WHEN 2 THEN \"ARBIT_FIND\""
    "  WHEN 3 THEN \"ARBIT_PREP1\""
    "  WHEN 4 THEN \"ARBIT_PREP2\""
    "  WHEN 5 THEN \"ARBIT_START\""
    "  WHEN 6 THEN \"ARBIT_RUN\""
    "  WHEN 7 THEN \"ARBIT_CHOOSE\""
    "  WHEN 8 THEN \"ARBIT_CRASH\""
    "  ELSE \"UNKNOWN\""
    " END AS arb_state "
    "FROM `<NDBINFO_DB>`.`<TABLE_PREFIX>membership` "
    "ORDER BY arbitrator, arb_connected DESC"
  },
  { "arbitrator_validity_summary",
    "SELECT arbitrator, "
    "arb_ticket, "
    "CASE arb_connected"
    "  WHEN 1 THEN \"Yes\""
    "  ELSE \"No\""
    " END AS arb_connected, "
    "count(*) as consensus_count "
    "FROM `<NDBINFO_DB>`.`<TABLE_PREFIX>membership` "
    "GROUP BY arbitrator, arb_ticket, arb_connected"
  },
  // The blocks, dict_obj_types and config_params used
  // to be stored in a different engine but have now
  // been folded into hardcoded ndbinfo tables whose
  // name include the special prefix.
  // These views are defined to provide backward compatibility
  // for code using the old names.
  { "blocks",
    "SELECT block_number, block_name "
    "FROM `<NDBINFO_DB>`.`<TABLE_PREFIX>blocks`"
  },
  {
    "cluster_locks",
    "SELECT "
    "`<NDBINFO_DB>`.`<TABLE_PREFIX>acc_operations`.`node_id` AS `node_id`,"
    "`<NDBINFO_DB>`.`<TABLE_PREFIX>acc_operations`.`block_instance` AS `block_instance`,"
    "`<NDBINFO_DB>`.`<TABLE_PREFIX>acc_operations`.`tableid` AS `tableid`,"
    "`<NDBINFO_DB>`.`<TABLE_PREFIX>acc_operations`.`fragmentid` AS `fragmentid`,"
    "`<NDBINFO_DB>`.`<TABLE_PREFIX>acc_operations`.`rowid` AS `rowid`,"
    "`<NDBINFO_DB>`.`<TABLE_PREFIX>acc_operations`.`transid0` + "
    "(`<NDBINFO_DB>`.`<TABLE_PREFIX>acc_operations`.`transid1` << 32) AS `transid`,"
    /* op_flags meanings come from DbaccMain.cpp */
    /* 'S'hared or 'X'clusive */
    "(case (`<NDBINFO_DB>`.`<TABLE_PREFIX>acc_operations`.`op_flags` & 0x10) "
    "when 0 then \"S\" else \"X\" end) AS `mode`,"
    /* 'W'aiting or 'H'olding */
    "(case (`<NDBINFO_DB>`.`<TABLE_PREFIX>acc_operations`.`op_flags` & 0x80) "
    "when 0 then \"W\" else \"H\" end) AS `state`,"
    /* '*' indicates operation 'owning' the lock - an internal detail, can help
     * understanding
     */
    "(case (`<NDBINFO_DB>`.`<TABLE_PREFIX>acc_operations`.`op_flags` & 0x40) "
    "when 0 then \"\" else \"*\" end) as `detail`,"
    "case (`<NDBINFO_DB>`.`<TABLE_PREFIX>acc_operations`.`op_flags` & 0xf) "
    "when 0 then \"READ\" when 1 then \"UPDATE\" when 2 then \"INSERT\""
    "when 3 then \"DELETE\" when 5 then \"READ\" when 6 then \"REFRESH\""
    "when 7 then \"UNLOCK\" when 8 then \"SCAN\" ELSE\"<unknown>\" END as `op`,"
    "`<NDBINFO_DB>`.`<TABLE_PREFIX>acc_operations`.`duration_millis` as `duration_millis`,"
    "`<NDBINFO_DB>`.`<TABLE_PREFIX>acc_operations`.`acc_op_id` AS `lock_num`,"
    "if(`<NDBINFO_DB>`.`<TABLE_PREFIX>acc_operations`.`op_flags` & 0xc0 = 0,"
    "`<NDBINFO_DB>`.`<TABLE_PREFIX>acc_operations`.`prev_serial_op_id`"
    ", NULL) as `waiting_for` "
    "FROM `<NDBINFO_DB>`.`<TABLE_PREFIX>acc_operations`"
  },
  { "cluster_operations",
    "SELECT"
    " o.node_id,"
    " o.block_instance,"
    " o.transid0 + (o.transid1 << 32) as transid,"
    " case o.op "
    " when 1 then \"READ\""
    " when 2 then \"READ-SH\""
    " when 3 then \"READ-EX\""
    " when 4 then \"INSERT\""
    " when 5 then \"UPDATE\""
    " when 6 then \"DELETE\""
    " when 7 then \"WRITE\""
    " when 8 then \"UNLOCK\""
    " when 9 then \"REFRESH\""
    " when 257 then \"SCAN\""
    " when 258 then \"SCAN-SH\""
    " when 259 then \"SCAN-EX\""
    " ELSE \"<unknown>\""
    " END as operation_type, "
    " s.state_friendly_name as state, "
    " o.tableid, "
    " o.fragmentid, "
    " (o.apiref & 65535) as client_node_id, "
    " (o.apiref >> 16) as client_block_ref, "
    " (o.tcref & 65535) as tc_node_id, "
    " ((o.tcref >> 16) & 511) as tc_block_no, "
    " ((o.tcref >> (16 + 9)) & 127) as tc_block_instance "
    "FROM `<NDBINFO_DB>`.`<TABLE_PREFIX>operations` o"
    " LEFT JOIN `<NDBINFO_DB>`.`<TABLE_PREFIX>dblqh_tcconnect_state` s"
    "        ON s.state_int_value = o.state"
  },
  { "cluster_transactions",
    "SELECT"
    " t.node_id,"
    " t.block_instance,"
    " t.transid0 + (t.transid1 << 32) as transid,"
    " s.state_friendly_name as state, "
    " t.c_ops as count_operations, "
    " t.outstanding as outstanding_operations, "
    " t.timer as inactive_seconds, "
    " (t.apiref & 65535) as client_node_id, "
    " (t.apiref >> 16) as client_block_ref "
    "FROM `<NDBINFO_DB>`.`<TABLE_PREFIX>transactions` t"
    " LEFT JOIN `<NDBINFO_DB>`.`<TABLE_PREFIX>dbtc_apiconnect_state` s"
    "        ON s.state_int_value = t.state"
  },
  { "config_nodes",
    "SELECT distinct node_id, "
    "CASE node_type"
    "  WHEN 0 THEN \"NDB\""
    "  WHEN 1 THEN \"API\""
    "  WHEN 2 THEN \"MGM\""
    "  ELSE NULL "
    " END AS node_type, "
    "node_hostname "
    "FROM `<NDBINFO_DB>`.`<TABLE_PREFIX>config_nodes` "
    "ORDER BY node_id"
  },
  { "config_params",
    "SELECT param_number, param_name, param_description, param_type, param_default, "
    "param_min, param_max, param_mandatory, param_status "
    "FROM `<NDBINFO_DB>`.`<TABLE_PREFIX>config_params`"
  },
  { "config_values",
    "SELECT node_id, config_param, config_value "
    "FROM `<NDBINFO_DB>`.`<TABLE_PREFIX>config_values`"
  },
  { "counters",
    "SELECT node_id, b.block_name, block_instance, "
    "counter_id, "
    "CASE counter_id"
    "  WHEN 1 THEN \"ATTRINFO\""
    "  WHEN 2 THEN \"TRANSACTIONS\""
    "  WHEN 3 THEN \"COMMITS\""
    "  WHEN 4 THEN \"READS\""
    "  WHEN 5 THEN \"SIMPLE_READS\""
    "  WHEN 6 THEN \"WRITES\""
    "  WHEN 7 THEN \"ABORTS\""
    "  WHEN 8 THEN \"TABLE_SCANS\""
    "  WHEN 9 THEN \"RANGE_SCANS\""
    "  WHEN 10 THEN \"OPERATIONS\""
    "  WHEN 11 THEN \"READS_RECEIVED\""
    "  WHEN 12 THEN \"LOCAL_READS_SENT\""
    "  WHEN 13 THEN \"REMOTE_READS_SENT\""
    "  WHEN 14 THEN \"READS_NOT_FOUND\""
    "  WHEN 15 THEN \"TABLE_SCANS_RECEIVED\""
    "  WHEN 16 THEN \"LOCAL_TABLE_SCANS_SENT\""
    "  WHEN 17 THEN \"RANGE_SCANS_RECEIVED\""
    "  WHEN 18 THEN \"LOCAL_RANGE_SCANS_SENT\""
    "  WHEN 19 THEN \"REMOTE_RANGE_SCANS_SENT\""
    "  WHEN 20 THEN \"SCAN_BATCHES_RETURNED\""
    "  WHEN 21 THEN \"SCAN_ROWS_RETURNED\""
    "  WHEN 22 THEN \"PRUNED_RANGE_SCANS_RECEIVED\""
    "  WHEN 23 THEN \"CONST_PRUNED_RANGE_SCANS_RECEIVED\""
    "  WHEN 24 THEN \"LOCAL_READS\""
    "  WHEN 25 THEN \"LOCAL_WRITES\""
    "  WHEN 26 THEN \"LQHKEY_OVERLOAD\""
    "  WHEN 27 THEN \"LQHKEY_OVERLOAD_TC\""
    "  WHEN 28 THEN \"LQHKEY_OVERLOAD_READER\""
    "  WHEN 29 THEN \"LQHKEY_OVERLOAD_NODE_PEER\""
    "  WHEN 30 THEN \"LQHKEY_OVERLOAD_SUBSCRIBER\""
    "  WHEN 31 THEN \"LQHSCAN_SLOWDOWNS\""
    "  ELSE \"<unknown>\" "
    " END AS counter_name, "
    "val "
    "FROM `<NDBINFO_DB>`.`<TABLE_PREFIX>counters` c "
    "LEFT JOIN `<NDBINFO_DB>`.`<TABLE_PREFIX>blocks` b "
    "ON c.block_number = b.block_number"
  },
  { "cpustat",
    "SELECT * "
    "FROM `<NDBINFO_DB>`.`<TABLE_PREFIX>cpustat`"
  },
  { "cpustat_1sec",
    "SELECT * "
    "FROM `<NDBINFO_DB>`.`<TABLE_PREFIX>cpustat_1sec`"
  },
  { "cpustat_20sec",
    "SELECT * "
    "FROM `<NDBINFO_DB>`.`<TABLE_PREFIX>cpustat_20sec`"
  },
  { "cpustat_50ms",
    "SELECT * "
    "FROM `<NDBINFO_DB>`.`<TABLE_PREFIX>cpustat_50ms`"
  },
  {"dict_obj_info",
   " SELECT * "
   "FROM `<NDBINFO_DB>`.`<TABLE_PREFIX>dict_obj_info`"
  },
  { "dict_obj_types",
    "SELECT type_id, type_name "
    "FROM `<NDBINFO_DB>`.`<TABLE_PREFIX>dict_obj_types`"
  },
  { "disk_write_speed_aggregate",
    "SELECT * FROM `<NDBINFO_DB>`.`<TABLE_PREFIX>disk_write_speed_aggregate`"
  },
  { "disk_write_speed_aggregate_node",
    "SELECT"
    " node_id,"
    " SUM(backup_lcp_speed_last_sec) AS backup_lcp_speed_last_sec,"
    " SUM(redo_speed_last_sec) AS redo_speed_last_sec,"
    " SUM(backup_lcp_speed_last_10sec) AS backup_lcp_speed_last_10sec,"
    " SUM(redo_speed_last_10sec) AS redo_speed_last_10sec,"
    " SUM(backup_lcp_speed_last_60sec) AS backup_lcp_speed_last_60sec,"
    " SUM(redo_speed_last_60sec) AS redo_speed_last_60sec "
    "FROM `<NDBINFO_DB>`.`<TABLE_PREFIX>disk_write_speed_aggregate` "
    "GROUP by node_id"
  },
  { "disk_write_speed_base",
    "SELECT * FROM `<NDBINFO_DB>`.`<TABLE_PREFIX>disk_write_speed_base`"
  },
  { "diskpagebuffer",
     "SELECT node_id, block_instance, "
     "pages_written, pages_written_lcp, pages_read, log_waits, "
     "page_requests_direct_return, page_requests_wait_queue, page_requests_wait_io "
     "FROM `<NDBINFO_DB>`.`<TABLE_PREFIX>diskpagebuffer`"
  },
<<<<<<< HEAD
=======
  { "error_messages",
    "SELECT error_code, error_description, error_status, error_classification "
    "FROM `<NDBINFO_DB>`.`<TABLE_PREFIX>error_messages`"
  },
>>>>>>> ee0adc2a
  {
    "locks_per_fragment",
    "SELECT name.fq_name, parent_name.fq_name AS parent_fq_name, "
    "types.type_name AS type, table_id, node_id, block_instance, fragment_num, "
    "ex_req, ex_imm_ok, ex_wait_ok, ex_wait_fail, "
    "sh_req, sh_imm_ok, sh_wait_ok, sh_wait_fail, "
    "wait_ok_millis, wait_fail_millis "
    "FROM `<NDBINFO_DB>`.`<TABLE_PREFIX>frag_locks` AS locks "
    "JOIN `<NDBINFO_DB>`.`<TABLE_PREFIX>dict_obj_info` AS name "
    "ON name.id=locks.table_id AND name.type<=6 "
    "JOIN `<NDBINFO_DB>`.`<TABLE_PREFIX>dict_obj_types` AS types ON name.type=types.type_id "
    "LEFT JOIN `<NDBINFO_DB>`.`<TABLE_PREFIX>dict_obj_info` AS parent_name "
    "ON name.parent_obj_id=parent_name.id AND "
    "name.parent_obj_type=parent_name.type"
  },
  { "logbuffers",
    "SELECT node_id, "
    " CASE log_type"
    "  WHEN 0 THEN \"REDO\""
    "  WHEN 1 THEN \"DD-UNDO\""
    "  ELSE \"<unknown>\" "
    " END AS log_type, "
    "log_id, log_part, total, used "
    "FROM `<NDBINFO_DB>`.`<TABLE_PREFIX>logbuffers`"
  },
  { "logspaces",
    "SELECT node_id, "
    " CASE log_type"
    "  WHEN 0 THEN \"REDO\""
    "  WHEN 1 THEN \"DD-UNDO\""
    "  ELSE NULL "
    " END AS log_type, "
    "log_id, log_part, total, used "
    "FROM `<NDBINFO_DB>`.`<TABLE_PREFIX>logspaces`"
  },
  { "membership",
    "SELECT node_id, group_id, left_node, right_node, president, successor, "
    "dynamic_id & 0xFFFF AS succession_order, "
    "dynamic_id >> 16 AS Conf_HB_order, "
    "arbitrator, arb_ticket, "
    "CASE arb_state"
    "  WHEN 0 THEN \"ARBIT_NULL\""
    "  WHEN 1 THEN \"ARBIT_INIT\""
    "  WHEN 2 THEN \"ARBIT_FIND\""
    "  WHEN 3 THEN \"ARBIT_PREP1\""
    "  WHEN 4 THEN \"ARBIT_PREP2\""
    "  WHEN 5 THEN \"ARBIT_START\""
    "  WHEN 6 THEN \"ARBIT_RUN\""
    "  WHEN 7 THEN \"ARBIT_CHOOSE\""
    "  WHEN 8 THEN \"ARBIT_CRASH\""
    "  ELSE \"UNKNOWN\""
    " END AS arb_state, "
    "CASE arb_connected"
    "  WHEN 1 THEN \"Yes\""
    "  ELSE \"No\""
    " END AS arb_connected, "
    "conn_rank1_arbs AS connected_rank1_arbs, "
    "conn_rank2_arbs AS connected_rank2_arbs "
    "FROM `<NDBINFO_DB>`.`<TABLE_PREFIX>membership`"
  },
  {
    "memory_per_fragment",
    /*
     * The test for name.type<=6 is there to elimiate matching non-table
     * objects (triggers, files etc.), since the 'id' of these may collide
     * with table ids.
     */
    "SELECT name.fq_name, parent_name.fq_name AS parent_fq_name," 
    "types.type_name AS type, table_id, node_id, block_instance, "
    "fragment_num, fixed_elem_alloc_bytes, fixed_elem_free_bytes, "
    "fixed_elem_size_bytes, fixed_elem_count, "
    "FLOOR(fixed_elem_free_bytes/fixed_elem_size_bytes) AS "
    "fixed_elem_free_count, var_elem_alloc_bytes, var_elem_free_bytes, "
    "var_elem_count, hash_index_alloc_bytes "
    "FROM `<NDBINFO_DB>`.`<TABLE_PREFIX>frag_mem_use` AS space "
    "JOIN `<NDBINFO_DB>`.`<TABLE_PREFIX>dict_obj_info` "
    "AS name ON name.id=space.table_id AND name.type<=6 JOIN "
    " `<NDBINFO_DB>`.`<TABLE_PREFIX>dict_obj_types` AS types ON name.type=types.type_id "
    "LEFT JOIN `<NDBINFO_DB>`.`<TABLE_PREFIX>dict_obj_info` AS parent_name "
    "ON name.parent_obj_id=parent_name.id AND "
    "name.parent_obj_type=parent_name.type"
  },
  { "memoryusage",
    "SELECT node_id,"
    "  pool_name AS memory_type,"
    "  SUM(used*entry_size) AS used,"
    "  SUM(used) AS used_pages,"
    "  SUM(total*entry_size) AS total,"
    "  SUM(total) AS total_pages "
    "FROM `<NDBINFO_DB>`.`<TABLE_PREFIX>pools` "
    "WHERE block_number = 254 "
    "GROUP BY node_id, memory_type"
  },
  { "nodes",
    "SELECT node_id, "
    "uptime, "
    "CASE status"
    "  WHEN 0 THEN \"NOTHING\""
    "  WHEN 1 THEN \"CMVMI\""
    "  WHEN 2 THEN \"STARTING\""
    "  WHEN 3 THEN \"STARTED\""
    "  WHEN 4 THEN \"SINGLEUSER\""
    "  WHEN 5 THEN \"STOPPING_1\""
    "  WHEN 6 THEN \"STOPPING_2\""
    "  WHEN 7 THEN \"STOPPING_3\""
    "  WHEN 8 THEN \"STOPPING_4\""
    "  ELSE \"<unknown>\" "
    " END AS status, "
    "start_phase, "
    "config_generation "
    "FROM `<NDBINFO_DB>`.`<TABLE_PREFIX>nodes`"
  },
  {
    "operations_per_fragment",
    /*
     * This is the end-user view of ndb$frag_operations. It adds some
     * dictionary information such as the table name and type, and the name
     * of the parent table, if there is any.
     *
     * The test for name.type<=6 is there to elimiate matching non-table
     * objects (triggers, files etc.), since the 'id' of these may collide
     * with table ids.
     */
    "SELECT name.fq_name, parent_name.fq_name AS parent_fq_name, "
    "types.type_name AS type, table_id, node_id, block_instance, fragment_num, "
    "tot_key_reads, tot_key_inserts, tot_key_updates, tot_key_writes, "
    "tot_key_deletes, tot_key_refs, tot_key_attrinfo_bytes,"
    "tot_key_keyinfo_bytes, tot_key_prog_bytes, tot_key_inst_exec, "
    "tot_key_bytes_returned, tot_frag_scans, tot_scan_rows_examined, "
    "tot_scan_rows_returned, tot_scan_bytes_returned, tot_scan_prog_bytes, "
    "tot_scan_bound_bytes, tot_scan_inst_exec, tot_qd_frag_scans, "
    "conc_frag_scans,"
    "conc_qd_plain_frag_scans+conc_qd_tup_frag_scans+conc_qd_acc_frag_scans "
    "AS conc_qd_frag_scans, "
    "tot_commits "
    "FROM ndbinfo.ndb$frag_operations AS ops "
    "JOIN ndbinfo.ndb$dict_obj_info AS name "
    "ON name.id=ops.table_id AND name.type<=6 "
    "JOIN `<NDBINFO_DB>`.`<TABLE_PREFIX>dict_obj_types` AS types ON name.type=types.type_id "
    "LEFT JOIN `<NDBINFO_DB>`.`<TABLE_PREFIX>dict_obj_info` AS parent_name "
    "ON name.parent_obj_id=parent_name.id AND "
    "name.parent_obj_type=parent_name.type"
  },
#if 0
  { "pools",
    "SELECT node_id, b.block_name, block_instance, pool_name, "
    "used, total, high, entry_size, cp1.param_name AS param_name1, "
    "cp2.param_name AS param_name2, cp3.param_name AS param_name3, "
    "cp4.param_name AS param_name4 "
    "FROM `<NDBINFO_DB>`.`<TABLE_PREFIX>pools` p "
    "LEFT JOIN `<NDBINFO_DB>`.blocks b ON p.block_number = b.block_number "
    "LEFT JOIN `<NDBINFO_DB>`.config_params cp1 ON p.config_param1 = cp1.param_number "
    "LEFT JOIN `<NDBINFO_DB>`.config_params cp2 ON p.config_param2 = cp2.param_number "
    "LEFT JOIN `<NDBINFO_DB>`.config_params cp3 ON p.config_param3 = cp3.param_number "
    "LEFT JOIN `<NDBINFO_DB>`.config_params cp4 ON p.config_param4 = cp4.param_number"
  },
#endif
  { "processes",
    "SELECT DISTINCT node_id, "
    "CASE node_type"
    "  WHEN 0 THEN \"NDB\""
    "  WHEN 1 THEN \"API\""
    "  WHEN 2 THEN \"MGM\""
    "  ELSE NULL "
    " END AS node_type, "
    " node_version, "
    " NULLIF(process_id, 0) AS process_id, "
    " NULLIF(angel_process_id, 0) AS angel_process_id, "
    " process_name, service_URI "
    "FROM `<NDBINFO_DB>`.`<TABLE_PREFIX>processes` "
    "ORDER BY node_id"
  },
  { "resources",
    "SELECT node_id, "
    " CASE resource_id"
    "  WHEN 0 THEN \"RESERVED\""
    "  WHEN 1 THEN \"TRANSACTION_MEMORY\""
    "  WHEN 2 THEN \"DISK_RECORDS\""
    "  WHEN 3 THEN \"DATA_MEMORY\""
    "  WHEN 4 THEN \"JOBBUFFER\""
    "  WHEN 5 THEN \"FILE_BUFFERS\""
    "  WHEN 6 THEN \"TRANSPORTER_BUFFERS\""
    "  WHEN 7 THEN \"DISK_PAGE_BUFFER\""
    "  WHEN 8 THEN \"QUERY_MEMORY\""
    "  WHEN 9 THEN \"SCHEMA_TRANS_MEMORY\""
    "  ELSE \"<unknown>\" "
    " END AS resource_name, "
    "reserved, used, max, spare "
    "FROM `<NDBINFO_DB>`.`<TABLE_PREFIX>resources`"
  },
  {"restart_info",
   "SELECT * "
   "FROM `<NDBINFO_DB>`.`<TABLE_PREFIX>restart_info`"
  },
  /* server_locks view, reflecting server_operations view */
  {"server_locks",
   "SELECT map.mysql_connection_id, l.* "
   "FROM `<NDBINFO_DB>`.cluster_locks l "
   "JOIN information_schema.ndb_transid_mysql_connection_map map"
   " ON (map.ndb_transid >> 32) = (l.transid >> 32)"
  },
  { "server_operations",
    "SELECT map.mysql_connection_id, o.* "
    "FROM `<NDBINFO_DB>`.cluster_operations o "
    "JOIN information_schema.ndb_transid_mysql_connection_map map"
    "  ON (map.ndb_transid >> 32) = (o.transid >> 32)"
  },
  { "server_transactions",
    "SELECT map.mysql_connection_id, t.*"
    "FROM information_schema.ndb_transid_mysql_connection_map map "
    "JOIN `<NDBINFO_DB>`.cluster_transactions t "
    "  ON (map.ndb_transid >> 32) = (t.transid >> 32)"
  },
  { "table_distribution_status",
    "SELECT node_id AS node_id, "
    "table_id AS table_id, "
    "CASE tab_copy_status"
    " WHEN 0 THEN \"IDLE\""
    " WHEN 1 THEN \"SR_PHASE1_READ_PAGES\""
    " WHEN 2 THEN \"SR_PHASE2_READ_TABLE\""
    " WHEN 3 THEN \"SR_PHASE3_COPY_TABLE\""
    " WHEN 4 THEN \"REMOVE_NODE\""
    " WHEN 5 THEN \"LCP_READ_TABLE\""
    " WHEN 6 THEN \"COPY_TAB_REQ\""
    " WHEN 7 THEN \"COPY_NODE_STATE\""
    " WHEN 8 THEN \"ADD_TABLE_MASTER\""
    " WHEN 9 THEN \"ADD_TABLE_SLAVE\""
    " WHEN 10 THEN \"INVALIDATE_NODE_LCP\""
    " WHEN 11 THEN \"ALTER_TABLE\""
    " WHEN 12 THEN \"COPY_TO_SAVE\""
    " WHEN 13 THEN \"GET_TABINFO\""
    "  ELSE \"Invalid value\""
    " END AS tab_copy_status, "
    "CASE tab_update_status"
    " WHEN 0 THEN \"IDLE\""
    " WHEN 1 THEN \"LOCAL_CHECKPOINT\""
    " WHEN 2 THEN \"LOCAL_CHECKPOINT_QUEUED\""
    " WHEN 3 THEN \"REMOVE_NODE\""
    " WHEN 4 THEN \"COPY_TAB_REQ\""
    " WHEN 5 THEN \"ADD_TABLE_MASTER\""
    " WHEN 6 THEN \"ADD_TABLE_SLAVE\""
    " WHEN 7 THEN \"INVALIDATE_NODE_LCP\""
    " WHEN 8 THEN \"CALLBACK\""
    "  ELSE \"Invalid value\""
    " END AS tab_update_status, "
    "CASE tab_lcp_status"
    " WHEN 1 THEN \"ACTIVE\""
    " WHEN 2 THEN \"wRITING_TO_FILE\""
    " WHEN 3 THEN \"COMPLETED\""
    "  ELSE \"Invalid value\""
    " END AS tab_lcp_status, "
    "CASE tab_status"
    " WHEN 0 THEN \"IDLE\""
    " WHEN 1 THEN \"ACTIVE\""
    " WHEN 2 THEN \"CREATING\""
    " WHEN 3 THEN \"DROPPING\""
    "  ELSE \"Invalid value\""
    " END AS tab_status, "
    "CASE tab_storage"
    " WHEN 0 THEN \"NOLOGGING\""
    " WHEN 1 THEN \"NORMAL\""
    " WHEN 2 THEN \"TEMPORARY\""
    "  ELSE \"Invalid value\""
    " END AS tab_storage, "
    "tab_partitions AS tab_partitions, "
    "tab_fragments AS tab_fragments, "
    "current_scan_count AS current_scan_count, "
    "scan_count_wait AS scan_count_wait, "
    "is_reorg_ongoing AS is_reorg_ongoing "
    "FROM `<NDBINFO_DB>`.`<TABLE_PREFIX>table_distribution_status`"
  },
  { "table_fragments",
    "SELECT * "
    "FROM `<NDBINFO_DB>`.`<TABLE_PREFIX>table_fragments`"
  },
  { "table_info",
    " SELECT "
    " table_id AS table_id, "
    " logged_table AS logged_table, "
    " row_contains_gci AS row_contains_gci, "
    " row_contains_checksum AS row_contains_checksum, "
    " read_backup AS read_backup, "
    " fully_replicated AS fully_replicated, "
    " CASE storage_type"
    " WHEN 0 THEN \"MEMORY\""
    " WHEN 1 THEN \"DISK\""
    " WHEN 2 THEN \"MEMORY\""
    "  ELSE \"Invalid value\""
    " END AS storage_type,"
    " hashmap_id AS hashmap_id, "
    " CASE partition_balance"
    " WHEN 4294967295 THEN \"SPECIFIC\""
    " WHEN 4294967294 THEN \"FOR_RP_BY_LDM\""
    " WHEN 4294967293 THEN \"FOR_RA_BY_LDM\""
    " WHEN 4294967292 THEN \"FOR_RP_BY_NODE\""
    " WHEN 4294967291 THEN \"FOR_RA_BY_NODE\""
    " WHEN 4294967290 THEN \"FOR_RA_BY_LDM_X_2\""
    " WHEN 4294967289 THEN \"FOR_RA_BY_LDM_X_3\""
    " WHEN 4294967288 THEN \"FOR_RA_BY_LDM_X_4\""
    " ELSE \"Invalid value\""
    " END AS partition_balance,"
    " create_gci AS create_gci "
    "FROM `<NDBINFO_DB>`.`<TABLE_PREFIX>stored_tables`"
  },
  { "table_replicas",
    "SELECT * "
    "FROM `<NDBINFO_DB>`.`<TABLE_PREFIX>table_replicas`"
  },
  { "tc_time_track_stats",
    "SELECT * "
    "FROM `<NDBINFO_DB>`.`<TABLE_PREFIX>tc_time_track_stats`"
  },
  { "threadblocks",
    "SELECT t.node_id, t.thr_no, b.block_name, t.block_instance "
    "FROM `<NDBINFO_DB>`.`<TABLE_PREFIX>threadblocks` t "
    "LEFT JOIN `<NDBINFO_DB>`.`<TABLE_PREFIX>blocks` b "
    "ON t.block_number = b.block_number"
  },
  { "threads",
    "SELECT * "
    "FROM `<NDBINFO_DB>`.`<TABLE_PREFIX>threads`"
  },
  { "threadstat",
    "SELECT * FROM `<NDBINFO_DB>`.`<TABLE_PREFIX>threadstat`"
  },
  { "transporters",
    "SELECT node_id, remote_node_id, "
    " CASE connection_status"
    "  WHEN 0 THEN \"CONNECTED\""
    "  WHEN 1 THEN \"CONNECTING\""
    "  WHEN 2 THEN \"DISCONNECTED\""
    "  WHEN 3 THEN \"DISCONNECTING\""
    "  ELSE NULL "
    " END AS status, "
    " remote_address, bytes_sent, bytes_received, "
    " connect_count, "
    " overloaded, overload_count, slowdown, slowdown_count "
    "FROM `<NDBINFO_DB>`.`<TABLE_PREFIX>transporters`"
  },
};

size_t num_views = sizeof(views)/sizeof(views[0]);


// These tables are hardcoded(aka. virtual) in ha_ndbinfo
struct lookup {
  const char* name;
  const char* columns;
} lookups[] =
{
  { "<TABLE_PREFIX>blocks",
    "block_number INT UNSIGNED, "
    "block_name VARCHAR(512)",
  },
  { "<TABLE_PREFIX>config_params",
    "param_number INT UNSIGNED, "
    "param_name VARCHAR(512), "
    "param_description VARCHAR(512), "
    "param_type VARCHAR(512), "
    "param_default VARCHAR(512), "
    "param_min VARCHAR(512), "
    "param_max VARCHAR(512), "
    "param_mandatory INT UNSIGNED, "
    "param_status VARCHAR(512)"
  },
  {
    "<TABLE_PREFIX>dblqh_tcconnect_state",
    "state_int_value INT UNSIGNED, "
    "state_name VARCHAR(256), "
    "state_friendly_name VARCHAR(256), "
    "state_description VARCHAR(256)",
  },
  {
    "<TABLE_PREFIX>dbtc_apiconnect_state",
    "state_int_value INT UNSIGNED, "
    "state_name VARCHAR(256), "
    "state_friendly_name VARCHAR(256), "
    "state_description VARCHAR(256)",
  },
  { "<TABLE_PREFIX>dict_obj_types",
    "type_id INT UNSIGNED, "
    "type_name VARCHAR(512)",
<<<<<<< HEAD
=======
  },
  { "<TABLE_PREFIX>error_messages",
    "error_code INT UNSIGNED, "
    "error_description VARCHAR(512), "
    "error_status VARCHAR(512), "
    "error_classification VARCHAR(512)",
>>>>>>> ee0adc2a
  }
};

size_t num_lookups = sizeof(lookups)/sizeof(lookups[0]);


struct replace {
  const char* tag;
  const char* string;
} replaces[] =
{
  {"<TABLE_PREFIX>", opt_table_prefix},
  {"<NDBINFO_DB>", opt_ndbinfo_db},
};

size_t num_replaces = sizeof(replaces)/sizeof(replaces[0]);


BaseString replace_tags(const char* str)
{
  BaseString result(str);
  for (size_t i = 0; i < num_replaces; i++)
  {
    Vector<BaseString> parts;
    const char* p = result.c_str();
    const char* tag = replaces[i].tag;

    /* Split on <tag> */
    const char* first;
    while((first = strstr(p, tag)))
    {
      BaseString part;
      part.assign(p, first - p);
      parts.push_back(part);
      p = first + strlen(tag);
    }
    parts.push_back(p);

    /* Put back together */
    BaseString res;
    const char* separator = "";
    for (unsigned j = 0; j < parts.size(); j++)
    {
      res.appfmt("%s%s", separator, parts[j].c_str());
      separator = replaces[i].string;
    }

    /* Save result from this loop */
    result = res;
  }
  return result;
}

static void
print_conditional_sql(const BaseString& sql)
{
  printf("SET @str=IF(@have_ndbinfo,'%s','SET @dummy = 0');\n",
         sql.c_str());
  printf("PREPARE stmt FROM @str;\n");
  printf("EXECUTE stmt;\n");
  printf("DROP PREPARE stmt;\n\n");
}

static int compar_table_names(const void* px, const void* py)
{
  const Ndbinfo::Table* const* x = static_cast<const Ndbinfo::Table* const*>(px);
  const Ndbinfo::Table* const* y = static_cast<const Ndbinfo::Table* const*>(py);
  return strcmp((*x)->m.name, (*y)->m.name);
}

int main(int argc, char** argv){

  BaseString sql;
  if ((handle_options(&argc, &argv, my_long_options, NULL)))
    return 2;

  printf("# Generated by ndbinfo_sql # DO NOT EDIT! # Begin\n");
  printf("# TABLE definitions from src/kernel/vm/NdbinfoTables.cpp\n");
  printf("# VIEW definitions from tools/ndbinfo_sql.cpp\n");
  printf("#\n");
  printf("# SQL commands for creating the tables in MySQL Server which\n");
  printf("# are used by the NDBINFO storage engine to access system\n");
  printf("# information and statistics from MySQL Cluster\n");
  printf("#\n\n");

  printf("# Use latin1 when creating ndbinfo objects\n");
  printf("SET NAMES 'latin1' COLLATE 'latin1_swedish_ci';\n\n");

  printf("# Only create objects if NDBINFO is supported\n");
  printf("SELECT @have_ndbinfo:= COUNT(*) FROM "
                  "information_schema.engines WHERE engine='NDBINFO' "
                  "AND support IN ('YES', 'DEFAULT');\n\n");

  printf("# Only create objects if version >= 7.1\n");
  sql.assfmt("SELECT @have_ndbinfo:="
             " (@@ndbinfo_version >= (7 << 16) | (1 << 8)) || @ndbinfo_skip_version_check");
  print_conditional_sql(sql);

  sql.assfmt("CREATE DATABASE IF NOT EXISTS `%s`", opt_ndbinfo_db);
  print_conditional_sql(sql);

  printf("# Set NDBINFO in offline mode during (re)create of tables\n");
  printf("# and views to avoid errors caused by no such table or\n");
  printf("# different table definition in NDB\n");
  sql.assfmt("SET @@global.ndbinfo_offline=TRUE");
  print_conditional_sql(sql);

  {
    // Lookup tables which existed in other engine before
    // they were hardcoded into ha_ndbinfo. Drop to allow
    // the new ndbinfo tables(and in some cases views) to
    // be created
    const char* old_lookups[] =
    {
      "blocks",
      "config_params",
      "dict_obj_types",
      "ndb$dblqh_tcconnect_state",
<<<<<<< HEAD
      "ndb$dbtc_apiconnect_state",
=======
      "ndb$dbtc_apiconnect_state"
>>>>>>> ee0adc2a
    };
    printf("# Drop obsolete lookups in %s\n", opt_ndbinfo_db);
    for (size_t i = 0; i < sizeof(old_lookups)/sizeof(old_lookups[0]); i++)
    {
      sql.assfmt("DROP TABLE IF EXISTS `%s`.`%s`",
                 opt_ndbinfo_db, old_lookups[i]);
      print_conditional_sql(sql);
    }
  }

  printf("# Drop any old views in %s\n", opt_ndbinfo_db);
  for (size_t i = 0; i < num_views; i++)
  {
    sql.assfmt("DROP VIEW IF EXISTS `%s`.`%s`",
               opt_ndbinfo_db, views[i].name);
    print_conditional_sql(sql);
  }

  printf("# Drop any old lookup tables in %s\n", opt_ndbinfo_db);
  for (size_t i = 0; i < num_lookups; i++)
  {
    BaseString table_name = replace_tags(lookups[i].name);

    sql.assfmt("DROP TABLE IF EXISTS `%s`.`%s`",
               opt_ndbinfo_db, table_name.c_str());
    print_conditional_sql(sql);
  }

  printf("# Recreate lookup tables in %s\n", opt_ndbinfo_db);
  const Ndbinfo::Table** tables = new const Ndbinfo::Table*[Ndbinfo::getNumTables()];
  for (int i = 0; i < Ndbinfo::getNumTables(); i++)
  {
    tables[i] = &Ndbinfo::getTable(i);
  }
  qsort(tables, Ndbinfo::getNumTables(), sizeof(tables[0]), compar_table_names);
  for (int i = 0; i < Ndbinfo::getNumTables(); i++)
  {
    const Ndbinfo::Table& table = *tables[i];

    printf("# %s.%s%s\n",
            opt_ndbinfo_db, opt_table_prefix, table.m.name);

    /* Drop the table if it exists */
    sql.assfmt("DROP TABLE IF EXISTS `%s`.`%s%s`",
               opt_ndbinfo_db, opt_table_prefix, table.m.name);
    print_conditional_sql(sql);

    /* Create the table */
    sql.assfmt("CREATE TABLE `%s`.`%s%s` (",
               opt_ndbinfo_db, opt_table_prefix, table.m.name);

    const char* separator = "";
    for(int j = 0; j < table.m.ncols ; j++)
    {
      const Ndbinfo::Column& col = table.col[j];

      sql.appfmt("%s", separator);
      separator = ",";

      sql.appfmt("`%s` ", col.name);

      switch(col.coltype)
      {
      case Ndbinfo::Number:
        sql.appfmt("INT UNSIGNED");
        break;
      case Ndbinfo:: Number64:
        sql.appfmt("BIGINT UNSIGNED");
        break;
      case Ndbinfo::String:
        sql.appfmt("VARCHAR(512)");
        break;
      default:
        fprintf(stderr, "unknown coltype: %d\n", col.coltype);
        abort();
        break;
      }

      if (col.comment[0] != '\0')
        sql.appfmt(" COMMENT \"%s\"", col.comment);

    }

    sql.appfmt(") COMMENT=\"%s\" ENGINE=NDBINFO CHARACTER SET latin1",
               table.m.comment);

    print_conditional_sql(sql);

  }

<<<<<<< HEAD
  delete [] tables;

=======
>>>>>>> ee0adc2a
  printf("# Recreate handler local lookup tables in %s\n", opt_ndbinfo_db);
  const char* prev_name = "";
  for (size_t i = 0; i < num_lookups; i++)
  {
    lookup l = lookups[i];
    if (strcmp(prev_name, l.name) >= 0)
    {
      fprintf(stderr, "lookup definitions reordered: %s >= %s\n", prev_name, l.name);
      exit(2);
    }
    prev_name = l.name;

    BaseString table_name = replace_tags(l.name);
    printf("# %s.%s\n", opt_ndbinfo_db, table_name.c_str());

    /* Drop the table if it exists */
    sql.assfmt("DROP TABLE IF EXISTS `%s`.`%s`",
               opt_ndbinfo_db, table_name.c_str());
    print_conditional_sql(sql);

    /* Create lookup table */
    sql.assfmt("CREATE TABLE `%s`.`%s` (%s) "
               "ENGINE=NDBINFO CHARACTER SET latin1",
               opt_ndbinfo_db, table_name.c_str(), l.columns);
    print_conditional_sql(sql);
  }

  printf("# Recreate views in %s\n", opt_ndbinfo_db);
  prev_name = "";
  for (size_t i = 0; i < num_views; i++)
  {
    view v = views[i];

    if (strcmp(prev_name, v.name) >= 0)
    {
      fprintf(stderr, "view definitions reordered: %s >= %s\n", prev_name, v.name);
      exit(3);
    }
    prev_name = v.name;

    printf("# %s.%s\n", opt_ndbinfo_db, v.name);

    BaseString view_sql = replace_tags(v.sql);

    /* Create or replace the view */
    BaseString sql;
    sql.assfmt("CREATE OR REPLACE DEFINER=`root`@`localhost` "
               "SQL SECURITY INVOKER VIEW `%s`.`%s` AS %s",
               opt_ndbinfo_db, v.name, view_sql.c_str());
    print_conditional_sql(sql);
  }

  printf("# Finally turn off offline mode\n");
  sql.assfmt("SET @@global.ndbinfo_offline=FALSE");
  print_conditional_sql(sql);
  printf("# Generated by ndbinfo_sql # DO NOT EDIT! # End\n");

  return 0;
}
<|MERGE_RESOLUTION|>--- conflicted
+++ resolved
@@ -283,13 +283,10 @@
      "page_requests_direct_return, page_requests_wait_queue, page_requests_wait_io "
      "FROM `<NDBINFO_DB>`.`<TABLE_PREFIX>diskpagebuffer`"
   },
-<<<<<<< HEAD
-=======
   { "error_messages",
     "SELECT error_code, error_description, error_status, error_classification "
     "FROM `<NDBINFO_DB>`.`<TABLE_PREFIX>error_messages`"
   },
->>>>>>> ee0adc2a
   {
     "locks_per_fragment",
     "SELECT name.fq_name, parent_name.fq_name AS parent_fq_name, "
@@ -672,15 +669,12 @@
   { "<TABLE_PREFIX>dict_obj_types",
     "type_id INT UNSIGNED, "
     "type_name VARCHAR(512)",
-<<<<<<< HEAD
-=======
   },
   { "<TABLE_PREFIX>error_messages",
     "error_code INT UNSIGNED, "
     "error_description VARCHAR(512), "
     "error_status VARCHAR(512), "
     "error_classification VARCHAR(512)",
->>>>>>> ee0adc2a
   }
 };
 
@@ -799,11 +793,7 @@
       "config_params",
       "dict_obj_types",
       "ndb$dblqh_tcconnect_state",
-<<<<<<< HEAD
-      "ndb$dbtc_apiconnect_state",
-=======
       "ndb$dbtc_apiconnect_state"
->>>>>>> ee0adc2a
     };
     printf("# Drop obsolete lookups in %s\n", opt_ndbinfo_db);
     for (size_t i = 0; i < sizeof(old_lookups)/sizeof(old_lookups[0]); i++)
@@ -894,11 +884,8 @@
 
   }
 
-<<<<<<< HEAD
   delete [] tables;
 
-=======
->>>>>>> ee0adc2a
   printf("# Recreate handler local lookup tables in %s\n", opt_ndbinfo_db);
   const char* prev_name = "";
   for (size_t i = 0; i < num_lookups; i++)
