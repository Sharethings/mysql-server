/*
   Copyright (c) 2003, 2016, Oracle and/or its affiliates. All rights reserved.

   This program is free software; you can redistribute it and/or modify
   it under the terms of the GNU General Public License as published by
   the Free Software Foundation; version 2 of the License.

   This program is distributed in the hope that it will be useful,
   but WITHOUT ANY WARRANTY; without even the implied warranty of
   MERCHANTABILITY or FITNESS FOR A PARTICULAR PURPOSE.  See the
   GNU General Public License for more details.

   You should have received a copy of the GNU General Public License
   along with this program; if not, write to the Free Software
   Foundation, Inc., 51 Franklin St, Fifth Floor, Boston, MA 02110-1301  USA
*/

/*
 * list_tables
 *
 * List objects(tables, triggers, etc.) in NDB Cluster
 *
 */

#include <ndb_global.h>
#include <ndb_opts.h>

#include <NdbApi.hpp>
#include <NDBT.hpp>

static Ndb_cluster_connection *ndb_cluster_connection= 0;
static Ndb* ndb = 0;
static const NdbDictionary::Dictionary * dic = 0;
static int _unqualified = 0;
static int _parsable = 0;
static int show_temp_status = 0;

const char *load_default_groups[]= { "mysql_cluster",0 };

static void
fatal(char const* fmt, ...)
  ATTRIBUTE_FORMAT(printf, 1, 2);

static void
fatal(char const* fmt, ...)
{
    va_list ap;
    char buf[500];
    va_start(ap, fmt);
    BaseString::vsnprintf(buf, sizeof(buf), fmt, ap);
    va_end(ap);
    ndbout << buf;
    if (ndb)
      ndbout << " - " << ndb->getNdbError();
    ndbout << endl;
    NDBT_ProgramExit(NDBT_FAILED);
    exit(1);
}

static void
fatal_dict(char const* fmt, ...)
  ATTRIBUTE_FORMAT(printf, 1, 2);

static void
fatal_dict(char const* fmt, ...)
{
    va_list ap;
    char buf[500];
    va_start(ap, fmt);
    BaseString::vsnprintf(buf, sizeof(buf), fmt, ap);
    va_end(ap);
    ndbout << buf;
    if (dic)
      ndbout << " - " << dic->getNdbError();
    ndbout << endl;
    NDBT_ProgramExit(NDBT_FAILED);
    exit(1);
}

static void
list(const char * tabname, 
     NdbDictionary::Object::Type type)
{
    NdbDictionary::Dictionary::List list;
    if (tabname == 0) {
	if (dic->listObjects(list, type) == -1)
	    fatal_dict("listObjects");
    } else {
	if (dic->listIndexes(list, tabname) == -1)
	    fatal_dict("listIndexes");
    }
    if (!_parsable)
    {
      if (ndb->usingFullyQualifiedNames())
      {
        if (show_temp_status)
          ndbout_c("%-5s %-20s %-8s %-7s %-4s %-12s %-8s %s", "id", "type", "state", "logging", "temp", "database", "schema", "name");
        else
          ndbout_c("%-5s %-20s %-8s %-7s %-12s %-8s %s", "id", "type", "state", "logging", "database", "schema", "name");
      }
      else
      {
        if (show_temp_status)
          ndbout_c("%-5s %-20s %-8s %-7s %-4s %s", "id", "type", "state", "logging", "temp", "name");
        else
          ndbout_c("%-5s %-20s %-8s %-7s %s", "id", "type", "state", "logging", "name");
      }
    }
    for (unsigned i = 0; i < list.count; i++) {
	NdbDictionary::Dictionary::List::Element& elt = list.elements[i];
        char type[100];
	bool isTable = false;
        switch (elt.type) {
        case NdbDictionary::Object::SystemTable:
            strcpy(type, "SystemTable");
	    isTable = true;
            break;
        case NdbDictionary::Object::UserTable:
            strcpy(type, "UserTable");
	    isTable = true;
            break;
        case NdbDictionary::Object::UniqueHashIndex:
            strcpy(type, "UniqueHashIndex");
	    isTable = true;
            break;
        case NdbDictionary::Object::OrderedIndex:
            strcpy(type, "OrderedIndex");
	    isTable = true;
            break;
        case NdbDictionary::Object::HashIndexTrigger:
            strcpy(type, "HashIndexTrigger");
            break;
        case NdbDictionary::Object::IndexTrigger:
            strcpy(type, "IndexTrigger");
            break;
        case NdbDictionary::Object::SubscriptionTrigger:
            strcpy(type, "SubscriptionTrigger");
            break;
        case NdbDictionary::Object::ReadOnlyConstraint:
            strcpy(type, "ReadOnlyConstraint");
            break;
        case NdbDictionary::Object::ReorgTrigger:
            strcpy(type, "ReorgTrigger");
            break;
	case NdbDictionary::Object::Tablespace:
	  strcpy(type, "Tablespace");
	  break;
	case NdbDictionary::Object::LogfileGroup:
	  strcpy(type, "LogfileGroup");
	  break;
	case NdbDictionary::Object::Datafile:
	  strcpy(type, "Datafile");
	  break;
	case NdbDictionary::Object::Undofile:
	  strcpy(type, "Undofile");
	  break;
        case NdbDictionary::Object::TableEvent:
            strcpy(type, "TableEvent");
            break;
        case NdbDictionary::Object::ForeignKey:
            strcpy(type, "ForeignKey");
            break;
        case NdbDictionary::Object::FKParentTrigger:
            strcpy(type, "FKParentTrigger");
            break;
        case NdbDictionary::Object::FKChildTrigger:
            strcpy(type, "FKChildTrigger");
            break;
<<<<<<< HEAD
=======
        case NdbDictionary::Object::HashMap:
            strcpy(type, "HashMap");
            break;
        case NdbDictionary::Object::FullyReplicatedTrigger:
            strcpy(type, "FullyRepTrigger");
            break;
>>>>>>> 0920cfc8
        default:
	  sprintf(type, "%d", (int)elt.type);
            break;
        }
        char state[100];
        switch (elt.state) {
        case NdbDictionary::Object::StateOffline:
            strcpy(state, "Offline");
            break;
        case NdbDictionary::Object::StateBuilding:
            strcpy(state, "Building");
            break;
        case NdbDictionary::Object::StateDropping:
            strcpy(state, "Dropping");
            break;
        case NdbDictionary::Object::StateOnline:
            strcpy(state, "Online");
            break;
        case NdbDictionary::Object::StateBackup:
	    strcpy(state, "Backup");
            break;
        case NdbDictionary::Object::StateBroken:
            strcpy(state, "Broken");
            break;
        default:
            sprintf(state, "%d", (int)elt.state);
            break;
        }
        char store[100];
	if (! isTable)
	    strcpy(store, "-");
	else {
	    switch (elt.store) {
	    case NdbDictionary::Object::StoreNotLogged:
		strcpy(store, "No");
		break;
	    case NdbDictionary::Object::StorePermanent:
		strcpy(store, "Yes");
		break;
	    default:
		sprintf(store, "%d", (int)elt.store);
		break;
	    }
	}
        char temp[100];
        if (show_temp_status)
        {
          if (! isTable)
              strcpy(temp, "-");
          else {
              switch (elt.temp) {
              case NDB_TEMP_TAB_PERMANENT:
                  strcpy(temp, "No");
                  break;
              case NDB_TEMP_TAB_TEMPORARY:
                  strcpy(temp, "Yes");
                  break;
              default:
                  sprintf(temp, "%d", (int)elt.temp);
                  break;
              }
          }
        }
	if (ndb->usingFullyQualifiedNames())
        {
          if (_parsable)
          {
            if (show_temp_status)
              ndbout_c("%d\t'%s'\t'%s'\t'%s'\t'%s'\t'%s'\t'%s'\t'%s'", elt.id, type, state, store, temp, (elt.database)?elt.database:"", (elt.schema)?elt.schema:"", elt.name);
            else
              ndbout_c("%d\t'%s'\t'%s'\t'%s'\t'%s'\t'%s'\t'%s'", elt.id, type, state, store, (elt.database)?elt.database:"", (elt.schema)?elt.schema:"", elt.name);
          }
          else
          {
            if (show_temp_status)
              ndbout_c("%-5d %-20s %-8s %-7s %-4s %-12s %-8s %s", elt.id, type, state, store, temp, (elt.database)?elt.database:"", (elt.schema)?elt.schema:"", elt.name);
            else
              ndbout_c("%-5d %-20s %-8s %-7s %-12s %-8s %s", elt.id, type, state, store, (elt.database)?elt.database:"", (elt.schema)?elt.schema:"", elt.name);
          }
        }
        else
        {
          if (_parsable)
          {
            if (show_temp_status)
              ndbout_c("%d\t'%s'\t'%s'\t'%s'\t'%s'\t'%s'", elt.id, type, state, store, temp, elt.name);
            else
              ndbout_c("%d\t'%s'\t'%s'\t'%s'\t'%s'", elt.id, type, state, store, elt.name);
          }
          else
          {
            if (show_temp_status)
              ndbout_c("%-5d %-20s %-8s %-7s %-4s %s", elt.id, type, state, store, temp, elt.name);
            else
              ndbout_c("%-5d %-20s %-8s %-7s %s", elt.id, type, state, store, elt.name);
          }
        }
    }
    if (_parsable)
      exit(0);
}

static const char* _dbname = 0;
static const char* _tabname = 0;
static int _loops;
static int _type;

static struct my_option my_long_options[] =
{
  NDB_STD_OPTS("ndb_show_tables"),
  { "database", 'd', "Name of database table is in. Requires table-name in argument",
    (uchar**) &_dbname, (uchar**) &_dbname, 0,
    GET_STR, REQUIRED_ARG, 0, 0, 0, 0, 0, 0 },
  { "loops", 'l', "loops",
    (uchar**) &_loops, (uchar**) &_loops, 0,
    GET_INT, REQUIRED_ARG, 1, 0, 0, 0, 0, 0 }, 
  { "type", 't', "type",
    (uchar**) &_type, (uchar**) &_type, 0,
    GET_INT, REQUIRED_ARG, 0, 0, 0, 0, 0, 0 }, 
  { "unqualified", 'u', "Use unqualified table names",
    (uchar**) &_unqualified, (uchar**) &_unqualified, 0,
    GET_BOOL, NO_ARG, 0, 0, 0, 0, 0, 0 }, 
  { "parsable", 'p', "Return output suitable for mysql LOAD DATA INFILE",
    (uchar**) &_parsable, (uchar**) &_parsable, 0,
    GET_BOOL, NO_ARG, 0, 0, 0, 0, 0, 0 }, 
  { "show-temp-status", NDB_OPT_NOSHORT, "Show table temporary flag",
    (uchar**) &show_temp_status, (uchar**) &show_temp_status, 0,
    GET_BOOL, NO_ARG, 0, 0, 0, 0, 0, 0 },
  { 0, 0, 0, 0, 0, 0, GET_NO_ARG, NO_ARG, 0, 0, 0, 0, 0, 0}
};

static void short_usage_sub(void)
{
  ndb_short_usage_sub("[table-name]");
}

static void usage()
{
  ndb_usage(short_usage_sub, load_default_groups, my_long_options);
}

int main(int argc, char** argv){
  NDB_INIT(argv[0]);
  ndb_opt_set_usage_funcs(short_usage_sub, usage);
  ndb_load_defaults(NULL,load_default_groups,&argc,&argv);
  int ho_error;
#ifndef DBUG_OFF
  opt_debug= "d:t:O,/tmp/ndb_show_tables.trace";
#endif
  bool using_default_database = false;
  if ((ho_error=handle_options(&argc, &argv, my_long_options,
			       ndb_std_get_one_option)))
    return NDBT_ProgramExit(NDBT_WRONGARGS);
  if(_dbname && argc==0) {
    ndbout << "-d option given without table name." << endl;
    return NDBT_ProgramExit(NDBT_WRONGARGS);
  }
  if (argc>0)
      _tabname = argv[0];
  if (argc > 1) {
    ndbout << "Wrong Argument" << endl;
    ndbout << "Please use the option --help for usage." << endl;
    return NDBT_ProgramExit(NDBT_WRONGARGS);
  }

  ndb_cluster_connection = new Ndb_cluster_connection(opt_ndb_connectstring,
                                                      opt_ndb_nodeid);
  if (ndb_cluster_connection == NULL)
    fatal("Unable to create cluster connection");

  ndb_cluster_connection->set_name("ndb_show_tables");
  if (ndb_cluster_connection->connect(opt_connect_retries - 1, opt_connect_retry_delay, 1))
    fatal("Unable to connect to management server.\n - Error: '%d: %s'",
          ndb_cluster_connection->get_latest_error(),
          ndb_cluster_connection->get_latest_error_msg());
  if (ndb_cluster_connection->wait_until_ready(30,0) < 0)
    fatal("Cluster nodes not ready in 30 seconds.");

  ndb = new Ndb(ndb_cluster_connection);
  if (ndb->init() != 0)
    fatal("init");
  if (_dbname == 0 && _tabname != 0)
  {
    _dbname = "TEST_DB";
    using_default_database = true;
  }
  ndb->setDatabaseName(_dbname);
  dic = ndb->getDictionary();
  if( argc >0){
    if(!dic->getTable(_tabname)){
      if( using_default_database )
      {
        ndbout << "Please specify database name using the -d option. "
               << "Use option --help for more details." << endl;
      }
      else
      {
        ndbout << "Table " << _tabname << ": not found - "
               << dic->getNdbError() << endl;
      }
      return NDBT_ProgramExit(NDBT_FAILED);
    }
  }
  for (int i = 0; _loops == 0 || i < _loops; i++) {
    list(_tabname, (NdbDictionary::Object::Type)_type);
  }
  delete ndb;
  delete ndb_cluster_connection;
  return NDBT_ProgramExit(NDBT_OK);
}

// vim: set sw=4:<|MERGE_RESOLUTION|>--- conflicted
+++ resolved
@@ -166,15 +166,12 @@
         case NdbDictionary::Object::FKChildTrigger:
             strcpy(type, "FKChildTrigger");
             break;
-<<<<<<< HEAD
-=======
         case NdbDictionary::Object::HashMap:
             strcpy(type, "HashMap");
             break;
         case NdbDictionary::Object::FullyReplicatedTrigger:
             strcpy(type, "FullyRepTrigger");
             break;
->>>>>>> 0920cfc8
         default:
 	  sprintf(type, "%d", (int)elt.type);
             break;
