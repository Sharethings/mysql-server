/* Copyright (C) 2008 MySQL AB

   This program is free software; you can redistribute it and/or modify
   it under the terms of the GNU General Public License as published by
   the Free Software Foundation; version 2 of the License.

   This program is distributed in the hope that it will be useful,
   but WITHOUT ANY WARRANTY; without even the implied warranty of
   MERCHANTABILITY or FITNESS FOR A PARTICULAR PURPOSE.  See the
   GNU General Public License for more details.

   You should have received a copy of the GNU General Public License
   along with this program; if not, write to the Free Software
   Foundation, Inc., 59 Temple Place, Suite 330, Boston, MA  02111-1307  USA */

/* DbUtil.cpp: implementation of the database utilities class.*/

#include "DbUtil.hpp"
#include <NdbSleep.h>


/* Constructors */

DbUtil::DbUtil(const char* _dbname,
               const char* _suffix):
<<<<<<< HEAD
=======
  m_connected(false),
  m_user("root"),
  m_pass(""),
  m_dbname(_dbname),
>>>>>>> ad01c1bc
  m_mysql(NULL),
  m_free_mysql(true),
  m_connected(false),
  m_dbname(_dbname)
{
  const char* env= getenv("MYSQL_HOME");
  if (env && strlen(env))
  {
    m_default_file.assfmt("%s/my.cnf", env);
  }

  if (_suffix != NULL){
    m_default_group.assfmt("client%s", _suffix);
  }
  else {
    m_default_group.assign("client.1.master");
  }

  ndbout << "default_file: " << m_default_file.c_str() << endl;
  ndbout << "default_group: " << m_default_group.c_str() << endl;
}



DbUtil::DbUtil(MYSQL* mysql):
  m_mysql(mysql),
  m_free_mysql(false),
  m_connected(true)
{
}


bool
DbUtil::isConnected(){
  if (m_connected == true)
  {
    assert(m_mysql);
    return true;
  }
  return connect();
}


bool
DbUtil::waitConnected(int timeout) {
  timeout*= 10;
  while(!isConnected()){
    if (timeout-- == 0)
      return false;
    NdbSleep_MilliSleep(100);
  }
  return true;
}


void
DbUtil::disconnect(){
  if (m_mysql != NULL){
    if (m_free_mysql)
      mysql_close(m_mysql);
    m_mysql= NULL;
  }
  m_connected = false;
}


/* Destructor */

DbUtil::~DbUtil()
{
  disconnect();
}

/* Database Login */

bool
DbUtil::databaseLogin(const char* system, const char* usr,
                           const char* password, unsigned int portIn,
                           const char* sockIn, bool transactional)
{
  if (!(m_mysql = mysql_init(NULL)))
  {
    myerror("DB Login-> mysql_init() failed");
    return false;
  }
  setUser(usr);
  setHost(system);
  setPassword(password);
  setPort(portIn);
  setSocket(sockIn);
  m_dbname.assign("test");

  if (!(mysql_real_connect(m_mysql, 
                           m_host.c_str(), 
                           m_user.c_str(), 
                           m_pass.c_str(), 
                           m_dbname.c_str(),
                           m_port, 
                           m_socket.c_str(), 0)))
  {
    myerror("connection failed");
    disconnect();
    return false;
  }

  m_mysql->reconnect = TRUE;

  /* set AUTOCOMMIT */
  if(!transactional)
    mysql_autocommit(m_mysql, TRUE);
  else
    mysql_autocommit(m_mysql, FALSE);

  #ifdef DEBUG
    printf("\n\tConnected to MySQL server version: %s (%lu)\n\n", 
           mysql_get_server_info(m_mysql),
           (unsigned long) mysql_get_server_version(m_mysql));
  #endif
  selectDb();
  m_connected= true;
  return true;
}

/* Database Connect */

bool
DbUtil::connect()
{
  if (!(m_mysql = mysql_init(NULL)))
  {
    myerror("DB connect-> mysql_init() failed");
    return false;
  }

  /* Load connection parameters file and group */
  if (mysql_options(m_mysql, MYSQL_READ_DEFAULT_FILE, m_default_file.c_str()) ||
      mysql_options(m_mysql, MYSQL_READ_DEFAULT_GROUP, m_default_group.c_str()))
  {
    myerror("DB Connect -> mysql_options failed");
    disconnect();
    return false;
  }

  /*
    Connect, read settings from my.cnf
    NOTE! user and password can be stored there as well
  */
  if (mysql_real_connect(m_mysql, NULL,
                         m_user.c_str(),
                         m_pass.c_str(),
                         m_dbname.c_str(),
                         0, NULL, 0) == NULL)
  {
    myerror("connection failed");
    disconnect();
    return false;
  }
  selectDb();
  m_connected= true;
  assert(m_mysql);
  return true;
}


/* Database Logout */

void
DbUtil::databaseLogout()
{
  if (m_mysql){
    #ifdef DEBUG
      printf("\n\tClosing the MySQL database connection ...\n\n");
    #endif
    mysql_close(m_mysql);
  }
}

/* Prepare MySQL Statements Cont */

MYSQL_STMT *STDCALL 
DbUtil::mysqlSimplePrepare(const char *query)
{
  #ifdef DEBUG
    printf("Inside DbUtil::mysqlSimplePrepare\n");
  #endif
  MYSQL_STMT *my_stmt= mysql_stmt_init(this->getMysql());
  if (my_stmt && mysql_stmt_prepare(my_stmt, query, strlen(query))){
    this->printStError(my_stmt,"Prepare Statement Failed");
    mysql_stmt_close(my_stmt);
    return NULL;
  }
  return my_stmt;
}

/* Close MySQL Statements Handle */

void 
DbUtil::mysqlCloseStmHandle(MYSQL_STMT *my_stmt)
{
  mysql_stmt_close(my_stmt);
}
 
/* Error Printing */

void
DbUtil::printError(const char *msg)
{
  if (m_mysql && mysql_errno(m_mysql))
  {
    if (m_mysql->server_version)
      printf("\n [MySQL-%s]", m_mysql->server_version);
    else
      printf("\n [MySQL]");
      printf("[%d] %s\n", getErrorNumber(), getError());
  }
  else if (msg)
    printf(" [MySQL] %s\n", msg);
}

void
DbUtil::printStError(MYSQL_STMT *stmt, const char *msg)
{
  if (stmt && mysql_stmt_errno(stmt))
  {
    if (m_mysql && m_mysql->server_version)
      printf("\n [MySQL-%s]", m_mysql->server_version);
    else
      printf("\n [MySQL]");

    printf("[%d] %s\n", mysql_stmt_errno(stmt),
    mysql_stmt_error(stmt));
  }
  else if (msg)
    printf("[MySQL] %s\n", msg);
}

/* Select which database to use */

bool
DbUtil::selectDb()
{
  if ((getDbName()) != NULL)
  {
    if(mysql_select_db(m_mysql, this->getDbName()))
    {
      //printError("mysql_select_db failed");
      return false;
    }
    return true;   
  }
  printError("getDbName() == NULL");
  return false;
}

bool
DbUtil::selectDb(const char * m_db)
{
  {
    if(mysql_select_db(m_mysql, m_db))
    {
      printError("mysql_select_db failed");
      return false;
    }
    return true;
  }
}

bool
DbUtil::createDb(BaseString& m_db)
{
  BaseString stm;
  setDbName(m_db.c_str());
  
  {
    if(selectDb())
    {
      stm.assfmt("DROP DATABASE %s", m_db.c_str());
      if(!doQuery(m_db.c_str()))
        return false;
    }
    stm.assfmt("CREATE DATABASE %s", m_db.c_str());
    if(!doQuery(m_db.c_str()))
      return false;
    return true;
  }
}


/* Count Table Rows */

unsigned long
DbUtil::selectCountTable(const char * table)
{
  BaseString query;
  SqlResultSet result;

  query.assfmt("select count(*) as count from %s", table);
  if (!doQuery(query, result)) {
    printError("select count(*) failed");
    return -1;
  }
   return result.columnAsLong("count");
}


/* Run Simple Queries */


bool
DbUtil::runQuery(const char* sql,
                    const Properties& args,
                    SqlResultSet& rows){

  rows.clear();
  if (!isConnected())
    return false;
  assert(m_mysql);

  g_debug << "runQuery: " << endl
          << " sql: '" << sql << "'" << endl;


  MYSQL_STMT *stmt= mysql_stmt_init(m_mysql);
  if (mysql_stmt_prepare(stmt, sql, strlen(sql)))
  {
    g_err << "Failed to prepare: " << mysql_error(m_mysql) << endl;
    return false;
  }

  uint params= mysql_stmt_param_count(stmt);
  MYSQL_BIND bind_param[params];
  bzero(bind_param, sizeof(bind_param));

  for(uint i= 0; i < mysql_stmt_param_count(stmt); i++)
  {
    BaseString name;
    name.assfmt("%d", i);
    // Parameters are named 0, 1, 2...
    if (!args.contains(name.c_str()))
    {
      g_err << "param " << i << " missing" << endl;
      assert(false);
    }
    PropertiesType t;
    Uint32 val_i;
    const char* val_s;
    args.getTypeOf(name.c_str(), &t);
    switch(t) {
    case PropertiesType_Uint32:
      args.get(name.c_str(), &val_i);
      bind_param[i].buffer_type= MYSQL_TYPE_LONG;
      bind_param[i].buffer= (char*)&val_i;
      g_debug << " param" << name.c_str() << ": " << val_i << endl;
      break;
    case PropertiesType_char:
      args.get(name.c_str(), &val_s);
      bind_param[i].buffer_type= MYSQL_TYPE_STRING;
      bind_param[i].buffer= (char*)val_s;
      bind_param[i].buffer_length= strlen(val_s);
      g_debug << " param" << name.c_str() << ": " << val_s << endl;
      break;
    default:
      assert(false);
      break;
    }
  }
  if (mysql_stmt_bind_param(stmt, bind_param))
  {
    g_err << "Failed to bind param: " << mysql_error(m_mysql) << endl;
    mysql_stmt_close(stmt);
    return false;
  }

  if (mysql_stmt_execute(stmt))
  {
    g_err << "Failed to execute: " << mysql_error(m_mysql) << endl;
    mysql_stmt_close(stmt);
    return false;
  }

  /*
    Update max_length, making it possible to know how big
    buffers to allocate
  */
  my_bool one= 1;
  mysql_stmt_attr_set(stmt, STMT_ATTR_UPDATE_MAX_LENGTH, (void*) &one);

  if (mysql_stmt_store_result(stmt))
  {
    g_err << "Failed to store result: " << mysql_error(m_mysql) << endl;
    mysql_stmt_close(stmt);
    return false;
  }

  uint row= 0;
  MYSQL_RES* res= mysql_stmt_result_metadata(stmt);
  if (res != NULL)
  {
    MYSQL_FIELD *fields= mysql_fetch_fields(res);
    uint num_fields= mysql_num_fields(res);
    MYSQL_BIND bind_result[num_fields];
    bzero(bind_result, sizeof(bind_result));

    for (uint i= 0; i < num_fields; i++)
    {
      unsigned long buf_len= sizeof(int);

      switch(fields[i].type){
      case MYSQL_TYPE_STRING:
      case MYSQL_TYPE_VARCHAR:
      case MYSQL_TYPE_VAR_STRING:
        buf_len= fields[i].max_length + 1;
        break;
      case MYSQL_TYPE_LONGLONG:
        buf_len= sizeof(long long);
        break;
      default:
        break;
      }

      bind_result[i].buffer_type= fields[i].type;
      bind_result[i].buffer= malloc(buf_len);
      bind_result[i].buffer_length= buf_len;

    }

    if (mysql_stmt_bind_result(stmt, bind_result)){
      g_err << "Failed to bind result: " << mysql_error(m_mysql) << endl;
      mysql_stmt_close(stmt);
      return false;
    }

    while (mysql_stmt_fetch(stmt) != MYSQL_NO_DATA)
    {
      Properties curr(true);
      for (uint i= 0; i < num_fields; i++){
        switch(fields[i].type){
        case MYSQL_TYPE_STRING:
        case MYSQL_TYPE_VARCHAR:
        case MYSQL_TYPE_VAR_STRING:
          curr.put(fields[i].name, (char*)bind_result[i].buffer);
          break;

        case MYSQL_TYPE_LONGLONG:
          curr.put64(fields[i].name,
                     *(unsigned long long*)bind_result[i].buffer);
          break;

        default:
          curr.put(fields[i].name, *(int*)bind_result[i].buffer);
          break;
       }
      }
      rows.put("row", row++, &curr);
    }

    mysql_free_result(res);

    for (uint i= 0; i < num_fields; i++)
      free(bind_result[i].buffer);

  }

  // Save stats in result set
  rows.put("rows", row);
  rows.put("affected_rows", mysql_affected_rows(m_mysql));
  rows.put("mysql_errno", mysql_errno(m_mysql));
  rows.put("mysql_error", mysql_error(m_mysql));
  rows.put("mysql_sqlstate", mysql_sqlstate(m_mysql));
  rows.put("insert_id", mysql_insert_id(m_mysql));

  mysql_stmt_close(stmt);
  return true;
}


bool
DbUtil::doQuery(const char* query){
  const Properties args;
  SqlResultSet result;
  return doQuery(query, args, result);
}


bool
DbUtil::doQuery(const char* query, SqlResultSet& result){
  Properties args;
  return doQuery(query, args, result);
}


bool
DbUtil::doQuery(const char* query, const Properties& args,
                   SqlResultSet& result){
  if (!runQuery(query, args, result))
    return false;
  result.get_row(0); // Load first row
  return true;
}


bool
DbUtil::doQuery(BaseString& str){
  return doQuery(str.c_str());
}


bool
DbUtil::doQuery(BaseString& str, SqlResultSet& result){
  return doQuery(str.c_str(), result);
}


bool
DbUtil::doQuery(BaseString& str, const Properties& args,
                   SqlResultSet& result){
  return doQuery(str.c_str(), args, result);
}


/* Return MySQL Error String */

const char *
DbUtil::getError()
{
  return mysql_error(this->getMysql());
}

/* Return MySQL Error Number */

int
DbUtil::getErrorNumber()
{
  return mysql_errno(this->getMysql());
}

/* DIE */

void
DbUtil::die(const char *file, int line, const char *expr)
{
  printf("%s:%d: check failed: '%s'\n", file, line, expr);
  abort();
}


/* SqlResultSet */

bool
SqlResultSet::get_row(int row_num){
  if(!get("row", row_num, &m_curr_row)){
    return false;
  }
  return true;
}


bool
SqlResultSet::next(void){
  return get_row(++m_curr_row_num);
}


// Reset iterator
void SqlResultSet::reset(void){
  m_curr_row_num= -1;
  m_curr_row= 0;
}


// Remove row from resultset
void SqlResultSet::remove(){
  BaseString row_name;
  row_name.assfmt("row_%d", m_curr_row_num);
  Properties::remove(row_name.c_str());
}


// Clear all rows and reset iterator
void SqlResultSet::clear(){
  reset();
  Properties::clear();
}


SqlResultSet::SqlResultSet(): m_curr_row(0), m_curr_row_num(-1){
}


SqlResultSet::~SqlResultSet(){
}


const char* SqlResultSet::column(const char* col_name){
  const char* value;
  if (!m_curr_row){
    g_err << "ERROR: SqlResultSet::column("<< col_name << ")" << endl
          << "There is no row loaded, call next() before "
          << "acessing the column values" << endl;
    assert(m_curr_row);
  }
  if (!m_curr_row->get(col_name, &value))
    return NULL;
  return value;
}


uint SqlResultSet::columnAsInt(const char* col_name){
  uint value;
  if (!m_curr_row){
    g_err << "ERROR: SqlResultSet::columnAsInt("<< col_name << ")" << endl
          << "There is no row loaded, call next() before "
          << "acessing the column values" << endl;
    assert(m_curr_row);
  }
  if (!m_curr_row->get(col_name, &value))
    return (uint)-1;
  return value;
}

unsigned long long SqlResultSet::columnAsLong(const char* col_name){
  unsigned long long value;
  if (!m_curr_row){
    g_err << "ERROR: SqlResultSet::columnAsLong("<< col_name << ")" << endl
          << "There is no row loaded, call next() before "
          << "acessing the column values" << endl;
    assert(m_curr_row);
  }
  if (!m_curr_row->get(col_name, &value))
    return (uint)-1;
  return value;
}


uint SqlResultSet::insertId(){
  return get_int("insert_id");
}


uint SqlResultSet::affectedRows(){
  return get_int("affected_rows");
}


uint SqlResultSet::numRows(void){
  return get_int("rows");
}


uint SqlResultSet::mysqlErrno(void){
  return get_int("mysql_errno");
}


const char* SqlResultSet::mysqlError(void){
  return get_string("mysql_error");
}


const char* SqlResultSet::mysqlSqlstate(void){
  return get_string("mysql_sqlstate");
}


uint SqlResultSet::get_int(const char* name){
  uint value;
  get(name, &value);
  return value;
}

unsigned long long SqlResultSet::get_long(const char* name){
  unsigned long long value;
  get(name, &value);
  return value;
}


const char* SqlResultSet::get_string(const char* name){
  const char* value;
  get(name, &value);
  return value;
}

/* EOF */
<|MERGE_RESOLUTION|>--- conflicted
+++ resolved
@@ -23,13 +23,8 @@
 
 DbUtil::DbUtil(const char* _dbname,
                const char* _suffix):
-<<<<<<< HEAD
-=======
-  m_connected(false),
   m_user("root"),
   m_pass(""),
-  m_dbname(_dbname),
->>>>>>> ad01c1bc
   m_mysql(NULL),
   m_free_mysql(true),
   m_connected(false),
