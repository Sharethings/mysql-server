--- conflicted
+++ resolved
@@ -1,11 +1,7 @@
 #!/bin/sh
 
-<<<<<<< HEAD
-# Copyright (C) 2003, 2008 MySQL AB
-=======
 # Copyright (c) 2003, 2014, Oracle and/or its affiliates. All rights reserved.
 # Use is subject to license terms
->>>>>>> e8af997c
 #
 # This program is free software; you can redistribute it and/or modify
 # it under the terms of the GNU General Public License as published by
