/* Copyright (C) 2003 MySQL AB

   This program is free software; you can redistribute it and/or modify
   it under the terms of the GNU General Public License as published by
   the Free Software Foundation; version 2 of the License.

   This program is distributed in the hope that it will be useful,
   but WITHOUT ANY WARRANTY; without even the implied warranty of
   MERCHANTABILITY or FITNESS FOR A PARTICULAR PURPOSE.  See the
   GNU General Public License for more details.

   You should have received a copy of the GNU General Public License
   along with this program; if not, write to the Free Software
   Foundation, Inc., 59 Temple Place, Suite 330, Boston, MA  02111-1307  USA */

#include <NDBT.hpp>
#include <NDBT_Test.hpp>
#include <HugoTransactions.hpp>
#include <UtilTransactions.hpp>
#include <NdbRestarter.hpp>
#include <Vector.hpp>
#include <random.h>
#include <mgmapi.h>
#include <mgmapi_debug.h>
#include <ndb_logevent.h>
#include <InputStream.hpp>
#include <signaldata/EventReport.hpp>

int runLoadTable(NDBT_Context* ctx, NDBT_Step* step){

  int records = ctx->getNumRecords();
  HugoTransactions hugoTrans(*ctx->getTab());
  if (hugoTrans.loadTable(GETNDB(step), records) != 0){
    return NDBT_FAILED;
  }
  return NDBT_OK;
}

int runClearTable(NDBT_Context* ctx, NDBT_Step* step){
  int records = ctx->getNumRecords();
  
  UtilTransactions utilTrans(*ctx->getTab());
  if (utilTrans.clearTable2(GETNDB(step),  records) != 0){
    return NDBT_FAILED;
  }
  return NDBT_OK;
}


int create_index_on_pk(Ndb* pNdb, const char* tabName){
  int result  = NDBT_OK;

  const NdbDictionary::Table * tab = NDBT_Table::discoverTableFromDb(pNdb,
								     tabName);

  // Create index      
  const char* idxName = "IDX_ON_PK";
  ndbout << "Create: " <<idxName << "( ";
  NdbDictionary::Index pIdx(idxName);
  pIdx.setTable(tabName);
  pIdx.setType(NdbDictionary::Index::UniqueHashIndex);
  for (int c = 0; c< tab->getNoOfPrimaryKeys(); c++){    
    pIdx.addIndexColumn(tab->getPrimaryKey(c));
    ndbout << tab->getPrimaryKey(c)<<" ";
  }
  
  ndbout << ") ";
  if (pNdb->getDictionary()->createIndex(pIdx) != 0){
    ndbout << "FAILED!" << endl;
    const NdbError err = pNdb->getDictionary()->getNdbError();
    ERR(err);
    result = NDBT_FAILED;
  } else {
    ndbout << "OK!" << endl;
  }
  return result;
}

int drop_index_on_pk(Ndb* pNdb, const char* tabName){
  int result = NDBT_OK;
  const char* idxName = "IDX_ON_PK";
  ndbout << "Drop: " << idxName;
  if (pNdb->getDictionary()->dropIndex(idxName, tabName) != 0){
    ndbout << "FAILED!" << endl;
    const NdbError err = pNdb->getDictionary()->getNdbError();
    ERR(err);
    result = NDBT_FAILED;
  } else {
    ndbout << "OK!" << endl;
  }
  return result;
}


#define CHECK(b) if (!(b)) { \
  g_err << "ERR: "<< step->getName() \
         << " failed on line " << __LINE__ << endl; \
  result = NDBT_FAILED; \
  continue; } 

int runTestSingleUserMode(NDBT_Context* ctx, NDBT_Step* step){
  int result = NDBT_OK;
  int loops = ctx->getNumLoops();
  int records = ctx->getNumRecords();
  Ndb* pNdb = GETNDB(step);
  NdbRestarter restarter;
  char tabName[255];
  strncpy(tabName, ctx->getTab()->getName(), 255);
  ndbout << "tabName="<<tabName<<endl;
  
  int i = 0;
  int count;
  HugoTransactions hugoTrans(*ctx->getTab());
  UtilTransactions utilTrans(*ctx->getTab());
  while (i<loops && result == NDBT_OK) {
    g_info << i << ": ";
    int timeout = 120;
    int nodeId = restarter.getMasterNodeId();
    // Test that it's not possible to restart one node in single user mode
    CHECK(restarter.enterSingleUserMode(pNdb->getNodeId()) == 0);
    CHECK(restarter.waitClusterSingleUser(timeout) == 0);
    CHECK(restarter.restartOneDbNode(nodeId) != 0)
    CHECK(restarter.exitSingleUserMode() == 0);
    CHECK(restarter.waitClusterStarted(timeout) == 0);

    // Test that the single user mode api can do everything     
    CHECK(restarter.enterSingleUserMode(pNdb->getNodeId()) == 0);
    CHECK(restarter.waitClusterSingleUser(timeout) == 0); 
    CHECK(hugoTrans.loadTable(pNdb, records, 128) == 0);
    CHECK(hugoTrans.pkReadRecords(pNdb, records) == 0);
    CHECK(hugoTrans.pkUpdateRecords(pNdb, records) == 0);
    CHECK(utilTrans.selectCount(pNdb, 64, &count) == 0);
    CHECK(count == records);
    CHECK(hugoTrans.pkDelRecords(pNdb, records/2) == 0);
    CHECK(hugoTrans.scanReadRecords(pNdb, records/2, 0, 64) == 0);
    CHECK(utilTrans.selectCount(pNdb, 64, &count) == 0);
    CHECK(count == (records/2));
    CHECK(utilTrans.clearTable(pNdb, records/2) == 0);
    CHECK(restarter.exitSingleUserMode() == 0);
    CHECK(restarter.waitClusterStarted(timeout) == 0); 

    // Test create index in single user mode
    CHECK(restarter.enterSingleUserMode(pNdb->getNodeId()) == 0);
    CHECK(restarter.waitClusterSingleUser(timeout) == 0); 
    CHECK(create_index_on_pk(pNdb, tabName) == 0);
    CHECK(hugoTrans.loadTable(pNdb, records, 128) == 0);
    CHECK(hugoTrans.pkReadRecords(pNdb, records) == 0);
    CHECK(hugoTrans.pkUpdateRecords(pNdb, records) == 0);
    CHECK(utilTrans.selectCount(pNdb, 64, &count) == 0);
    CHECK(count == records);
    CHECK(hugoTrans.pkDelRecords(pNdb, records/2) == 0);
    CHECK(drop_index_on_pk(pNdb, tabName) == 0);	  
    CHECK(restarter.exitSingleUserMode() == 0);
    CHECK(restarter.waitClusterStarted(timeout) == 0); 

    // Test recreate index in single user mode
    CHECK(create_index_on_pk(pNdb, tabName) == 0);
    CHECK(hugoTrans.loadTable(pNdb, records, 128) == 0);
    CHECK(utilTrans.selectCount(pNdb, 64, &count) == 0);
    CHECK(restarter.enterSingleUserMode(pNdb->getNodeId()) == 0);
    CHECK(restarter.waitClusterSingleUser(timeout) == 0); 
    CHECK(drop_index_on_pk(pNdb, tabName) == 0);	
    CHECK(utilTrans.selectCount(pNdb, 64, &count) == 0);
    CHECK(create_index_on_pk(pNdb, tabName) == 0);
    CHECK(restarter.exitSingleUserMode() == 0);
    CHECK(restarter.waitClusterStarted(timeout) == 0); 
    CHECK(drop_index_on_pk(pNdb, tabName) == 0);

    CHECK(utilTrans.clearTable(GETNDB(step),  records) == 0);

    ndbout << "Restarting cluster" << endl;
    CHECK(restarter.restartAll() == 0);
    CHECK(restarter.waitClusterStarted(timeout) == 0);
    CHECK(pNdb->waitUntilReady(timeout) == 0);

    i++;

  }
  return result;
}

int runTestApiSession(NDBT_Context* ctx, NDBT_Step* step)
{
  char *mgm= ctx->getRemoteMgm();
  Uint64 session_id= 0;

  NdbMgmHandle h;
  h= ndb_mgm_create_handle();
  ndb_mgm_set_connectstring(h, mgm);
  ndb_mgm_connect(h,0,0,0);
  int s= ndb_mgm_get_fd(h);
  session_id= ndb_mgm_get_session_id(h);
  ndbout << "MGM Session id: " << session_id << endl;
  write(s,"get",3);
  ndb_mgm_disconnect(h);
  ndb_mgm_destroy_handle(&h);

  struct NdbMgmSession sess;
  int slen= sizeof(struct NdbMgmSession);

  h= ndb_mgm_create_handle();
  ndb_mgm_set_connectstring(h, mgm);
  ndb_mgm_connect(h,0,0,0);

  NdbSleep_SecSleep(1);

  if(ndb_mgm_get_session(h,session_id,&sess,&slen))
  {
    ndbout << "Failed, session still exists" << endl;
    ndb_mgm_disconnect(h);
    ndb_mgm_destroy_handle(&h);
    return NDBT_FAILED;
  }
  else
  {
    ndbout << "SUCCESS: session is gone" << endl;
    ndb_mgm_disconnect(h);
    ndb_mgm_destroy_handle(&h);
    return NDBT_OK;
  }
}

int runTestApiConnectTimeout(NDBT_Context* ctx, NDBT_Step* step)
{
  char *mgm= ctx->getRemoteMgm();
  int result= NDBT_FAILED;
  int cc= 0;
  int mgmd_nodeid= 0;
  ndb_mgm_reply reply;

  NdbMgmHandle h;
  h= ndb_mgm_create_handle();
  ndb_mgm_set_connectstring(h, mgm);

  ndbout << "TEST connect timeout" << endl;

  ndb_mgm_set_timeout(h, 3000);

  struct timeval tstart, tend;
  int secs;
  timerclear(&tstart);
  timerclear(&tend);
  gettimeofday(&tstart,NULL);

  ndb_mgm_connect(h,0,0,0);

  gettimeofday(&tend,NULL);

  secs= tend.tv_sec - tstart.tv_sec;
  ndbout << "Took about: " << secs <<" seconds"<<endl;

  if(secs < 4)
    result= NDBT_OK;
  else
    goto done;

  ndb_mgm_set_connectstring(h, mgm);

  ndbout << "TEST connect timeout" << endl;

  ndb_mgm_destroy_handle(&h);

  h= ndb_mgm_create_handle();
  ndb_mgm_set_connectstring(h, "1.1.1.1");

  ndbout << "TEST connect timeout (invalid host)" << endl;

  ndb_mgm_set_timeout(h, 3000);

  timerclear(&tstart);
  timerclear(&tend);
  gettimeofday(&tstart,NULL);

  ndb_mgm_connect(h,0,0,0);

  gettimeofday(&tend,NULL);

  secs= tend.tv_sec - tstart.tv_sec;
  ndbout << "Took about: " << secs <<" seconds"<<endl;

  if(secs < 4)
    result= NDBT_OK;
  else
    result= NDBT_FAILED;

done:
  ndb_mgm_disconnect(h);
  ndb_mgm_destroy_handle(&h);

  return result;
}

int runTestApiTimeoutBasic(NDBT_Context* ctx, NDBT_Step* step)
{
  char *mgm= ctx->getRemoteMgm();
  int result= NDBT_FAILED;
  int cc= 0;
  int mgmd_nodeid= 0;
  ndb_mgm_reply reply;

  NdbMgmHandle h;
  h= ndb_mgm_create_handle();
  ndb_mgm_set_connectstring(h, mgm);

  ndbout << "TEST timout check_connection" << endl;
  int errs[] = { 1, 2, 3, -1};

  for(int error_ins_no=0; errs[error_ins_no]!=-1; error_ins_no++)
  {
    int error_ins= errs[error_ins_no];
    ndbout << "trying error " << error_ins << endl;
    ndb_mgm_connect(h,0,0,0);

    if(ndb_mgm_check_connection(h) < 0)
    {
      result= NDBT_FAILED;
      goto done;
    }

    mgmd_nodeid= ndb_mgm_get_mgmd_nodeid(h);
    if(mgmd_nodeid==0)
    {
      ndbout << "Failed to get mgmd node id to insert error" << endl;
      result= NDBT_FAILED;
      goto done;
    }

    reply.return_code= 0;

    if(ndb_mgm_insert_error(h, mgmd_nodeid, error_ins, &reply)< 0)
    {
      ndbout << "failed to insert error " << endl;
      result= NDBT_FAILED;
      goto done;
    }

    ndb_mgm_set_timeout(h,2500);

    cc= ndb_mgm_check_connection(h);
    if(cc < 0)
      result= NDBT_OK;
    else
      result= NDBT_FAILED;

    if(ndb_mgm_is_connected(h))
    {
      ndbout << "FAILED: still connected" << endl;
      result= NDBT_FAILED;
    }
  }

  ndbout << "TEST get_mgmd_nodeid" << endl;
  ndb_mgm_connect(h,0,0,0);

  if(ndb_mgm_insert_error(h, mgmd_nodeid, 0, &reply)< 0)
  {
    ndbout << "failed to remove inserted error " << endl;
    result= NDBT_FAILED;
    goto done;
  }

  cc= ndb_mgm_get_mgmd_nodeid(h);
  ndbout << "got node id: " << cc << endl;
  if(cc==0)
  {
    ndbout << "FAILED: didn't get node id" << endl;
    result= NDBT_FAILED;
  }
  else
    result= NDBT_OK;

  ndbout << "TEST end_session" << endl;
  ndb_mgm_connect(h,0,0,0);

  if(ndb_mgm_insert_error(h, mgmd_nodeid, 4, &reply)< 0)
  {
    ndbout << "FAILED: insert error 1" << endl;
    result= NDBT_FAILED;
    goto done;
  }

  cc= ndb_mgm_end_session(h);
  if(cc==0)
  {
    ndbout << "FAILED: success in calling end_session" << endl;
    result= NDBT_FAILED;
  }
  else if(ndb_mgm_get_latest_error(h)!=ETIMEDOUT)
  {
    ndbout << "FAILED: Incorrect error code (" << ndb_mgm_get_latest_error(h)
           << " != expected " << ETIMEDOUT << ") desc: "
           << ndb_mgm_get_latest_error_desc(h)
           << " line: " << ndb_mgm_get_latest_error_line(h)
           << " msg: " << ndb_mgm_get_latest_error_msg(h)
           << endl;
    result= NDBT_FAILED;
  }
  else
    result= NDBT_OK;

  if(ndb_mgm_is_connected(h))
  {
    ndbout << "FAILED: is still connected after error" << endl;
    result= NDBT_FAILED;
  }
done:
  ndb_mgm_disconnect(h);
  ndb_mgm_destroy_handle(&h);

  return result;
}

int runTestApiGetStatusTimeout(NDBT_Context* ctx, NDBT_Step* step)
{
  char *mgm= ctx->getRemoteMgm();
  int result= NDBT_OK;
  int cc= 0;
  int mgmd_nodeid= 0;

  NdbMgmHandle h;
  h= ndb_mgm_create_handle();
  ndb_mgm_set_connectstring(h, mgm);

  int errs[] = { 0, 5, 6, 7, 8, 9, -1 };

  for(int error_ins_no=0; errs[error_ins_no]!=-1; error_ins_no++)
  {
    int error_ins= errs[error_ins_no];
    ndb_mgm_connect(h,0,0,0);

    if(ndb_mgm_check_connection(h) < 0)
    {
      result= NDBT_FAILED;
      goto done;
    }

    mgmd_nodeid= ndb_mgm_get_mgmd_nodeid(h);
    if(mgmd_nodeid==0)
    {
      ndbout << "Failed to get mgmd node id to insert error" << endl;
      result= NDBT_FAILED;
      goto done;
    }

    ndb_mgm_reply reply;
    reply.return_code= 0;

    if(ndb_mgm_insert_error(h, mgmd_nodeid, error_ins, &reply)< 0)
    {
      ndbout << "failed to insert error " << error_ins << endl;
      result= NDBT_FAILED;
    }

    ndbout << "trying error: " << error_ins << endl;

    ndb_mgm_set_timeout(h,2500);

    struct ndb_mgm_cluster_state *cl= ndb_mgm_get_status(h);

    if(cl!=NULL)
      free(cl);

    /*
     * For whatever strange reason,
     * get_status is okay with not having the last enter there.
     * instead of "fixing" the api, let's have a special case
     * so we don't break any behaviour
     */

    if(error_ins!=0 && error_ins!=9 && cl!=NULL)
    {
      ndbout << "FAILED: got a ndb_mgm_cluster_state back" << endl;
      result= NDBT_FAILED;
    }

    if(error_ins!=0 && error_ins!=9 && ndb_mgm_is_connected(h))
    {
      ndbout << "FAILED: is still connected after error" << endl;
      result= NDBT_FAILED;
    }

    if(error_ins!=0 && error_ins!=9 && ndb_mgm_get_latest_error(h)!=ETIMEDOUT)
    {
      ndbout << "FAILED: Incorrect error code (" << ndb_mgm_get_latest_error(h)
             << " != expected " << ETIMEDOUT << ") desc: "
             << ndb_mgm_get_latest_error_desc(h)
             << " line: " << ndb_mgm_get_latest_error_line(h)
             << " msg: " << ndb_mgm_get_latest_error_msg(h)
             << endl;
      result= NDBT_FAILED;
    }
  }

done:
  ndb_mgm_disconnect(h);
  ndb_mgm_destroy_handle(&h);

  return result;
}

int runTestMgmApiGetConfigTimeout(NDBT_Context* ctx, NDBT_Step* step)
{
  char *mgm= ctx->getRemoteMgm();
  int result= NDBT_OK;
  int mgmd_nodeid= 0;

  NdbMgmHandle h;
  h= ndb_mgm_create_handle();
  ndb_mgm_set_connectstring(h, mgm);

  int errs[] = { 0, 1, 2, 3, -1 };

  for(int error_ins_no=0; errs[error_ins_no]!=-1; error_ins_no++)
  {
    int error_ins= errs[error_ins_no];
    ndb_mgm_connect(h,0,0,0);

    if(ndb_mgm_check_connection(h) < 0)
    {
      result= NDBT_FAILED;
      goto done;
    }

    mgmd_nodeid= ndb_mgm_get_mgmd_nodeid(h);
    if(mgmd_nodeid==0)
    {
      ndbout << "Failed to get mgmd node id to insert error" << endl;
      result= NDBT_FAILED;
      goto done;
    }

    ndb_mgm_reply reply;
    reply.return_code= 0;

    if(ndb_mgm_insert_error(h, mgmd_nodeid, error_ins, &reply)< 0)
    {
      ndbout << "failed to insert error " << error_ins << endl;
      result= NDBT_FAILED;
    }

    ndbout << "trying error: " << error_ins << endl;

    ndb_mgm_set_timeout(h,2500);

    struct ndb_mgm_configuration *c= ndb_mgm_get_configuration(h,0);

    if(c!=NULL)
      free(c);

    if(error_ins!=0 && c!=NULL)
    {
      ndbout << "FAILED: got a ndb_mgm_configuration back" << endl;
      result= NDBT_FAILED;
    }

    if(error_ins!=0 && ndb_mgm_is_connected(h))
    {
      ndbout << "FAILED: is still connected after error" << endl;
      result= NDBT_FAILED;
    }

    if(error_ins!=0 && ndb_mgm_get_latest_error(h)!=ETIMEDOUT)
    {
      ndbout << "FAILED: Incorrect error code (" << ndb_mgm_get_latest_error(h)
             << " != expected " << ETIMEDOUT << ") desc: "
             << ndb_mgm_get_latest_error_desc(h)
             << " line: " << ndb_mgm_get_latest_error_line(h)
             << " msg: " << ndb_mgm_get_latest_error_msg(h)
             << endl;
      result= NDBT_FAILED;
    }
  }

done:
  ndb_mgm_disconnect(h);
  ndb_mgm_destroy_handle(&h);

  return result;
}

int runTestMgmApiEventTimeout(NDBT_Context* ctx, NDBT_Step* step)
{
  char *mgm= ctx->getRemoteMgm();
  int result= NDBT_OK;
  int mgmd_nodeid= 0;

  NdbMgmHandle h;
  h= ndb_mgm_create_handle();
  ndb_mgm_set_connectstring(h, mgm);

  int errs[] = { 10000, 0, -1 };

  for(int error_ins_no=0; errs[error_ins_no]!=-1; error_ins_no++)
  {
    int error_ins= errs[error_ins_no];
    ndb_mgm_connect(h,0,0,0);

    if(ndb_mgm_check_connection(h) < 0)
    {
      result= NDBT_FAILED;
      goto done;
    }

    mgmd_nodeid= ndb_mgm_get_mgmd_nodeid(h);
    if(mgmd_nodeid==0)
    {
      ndbout << "Failed to get mgmd node id to insert error" << endl;
      result= NDBT_FAILED;
      goto done;
    }

    ndb_mgm_reply reply;
    reply.return_code= 0;

    if(ndb_mgm_insert_error(h, mgmd_nodeid, error_ins, &reply)< 0)
    {
      ndbout << "failed to insert error " << error_ins << endl;
      result= NDBT_FAILED;
    }

    ndbout << "trying error: " << error_ins << endl;

    ndb_mgm_set_timeout(h,2500);

    int filter[] = { 15, NDB_MGM_EVENT_CATEGORY_BACKUP,
                     1, NDB_MGM_EVENT_CATEGORY_STARTUP,
                     0 };
    int fd= ndb_mgm_listen_event(h, filter);

    if(fd==NDB_INVALID_SOCKET)
    {
      ndbout << "FAILED: could not listen to event" << endl;
      result= NDBT_FAILED;
    }

    Uint32 theData[25];
    EventReport *fake_event = (EventReport*)theData;
    fake_event->setEventType(NDB_LE_NDBStopForced);
    fake_event->setNodeId(42);
    theData[2]= 0;
    theData[3]= 0;
    theData[4]= 0;
    theData[5]= 0;

    ndb_mgm_report_event(h, theData, 6);

    char *tmp= 0;
    char buf[512];
    SocketInputStream in(fd,2000);
    for(int i=0; i<20; i++)
    {
      if((tmp = in.gets(buf, sizeof(buf))))
      {
//        const char ping_token[]="<PING>";
//        if(memcmp(ping_token,tmp,sizeof(ping_token)-1))
          if(tmp && strlen(tmp))
            ndbout << tmp;
      }
      else
      {
        if(in.timedout())
        {
          ndbout << "TIMED OUT READING EVENT at iteration " << i << endl;
          break;
        }
      }
    }

    /*
     * events go through a *DIFFERENT* socket than the NdbMgmHandle
     * so we should still be connected (and be able to check_connection)
     *
     */

    if(ndb_mgm_check_connection(h) && !ndb_mgm_is_connected(h))
    {
      ndbout << "FAILED: is still connected after error" << endl;
      result= NDBT_FAILED;
    }

    ndb_mgm_disconnect(h);
  }

done:
  ndb_mgm_disconnect(h);
  ndb_mgm_destroy_handle(&h);

  return result;
}

int runTestMgmApiStructEventTimeout(NDBT_Context* ctx, NDBT_Step* step)
{
  char *mgm= ctx->getRemoteMgm();
  int result= NDBT_OK;
  int mgmd_nodeid= 0;

  NdbMgmHandle h;
  h= ndb_mgm_create_handle();
  ndb_mgm_set_connectstring(h, mgm);

  int errs[] = { 10000, 0, -1 };

  for(int error_ins_no=0; errs[error_ins_no]!=-1; error_ins_no++)
  {
    int error_ins= errs[error_ins_no];
    ndb_mgm_connect(h,0,0,0);

    if(ndb_mgm_check_connection(h) < 0)
    {
      result= NDBT_FAILED;
      goto done;
    }

    mgmd_nodeid= ndb_mgm_get_mgmd_nodeid(h);
    if(mgmd_nodeid==0)
    {
      ndbout << "Failed to get mgmd node id to insert error" << endl;
      result= NDBT_FAILED;
      goto done;
    }

    ndb_mgm_reply reply;
    reply.return_code= 0;

    if(ndb_mgm_insert_error(h, mgmd_nodeid, error_ins, &reply)< 0)
    {
      ndbout << "failed to insert error " << error_ins << endl;
      result= NDBT_FAILED;
    }

    ndbout << "trying error: " << error_ins << endl;

    ndb_mgm_set_timeout(h,2500);

    int filter[] = { 15, NDB_MGM_EVENT_CATEGORY_BACKUP,
                     1, NDB_MGM_EVENT_CATEGORY_STARTUP,
                     0 };
    NdbLogEventHandle le_handle= ndb_mgm_create_logevent_handle(h, filter);

    struct ndb_logevent le;
    for(int i=0; i<20; i++)
    {
      if(error_ins==0 || (error_ins!=0 && i<5))
      {
        Uint32 theData[25];
        EventReport *fake_event = (EventReport*)theData;
        fake_event->setEventType(NDB_LE_NDBStopForced);
        fake_event->setNodeId(42);
        theData[2]= 0;
        theData[3]= 0;
        theData[4]= 0;
        theData[5]= 0;

        ndb_mgm_report_event(h, theData, 6);
      }
      int r= ndb_logevent_get_next(le_handle, &le, 2500);
      if(r>0)
      {
        ndbout << "Receieved event" << endl;
      }
      else if(r<0)
      {
        ndbout << "ERROR" << endl;
      }
      else // no event
      {
        ndbout << "TIMED OUT READING EVENT at iteration " << i << endl;
        if(error_ins==0)
          result= NDBT_FAILED;
        else
          result= NDBT_OK;
        break;
      }
    }

    /*
     * events go through a *DIFFERENT* socket than the NdbMgmHandle
     * so we should still be connected (and be able to check_connection)
     *
     */

    if(ndb_mgm_check_connection(h) && !ndb_mgm_is_connected(h))
    {
      ndbout << "FAILED: is still connected after error" << endl;
      result= NDBT_FAILED;
    }

    ndb_mgm_disconnect(h);
  }

done:
  ndb_mgm_disconnect(h);
  ndb_mgm_destroy_handle(&h);

  return result;
}

<<<<<<< HEAD

int runTestStatus(NDBT_Context* ctx, NDBT_Step* step)
{
  NdbMgmHandle h;

  ndb_mgm_node_type types[2] = {
    NDB_MGM_NODE_TYPE_NDB,
    NDB_MGM_NODE_TYPE_UNKNOWN
  };

  struct ndb_mgm_cluster_state *state;
  const char *connectstring= ctx->getRemoteMgm();
  int iterations = ctx->getNumLoops();
  int delay = 2;

  h= ndb_mgm_create_handle();
  if ( h == 0)
  {
    ndbout_c("Unable to create handle");
    return NDBT_FAILED;
  }
  if (ndb_mgm_set_connectstring(h, connectstring) == -1)
  {
    ndbout_c("Unable to set connectstring");
    ndb_mgm_destroy_handle(&h);
    return NDBT_FAILED;
  }
  if (ndb_mgm_connect(h,0,0,0))
  {
    ndbout_c("connect failed, %d: %s",
             ndb_mgm_get_latest_error(h),
             ndb_mgm_get_latest_error_msg(h));
    ndb_mgm_destroy_handle(&h);
    return NDBT_FAILED;
  }

  int result= NDBT_OK;
  while (iterations-- != 0 && result == NDBT_OK)
  {
    state = ndb_mgm_get_status(h);
    if(state == NULL) {
      ndbout_c("Could not get status!");
      result= NDBT_FAILED;
      continue;
    }
    free(state);

    state = ndb_mgm_get_status2(h, types);
    if(state == NULL){
      ndbout_c("Could not get status2!");
      result= NDBT_FAILED;
      continue;
    }
    free(state);

    state = ndb_mgm_get_status2(h, 0);
    if(state == NULL){
      ndbout_c("Could not get status2 second time!");
      result= NDBT_FAILED;
      continue;
    }
    free(state);

    NdbSleep_MilliSleep(delay);
  }
  // No disconnect, destroy should take care of that
  // ndb_mgm_disconnect(h);
  ndb_mgm_destroy_handle(&h);
  return result;
}

=======
// Enabled in 6.4
#if NDB_VERSION_D > 60400
int runTestBug40922(NDBT_Context* ctx, NDBT_Step* step)
{
  NdbMgmd mgmd;

  if (!mgmd.connect())
    return NDBT_FAILED;

  int filter[] = {
    15, NDB_MGM_EVENT_CATEGORY_BACKUP,
    1, NDB_MGM_EVENT_CATEGORY_STARTUP,
    0
  };
  NdbLogEventHandle le_handle =
    ndb_mgm_create_logevent_handle(mgmd.handle(), filter);
  if (!le_handle)
    return NDBT_FAILED;

  g_info << "Calling ndb_log_event_get_next" << endl;

  struct ndb_logevent le_event;
  int r = ndb_logevent_get_next(le_handle,
                                &le_event,
                                2000);
  g_info << "ndb_log_event_get_next returned " << r << endl;

  int result = NDBT_FAILED;
  if (r == 0)
  {
    // Got timeout
    g_info << "ndb_logevent_get_next returned timeout" << endl;
    result = NDBT_OK;
  }
  else
  {
    if(r>0)
      g_err << "ERROR: Receieved unexpected event: "
            << le_event.type << endl;
    if(r<0)
      g_err << "ERROR: ndb_logevent_get_next returned error: "
            << r << endl;
  }

  ndb_mgm_destroy_logevent_handle(&le_handle);

  return result;
}
#endif
>>>>>>> 07baaae6

NDBT_TESTSUITE(testMgm);
TESTCASE("SingleUserMode", 
	 "Test single user mode"){
  INITIALIZER(runTestSingleUserMode);
  FINALIZER(runClearTable);
}
TESTCASE("ApiSessionFailure",
	 "Test failures in MGMAPI session"){
  INITIALIZER(runTestApiSession);

}
TESTCASE("ApiConnectTimeout",
	 "Connect timeout tests for MGMAPI"){
  INITIALIZER(runTestApiConnectTimeout);

}
TESTCASE("ApiTimeoutBasic",
	 "Basic timeout tests for MGMAPI"){
  INITIALIZER(runTestApiTimeoutBasic);

}
TESTCASE("ApiGetStatusTimeout",
	 "Test timeout for MGMAPI getStatus"){
  INITIALIZER(runTestApiGetStatusTimeout);

}
TESTCASE("ApiGetConfigTimeout",
	 "Test timeouts for mgmapi get_configuration"){
  INITIALIZER(runTestMgmApiGetConfigTimeout);

}
TESTCASE("ApiMgmEventTimeout",
	 "Test timeouts for mgmapi get_configuration"){
  INITIALIZER(runTestMgmApiEventTimeout);

}
TESTCASE("ApiMgmStructEventTimeout",
	 "Test timeouts for mgmapi get_configuration"){
  INITIALIZER(runTestMgmApiStructEventTimeout);

}
<<<<<<< HEAD
TESTCASE("TestStatus",
	 "Test status and status2"){
  INITIALIZER(runTestStatus);

}
TESTCASE("TestStatus200",
	 "Test status and status2 with 200 threads"){
  STEPS(runTestStatus, 200);

}
=======
// Enabled in 6.4
#if 0
TESTCASE("Bug40922",
	 "Make sure that ndb_logevent_get_next returns when "
         "called with a timeout"){
  INITIALIZER(runTestBug40922);
}
#endif
>>>>>>> 07baaae6
NDBT_TESTSUITE_END(testMgm);

int main(int argc, const char** argv){
  ndb_init();
  myRandom48Init(NdbTick_CurrentMillisecond());
  return testMgm.execute(argc, argv);
}
<|MERGE_RESOLUTION|>--- conflicted
+++ resolved
@@ -795,8 +795,6 @@
   return result;
 }
 
-<<<<<<< HEAD
-
 int runTestStatus(NDBT_Context* ctx, NDBT_Step* step)
 {
   NdbMgmHandle h;
@@ -867,7 +865,7 @@
   return result;
 }
 
-=======
+
 // Enabled in 6.4
 #if NDB_VERSION_D > 60400
 int runTestBug40922(NDBT_Context* ctx, NDBT_Step* step)
@@ -917,7 +915,6 @@
   return result;
 }
 #endif
->>>>>>> 07baaae6
 
 NDBT_TESTSUITE(testMgm);
 TESTCASE("SingleUserMode", 
@@ -960,7 +957,6 @@
   INITIALIZER(runTestMgmApiStructEventTimeout);
 
 }
-<<<<<<< HEAD
 TESTCASE("TestStatus",
 	 "Test status and status2"){
   INITIALIZER(runTestStatus);
@@ -971,7 +967,6 @@
   STEPS(runTestStatus, 200);
 
 }
-=======
 // Enabled in 6.4
 #if 0
 TESTCASE("Bug40922",
@@ -980,7 +975,6 @@
   INITIALIZER(runTestBug40922);
 }
 #endif
->>>>>>> 07baaae6
 NDBT_TESTSUITE_END(testMgm);
 
 int main(int argc, const char** argv){
