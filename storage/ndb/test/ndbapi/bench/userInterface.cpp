--- conflicted
+++ resolved
@@ -49,11 +49,6 @@
 
 extern int localDbPrepare(UserHandle *uh);
 
-<<<<<<< HEAD
-//static int dbCreate(UserHandle *uh);
-
-=======
->>>>>>> cf079273
 /***************************************************************
 * L O C A L   D A T A                                          *
 ***************************************************************/
