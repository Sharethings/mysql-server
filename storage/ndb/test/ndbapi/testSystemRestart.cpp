/* Copyright (C) 2003 MySQL AB

   This program is free software; you can redistribute it and/or modify
   it under the terms of the GNU General Public License as published by
   the Free Software Foundation; version 2 of the License.

   This program is distributed in the hope that it will be useful,
   but WITHOUT ANY WARRANTY; without even the implied warranty of
   MERCHANTABILITY or FITNESS FOR A PARTICULAR PURPOSE.  See the
   GNU General Public License for more details.

   You should have received a copy of the GNU General Public License
   along with this program; if not, write to the Free Software
   Foundation, Inc., 59 Temple Place, Suite 330, Boston, MA  02111-1307  USA */

#include <NDBT.hpp>
#include <NDBT_Test.hpp>
#include <HugoTransactions.hpp>
#include <UtilTransactions.hpp>
#include <NdbRestarter.hpp>
#include <Vector.hpp>
#include <signaldata/DumpStateOrd.hpp>

int runLoadTable(NDBT_Context* ctx, NDBT_Step* step){

  int records = ctx->getNumRecords();
  HugoTransactions hugoTrans(*ctx->getTab());
  if (hugoTrans.loadTable(GETNDB(step), records) != 0){
    return NDBT_FAILED;
  }
  return NDBT_OK;
}

#define CHECK(b) if (!(b)) { \
  g_err << "ERR: "<< step->getName() \
         << " failed on line " << __LINE__ << endl; \
  result = NDBT_FAILED; \
  continue; } 

int runSystemRestart1(NDBT_Context* ctx, NDBT_Step* step){
  Ndb* pNdb = GETNDB(step);
  int result = NDBT_OK;
  int timeout = 300;
  Uint32 loops = ctx->getNumLoops();
  int records = ctx->getNumRecords();
  int count;
  NdbRestarter restarter;
  Uint32 i = 1;

  UtilTransactions utilTrans(*ctx->getTab());
  HugoTransactions hugoTrans(*ctx->getTab());
  while(i<=loops && result != NDBT_FAILED){

    ndbout << "Loop " << i << "/"<< loops <<" started" << endl;
    /*
      1. Load data
      2. Restart cluster and verify records
      3. Update records
      4. Restart cluster and verify records
      5. Delete half of the records
      6. Restart cluster and verify records
      7. Delete all records
      8. Restart cluster and verify records
      9. Insert, update, delete records
      10. Restart cluster and verify records
      11. Insert, update, delete records
      12. Restart cluster with error insert 5020 and verify records
    */
    ndbout << "Loading records..." << endl;
    CHECK(hugoTrans.loadTable(pNdb, records) == 0);

    ndbout << "Restarting cluster" << endl;
    CHECK(restarter.restartAll() == 0);
    CHECK(restarter.waitClusterStarted(timeout) == 0);
    CHECK(pNdb->waitUntilReady(timeout) == 0);

    ndbout << "Verifying records..." << endl;
    CHECK(hugoTrans.pkReadRecords(pNdb, records) == 0);
    CHECK(utilTrans.selectCount(pNdb, 64, &count) == 0);
    CHECK(count == records);

    ndbout << "Updating records..." << endl;
    CHECK(hugoTrans.pkUpdateRecords(pNdb, records) == 0);

    ndbout << "Restarting cluster..." << endl;
    CHECK(restarter.restartAll() == 0);
    CHECK(restarter.waitClusterStarted(timeout) == 0);
    CHECK(pNdb->waitUntilReady(timeout) == 0);

    ndbout << "Verifying records..." << endl;
    CHECK(hugoTrans.pkReadRecords(pNdb, records) == 0);
    CHECK(utilTrans.selectCount(pNdb, 64, &count) == 0);
    CHECK(count == records);
    
    ndbout << "Deleting 50% of records..." << endl;
    CHECK(hugoTrans.pkDelRecords(pNdb, records/2) == 0);

    ndbout << "Restarting cluster..." << endl;
    CHECK(restarter.restartAll() == 0);
    CHECK(restarter.waitClusterStarted(timeout) == 0);
    CHECK(pNdb->waitUntilReady(timeout) == 0);

    ndbout << "Verifying records..." << endl;
    CHECK(hugoTrans.scanReadRecords(pNdb, records/2, 0, 64) == 0);
    CHECK(utilTrans.selectCount(pNdb, 64, &count) == 0);
    CHECK(count == (records/2));

    ndbout << "Deleting all records..." << endl;
    CHECK(utilTrans.clearTable(pNdb, records/2) == 0);

    ndbout << "Restarting cluster..." << endl;
    CHECK(restarter.restartAll() == 0);
    CHECK(restarter.waitClusterStarted(timeout) == 0);
    CHECK(pNdb->waitUntilReady(timeout) == 0);

    ndbout << "Verifying records..." << endl;
    CHECK(utilTrans.selectCount(pNdb, 64, &count) == 0);
    CHECK(count == 0);

    ndbout << "Doing it all..." << endl;
    CHECK(hugoTrans.loadTable(pNdb, records) == 0);
    CHECK(hugoTrans.pkUpdateRecords(pNdb, records) == 0);
    CHECK(hugoTrans.pkDelRecords(pNdb, records/2) == 0);
    CHECK(hugoTrans.scanUpdateRecords(pNdb, records) == 0);
    CHECK(utilTrans.clearTable(pNdb, records) == 0);
    CHECK(hugoTrans.loadTable(pNdb, records) == 0);
    CHECK(utilTrans.clearTable(pNdb, records) == 0);
    CHECK(hugoTrans.loadTable(pNdb, records) == 0);
    CHECK(hugoTrans.pkUpdateRecords(pNdb, records) == 0);
    CHECK(utilTrans.clearTable(pNdb, records) == 0);

    ndbout << "Restarting cluster..." << endl;
    CHECK(restarter.restartAll() == 0);
    CHECK(restarter.waitClusterStarted(timeout) == 0);
    CHECK(pNdb->waitUntilReady(timeout) == 0);

    ndbout << "Verifying records..." << endl;
    CHECK(utilTrans.selectCount(pNdb, 64, &count) == 0);
    CHECK(count == 0);

    ndbout << "Doing it all..." << endl;
    CHECK(hugoTrans.loadTable(pNdb, records) == 0);
    CHECK(hugoTrans.pkUpdateRecords(pNdb, records) == 0);
    CHECK(hugoTrans.pkDelRecords(pNdb, records/2) == 0);
    CHECK(hugoTrans.scanUpdateRecords(pNdb, records) == 0);
    CHECK(utilTrans.clearTable(pNdb, records) == 0);
    CHECK(hugoTrans.loadTable(pNdb, records) == 0);
    CHECK(utilTrans.clearTable(pNdb, records) == 0);

    ndbout << "Restarting cluster with error insert 5020..." << endl;
    CHECK(restarter.restartAll(false, true) == 0);
    CHECK(restarter.waitClusterNoStart(timeout) == 0);
    CHECK(restarter.insertErrorInAllNodes(5020) == 0);
    CHECK(restarter.startAll() == 0);
    CHECK(restarter.waitClusterStarted(timeout) == 0);
    CHECK(pNdb->waitUntilReady(timeout) == 0);
    
    i++;
  }

  ndbout << "runSystemRestart1 finished" << endl;  

  return result;
}

int runSystemRestart2(NDBT_Context* ctx, NDBT_Step* step){
  Ndb* pNdb = GETNDB(step);
  int result = NDBT_OK;
///  int timeout = 300;
  int timeout = 120;
  Uint32 loops = ctx->getNumLoops();
  int records = ctx->getNumRecords();
  int count;
  NdbRestarter restarter;
  Uint32 i = 1;

  UtilTransactions utilTrans(*ctx->getTab());
  HugoTransactions hugoTrans(*ctx->getTab());
  while(i<=loops && result != NDBT_FAILED && !ctx->isTestStopped()){

    ndbout << "Loop " << i << "/"<< loops <<" started" << endl;
    /* Use error 7070 to set time between LCP to it's min value
      1. Load data
      2. Restart cluster and verify records
      3. Update records
      4. Restart cluster and verify records
      5. Delete half of the records
      6. Restart cluster and verify records
      7. Delete all records
      8. Restart cluster and verify records
      9. Insert, update, delete records
      10. Restart cluster and verify records
    */
    int val = DumpStateOrd::DihMinTimeBetweenLCP;
    CHECK(restarter.dumpStateAllNodes(&val, 1) == 0);

    ndbout << "Loading records..." << endl;
    CHECK(hugoTrans.loadTable(pNdb, records) == 0);

    ndbout << "Restarting cluster" << endl;
    CHECK(restarter.restartAll() == 0);
    CHECK(restarter.waitClusterStarted(timeout) == 0);
    {
      int val = DumpStateOrd::DihMinTimeBetweenLCP;
      CHECK(restarter.dumpStateAllNodes(&val, 1) == 0);
    }
    CHECK(pNdb->waitUntilReady(timeout) == 0);

    ndbout << "Verifying records..." << endl;
    CHECK(hugoTrans.pkReadRecords(pNdb, records) == 0);
    CHECK(utilTrans.selectCount(pNdb, 64, &count) == 0);
    CHECK(count == records);

    ndbout << "Updating records..." << endl;
    CHECK(hugoTrans.pkUpdateRecords(pNdb, records) == 0);

    ndbout << "Restarting cluster..." << endl;
    CHECK(restarter.restartAll() == 0);
    CHECK(restarter.waitClusterStarted(timeout) == 0);
    {
      int val = DumpStateOrd::DihMinTimeBetweenLCP;
      CHECK(restarter.dumpStateAllNodes(&val, 1) == 0);
    }
    CHECK(pNdb->waitUntilReady(timeout) == 0);

    ndbout << "Verifying records..." << endl;
    CHECK(hugoTrans.pkReadRecords(pNdb, records) == 0);
    CHECK(utilTrans.selectCount(pNdb, 64, &count) == 0);
    CHECK(count == records);
    
    ndbout << "Deleting 50% of records..." << endl;
    CHECK(hugoTrans.pkDelRecords(pNdb, records/2) == 0);

    ndbout << "Restarting cluster..." << endl;
    CHECK(restarter.restartAll() == 0);
    CHECK(restarter.waitClusterStarted(timeout) == 0);
    {
      int val = DumpStateOrd::DihMinTimeBetweenLCP;
      CHECK(restarter.dumpStateAllNodes(&val, 1) == 0);
    }
    CHECK(pNdb->waitUntilReady(timeout) == 0);

    ndbout << "Verifying records..." << endl;
    CHECK(hugoTrans.scanReadRecords(pNdb, records/2, 0, 64) == 0);
    CHECK(utilTrans.selectCount(pNdb, 64, &count) == 0);
    CHECK(count == (records/2));

    ndbout << "Deleting all records..." << endl;
    CHECK(utilTrans.clearTable(pNdb, records/2) == 0);

    ndbout << "Restarting cluster..." << endl;
    CHECK(restarter.restartAll() == 0);
    CHECK(restarter.waitClusterStarted(timeout) == 0);
    {
      int val = DumpStateOrd::DihMinTimeBetweenLCP;
      CHECK(restarter.dumpStateAllNodes(&val, 1) == 0);
    }
    CHECK(pNdb->waitUntilReady(timeout) == 0);

    ndbout << "Verifying records..." << endl;
    CHECK(utilTrans.selectCount(pNdb, 64, &count) == 0);
    CHECK(count == 0);

    ndbout << "Doing it all..." << endl;
    CHECK(hugoTrans.loadTable(pNdb, records) == 0);
    CHECK(hugoTrans.pkUpdateRecords(pNdb, records) == 0);
    CHECK(hugoTrans.pkDelRecords(pNdb, records/2) == 0);
    CHECK(hugoTrans.scanUpdateRecords(pNdb, records) == 0);
    CHECK(utilTrans.clearTable(pNdb, records) == 0);
    CHECK(hugoTrans.loadTable(pNdb, records) == 0);
    CHECK(utilTrans.clearTable(pNdb, records) == 0);
    CHECK(hugoTrans.loadTable(pNdb, records) == 0);
    CHECK(hugoTrans.pkUpdateRecords(pNdb, records) == 0);
    CHECK(utilTrans.clearTable(pNdb, records) == 0);

    ndbout << "Restarting cluster..." << endl;
    CHECK(restarter.restartAll() == 0);
    CHECK(restarter.waitClusterStarted(timeout) == 0);
    {
      int val = DumpStateOrd::DihMinTimeBetweenLCP;
      CHECK(restarter.dumpStateAllNodes(&val, 1) == 0);
    }
    CHECK(pNdb->waitUntilReady(timeout) == 0);

    ndbout << "Verifying records..." << endl;
    CHECK(utilTrans.selectCount(pNdb, 64, &count) == 0);
    CHECK(count == 0);

    i++;
  }

  ndbout << "runSystemRestart2 finished" << endl;  

  return result;
}

int runSystemRestartTestUndoLog(NDBT_Context* ctx, NDBT_Step* step){
  Ndb* pNdb = GETNDB(step);
  int result = NDBT_OK;
  int timeout = 300;
  Uint32 loops = ctx->getNumLoops();
  int records = ctx->getNumRecords();
  int count;
  NdbRestarter restarter;
  Uint32 i = 1;

  int dump7080[2];
  dump7080[0] = 7080;
  dump7080[1] = ctx->getTab()->getTableId();

  UtilTransactions utilTrans(*ctx->getTab());
  HugoTransactions hugoTrans(*ctx->getTab());
  while(i<=loops && result != NDBT_FAILED){

    ndbout << "Loop " << i << "/"<< loops <<" started" << endl;
    /*
      1. Start LCP, turn on undologging but delay write of datapages.
      2. Insert, update, delete records
      3. Complete writing of data pages and finish LCP.
      4. Restart cluster and verify records
    */
    // Use dump state 7080 to delay writing of datapages
    // for the current table
    ndbout << "Dump state: "<<dump7080[0]<<", "<<dump7080[1]<<endl;
    CHECK(restarter.dumpStateAllNodes(dump7080, 2) == 0);    
    NdbSleep_SecSleep(10);

    ndbout << "Doing it all..." << endl;
    CHECK(hugoTrans.loadTable(pNdb, records) == 0);
    CHECK(hugoTrans.pkUpdateRecords(pNdb, records) == 0);
    CHECK(hugoTrans.pkDelRecords(pNdb, records/2) == 0);
    CHECK(hugoTrans.scanUpdateRecords(pNdb, records) == 0);
    CHECK(utilTrans.clearTable(pNdb, records) == 0);
    CHECK(hugoTrans.loadTable(pNdb, records) == 0);
    CHECK(utilTrans.clearTable(pNdb, records) == 0);

    // Reset error and let LCP continue
    CHECK(restarter.insertErrorInAllNodes(0) == 0);
    NdbSleep_SecSleep(60);

    ndbout << "Restarting cluster..." << endl;
    CHECK(restarter.restartAll() == 0);
    CHECK(restarter.waitClusterStarted(timeout) == 0);
    CHECK(pNdb->waitUntilReady(timeout) == 0);

    ndbout << "Verifying records..." << endl;
    CHECK(utilTrans.selectCount(pNdb, 64, &count) == 0);
    CHECK(count == 0);

    // Use dump state 7080 to delay writing of datapages
    // for the current table
    ndbout << "Dump state: "<<dump7080[0]<<", "<<dump7080[1]<<endl;
    CHECK(restarter.dumpStateAllNodes(dump7080, 2) == 0);
    NdbSleep_SecSleep(10);

    ndbout << "Doing it all, delete 50%..." << endl;
    CHECK(hugoTrans.loadTable(pNdb, records) == 0);
    CHECK(hugoTrans.pkUpdateRecords(pNdb, records) == 0);
    CHECK(hugoTrans.pkDelRecords(pNdb, records/2) == 0);

    // Reset error and let LCP continue
    CHECK(restarter.insertErrorInAllNodes(0) == 0);
    NdbSleep_SecSleep(20);

    ndbout << "Restarting cluster..." << endl;
    CHECK(restarter.restartAll() == 0);
    CHECK(restarter.waitClusterStarted(timeout) == 0);
    CHECK(pNdb->waitUntilReady(timeout) == 0);

    ndbout << "Verifying records..." << endl;
    CHECK(hugoTrans.scanReadRecords(pNdb, records/2, 0, 64) == 0);
    CHECK(utilTrans.selectCount(pNdb, 64, &count) == 0);
    CHECK(count == (records/2));
    CHECK(utilTrans.clearTable(pNdb, records) == 0);

    i++;
  }

  ndbout << "runSystemRestartTestUndoLog finished" << endl;  

  return result;
}

int runSystemRestartTestFullDb(NDBT_Context* ctx, NDBT_Step* step){
  Ndb* pNdb = GETNDB(step);
  int result = NDBT_OK;
  int timeout = 300;
  Uint32 loops = ctx->getNumLoops();
  int count1, count2;
  NdbRestarter restarter;
  Uint32 i = 1;

  UtilTransactions utilTrans(*ctx->getTab());
  HugoTransactions hugoTrans(*ctx->getTab());
  while(i<=loops && result != NDBT_FAILED){

    ndbout << "Loop " << i << "/"<< loops <<" started" << endl;
    /*
      1. Load data until db reports it's full
      2. Restart cluster and verify records
    */
    ndbout << "Filling up table..." << endl;
    CHECK(hugoTrans.fillTable(pNdb) == 0);
    CHECK(utilTrans.selectCount(pNdb, 64, &count1) == 0);
    ndbout << "Db is full. Table has "<<count1 <<" records."<< endl;
    
    ndbout << "Restarting cluster" << endl;
    CHECK(restarter.restartAll() == 0);
    CHECK(restarter.waitClusterStarted(timeout) == 0);
    CHECK(pNdb->waitUntilReady(timeout) == 0);

    ndbout << "Verifying records..." << endl;
    CHECK(hugoTrans.scanReadRecords(pNdb, count1) == 0);
    CHECK(utilTrans.selectCount(pNdb, 64, &count2) == 0);
    CHECK(count1 == count2);

    ndbout << "Deleting all records..." << endl;
    CHECK(utilTrans.clearTable2(pNdb, count1) == 0);

    ndbout << "Restarting cluster..." << endl;
    CHECK(restarter.restartAll() == 0);
    CHECK(restarter.waitClusterStarted(timeout) == 0);
    CHECK(pNdb->waitUntilReady(timeout) == 0);

    ndbout << "Verifying records..." << endl;
    CHECK(utilTrans.selectCount(pNdb, 64, &count1) == 0);
    CHECK(count1 == 0);

    i++;
  }

  ndbout << "runSystemRestartTestFullDb finished" << endl;  

  return result;
}

int runSystemRestart3(NDBT_Context* ctx, NDBT_Step* step){
  Ndb* pNdb = GETNDB(step);
  int result = NDBT_OK;
  int timeout = 300;
  Uint32 loops = ctx->getNumLoops();
  int records = ctx->getNumRecords();
  int count;
  NdbRestarter restarter;
  Uint32 i = 1;

  const Uint32 nodeCount = restarter.getNumDbNodes();
  if(nodeCount < 2){
    g_info << "SR3 - Needs atleast 2 nodes to test" << endl;
    return NDBT_OK;
  }

  Vector<int> nodeIds;
  for(i = 0; i<nodeCount; i++)
    nodeIds.push_back(restarter.getDbNodeId(i));
  
  Uint32 currentRestartNodeIndex = 0;
  UtilTransactions utilTrans(*ctx->getTab());
  HugoTransactions hugoTrans(*ctx->getTab());
  
  while(i<=loops && result != NDBT_FAILED){
    
    g_info << "Loop " << i << "/"<< loops <<" started" << endl;
    /**
     * 1. Load data
     * 2. Restart 1 node -nostart
     * 3. Update records
     * 4. Restart cluster and verify records
     * 5. Restart 1 node -nostart
     * 6. Delete half of the records
     * 7. Restart cluster and verify records
     * 8. Restart 1 node -nostart
     * 9. Delete all records
     * 10. Restart cluster and verify records
     */
    g_info << "Loading records..." << endl;
    CHECK(hugoTrans.loadTable(pNdb, records) == 0);

    /*** 1 ***/
    g_info << "1 - Stopping one node" << endl;
    CHECK(restarter.restartOneDbNode(nodeIds[currentRestartNodeIndex],
				     false, 
				     true,
				     false) == 0);
    currentRestartNodeIndex = (currentRestartNodeIndex + 1 ) % nodeCount;

    g_info << "Updating records..." << endl;
    CHECK(hugoTrans.pkUpdateRecords(pNdb, records) == 0);
    
    g_info << "Restarting cluster..." << endl;
    CHECK(restarter.restartAll() == 0);
    CHECK(restarter.waitClusterStarted(timeout) == 0);
    CHECK(pNdb->waitUntilReady(timeout) == 0);

    g_info << "Verifying records..." << endl;
    CHECK(hugoTrans.pkReadRecords(pNdb, records) == 0);
    CHECK(utilTrans.selectCount(pNdb, 64, &count) == 0);
    CHECK(count == records);

    g_info << "2 - Stopping one node" << endl;
    CHECK(restarter.restartOneDbNode(nodeIds[currentRestartNodeIndex],
				     false, 
				     true,
				     false) == 0);
    currentRestartNodeIndex = (currentRestartNodeIndex + 1 ) % nodeCount;

    g_info << "Deleting 50% of records..." << endl;
    CHECK(hugoTrans.pkDelRecords(pNdb, records/2) == 0);
    
    g_info << "Restarting cluster..." << endl;
    CHECK(restarter.restartAll() == 0);
    CHECK(restarter.waitClusterStarted(timeout) == 0);
    CHECK(pNdb->waitUntilReady(timeout) == 0);

    g_info << "Verifying records..." << endl;
    CHECK(hugoTrans.scanReadRecords(pNdb, records/2, 0, 64) == 0);
    CHECK(utilTrans.selectCount(pNdb, 64, &count) == 0);
    CHECK(count == (records/2));

    g_info << "3 - Stopping one node" << endl;
    CHECK(restarter.restartOneDbNode(nodeIds[currentRestartNodeIndex],
				     false, 
				     true,
				     false) == 0);
    currentRestartNodeIndex = (currentRestartNodeIndex + 1 ) % nodeCount;
    g_info << "Deleting all records..." << endl;
    CHECK(utilTrans.clearTable(pNdb, records/2) == 0);

    g_info << "Restarting cluster..." << endl;
    CHECK(restarter.restartAll() == 0);
    CHECK(restarter.waitClusterStarted(timeout) == 0);
    CHECK(pNdb->waitUntilReady(timeout) == 0);
    
    ndbout << "Verifying records..." << endl;
    CHECK(utilTrans.selectCount(pNdb, 64, &count) == 0);
    CHECK(count == 0);
    
    i++;
  }

  g_info << "runSystemRestart3 finished" << endl;  

  return result;
}

int runSystemRestart4(NDBT_Context* ctx, NDBT_Step* step){
  Ndb* pNdb = GETNDB(step);
  int result = NDBT_OK;
  int timeout = 300;
  Uint32 loops = ctx->getNumLoops();
  int records = ctx->getNumRecords();
  int count;
  NdbRestarter restarter;
  Uint32 i = 1;

  const Uint32 nodeCount = restarter.getNumDbNodes();
  if(nodeCount < 2){
    g_info << "SR4 - Needs atleast 2 nodes to test" << endl;
    return NDBT_OK;
  }

  Vector<int> nodeIds;
  for(i = 0; i<nodeCount; i++)
    nodeIds.push_back(restarter.getDbNodeId(i));
  
  Uint32 currentRestartNodeIndex = 0;
  UtilTransactions utilTrans(*ctx->getTab());
  HugoTransactions hugoTrans(*ctx->getTab());

  {
    int val = DumpStateOrd::DihMinTimeBetweenLCP;
    if(restarter.dumpStateAllNodes(&val, 1) != 0){
      g_err << "ERR: "<< step->getName() 
	    << " failed on line " << __LINE__ << endl; 
      return NDBT_FAILED;
    }
  }
  
  while(i<=loops && result != NDBT_FAILED){
    
    g_info << "Loop " << i << "/"<< loops <<" started" << endl;
    /**
     * 1. Load data
     * 2. Restart 1 node -nostart
     * 3. Update records
     * 4. Restart cluster and verify records
     * 5. Restart 1 node -nostart
     * 6. Delete half of the records
     * 7. Restart cluster and verify records
     * 8. Restart 1 node -nostart
     * 9. Delete all records
     * 10. Restart cluster and verify records
     */
    g_info << "Loading records..." << endl;
    CHECK(hugoTrans.loadTable(pNdb, records) == 0);

    /*** 1 ***/
    g_info << "1 - Stopping one node" << endl;
    CHECK(restarter.restartOneDbNode(nodeIds[currentRestartNodeIndex],
				     false, 
				     true,
				     false) == 0);
    currentRestartNodeIndex = (currentRestartNodeIndex + 1 ) % nodeCount;

    g_info << "Updating records..." << endl;
    CHECK(hugoTrans.pkUpdateRecords(pNdb, records) == 0);
    
    g_info << "Restarting cluster..." << endl;
    CHECK(restarter.restartAll() == 0);
    CHECK(restarter.waitClusterStarted(timeout) == 0);
    {
      int val = DumpStateOrd::DihMinTimeBetweenLCP;
      CHECK(restarter.dumpStateAllNodes(&val, 1) == 0);
    }
    CHECK(pNdb->waitUntilReady(timeout) == 0);

    g_info << "Verifying records..." << endl;
    CHECK(hugoTrans.pkReadRecords(pNdb, records) == 0);
    CHECK(utilTrans.selectCount(pNdb, 64, &count) == 0);
    CHECK(count == records);

    g_info << "2 - Stopping one node" << endl;
    CHECK(restarter.restartOneDbNode(nodeIds[currentRestartNodeIndex],
				     false, 
				     true,
				     false) == 0);
    currentRestartNodeIndex = (currentRestartNodeIndex + 1 ) % nodeCount;

    g_info << "Deleting 50% of records..." << endl;
    CHECK(hugoTrans.pkDelRecords(pNdb, records/2) == 0);
    
    g_info << "Restarting cluster..." << endl;
    CHECK(restarter.restartAll() == 0);
    CHECK(restarter.waitClusterStarted(timeout) == 0);
    {
      int val = DumpStateOrd::DihMinTimeBetweenLCP;
      CHECK(restarter.dumpStateAllNodes(&val, 1) == 0);
    }
    CHECK(pNdb->waitUntilReady(timeout) == 0);

    g_info << "Verifying records..." << endl;
    CHECK(hugoTrans.scanReadRecords(pNdb, records/2, 0, 64) == 0);
    CHECK(utilTrans.selectCount(pNdb, 64, &count) == 0);
    CHECK(count == (records/2));

    g_info << "3 - Stopping one node" << endl;
    CHECK(restarter.restartOneDbNode(nodeIds[currentRestartNodeIndex],
				     false, 
				     true,
				     false) == 0);
    currentRestartNodeIndex = (currentRestartNodeIndex + 1 ) % nodeCount;
    g_info << "Deleting all records..." << endl;
    CHECK(utilTrans.clearTable(pNdb, records/2) == 0);

    g_info << "Restarting cluster..." << endl;
    CHECK(restarter.restartAll() == 0);
    CHECK(restarter.waitClusterStarted(timeout) == 0);
    {
      int val = DumpStateOrd::DihMinTimeBetweenLCP;
      CHECK(restarter.dumpStateAllNodes(&val, 1) == 0);
    }
    CHECK(pNdb->waitUntilReady(timeout) == 0);
    
    ndbout << "Verifying records..." << endl;
    CHECK(utilTrans.selectCount(pNdb, 64, &count) == 0);
    CHECK(count == 0);
    
    i++;
  }

  g_info << "runSystemRestart4 finished" << endl;  

  return result;
}

int runSystemRestart5(NDBT_Context* ctx, NDBT_Step* step){
  Ndb* pNdb = GETNDB(step);
  int result = NDBT_OK;
  int timeout = 300;
  Uint32 loops = ctx->getNumLoops();
  int records = ctx->getNumRecords();
  int count;
  NdbRestarter restarter;
  Uint32 i = 1;

  const Uint32 nodeCount = restarter.getNumDbNodes();
  if(nodeCount < 2){
    g_info << "SR5 - Needs atleast 2 nodes to test" << endl;
    return NDBT_OK;
  }

  Vector<int> nodeIds;
  for(i = 0; i<nodeCount; i++)
    nodeIds.push_back(restarter.getDbNodeId(i));
  
  Uint32 currentRestartNodeIndex = 0;
  UtilTransactions utilTrans(*ctx->getTab());
  HugoTransactions hugoTrans(*ctx->getTab());

  {
    int val = DumpStateOrd::DihMinTimeBetweenLCP;
    if(restarter.dumpStateAllNodes(&val, 1) != 0){
      g_err << "ERR: "<< step->getName() 
	    << " failed on line " << __LINE__ << endl; 
      return NDBT_FAILED;
    }
  }
  
  while(i<=loops && result != NDBT_FAILED){
    
    g_info << "Loop " << i << "/"<< loops <<" started" << endl;
    /**
     * 1. Load data
     * 2. Restart 1 node -nostart
     * 3. Update records
     * 4. Restart cluster and verify records
     * 5. Restart 1 node -nostart
     * 6. Delete half of the records
     * 7. Restart cluster and verify records
     * 8. Restart 1 node -nostart
     * 9. Delete all records
     * 10. Restart cluster and verify records
     */
    g_info << "Loading records..." << endl;
    hugoTrans.loadTable(pNdb, records);

    /*** 1 ***/
    g_info << "1 - Stopping one node" << endl;
    CHECK(restarter.restartOneDbNode(nodeIds[currentRestartNodeIndex],
				     false, 
				     true,
				     false) == 0);
    currentRestartNodeIndex = (currentRestartNodeIndex + 1 ) % nodeCount;

    g_info << "Updating records..." << endl;
    hugoTrans.pkUpdateRecords(pNdb, records);
    
    g_info << "Restarting cluster..." << endl;
    CHECK(restarter.restartAll(false, false, true) == 0);
    CHECK(restarter.waitClusterStarted(timeout) == 0);
    {
      int val = DumpStateOrd::DihMinTimeBetweenLCP;
      CHECK(restarter.dumpStateAllNodes(&val, 1) == 0);
    }
    CHECK(pNdb->waitUntilReady(timeout) == 0);

    g_info << "Verifying records..." << endl;
    hugoTrans.pkReadRecords(pNdb, records);
    CHECK(utilTrans.selectCount(pNdb, 64, &count) == 0);
    //CHECK(count == records);

    g_info << "2 - Stopping one node" << endl;
    CHECK(restarter.restartOneDbNode(nodeIds[currentRestartNodeIndex],
				     false, 
				     true,
				     false) == 0);
    currentRestartNodeIndex = (currentRestartNodeIndex + 1 ) % nodeCount;

    g_info << "Deleting 50% of records..." << endl;
    hugoTrans.pkDelRecords(pNdb, records/2);
    
    g_info << "Restarting cluster..." << endl;
    CHECK(restarter.restartAll(false, false, true) == 0);
    CHECK(restarter.waitClusterStarted(timeout) == 0);
    {
      int val = DumpStateOrd::DihMinTimeBetweenLCP;
      CHECK(restarter.dumpStateAllNodes(&val, 1) == 0);
    }
    CHECK(pNdb->waitUntilReady(timeout) == 0);

    g_info << "Verifying records..." << endl;
    hugoTrans.scanReadRecords(pNdb, records/2, 0, 64);
    CHECK(utilTrans.selectCount(pNdb, 64, &count) == 0);
    //CHECK(count == (records/2));

    g_info << "3 - Stopping one node" << endl;
    CHECK(restarter.restartOneDbNode(nodeIds[currentRestartNodeIndex],
				     false, 
				     true,
				     false) == 0);
    currentRestartNodeIndex = (currentRestartNodeIndex + 1 ) % nodeCount;
    g_info << "Deleting all records..." << endl;
    utilTrans.clearTable(pNdb, records/2);

    g_info << "Restarting cluster..." << endl;
    CHECK(restarter.restartAll(false, false, true) == 0);
    CHECK(restarter.waitClusterStarted(timeout) == 0);
    {
      int val = DumpStateOrd::DihMinTimeBetweenLCP;
      CHECK(restarter.dumpStateAllNodes(&val, 1) == 0);
    }
    CHECK(pNdb->waitUntilReady(timeout) == 0);
    
    ndbout << "Verifying records..." << endl;
    CHECK(utilTrans.selectCount(pNdb, 64, &count) == 0);
    //CHECK(count == 0);
    
    CHECK(utilTrans.clearTable(pNdb) == 0);    
    i++;
  }

  g_info << "runSystemRestart5 finished" << endl;  

  return result;
}

int runSystemRestart6(NDBT_Context* ctx, NDBT_Step* step){
  Ndb* pNdb = GETNDB(step);
  int result = NDBT_OK;
  int timeout = 300;
  Uint32 loops = ctx->getNumLoops();
  int records = ctx->getNumRecords();
  NdbRestarter restarter;
  Uint32 i = 1;

  const Uint32 nodeCount = restarter.getNumDbNodes();
  if(nodeCount < 2){
    g_info << "SR6 - Needs atleast 2 nodes to test" << endl;
    return NDBT_OK;
  }

  Vector<int> nodeIds;
  for(i = 0; i<nodeCount; i++)
    nodeIds.push_back(restarter.getDbNodeId(i));
  
  Uint32 currentRestartNodeIndex = 0;
  UtilTransactions utilTrans(*ctx->getTab());
  HugoTransactions hugoTrans(*ctx->getTab());

  while(i<=loops && result != NDBT_FAILED){
    
    g_info << "Loop " << i << "/"<< loops <<" started" << endl;
    /**
     * 1. Load data
     * 2. Restart all node -nostart
     * 3. Restart some nodes -i -nostart
     * 4. Start all nodes verify records
     */
    g_info << "Loading records..." << endl;
    hugoTrans.loadTable(pNdb, records);

    CHECK(restarter.restartAll(false, true, false) == 0);

    Uint32 nodeId = nodeIds[currentRestartNodeIndex];
    currentRestartNodeIndex = (currentRestartNodeIndex + 1 ) % nodeCount;
    
    CHECK(restarter.restartOneDbNode(nodeId, true, true,false) == 0);
    CHECK(restarter.waitClusterNoStart(timeout) == 0);
    CHECK(restarter.startAll() == 0);
    CHECK(restarter.waitClusterStarted(timeout) == 0);
    CHECK(pNdb->waitUntilReady(timeout) == 0);
    int count = records - 1;
    CHECK(utilTrans.selectCount(pNdb, 64, &count) == 0);
    CHECK(count == records);
    CHECK(utilTrans.clearTable(pNdb) == 0);    
    i++;
  }

  g_info << "runSystemRestart6 finished" << endl;  

  return result;
}

int runSystemRestart7(NDBT_Context* ctx, NDBT_Step* step){
  Ndb* pNdb = GETNDB(step);
  int result = NDBT_OK;
  Uint32 loops = ctx->getNumLoops();
  int records = ctx->getNumRecords();
  NdbRestarter restarter;
  Uint32 i = 1;

  const Uint32 nodeCount = restarter.getNumDbNodes();
  if(nodeCount < 2){
    g_info << "SR7 - Needs atleast 2 nodes to test" << endl;
    return NDBT_OK;
  }

  Vector<int> nodeIds;
  for(i = 0; i<nodeCount; i++)
    nodeIds.push_back(restarter.getDbNodeId(i));

  int a_nodeIds[64];
  if(nodeCount > 64)
    abort();

  Uint32 currentRestartNodeIndex = 1;
  UtilTransactions utilTrans(*ctx->getTab());
  HugoTransactions hugoTrans(*ctx->getTab());

  while(i<=loops && result != NDBT_FAILED){
    
    g_info << "Loop " << i << "/"<< loops <<" started" << endl;
    /**
     * 1. Load data
     * 2. Restart all node -nostart
     * 3. Start all but one node
     * 4. Wait for startphase >= 2
     * 5. Start last node
     * 6. Verify records
     */
    g_info << "Loading records..." << endl;
    hugoTrans.loadTable(pNdb, records);
    
    CHECK(restarter.restartAll(false, true, false) == 0);
    
    int nodeId = nodeIds[currentRestartNodeIndex];
    currentRestartNodeIndex = (currentRestartNodeIndex + 1 ) % nodeCount;

    Uint32 j = 0;
    for(Uint32 k = 0; k<nodeCount; k++){
      if(nodeIds[k] != nodeId){
	a_nodeIds[j++] = nodeIds[k];
      }
    }

    CHECK(restarter.startNodes(a_nodeIds, nodeCount - 1) == 0);
    CHECK(restarter.waitNodesStarted(a_nodeIds, nodeCount - 1, 120) == 0);
    CHECK(pNdb->waitUntilReady(5) == 0);
    int count = records - 1;
    CHECK(utilTrans.selectCount(pNdb, 64, &count) == 0);
    CHECK(count == records);
    
    CHECK(restarter.startNodes(&nodeId, 1) == 0);
    CHECK(restarter.waitNodesStarted(&nodeId, 1, 120) == 0);
    
    CHECK(utilTrans.selectCount(pNdb, 64, &count) == 0);
    CHECK(count == records);
    CHECK(utilTrans.clearTable(pNdb) == 0);    

    i++;
  }
  
  g_info << "runSystemRestart7 finished" << endl;  

  return result;
}

int runSystemRestart8(NDBT_Context* ctx, NDBT_Step* step){
  Ndb* pNdb = GETNDB(step);
  int result = NDBT_OK;
  int timeout = 300;
  Uint32 loops = ctx->getNumLoops();
  int records = ctx->getNumRecords();
  NdbRestarter restarter;
  Uint32 i = 1;

  const Uint32 nodeCount = restarter.getNumDbNodes();
  if(nodeCount < 2){
    g_info << "SR8 - Needs atleast 2 nodes to test" << endl;
    return NDBT_OK;
  }

  Vector<int> nodeIds;
  for(i = 0; i<nodeCount; i++)
    nodeIds.push_back(restarter.getDbNodeId(i));

  int a_nodeIds[64];
  if(nodeCount > 64)
    abort();

  Uint32 currentRestartNodeIndex = 1;
  UtilTransactions utilTrans(*ctx->getTab());
  HugoTransactions hugoTrans(*ctx->getTab());

  while(i<=loops && result != NDBT_FAILED){
    
    g_info << "Loop " << i << "/"<< loops <<" started" << endl;
    /**
     * 1. Load data
     * 2. Restart all node -nostart
     * 3. Start all but one node
     * 4. Verify records
     * 5. Start last node
     * 6. Verify records
     */
    g_info << "Loading records..." << endl;
    hugoTrans.loadTable(pNdb, records);
    
    CHECK(restarter.restartAll(false, true, false) == 0);
    
    int nodeId = nodeIds[currentRestartNodeIndex];
    currentRestartNodeIndex = (currentRestartNodeIndex + 1 ) % nodeCount;

    Uint32 j = 0;
    for(Uint32 k = 0; k<nodeCount; k++){
      if(nodeIds[k] != nodeId){
	a_nodeIds[j++] = nodeIds[k];
      }
    }
    
    CHECK(restarter.startNodes(a_nodeIds, nodeCount-1) == 0);
    CHECK(restarter.waitNodesStartPhase(a_nodeIds, nodeCount-1, 3, 120) == 0);
    CHECK(restarter.startNodes(&nodeId, 1) == 0);
    CHECK(restarter.waitClusterStarted(timeout) == 0);
    
    int count = records - 1;
    CHECK(utilTrans.selectCount(pNdb, 64, &count) == 0);
    CHECK(count == records);
    CHECK(utilTrans.clearTable(pNdb) == 0);    
    i++;
  }
  
  g_info << "runSystemRestart8 finished" << endl;  

  return result;
}

int runSystemRestart9(NDBT_Context* ctx, NDBT_Step* step){
  Ndb* pNdb = GETNDB(step);
  int result = NDBT_OK;
  int timeout = 300;
  Uint32 loops = ctx->getNumLoops();
  int records = ctx->getNumRecords();
  NdbRestarter restarter;
  Uint32 i = 1;
  
  Uint32 currentRestartNodeIndex = 1;
  UtilTransactions utilTrans(*ctx->getTab());
  HugoTransactions hugoTrans(*ctx->getTab());

  int args[] = { DumpStateOrd::DihMaxTimeBetweenLCP };
  int dump[] = { DumpStateOrd::DihStartLcpImmediately };
  
  do {
    CHECK(restarter.dumpStateAllNodes(args, 1) == 0);
    
    HugoOperations ops(* ctx->getTab());
    CHECK(ops.startTransaction(pNdb) == 0);
    for(i = 0; i<10; i++){
      CHECK(ops.pkInsertRecord(pNdb, i, 1, 1) == 0);
      CHECK(ops.execute_NoCommit(pNdb) == 0);
    }
    for(i = 0; i<10; i++){
      CHECK(ops.pkUpdateRecord(pNdb, i, 1) == 0);
      CHECK(ops.execute_NoCommit(pNdb) == 0);
    }
    NdbSleep_SecSleep(10);
    CHECK(restarter.dumpStateAllNodes(dump, 1) == 0);
    NdbSleep_SecSleep(10);
    CHECK(ops.execute_Commit(pNdb) == 0);  
    
    CHECK(restarter.restartAll() == 0);
    CHECK(restarter.waitClusterStarted(timeout) == 0);
    CHECK(pNdb->waitUntilReady(timeout) == 0);
    ops.closeTransaction(pNdb);
  } while(0);
  
  g_info << "runSystemRestart9 finished" << endl;  

  return result;
}

int runBug18385(NDBT_Context* ctx, NDBT_Step* step){
  NdbRestarter restarter;
  const Uint32 nodeCount = restarter.getNumDbNodes();
  if(nodeCount < 2){
    g_info << "Bug18385 - Needs atleast 2 nodes to test" << endl;
    return NDBT_OK;
  }

  int node1 = restarter.getDbNodeId(rand() % nodeCount);
  int node2 = restarter.getRandomNodeSameNodeGroup(node1, rand());

  if (node1 == -1 || node2 == -1)
    return NDBT_OK;
  
  int dump[] = { DumpStateOrd::DihSetTimeBetweenGcp, 300 };
  
  int result = NDBT_OK;
  do {
    CHECK(restarter.dumpStateAllNodes(dump, 2) == 0);
    CHECK(restarter.restartOneDbNode(node1, false, true, false) == 0);
    NdbSleep_SecSleep(3);
    CHECK(restarter.restartAll(false, true, false) == 0);
    
    Uint32 cnt = 0;
    int nodes[128];
    for(Uint32 i = 0; i<nodeCount; i++)
      if ((nodes[cnt] = restarter.getDbNodeId(i)) != node2)
	cnt++;
    
    assert(cnt == nodeCount - 1);
    
    CHECK(restarter.startNodes(nodes, cnt) == 0);
    CHECK(restarter.waitNodesStarted(nodes, cnt, 300) == 0);
    
    CHECK(restarter.insertErrorInNode(node2, 7170) == 0);
    CHECK(restarter.waitNodesNoStart(&node2, 1) == 0);
    CHECK(restarter.restartOneDbNode(node2, true, false, true) == 0);
    CHECK(restarter.waitNodesStarted(&node2, 1) == 0);

  } while(0);
  
  g_info << "Bug18385 finished" << endl;  
  
  return result;
}

int runWaitStarted(NDBT_Context* ctx, NDBT_Step* step){

  NdbRestarter restarter;
  restarter.waitClusterStarted(300);

  NdbSleep_SecSleep(3);
  return NDBT_OK;
}

int runClearTable(NDBT_Context* ctx, NDBT_Step* step){
  int records = ctx->getNumRecords();
  
  Ndb* pNdb = GETNDB(step);
  if(pNdb->waitUntilReady(5) != 0){
    return NDBT_FAILED;
  }

  UtilTransactions utilTrans(*ctx->getTab());  
  if (utilTrans.clearTable2(pNdb,  records) != 0){
    return NDBT_FAILED;
  }
  return NDBT_OK;
}

int 
runBug21536(NDBT_Context* ctx, NDBT_Step* step)
{
  NdbRestarter restarter;
  const Uint32 nodeCount = restarter.getNumDbNodes();
  if(nodeCount != 2){
    g_info << "Bug21536 - 2 nodes to test" << endl;
    return NDBT_OK;
  }

  int node1 = restarter.getDbNodeId(rand() % nodeCount);
  int node2 = restarter.getRandomNodeSameNodeGroup(node1, rand());

  if (node1 == -1 || node2 == -1)
    return NDBT_OK;
  
  int result = NDBT_OK;
  do {
    CHECK(restarter.restartOneDbNode(node1, false, true, true) == 0);
    CHECK(restarter.waitNodesNoStart(&node1, 1) == 0);    
    CHECK(restarter.insertErrorInNode(node1, 1000) == 0);    
    int val2[] = { DumpStateOrd::CmvmiSetRestartOnErrorInsert, 1 };
    CHECK(restarter.dumpStateOneNode(node1, val2, 2) == 0);
    CHECK(restarter.startNodes(&node1, 1) == 0);    
    restarter.waitNodesStartPhase(&node1, 1, 3, 120);
    CHECK(restarter.waitNodesNoStart(&node1, 1) == 0);    
    
    CHECK(restarter.restartOneDbNode(node2, true, true, true) == 0);
    CHECK(restarter.waitNodesNoStart(&node2, 1) == 0);    
    CHECK(restarter.startNodes(&node1, 1) == 0);   
    CHECK(restarter.waitNodesStarted(&node1, 1) == 0);
    CHECK(restarter.startNodes(&node2, 1) == 0);   
    CHECK(restarter.waitClusterStarted() == 0);

  } while(0);
  
  g_info << "Bug21536 finished" << endl;  
  
  return result;
}

int 
runBug24664(NDBT_Context* ctx, NDBT_Step* step)
{
  int result = NDBT_OK;
  NdbRestarter restarter;
  Ndb* pNdb = GETNDB(step);
  const Uint32 nodeCount = restarter.getNumDbNodes();

  int records = ctx->getNumRecords();
  UtilTransactions utilTrans(*ctx->getTab());
  HugoTransactions hugoTrans(*ctx->getTab());

  int args[] = { DumpStateOrd::DihMaxTimeBetweenLCP };
  int dump[] = { DumpStateOrd::DihStartLcpImmediately };
  
  int filter[] = { 15, NDB_MGM_EVENT_CATEGORY_CHECKPOINT, 0 };
  NdbLogEventHandle handle = 
    ndb_mgm_create_logevent_handle(restarter.handle, filter);

  struct ndb_logevent event;

  do {
    CHECK(restarter.dumpStateAllNodes(args, 1) == 0);
    CHECK(restarter.dumpStateAllNodes(dump, 1) == 0);
    while(ndb_logevent_get_next(handle, &event, 0) >= 0 &&
	  event.type != NDB_LE_LocalCheckpointStarted);
    while(ndb_logevent_get_next(handle, &event, 0) >= 0 &&
	  event.type != NDB_LE_LocalCheckpointCompleted);
    
    if (hugoTrans.loadTable(GETNDB(step), records) != 0){
      return NDBT_FAILED;
    }
  
    restarter.insertErrorInAllNodes(10036); // Hang LCP
    CHECK(restarter.dumpStateAllNodes(dump, 1) == 0);
    while(ndb_logevent_get_next(handle, &event, 0) >= 0 &&
	  event.type != NDB_LE_LocalCheckpointStarted);
    NdbSleep_SecSleep(3);
    CHECK(utilTrans.clearTable(pNdb,  records) == 0);
    if (hugoTrans.loadTable(GETNDB(step), records) != 0){
      return NDBT_FAILED;
    }

    restarter.insertErrorInAllNodes(10037); // Resume LCP
    while(ndb_logevent_get_next(handle, &event, 0) >= 0 &&
	  event.type != NDB_LE_LocalCheckpointCompleted);

    while(ndb_logevent_get_next(handle, &event, 0) >= 0 &&
	  event.type != NDB_LE_GlobalCheckpointCompleted);
    while(ndb_logevent_get_next(handle, &event, 0) >= 0 &&
	  event.type != NDB_LE_GlobalCheckpointCompleted);
    restarter.restartAll(false, false, true);
    CHECK(restarter.waitClusterStarted() == 0);
  } while(false);
  
  return result;
}

int 
<<<<<<< HEAD
runBug27434(NDBT_Context* ctx, NDBT_Step* step)
=======
runBug29167(NDBT_Context* ctx, NDBT_Step* step)
>>>>>>> 6d6eca5f
{
  int result = NDBT_OK;
  NdbRestarter restarter;
  Ndb* pNdb = GETNDB(step);
  const Uint32 nodeCount = restarter.getNumDbNodes();

  if (nodeCount < 2)
    return NDBT_OK;

<<<<<<< HEAD
  int args[] = { DumpStateOrd::DihMaxTimeBetweenLCP };
  int dump[] = { DumpStateOrd::DihStartLcpImmediately };

=======
>>>>>>> 6d6eca5f
  int filter[] = { 15, NDB_MGM_EVENT_CATEGORY_CHECKPOINT, 0 };
  NdbLogEventHandle handle = 
    ndb_mgm_create_logevent_handle(restarter.handle, filter);

  struct ndb_logevent event;
<<<<<<< HEAD

  do {
    int node1 = restarter.getDbNodeId(rand() % nodeCount);
    CHECK(restarter.restartOneDbNode(node1, false, true, true) == 0);
    NdbSleep_SecSleep(3);
    CHECK(restarter.waitNodesNoStart(&node1, 1) == 0);

    CHECK(restarter.dumpStateAllNodes(args, 1) == 0);

    for (Uint32 i = 0; i<3; i++)
    {
      CHECK(restarter.dumpStateAllNodes(dump, 1) == 0);
      while(ndb_logevent_get_next(handle, &event, 0) >= 0 &&
	    event.type != NDB_LE_LocalCheckpointStarted);
      while(ndb_logevent_get_next(handle, &event, 0) >= 0 &&
	    event.type != NDB_LE_LocalCheckpointCompleted);
    }      
    
    restarter.restartAll(false, true, true);
    NdbSleep_SecSleep(3);
    CHECK(restarter.waitClusterNoStart() == 0);
    restarter.insertErrorInNode(node1, 5046);
    restarter.startAll();
    CHECK(restarter.waitClusterStarted() == 0);
=======
  int master = restarter.getMasterNodeId();
  do {
    int node1 = restarter.getRandomNodeOtherNodeGroup(master, rand());
    int node2 = restarter.getRandomNodeSameNodeGroup(node1, rand());
    
    int val2[] = { DumpStateOrd::CmvmiSetRestartOnErrorInsert, 1 };    
    restarter.dumpStateAllNodes(val2, 2);
    int dump[] = { DumpStateOrd::DihSetTimeBetweenGcp, 30000 };
    restarter.dumpStateAllNodes(dump, 2);
    
    while(ndb_logevent_get_next(handle, &event, 0) >= 0 &&
          event.type != NDB_LE_GlobalCheckpointCompleted);
    
    CHECK(restarter.insertErrorInAllNodes(932) == 0);
    
    CHECK(restarter.insertErrorInNode(node1, 7183) == 0);
    CHECK(restarter.insertErrorInNode(node2, 7183) == 0);

    CHECK(restarter.waitClusterNoStart() == 0);
    restarter.startAll();
    CHECK(restarter.waitClusterStarted() == 0);  
>>>>>>> 6d6eca5f
  } while(false);
  
  return result;
}

NDBT_TESTSUITE(testSystemRestart);
TESTCASE("SR1", 
	 "Basic system restart test. Focus on testing restart from REDO log.\n"
	 "NOTE! Time between lcp's and gcp's should be left at default, \n"
	 "so that Ndb  uses the Redo log when restarting\n" 
	 "1. Load records\n"
	 "2. Restart cluster and verify records \n"
	 "3. Update records\n"
	 "4. Restart cluster and verify records \n"
	 "5. Delete half of the records \n"
	 "6. Restart cluster and verify records \n"
	 "7. Delete all records \n"
	 "8. Restart cluster and verify records \n"
	 "9. Insert, update, delete records \n"
	 "10. Restart cluster and verify records\n"
	 "11. Insert, update, delete records \n"
	 "12. Restart cluster with error insert 5020 and verify records\n"){ 
  INITIALIZER(runWaitStarted);
  STEP(runSystemRestart1);
  FINALIZER(runClearTable);
}
TESTCASE("SR2", 
	 "Basic system restart test. Focus on testing restart from LCP\n"
	 "NOTE! Time between lcp's is automatically set to it's  min value\n"
	 "so that Ndb  uses LCP's when restarting.\n" 
	 "1. Load records\n"
	 "2. Restart cluster and verify records \n"
	 "3. Update records\n"
	 "4. Restart cluster and verify records \n"
	 "5. Delete half of the records \n"
	 "6. Restart cluster and verify records \n"
	 "7. Delete all records \n"
	 "8. Restart cluster and verify records \n"
	 "9. Insert, update, delete records \n"
	 "10. Restart cluster and verify records\n"){
  INITIALIZER(runWaitStarted);
  STEP(runSystemRestart2);
  FINALIZER(runClearTable);
}
TESTCASE("SR_UNDO", 
	 "System restart test. Focus on testing of undologging\n"
	 "in DBACC and DBTUP.\n"
	 "This is done by starting a LCP, turn on undologging \n"
	 "but don't start writing the datapages. This will force all\n"
	 "operations to be written into the undolog.\n"
	 "Then write datapages and complete LCP.\n"
	 "Restart the system\n"){
  INITIALIZER(runWaitStarted);
  STEP(runSystemRestartTestUndoLog);
  FINALIZER(runClearTable);
}
TESTCASE("SR_FULLDB", 
	 "System restart test. Test to restart when DB is full.\n"){
  INITIALIZER(runWaitStarted);
  STEP(runSystemRestartTestFullDb);
  FINALIZER(runClearTable);
}
TESTCASE("SR3", 
	 "System restart test. Focus on testing restart from with\n"
	 "not all nodes alive when system went down\n"
	 "* 1. Load data\n"
	 "* 2. Restart 1 node -nostart\n"
	 "* 3. Update records\n"
	 "* 4. Restart cluster and verify records\n"
	 "* 5. Restart 1 node -nostart\n"
	 "* 6. Delete half of the records\n"
	 "* 7. Restart cluster and verify records\n"
	 "* 8. Restart 1 node -nostart\n"
	 "* 9. Delete all records\n"
	 "* 10. Restart cluster and verify records\n"){
  INITIALIZER(runWaitStarted);
  STEP(runSystemRestart3);
  FINALIZER(runClearTable);
}
TESTCASE("SR4", 
	 "System restart test. Focus on testing restart from with\n"
	 "not all nodes alive when system went down but running LCP at\n"
	 "high speed so that sometimes a TO is required to start cluster\n"
	 "* 1. Load data\n"
	 "* 2. Restart 1 node -nostart\n"
	 "* 3. Update records\n"
	 "* 4. Restart cluster and verify records\n"
	 "* 5. Restart 1 node -nostart\n"
	 "* 6. Delete half of the records\n"
	 "* 7. Restart cluster and verify records\n"
	 "* 8. Restart 1 node -nostart\n"
	 "* 9. Delete all records\n"
	 "* 10. Restart cluster and verify records\n"){
  INITIALIZER(runWaitStarted);
  STEP(runSystemRestart4);
  FINALIZER(runClearTable);
}
TESTCASE("SR5", 
	 "As SR4 but making restart aborts\n"
	 "* 1. Load data\n"
	 "* 2. Restart 1 node -nostart\n"
	 "* 3. Update records\n"
	 "* 4. Restart cluster and verify records\n"
	 "* 5. Restart 1 node -nostart\n"
	 "* 6. Delete half of the records\n"
	 "* 7. Restart cluster and verify records\n"
	 "* 8. Restart 1 node -nostart\n"
	 "* 9. Delete all records\n"
	 "* 10. Restart cluster and verify records\n"){
  INITIALIZER(runWaitStarted);
  STEP(runSystemRestart5);
  FINALIZER(runClearTable);
}
TESTCASE("SR6", 
	 "Perform system restart with some nodes having FS others wo/\n"
	 "* 1. Load data\n"
	 "* 2. Restart all node -nostart\n"
	 "* 3. Restart some nodes -i -nostart\n"
	 "* 4. Start all nodes verify records\n"){
  INITIALIZER(runWaitStarted);
  INITIALIZER(runClearTable);
  STEP(runSystemRestart6);
  FINALIZER(runClearTable);
}
TESTCASE("SR7", 
	 "Perform partition win system restart\n"
	 "* 1. Load data\n"
	 "* 2. Restart all node -nostart\n"
	 "* 3. Start all but one node\n"
	 "* 4. Verify records\n"
	 "* 5. Start last node\n"
	 "* 6. Verify records\n"){
  INITIALIZER(runWaitStarted);
  INITIALIZER(runClearTable);
  STEP(runSystemRestart7);
  FINALIZER(runClearTable);
}
TESTCASE("SR8", 
	 "Perform partition win system restart with other nodes delayed\n"
	 "* 1. Load data\n"
	 "* 2. Restart all node -nostart\n"
	 "* 3. Start all but one node\n"
	 "* 4. Wait for startphase >= 2\n"
	 "* 5. Start last node\n"
	 "* 6. Verify records\n"){
  INITIALIZER(runWaitStarted);
  INITIALIZER(runClearTable);
  STEP(runSystemRestart8);
  FINALIZER(runClearTable);
}
TESTCASE("SR9", 
	 "Perform partition win system restart with other nodes delayed\n"
	 "* 1. Start transaction\n"
	 "* 2. insert (1,1)\n"
	 "* 3. update (1,2)\n"
	 "* 4. start lcp\n"
	 "* 5. commit\n"
	 "* 6. restart\n"){
  INITIALIZER(runWaitStarted);
  INITIALIZER(runClearTable);
  STEP(runSystemRestart9);
  FINALIZER(runClearTable);
}
TESTCASE("Bug18385", 
	 "Perform partition system restart with other nodes with higher GCI"){
  INITIALIZER(runWaitStarted);
  INITIALIZER(runClearTable);
  STEP(runBug18385);
  FINALIZER(runClearTable);
}
TESTCASE("Bug21536", 
	 "Perform partition system restart with other nodes with higher GCI"){
  INITIALIZER(runWaitStarted);
  INITIALIZER(runClearTable);
  STEP(runBug21536);
  FINALIZER(runClearTable);
}
TESTCASE("Bug24664",
	 "Check handling of LCP skip/keep")
{
  INITIALIZER(runWaitStarted);
  INITIALIZER(runClearTable);
  STEP(runBug24664);
  FINALIZER(runClearTable);
}
<<<<<<< HEAD
TESTCASE("Bug27434",
	 "")
{
  INITIALIZER(runWaitStarted);
  STEP(runBug27434);
}
=======
TESTCASE("Bug29167", "")
{
  INITIALIZER(runWaitStarted);
  STEP(runBug29167);
}

>>>>>>> 6d6eca5f
NDBT_TESTSUITE_END(testSystemRestart);

int main(int argc, const char** argv){
  ndb_init();
  return testSystemRestart.execute(argc, argv);
}

<|MERGE_RESOLUTION|>--- conflicted
+++ resolved
@@ -1220,11 +1220,7 @@
 }
 
 int 
-<<<<<<< HEAD
 runBug27434(NDBT_Context* ctx, NDBT_Step* step)
-=======
-runBug29167(NDBT_Context* ctx, NDBT_Step* step)
->>>>>>> 6d6eca5f
 {
   int result = NDBT_OK;
   NdbRestarter restarter;
@@ -1234,18 +1230,14 @@
   if (nodeCount < 2)
     return NDBT_OK;
 
-<<<<<<< HEAD
   int args[] = { DumpStateOrd::DihMaxTimeBetweenLCP };
   int dump[] = { DumpStateOrd::DihStartLcpImmediately };
 
-=======
->>>>>>> 6d6eca5f
   int filter[] = { 15, NDB_MGM_EVENT_CATEGORY_CHECKPOINT, 0 };
   NdbLogEventHandle handle = 
     ndb_mgm_create_logevent_handle(restarter.handle, filter);
 
   struct ndb_logevent event;
-<<<<<<< HEAD
 
   do {
     int node1 = restarter.getDbNodeId(rand() % nodeCount);
@@ -1270,7 +1262,27 @@
     restarter.insertErrorInNode(node1, 5046);
     restarter.startAll();
     CHECK(restarter.waitClusterStarted() == 0);
-=======
+  } while(false);
+  
+  return result;
+}
+
+int
+runBug29167(NDBT_Context* ctx, NDBT_Step* step)
+{
+  int result = NDBT_OK;
+  NdbRestarter restarter;
+  Ndb* pNdb = GETNDB(step);
+  const Uint32 nodeCount = restarter.getNumDbNodes();
+
+  if (nodeCount < 2)
+    return NDBT_OK;
+
+  int filter[] = { 15, NDB_MGM_EVENT_CATEGORY_CHECKPOINT, 0 };
+  NdbLogEventHandle handle = 
+    ndb_mgm_create_logevent_handle(restarter.handle, filter);
+
+  struct ndb_logevent event;
   int master = restarter.getMasterNodeId();
   do {
     int node1 = restarter.getRandomNodeOtherNodeGroup(master, rand());
@@ -1292,7 +1304,6 @@
     CHECK(restarter.waitClusterNoStart() == 0);
     restarter.startAll();
     CHECK(restarter.waitClusterStarted() == 0);  
->>>>>>> 6d6eca5f
   } while(false);
   
   return result;
@@ -1478,21 +1489,17 @@
   STEP(runBug24664);
   FINALIZER(runClearTable);
 }
-<<<<<<< HEAD
 TESTCASE("Bug27434",
 	 "")
 {
   INITIALIZER(runWaitStarted);
   STEP(runBug27434);
 }
-=======
 TESTCASE("Bug29167", "")
 {
   INITIALIZER(runWaitStarted);
   STEP(runBug29167);
 }
-
->>>>>>> 6d6eca5f
 NDBT_TESTSUITE_END(testSystemRestart);
 
 int main(int argc, const char** argv){
