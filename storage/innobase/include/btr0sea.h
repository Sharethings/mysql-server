/*****************************************************************************

Copyright (c) 1996, 2015, Oracle and/or its affiliates. All Rights Reserved.

This program is free software; you can redistribute it and/or modify it under
the terms of the GNU General Public License as published by the Free Software
Foundation; version 2 of the License.

This program is distributed in the hope that it will be useful, but WITHOUT
ANY WARRANTY; without even the implied warranty of MERCHANTABILITY or FITNESS
FOR A PARTICULAR PURPOSE. See the GNU General Public License for more details.

You should have received a copy of the GNU General Public License along with
this program; if not, write to the Free Software Foundation, Inc.,
51 Franklin Street, Suite 500, Boston, MA 02110-1335 USA

*****************************************************************************/

/********************************************************************//**
@file include/btr0sea.h
The index tree adaptive search

Created 2/17/1996 Heikki Tuuri
*************************************************************************/

#ifndef btr0sea_h
#define btr0sea_h

#include "univ.i"

#include "rem0rec.h"
#include "dict0dict.h"
#include "btr0types.h"
#include "mtr0mtr.h"
#include "ha0ha.h"

/** Creates and initializes the adaptive search system at a database start.
@param[in]	hash_size	hash table size. */
void
btr_search_sys_create(ulint hash_size);

/** Resize hash index hash table.
@param[in]	hash_size	hash index hash table size */
void
btr_search_sys_resize(ulint hash_size);

/** Frees the adaptive search system at a database shutdown. */
void
btr_search_sys_free();

/** Disable the adaptive hash search system and empty the index. */
void
btr_search_disable();

/** Enable the adaptive hash search system. */
void
btr_search_enable();

/********************************************************************//**
Returns search info for an index.
@return search info; search mutex reserved */
UNIV_INLINE
btr_search_t*
btr_search_get_info(
/*================*/
<<<<<<< HEAD
	dict_index_t*	index);	/*!< in: index */
/*****************************************************************//**
Creates and initializes a search info struct.
=======
	dict_index_t*	index)	/*!< in: index */
	__attribute__((nonnull));

/** Creates and initializes a search info struct.
@param[in]	heap		heap where created.
>>>>>>> ab17ab91
@return own: search info struct */
btr_search_t*
btr_search_info_create(mem_heap_t* heap);

/** Returns the value of ref_count. The value is protected by latch.
@param[in]	info		search info
@param[in]	index		index identifier
@return ref_count value. */
ulint
btr_search_info_get_ref_count(
	btr_search_t*	info,
	dict_index_t*	index);

/*********************************************************************//**
Updates the search info. */
UNIV_INLINE
void
btr_search_info_update(
/*===================*/
	dict_index_t*	index,	/*!< in: index of the cursor */
	btr_cur_t*	cursor);/*!< in: cursor which was just positioned */

/** Tries to guess the right search position based on the hash search info
of the index. Note that if mode is PAGE_CUR_LE, which is used in inserts,
and the function returns TRUE, then cursor->up_match and cursor->low_match
both have sensible values.
@param[in,out]	index		index
@param[in,out]	info		index search info
@param[in]	tuple		logical record
@param[in]	mode		PAGE_CUR_L, ....
@param[in]	latch_mode	BTR_SEARCH_LEAF, ...;
				NOTE that only if has_search_latch is 0, we will
				have a latch set on the cursor page, otherwise
				we assume the caller uses his search latch
				to protect the record!
@param[out]	cursor		tree cursor
@param[in]	has_search_latch
				latch mode the caller currently has on
				search system: RW_S/X_LATCH or 0
@param[in]	mtr		mini transaction
@return TRUE if succeeded */
ibool
btr_search_guess_on_hash(
	dict_index_t*	index,
	btr_search_t*	info,
	const dtuple_t*	tuple,
	ulint		mode,
	ulint		latch_mode,
	btr_cur_t*	cursor,
	ulint		has_search_latch,
	mtr_t*		mtr);

/** Moves or deletes hash entries for moved records. If new_page is already
hashed, then the hash index for page, if any, is dropped. If new_page is not
hashed, and page is hashed, then a new hash index is built to new_page with the
same parameters as page (this often happens when a page is split).
@param[in,out]	new_block	records are copied to this page.
@param[in,out]	block		index page from which record are copied, and the
				copied records will be deleted from this page.
@param[in,out]	index		record descriptor */
void
btr_search_move_or_delete_hash_entries(
	buf_block_t*	new_block,
	buf_block_t*	block,
	dict_index_t*	index);

/** Drops a page hash index.
@param[in,out]	block	block containing index page, s- or x-latched, or an
			index page for which we know that
			block->buf_fix_count == 0 or it is an index page which
			has already been removed from the buf_pool->page_hash
			i.e.: it is in state BUF_BLOCK_REMOVE_HASH */
void
btr_search_drop_page_hash_index(buf_block_t* block);

/** Drops a possible page hash index when a page is evicted from the
buffer pool or freed in a file segment.
@param[in]	page_id		page id
@param[in]	page_size	page size */
void
btr_search_drop_page_hash_when_freed(
	const page_id_t&	page_id,
	const page_size_t&	page_size);

/** Updates the page hash index when a single record is inserted on a page.
@param[in]	cursor	cursor which was positioned to the place to insert
			using btr_cur_search_, and the new record has been
			inserted next to the cursor. */
void
btr_search_update_hash_node_on_insert(btr_cur_t* cursor);

/** Updates the page hash index when a single record is inserted on a page.
@param[in]	cursor		cursor which was positioned to the
				place to insert using btr_cur_search_...,
				and the new record has been inserted next
				to the cursor */
void
btr_search_update_hash_on_insert(btr_cur_t* cursor);

/** Updates the page hash index when a single record is deleted from a page.
@param[in]	cursor	cursor which was positioned on the record to delete
			using btr_cur_search_, the record is not yet deleted.*/
void
btr_search_update_hash_on_delete(btr_cur_t* cursor);

/** Validates the search system.
@return true if ok */
bool
btr_search_validate();

/** Lock all search latches in exclusive mode. */
UNIV_INLINE
void
btr_search_x_lock_all();

/** Unlock all search latches from exclusive mode. */
UNIV_INLINE
void
btr_search_x_unlock_all();

/** Lock all search latches in shared mode. */
UNIV_INLINE
void
btr_search_s_lock_all();

#ifdef UNIV_SYNC_DEBUG
/** Check if thread owns all the search latches.
@param[in]	mode	lock mode check
@return true if owns all of them else false. */
UNIV_INLINE
bool
btr_search_own_all(ulint mode);
#endif /* UNIV_SYNC_DEBUG */

/** Unlock all search latches from shared mode. */
UNIV_INLINE
void
btr_search_s_unlock_all();

/** Get the latch based on index attributes.
A latch is selected from an array of latches using pair of index-id, space-id.
@param[in]	index	index handler
@return latch */
UNIV_INLINE
rw_lock_t*
btr_get_search_latch(const dict_index_t* index);

/** Get the hash-table based on index attributes.
A table is selected from an array of tables using pair of index-id, space-id.
@param[in]	index	index handler
@return hash table */
UNIV_INLINE
hash_table_t*
btr_get_search_table(const dict_index_t* index);

/** The search info struct in an index */
struct btr_search_t{
	ulint	ref_count;	/*!< Number of blocks in this index tree
				that have search index built
				i.e. block->index points to this index.
				Protected by search latch except
				when during initialization in
				btr_search_info_create(). */

	/* @{ The following fields are not protected by any latch.
	Unfortunately, this means that they must be aligned to
	the machine word, i.e., they cannot be turned into bit-fields. */
	buf_block_t* root_guess;/*!< the root page frame when it was last time
				fetched, or NULL */
	ulint	withdraw_clock;	/*!< the withdraw clock value of the buffer
				pool when root_guess was stored */
	ulint	hash_analysis;	/*!< when this exceeds
				BTR_SEARCH_HASH_ANALYSIS, the hash
				analysis starts; this is reset if no
				success noticed */
	ibool	last_hash_succ;	/*!< TRUE if the last search would have
				succeeded, or did succeed, using the hash
				index; NOTE that the value here is not exact:
				it is not calculated for every search, and the
				calculation itself is not always accurate! */
	ulint	n_hash_potential;
				/*!< number of consecutive searches
				which would have succeeded, or did succeed,
				using the hash index;
				the range is 0 .. BTR_SEARCH_BUILD_LIMIT + 5 */
	/* @} */
	/*---------------------- @{ */
	ulint	n_fields;	/*!< recommended prefix length for hash search:
				number of full fields */
	ibool	left_side;	/*!< TRUE or FALSE, depending on whether
				the leftmost record of several records with
				the same prefix should be indexed in the
				hash index */
	/*---------------------- @} */
#ifdef UNIV_SEARCH_PERF_STAT
	ulint	n_hash_succ;	/*!< number of successful hash searches thus
				far */
	ulint	n_hash_fail;	/*!< number of failed hash searches */
	ulint	n_patt_succ;	/*!< number of successful pattern searches thus
				far */
	ulint	n_searches;	/*!< number of searches */
#endif /* UNIV_SEARCH_PERF_STAT */
#ifdef UNIV_DEBUG
	ulint	magic_n;	/*!< magic number @see BTR_SEARCH_MAGIC_N */
/** value of btr_search_t::magic_n, used in assertions */
# define BTR_SEARCH_MAGIC_N	1112765
#endif /* UNIV_DEBUG */
};

/** The hash index system */
struct btr_search_sys_t{
	hash_table_t**	hash_tables;	/*!< the adaptive hash tables,
					mapping dtuple_fold values
					to rec_t pointers on index pages */
};

/** Latches protecting access to adaptive hash index. */
extern rw_lock_t**		btr_search_latches;

/** The adaptive hash index */
extern btr_search_sys_t*	btr_search_sys;

#ifdef UNIV_SEARCH_PERF_STAT
/** Number of successful adaptive hash index lookups */
extern ulint	btr_search_n_succ;
/** Number of failed adaptive hash index lookups */
extern ulint	btr_search_n_hash_fail;
#endif /* UNIV_SEARCH_PERF_STAT */

/** After change in n_fields or n_bytes in info, this many rounds are waited
before starting the hash analysis again: this is to save CPU time when there
is no hope in building a hash index. */
#define BTR_SEARCH_HASH_ANALYSIS	17

/** Limit of consecutive searches for trying a search shortcut on the search
pattern */
#define BTR_SEARCH_ON_PATTERN_LIMIT	3

/** Limit of consecutive searches for trying a search shortcut using
the hash index */
#define BTR_SEARCH_ON_HASH_LIMIT	3

/** We do this many searches before trying to keep the search latch
over calls from MySQL. If we notice someone waiting for the latch, we
again set this much timeout. This is to reduce contention. */
#define BTR_SEA_TIMEOUT			10000

#ifndef UNIV_NONINL
#include "btr0sea.ic"
#endif

#endif<|MERGE_RESOLUTION|>--- conflicted
+++ resolved
@@ -63,17 +63,10 @@
 btr_search_t*
 btr_search_get_info(
 /*================*/
-<<<<<<< HEAD
 	dict_index_t*	index);	/*!< in: index */
-/*****************************************************************//**
-Creates and initializes a search info struct.
-=======
-	dict_index_t*	index)	/*!< in: index */
-	__attribute__((nonnull));
 
 /** Creates and initializes a search info struct.
 @param[in]	heap		heap where created.
->>>>>>> ab17ab91
 @return own: search info struct */
 btr_search_t*
 btr_search_info_create(mem_heap_t* heap);
