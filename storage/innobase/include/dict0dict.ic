--- conflicted
+++ resolved
@@ -5,7 +5,6 @@
 This program is free software; you can redistribute it and/or modify it under
 the terms of the GNU General Public License as published by the Free Software
 Foundation; version 2 of the License.
-<<<<<<< HEAD
 
 This program is distributed in the hope that it will be useful, but WITHOUT
 ANY WARRANTY; without even the implied warranty of MERCHANTABILITY or FITNESS
@@ -17,19 +16,6 @@
 
 *****************************************************************************/
 
-=======
-
-This program is distributed in the hope that it will be useful, but WITHOUT
-ANY WARRANTY; without even the implied warranty of MERCHANTABILITY or FITNESS
-FOR A PARTICULAR PURPOSE. See the GNU General Public License for more details.
-
-You should have received a copy of the GNU General Public License along with
-this program; if not, write to the Free Software Foundation, Inc., 59 Temple
-Place, Suite 330, Boston, MA 02111-1307 USA
-
-*****************************************************************************/
-
->>>>>>> 20ca15d4
 /******************************************************************//**
 @file include/dict0dict.ic
 Data dictionary system
@@ -242,7 +228,6 @@
 dict_table_get_next_index(
 /*======================*/
 	const dict_index_t*	index)	/*!< in: index */
-<<<<<<< HEAD
 {
 	ut_ad(index);
 	ut_ad(index->magic_n == DICT_INDEX_MAGIC_N);
@@ -304,92 +289,18 @@
 dict_index_is_sec_or_ibuf(
 /*======================*/
 	const dict_index_t*	index)	/*!< in: index */
-=======
->>>>>>> 20ca15d4
 {
 	ulint	type;
 
 	ut_ad(index);
 	ut_ad(index->magic_n == DICT_INDEX_MAGIC_N);
 
-<<<<<<< HEAD
 	type = index->type;
 
 	return(UNIV_LIKELY(!(type & DICT_CLUSTERED) || (type & DICT_IBUF)));
-=======
-	return(UT_LIST_GET_NEXT(indexes, (dict_index_t*) index));
->>>>>>> 20ca15d4
-}
-#endif /* UNIV_DEBUG */
-#endif /* !UNIV_HOTBACKUP */
-
-/********************************************************************//**
-<<<<<<< HEAD
-=======
-Check whether the index is the clustered index.
-@return	nonzero for clustered index, zero for other indexes */
-UNIV_INLINE
-ulint
-dict_index_is_clust(
-/*================*/
-	const dict_index_t*	index)	/*!< in: index */
-{
-	ut_ad(index);
-	ut_ad(index->magic_n == DICT_INDEX_MAGIC_N);
-
-	return(UNIV_UNLIKELY(index->type & DICT_CLUSTERED));
-}
-/********************************************************************//**
-Check whether the index is unique.
-@return	nonzero for unique index, zero for other indexes */
-UNIV_INLINE
-ulint
-dict_index_is_unique(
-/*=================*/
-	const dict_index_t*	index)	/*!< in: index */
-{
-	ut_ad(index);
-	ut_ad(index->magic_n == DICT_INDEX_MAGIC_N);
-
-	return(UNIV_UNLIKELY(index->type & DICT_UNIQUE));
-}
-
-/********************************************************************//**
-Check whether the index is the insert buffer tree.
-@return	nonzero for insert buffer, zero for other indexes */
-UNIV_INLINE
-ulint
-dict_index_is_ibuf(
-/*===============*/
-	const dict_index_t*	index)	/*!< in: index */
-{
-	ut_ad(index);
-	ut_ad(index->magic_n == DICT_INDEX_MAGIC_N);
-
-	return(UNIV_UNLIKELY(index->type & DICT_IBUF));
-}
-
-/********************************************************************//**
-Check whether the index is a secondary index or the insert buffer tree.
-@return	nonzero for insert buffer, zero for other indexes */
-UNIV_INLINE
-ulint
-dict_index_is_sec_or_ibuf(
-/*======================*/
-	const dict_index_t*	index)	/*!< in: index */
-{
-	ulint	type;
-
-	ut_ad(index);
-	ut_ad(index->magic_n == DICT_INDEX_MAGIC_N);
-
-	type = index->type;
-
-	return(UNIV_LIKELY(!(type & DICT_CLUSTERED) || (type & DICT_IBUF)));
-}
-
-/********************************************************************//**
->>>>>>> 20ca15d4
+}
+
+/********************************************************************//**
 Gets the number of user-defined columns in a table in the dictionary
 cache.
 @return	number of user-defined (e.g., not ROW_ID) columns of a table */
@@ -783,8 +694,6 @@
 	return(dict_col_get_no(dict_index_get_nth_col(index, pos)));
 }
 
-<<<<<<< HEAD
-=======
 /********************************************************************//**
 Looks for column n in an index.
 @return position in internal representation of the index;
@@ -799,7 +708,6 @@
 	return(dict_index_get_nth_col_or_prefix_pos(index, n, FALSE));
 }
 
->>>>>>> 20ca15d4
 #ifndef UNIV_HOTBACKUP
 /********************************************************************//**
 Returns the minimum data size of an index record.
