--- conflicted
+++ resolved
@@ -248,11 +248,7 @@
 	mem_heap_t*	heap,		/*!< in: temporary memory heap */
 	const rec_t*	rec,		/*!< in: SYS_TABLES record */
 	dict_table_t**	table,		/*!< out: dict_table_t to fill */
-<<<<<<< HEAD
-	ulint		status);	/*!< in: status bit controls
-=======
 	dict_table_info_t status,	/*!< in: status bit controls
->>>>>>> dab23bca
 					options such as whether we shall
 					look for dict_table_t from cache
 					first */
