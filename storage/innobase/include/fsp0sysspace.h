--- conflicted
+++ resolved
@@ -285,8 +285,6 @@
 	       || id <= srv_undo_tablespaces_open);
 }
 
-<<<<<<< HEAD
-=======
 /** Check if predefined shared tablespace.
 @return true if predefined shared tablespace */
 UNIV_INLINE
@@ -295,9 +293,7 @@
 	ulint   id)
 {
 	ut_ad(srv_sys_space.space_id() == 0);
-	return(id == TRX_SYS_SPACE
-	       || id <= srv_undo_tablespaces_open
+	return(id <= srv_undo_tablespaces_open
 	       || id == srv_tmp_space.space_id());
 }
->>>>>>> ed391b65
 #endif /* fsp0sysspace_h */