--- conflicted
+++ resolved
@@ -3207,7 +3207,6 @@
 	if (handler != NULL && dict_table_is_intrinsic(handler)) {
 		table = handler;
 	}
-<<<<<<< HEAD
 
 	if (table == NULL) {
 
@@ -3222,22 +3221,6 @@
 		ut_ad(dict_table_is_intrinsic(table));
 	}
 
-=======
-
-	if (table == NULL) {
-
-		ut_ad(rw_lock_own(dict_operation_lock, RW_LOCK_X));
-		ut_ad(mutex_own(&dict_sys->mutex));
-
-		table = dict_table_open_on_name(table_name, TRUE, TRUE,
-						DICT_ERR_IGNORE_NONE);
-
-	} else {
-		table->acquire();
-		ut_ad(dict_table_is_intrinsic(table));
-	}
-
->>>>>>> 33fa37f4
 	if (!dict_table_is_temporary(table)) {
 		trx_start_if_not_started_xa(trx, true);
 	}
@@ -3282,7 +3265,6 @@
 
 		thr = pars_complete_graph_for_exec(node, trx, heap, NULL);
 
-<<<<<<< HEAD
 		ut_a(thr == que_fork_start_command(
 				static_cast<que_fork_t*>(
 					que_node_get_parent(thr))));
@@ -3325,66 +3307,6 @@
 		ut_a(index != NULL);
 		index->table = table;
 
-=======
-	trx_set_dict_operation(trx, TRX_DICT_OP_TABLE);
-
-	/* For temp-table we avoid insertion into SYSTEM TABLES to
-	maintain performance and so we have separate path that directly
-	just updates dictonary cache. */
-	if (!dict_table_is_temporary(table)) {
-		/* Note that the space id where we store the index is
-		inherited from the table in dict_build_index_def_step()
-		in dict0crea.cc. */
-
-		heap = mem_heap_create(512);
-
-		node = ind_create_graph_create(index, heap, NULL);
-
-		thr = pars_complete_graph_for_exec(node, trx, heap, NULL);
-
-		ut_a(thr == que_fork_start_command(
-				static_cast<que_fork_t*>(
-					que_node_get_parent(thr))));
-
-		que_run_threads(thr);
-
-		err = trx->error_state;
-
-		que_graph_free((que_t*) que_node_get_parent(thr));
-	} else {
-		dict_build_index_def(table, index, trx);
-
-		index_id_t index_id = index->id;
-
-		/* add index to dictionary cache and also free index object.
-		We allow instrinsic table to violate the size limits because
-		they are used by optimizer for all record formats. */
-		err = dict_index_add_to_cache(
-			table, index, FIL_NULL,
-			!dict_table_is_intrinsic(table)
-			&& trx_is_strict(trx));
-
-		if (err != DB_SUCCESS) {
-			goto error_handling;
-		}
-
-		/* as above function has freed index object re-load it
-		now from dictionary cache using index_id */
-		if (!dict_table_is_intrinsic(table)) {
-			index = dict_index_get_if_in_cache_low(index_id);
-		} else {
-			index = dict_table_find_index_on_id(table, index_id);
-
-			/* trx_id field is used for tracking which transaction
-			created the index. For intrinsic table this is
-			ir-relevant and so re-use it for tracking consistent
-			view while processing SELECT as part of UPDATE. */
-			index->trx_id = ULINT_UNDEFINED;
-		}
-		ut_a(index != NULL);
-		index->table = table;
-
->>>>>>> 33fa37f4
 		err = dict_create_index_tree_in_mem(index, trx);
 
 		if (err != DB_SUCCESS && !dict_table_is_intrinsic(table)) {
@@ -3412,21 +3334,12 @@
 		trx->error_state = DB_SUCCESS;
 
 		if (trx_is_started(trx)) {
-<<<<<<< HEAD
 
 			trx_rollback_to_savepoint(trx, NULL);
 		}
 
 		row_drop_table_for_mysql(table_name, trx, FALSE, true, handler);
 
-=======
-
-			trx_rollback_to_savepoint(trx, NULL);
-		}
-
-		row_drop_table_for_mysql(table_name, trx, FALSE, true, handler);
-
->>>>>>> 33fa37f4
 		if (trx_is_started(trx)) {
 
 			trx_commit_for_mysql(trx);
@@ -4314,17 +4227,10 @@
 			ib::info() << "Removed datafile " << filepath
 				<< " for table " << tablename;
 		}
-<<<<<<< HEAD
 
 	} else if (fil_delete_tablespace(space_id, BUF_REMOVE_FLUSH_NO_WRITE)
 		   != DB_SUCCESS) {
 
-=======
-
-	} else if (fil_delete_tablespace(space_id, BUF_REMOVE_FLUSH_NO_WRITE)
-		   != DB_SUCCESS) {
-
->>>>>>> 33fa37f4
 		ib::error() << "We removed the InnoDB internal data"
 			" dictionary entry of table " << tablename
 			<< " but we are not able to delete the tablespace "
@@ -4381,7 +4287,6 @@
 	}
 
 	if (table == NULL) {
-<<<<<<< HEAD
 
 		if (trx->dict_operation_lock_mode != RW_X_LATCH) {
 			/* Prevent foreign key checks etc. while we are
@@ -4396,22 +4301,6 @@
 		ut_ad(mutex_own(&dict_sys->mutex));
 		ut_ad(rw_lock_own(dict_operation_lock, RW_LOCK_X));
 
-=======
-
-		if (trx->dict_operation_lock_mode != RW_X_LATCH) {
-			/* Prevent foreign key checks etc. while we are
-			dropping the table */
-
-			row_mysql_lock_data_dictionary(trx);
-
-			locked_dictionary = true;
-			nonatomic = true;
-		}
-
-		ut_ad(mutex_own(&dict_sys->mutex));
-		ut_ad(rw_lock_own(dict_operation_lock, RW_LOCK_X));
-
->>>>>>> 33fa37f4
 		table = dict_table_open_on_name(
 			name, TRUE, FALSE,
 			static_cast<dict_err_ignore_t>(
@@ -4683,7 +4572,6 @@
 		tables in Innobase. Deleting a row from SYS_INDEXES table also
 		frees the file segments of the B-tree associated with the
 		index. */
-<<<<<<< HEAD
 
 		info = pars_info_create();
 
@@ -4693,17 +4581,6 @@
 				  ut_allocator<char> > sql;
 		sql.reserve(2000);
 
-=======
-
-		info = pars_info_create();
-
-		pars_info_add_str_literal(info, "table_name", name);
-
-		std::basic_string<char, std::char_traits<char>,
-				  ut_allocator<char> > sql;
-		sql.reserve(2000);
-
->>>>>>> 33fa37f4
 		sql =	"PROCEDURE DROP_TABLE_PROC () IS\n"
 			"sys_foreign_id CHAR;\n"
 			"table_id CHAR;\n"
@@ -4771,7 +4648,6 @@
 			"       END IF;\n"
 			"END LOOP;\n"
 			"CLOSE cur_fk;\n";
-<<<<<<< HEAD
 
 		sql +=	"found := 1;\n"
 			"OPEN cur_idx;\n"
@@ -4806,42 +4682,6 @@
 
 		sql += "END;\n";
 
-=======
-
-		sql +=	"found := 1;\n"
-			"OPEN cur_idx;\n"
-			"WHILE found = 1 LOOP\n"
-			"       FETCH cur_idx INTO index_id;\n"
-			"       IF (SQL % NOTFOUND) THEN\n"
-			"               found := 0;\n"
-			"       ELSE\n"
-			"               DELETE FROM SYS_FIELDS\n"
-			"               WHERE INDEX_ID = index_id;\n"
-			"               DELETE FROM SYS_INDEXES\n"
-			"               WHERE ID = index_id\n"
-			"               AND TABLE_ID = table_id;\n"
-			"       END IF;\n"
-			"END LOOP;\n"
-			"CLOSE cur_idx;\n";
-
-		sql +=	"DELETE FROM SYS_COLUMNS\n"
-			"WHERE TABLE_ID = table_id;\n"
-			"DELETE FROM SYS_TABLES\n"
-			"WHERE NAME = :table_name;\n";
-
-		if (dict_table_is_file_per_table(table)) {
-			sql += "DELETE FROM SYS_TABLESPACES\n"
-				"WHERE SPACE = space_id;\n"
-				"DELETE FROM SYS_DATAFILES\n"
-				"WHERE SPACE = space_id;\n";
-		}
-
-		sql +=	"DELETE FROM SYS_VIRTUAL\n"
-			"WHERE TABLE_ID = table_id;\n";
-
-		sql += "END;\n";
-
->>>>>>> 33fa37f4
 		err = que_eval_sql(info, sql.c_str(), FALSE, trx);
 	} else {
 		page_no = page_nos;
@@ -5918,11 +5758,6 @@
 	row_prebuilt_t*		prebuilt,	/*!< in: prebuilt struct
 						in MySQL handle */
 	const dict_index_t*	index,		/*!< in: index */
-<<<<<<< HEAD
-	bool			check_keys,	/*!< in: true=check for mis-
-						ordered or duplicate records,
-						false=count the rows only */
-=======
 #ifdef WL6742
 	/* Removing WL6742 as part of Bug 23046302 */
 
@@ -5930,7 +5765,6 @@
 						ordered or duplicate records,
 						false=count the rows only */
 #endif
->>>>>>> 33fa37f4
 	ulint*			n_rows)		/*!< out: number of entries
 						seen in the consistent read */
 {
@@ -5997,11 +5831,7 @@
 		goto func_exit;
 	default:
 	{
-<<<<<<< HEAD
-		const char* doing = check_keys? "CHECK TABLE" : "COUNT(*)";
-=======
 		const char* doing = "CHECK TABLE";
->>>>>>> 33fa37f4
 		ib::warn() << doing << " on index " << index->name << " of"
 			" table " << index->table->name << " returned " << ret;
 		/* fall through (this error is ignored by CHECK TABLE) */
@@ -6017,18 +5847,12 @@
 
 	*n_rows = *n_rows + 1;
 
-<<<<<<< HEAD
-	if (!check_keys) {
-		goto next_rec;
-	}
-=======
 #ifdef WL6742
 	/*Removing WL6742 as part of Bug 23046302 */
 	if (!check_keys) {
 		goto next_rec;
 	}
 #endif
->>>>>>> 33fa37f4
 	/* else this code is doing handler::check() for CHECK TABLE */
 
 	/* row_search... returns the index record in buf, record origin offset
@@ -6109,15 +5933,10 @@
 			mem_heap_free(tmp_heap);
 		}
 	}
-<<<<<<< HEAD
-
-next_rec:
-=======
 #ifdef WL6742
 /* Removed WL6742 as part of Bug 23046302 */
 next_rec:
 #endif
->>>>>>> 33fa37f4
 	ret = row_search_for_mysql(
 		buf, PAGE_CUR_G, prebuilt, 0, ROW_SEL_NEXT);
 
