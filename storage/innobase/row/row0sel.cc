--- conflicted
+++ resolved
@@ -3324,12 +3324,8 @@
 	if secondary index is used then FTS_DOC_ID column should be part
 	of this index. */
 	if (dict_table_has_fts_index(prebuilt->table)) {
-<<<<<<< HEAD
-		if (index->is_clustered()
-=======
-		if ((dict_index_is_clust(index)
+		if ((index->is_clustered()
 		     && !clust_templ_for_sec)
->>>>>>> ecf5f626
 		    || prebuilt->fts_doc_id_in_read_set) {
 			prebuilt->fts_doc_id = fts_get_doc_id_from_rec(
 				prebuilt->table, rec, index, NULL);
