/*****************************************************************************

Copyright (c) 2005, 2016, Oracle and/or its affiliates. All Rights Reserved.

This program is free software; you can redistribute it and/or modify it under
the terms of the GNU General Public License as published by the Free Software
Foundation; version 2 of the License.

This program is distributed in the hope that it will be useful, but WITHOUT
ANY WARRANTY; without even the implied warranty of MERCHANTABILITY or FITNESS
FOR A PARTICULAR PURPOSE. See the GNU General Public License for more details.

You should have received a copy of the GNU General Public License along with
this program; if not, write to the Free Software Foundation, Inc.,
51 Franklin Street, Suite 500, Boston, MA 02110-1335 USA

*****************************************************************************/

/**************************************************//**
@file handler/handler0alter.cc
Smart ALTER TABLE
*******************************************************/

/* Include necessary SQL headers */
#include "ha_prototypes.h"
#include <debug_sync.h>
#include <log.h>
#include <sql_lex.h>
#include <sql_class.h>
#include <sql_table.h>
#include <sql_thd_internal_api.h>
#include <mysql/plugin.h>
#include <key_spec.h>

/* Include necessary InnoDB headers */
#include "btr0sea.h"
#include "dict0crea.h"
#include "dict0dict.h"
#include "dict0priv.h"
#include "dict0stats.h"
#include "dict0stats_bg.h"
#include "fsp0sysspace.h"
#include "log0log.h"
#include "rem0types.h"
#include "row0log.h"
#include "row0merge.h"
#include "trx0trx.h"
#include "trx0roll.h"
#include "handler0alter.h"
#include "srv0mon.h"
#include "fts0priv.h"
#include "fts0plugin.h"
#include "pars0pars.h"
#include "row0sel.h"
#include "ha_innodb.h"
#include "ut0new.h"
#include "ut0stage.h"

/* For supporting Native InnoDB Partitioning. */
#include "partition_info.h"
#include "ha_innopart.h"

/** TRUE if we don't have DDTableBuffer in the system tablespace,
this should be due to we run the server against old data files.
Please do NOT change this when server is running.
FIXME: This should be removed away once we can upgrade for new DD. */
extern bool	srv_missing_dd_table_buffer;

/** Operations for creating secondary indexes (no rebuild needed) */
static const Alter_inplace_info::HA_ALTER_FLAGS INNOBASE_ONLINE_CREATE
	= Alter_inplace_info::ADD_INDEX
	| Alter_inplace_info::ADD_UNIQUE_INDEX
	| Alter_inplace_info::ADD_SPATIAL_INDEX;

/** Operations for rebuilding a table in place */
static const Alter_inplace_info::HA_ALTER_FLAGS INNOBASE_ALTER_REBUILD
	= Alter_inplace_info::ADD_PK_INDEX
	| Alter_inplace_info::DROP_PK_INDEX
	| Alter_inplace_info::CHANGE_CREATE_OPTION
	/* CHANGE_CREATE_OPTION needs to check innobase_need_rebuild() */
	| Alter_inplace_info::ALTER_COLUMN_NULLABLE
	| Alter_inplace_info::ALTER_COLUMN_NOT_NULLABLE
	| Alter_inplace_info::ALTER_STORED_COLUMN_ORDER
	| Alter_inplace_info::DROP_STORED_COLUMN
	| Alter_inplace_info::ADD_STORED_BASE_COLUMN
	| Alter_inplace_info::RECREATE_TABLE
	/*
	| Alter_inplace_info::ALTER_STORED_COLUMN_TYPE
	*/
	;

/** Operations that require changes to data */
static const Alter_inplace_info::HA_ALTER_FLAGS INNOBASE_ALTER_DATA
	= INNOBASE_ONLINE_CREATE | INNOBASE_ALTER_REBUILD;

/** Operations for altering a table that InnoDB does not care about */
static const Alter_inplace_info::HA_ALTER_FLAGS INNOBASE_INPLACE_IGNORE
	= Alter_inplace_info::ALTER_COLUMN_DEFAULT
	| Alter_inplace_info::ALTER_COLUMN_COLUMN_FORMAT
	| Alter_inplace_info::ALTER_COLUMN_STORAGE_TYPE
	| Alter_inplace_info::ALTER_RENAME
	| Alter_inplace_info::ALTER_VIRTUAL_GCOL_EXPR
	| Alter_inplace_info::CHANGE_INDEX_OPTION;

/** Operations on foreign key definitions (changing the schema only) */
static const Alter_inplace_info::HA_ALTER_FLAGS INNOBASE_FOREIGN_OPERATIONS
	= Alter_inplace_info::DROP_FOREIGN_KEY
	| Alter_inplace_info::ADD_FOREIGN_KEY;

/** Operations that InnoDB cares about and can perform without rebuild */
static const Alter_inplace_info::HA_ALTER_FLAGS INNOBASE_ALTER_NOREBUILD
	= INNOBASE_ONLINE_CREATE
	| INNOBASE_FOREIGN_OPERATIONS
	| Alter_inplace_info::DROP_INDEX
	| Alter_inplace_info::DROP_UNIQUE_INDEX
	| Alter_inplace_info::RENAME_INDEX
	| Alter_inplace_info::ALTER_COLUMN_NAME
	| Alter_inplace_info::ALTER_COLUMN_EQUAL_PACK_LENGTH
	| Alter_inplace_info::ALTER_INDEX_COMMENT
	| Alter_inplace_info::ADD_VIRTUAL_COLUMN
	| Alter_inplace_info::DROP_VIRTUAL_COLUMN
	| Alter_inplace_info::ALTER_VIRTUAL_COLUMN_ORDER;
	/* | Alter_inplace_info::ALTER_VIRTUAL_COLUMN_TYPE; */

struct ha_innobase_inplace_ctx : public inplace_alter_handler_ctx
{
	/** Dummy query graph */
	que_thr_t*	thr;
	/** The prebuilt struct of the creating instance */
	row_prebuilt_t*	prebuilt;
	/** InnoDB indexes being created */
	dict_index_t**	add_index;
	/** MySQL key numbers for the InnoDB indexes that are being created */
	const ulint*	add_key_numbers;
	/** number of InnoDB indexes being created */
	ulint		num_to_add_index;
	/** InnoDB indexes being dropped */
	dict_index_t**	drop_index;
	/** number of InnoDB indexes being dropped */
	const ulint	num_to_drop_index;
	/** InnoDB indexes being renamed */
	dict_index_t**	rename;
	/** number of InnoDB indexes being renamed */
	const ulint	num_to_rename;
	/** InnoDB foreign key constraints being dropped */
	dict_foreign_t** drop_fk;
	/** number of InnoDB foreign key constraints being dropped */
	const ulint	num_to_drop_fk;
	/** InnoDB foreign key constraints being added */
	dict_foreign_t** add_fk;
	/** number of InnoDB foreign key constraints being dropped */
	const ulint	num_to_add_fk;
	/** whether to create the indexes online */
	bool		online;
	/** memory heap */
	mem_heap_t*	heap;
	/** dictionary transaction */
	trx_t*		trx;
	/** original table (if rebuilt, differs from indexed_table) */
	dict_table_t*	old_table;
	/** table where the indexes are being created or dropped */
	dict_table_t*	new_table;
	/** mapping of old column numbers to new ones, or NULL */
	const ulint*	col_map;
	/** new column names, or NULL if nothing was renamed */
	const char**	col_names;
	/** added AUTO_INCREMENT column position, or ULINT_UNDEFINED */
	const ulint	add_autoinc;
	/** default values of ADD COLUMN, or NULL */
	const dtuple_t*	add_cols;
	/** autoinc sequence to use */
	ib_sequence_t	sequence;
	/** maximum auto-increment value */
	ulonglong	max_autoinc;
	/** temporary table name to use for old table when renaming tables */
	const char*	tmp_name;
	/** whether the order of the clustered index is unchanged */
	bool		skip_pk_sort;
	/** number of virtual columns to be added */
	ulint		num_to_add_vcol;
	/** virtual columns to be added */
	dict_v_col_t*	add_vcol;
	const char**	add_vcol_name;
	/** number of virtual columns to be dropped */
	ulint		num_to_drop_vcol;
	/** virtual columns to be dropped */
	dict_v_col_t*	drop_vcol;
	const char**	drop_vcol_name;
	/** ALTER TABLE stage progress recorder */
	ut_stage_alter_t* m_stage;

	ha_innobase_inplace_ctx(row_prebuilt_t* prebuilt_arg,
				dict_index_t** drop_arg,
				ulint num_to_drop_arg,
				dict_index_t** rename_arg,
				ulint num_to_rename_arg,
				dict_foreign_t** drop_fk_arg,
				ulint num_to_drop_fk_arg,
				dict_foreign_t** add_fk_arg,
				ulint num_to_add_fk_arg,
				bool online_arg,
				mem_heap_t* heap_arg,
				dict_table_t* new_table_arg,
				const char** col_names_arg,
				ulint add_autoinc_arg,
				ulonglong autoinc_col_min_value_arg,
				ulonglong autoinc_col_max_value_arg,
				ulint num_to_drop_vcol_arg) :
		inplace_alter_handler_ctx(),
		prebuilt (prebuilt_arg),
		add_index (0), add_key_numbers (0), num_to_add_index (0),
		drop_index (drop_arg), num_to_drop_index (num_to_drop_arg),
		rename (rename_arg), num_to_rename (num_to_rename_arg),
		drop_fk (drop_fk_arg), num_to_drop_fk (num_to_drop_fk_arg),
		add_fk (add_fk_arg), num_to_add_fk (num_to_add_fk_arg),
		online (online_arg), heap (heap_arg), trx (0),
		old_table (prebuilt_arg->table),
		new_table (new_table_arg),
		col_map (0), col_names (col_names_arg),
		add_autoinc (add_autoinc_arg),
		add_cols (0),
		sequence(prebuilt->trx->mysql_thd,
			 autoinc_col_min_value_arg, autoinc_col_max_value_arg),
		max_autoinc (0),
		tmp_name (0),
		skip_pk_sort(false),
		num_to_add_vcol(0),
		add_vcol(0),
		add_vcol_name(0),
		num_to_drop_vcol(0),
		drop_vcol(0),
		drop_vcol_name(0),
		m_stage(NULL)
	{
#ifdef UNIV_DEBUG
		for (ulint i = 0; i < num_to_add_index; i++) {
			ut_ad(!add_index[i]->to_be_dropped);
		}
		for (ulint i = 0; i < num_to_drop_index; i++) {
			ut_ad(drop_index[i]->to_be_dropped);
		}
#endif /* UNIV_DEBUG */

		thr = pars_complete_graph_for_exec(NULL, prebuilt->trx, heap,
						   prebuilt);
	}

	~ha_innobase_inplace_ctx()
	{
		UT_DELETE(m_stage);
		mem_heap_free(heap);
	}

	/** Determine if the table will be rebuilt.
	@return whether the table will be rebuilt */
	bool need_rebuild () const { return(old_table != new_table); }

private:
	// Disable copying
	ha_innobase_inplace_ctx(const ha_innobase_inplace_ctx&);
	ha_innobase_inplace_ctx& operator=(const ha_innobase_inplace_ctx&);
};

/* Report an InnoDB error to the client by invoking my_error(). */
static UNIV_COLD
void
my_error_innodb(
/*============*/
	dberr_t		error,	/*!< in: InnoDB error code */
	const char*	table,	/*!< in: table name */
	ulint		flags)	/*!< in: table flags */
{
	switch (error) {
	case DB_MISSING_HISTORY:
		my_error(ER_TABLE_DEF_CHANGED, MYF(0));
		break;
	case DB_RECORD_NOT_FOUND:
		my_error(ER_KEY_NOT_FOUND, MYF(0), table);
		break;
	case DB_DEADLOCK:
		my_error(ER_LOCK_DEADLOCK, MYF(0));
		break;
	case DB_LOCK_WAIT_TIMEOUT:
		my_error(ER_LOCK_WAIT_TIMEOUT, MYF(0));
		break;
	case DB_INTERRUPTED:
		my_error(ER_QUERY_INTERRUPTED, MYF(0));
		break;
	case DB_OUT_OF_MEMORY:
		my_error(ER_OUT_OF_RESOURCES, MYF(0));
		break;
	case DB_OUT_OF_FILE_SPACE:
		my_error(ER_RECORD_FILE_FULL, MYF(0), table);
		break;
	case DB_TEMP_FILE_WRITE_FAIL:
		my_error(ER_TEMP_FILE_WRITE_FAILURE, MYF(0));
		break;
	case DB_TOO_BIG_INDEX_COL:
		my_error(ER_INDEX_COLUMN_TOO_LONG, MYF(0),
			 DICT_MAX_FIELD_LEN_BY_FORMAT_FLAG(flags));
		break;
	case DB_TOO_MANY_CONCURRENT_TRXS:
		my_error(ER_TOO_MANY_CONCURRENT_TRXS, MYF(0));
		break;
	case DB_LOCK_TABLE_FULL:
		my_error(ER_LOCK_TABLE_FULL, MYF(0));
		break;
	case DB_UNDO_RECORD_TOO_BIG:
		my_error(ER_UNDO_RECORD_TOO_BIG, MYF(0));
		break;
	case DB_CORRUPTION:
		my_error(ER_NOT_KEYFILE, MYF(0), table);
		break;
	case DB_TOO_BIG_RECORD:
		/* We limit max record size to 16k for 64k page size. */
		my_error(ER_TOO_BIG_ROWSIZE, MYF(0),
			 srv_page_size == UNIV_PAGE_SIZE_MAX
			 ? REC_MAX_DATA_SIZE - 1
			 : page_get_free_space_of_empty(
				 flags & DICT_TF_COMPACT) / 2);
		break;
	case DB_INVALID_NULL:
		/* TODO: report the row, as we do for DB_DUPLICATE_KEY */
		my_error(ER_INVALID_USE_OF_NULL, MYF(0));
		break;
	case DB_CANT_CREATE_GEOMETRY_OBJECT:
		my_error(ER_CANT_CREATE_GEOMETRY_OBJECT, MYF(0));
		break;
	case DB_TABLESPACE_EXISTS:
		my_error(ER_TABLESPACE_EXISTS, MYF(0), table);
		break;

#ifdef UNIV_DEBUG
	case DB_SUCCESS:
	case DB_DUPLICATE_KEY:
	case DB_ONLINE_LOG_TOO_BIG:
		/* These codes should not be passed here. */
		ut_error;
#endif /* UNIV_DEBUG */
	default:
		my_error(ER_GET_ERRNO, MYF(0), error, "InnoDB error");
		break;
	}
}

/** Determine if fulltext indexes exist in a given table.
@param table MySQL table
@return whether fulltext indexes exist on the table */
static
bool
innobase_fulltext_exist(
/*====================*/
	const TABLE*	table)
{
	for (uint i = 0; i < table->s->keys; i++) {
		if (table->key_info[i].flags & HA_FULLTEXT) {
			return(true);
		}
	}

	return(false);
}

/** Determine if spatial indexes exist in a given table.
@param table MySQL table
@return whether spatial indexes exist on the table */
static
bool
innobase_spatial_exist(
/*===================*/
	const   TABLE*  table)
{
	for (uint i = 0; i < table->s->keys; i++) {
	       if (table->key_info[i].flags & HA_SPATIAL) {
		       return(true);
	       }
	}

	return(false);
}

/*******************************************************************//**
Determine if ALTER TABLE needs to rebuild the table.
@param ha_alter_info the DDL operation
@return whether it is necessary to rebuild the table */
static MY_ATTRIBUTE((warn_unused_result))
bool
innobase_need_rebuild(
/*==================*/
	const Alter_inplace_info*	ha_alter_info)
{
	if (ha_alter_info->handler_flags
	    == Alter_inplace_info::CHANGE_CREATE_OPTION
	    && !(ha_alter_info->create_info->used_fields
		 & (HA_CREATE_USED_ROW_FORMAT
		    | HA_CREATE_USED_KEY_BLOCK_SIZE
		    | HA_CREATE_USED_TABLESPACE))) {
		/* Any other CHANGE_CREATE_OPTION than changing
		ROW_FORMAT, KEY_BLOCK_SIZE or TABLESPACE can be done
		without rebuilding the table. */
		return(false);
	}

	return(!!(ha_alter_info->handler_flags & INNOBASE_ALTER_REBUILD));
}
/** Check if virtual column in old and new table are in order, excluding
those dropped column. This is needed because when we drop a virtual column,
ALTER_VIRTUAL_COLUMN_ORDER is also turned on, so we can't decide if this
is a real ORDER change or just DROP COLUMN
@param[in]	table		old TABLE
@param[in]	altered_table	new TABLE
@param[in]	ha_alter_info	Structure describing changes to be done
by ALTER TABLE and holding data used during in-place alter.
@return	true is all columns in order, false otherwise. */
static
bool
check_v_col_in_order(
	const TABLE*		table,
	const TABLE*		altered_table,
	Alter_inplace_info*	ha_alter_info)
{
	ulint	j = 0;

	/* We don't support any adding new virtual column before
	existed virtual column. */
	if (ha_alter_info->handler_flags
              & Alter_inplace_info::ADD_VIRTUAL_COLUMN) {
		bool			has_new = false;

		List_iterator_fast<Create_field> cf_it(
			ha_alter_info->alter_info->create_list);

		cf_it.rewind();

		while (const Create_field* new_field = cf_it++) {
			if (!new_field->is_virtual_gcol()) {
				continue;
			}

			/* Found a new added virtual column. */
			if (!new_field->field) {
				has_new = true;
				continue;
			}

			/* If there's any old virtual column
			after the new added virtual column,
			order must be changed. */
			if (has_new) {
				return(false);
			}
		}
	}

	/* directly return true if ALTER_VIRTUAL_COLUMN_ORDER is not on */
	if (!(ha_alter_info->handler_flags
              & Alter_inplace_info::ALTER_VIRTUAL_COLUMN_ORDER)) {
		return(true);
	}

	for (ulint i = 0; i < table->s->fields; i++) {
		Field*		field = table->s->field[i];
		bool		dropped = false;

		if (field->stored_in_db) {
			continue;
		}

		ut_ad(innobase_is_v_fld(field));

		/* Check if this column is in drop list */
		for (const Alter_drop *drop : ha_alter_info->alter_info->drop_list) {
			if (my_strcasecmp(system_charset_info,
					  field->field_name, drop->name) == 0) {
				dropped = true;
				break;
			}
		}

		if (dropped) {
			continue;
		}

		/* Now check if the next virtual column in altered table
		matches this column */
		while (j < altered_table->s->fields) {
			 Field*  new_field = altered_table->s->field[j];

			if (new_field->stored_in_db) {
				j++;
				continue;
			}

			if (my_strcasecmp(system_charset_info,
					  field->field_name,
					  new_field->field_name) != 0) {
				/* different column */
				return(false);
			} else {
				j++;
				break;
			}
		}

		if (j > altered_table->s->fields) {
			/* there should not be less column in new table
			without them being in drop list */
			ut_ad(0);
			return(false);
		}
	}

	return(true);
}

/** Check if InnoDB supports a particular alter table in-place
@param altered_table TABLE object for new version of table.
@param ha_alter_info Structure describing changes to be done
by ALTER TABLE and holding data used during in-place alter.

@retval HA_ALTER_INPLACE_NOT_SUPPORTED Not supported
@retval HA_ALTER_INPLACE_NO_LOCK Supported
@retval HA_ALTER_INPLACE_SHARED_LOCK_AFTER_PREPARE Supported, but requires
lock during main phase and exclusive lock during prepare phase.
@retval HA_ALTER_INPLACE_NO_LOCK_AFTER_PREPARE Supported, prepare phase
requires exclusive lock (any transactions that have accessed the table
must commit or roll back first, and no transactions can access the table
while prepare_inplace_alter_table() is executing)
*/

enum_alter_inplace_result
ha_innobase::check_if_supported_inplace_alter(
/*==========================================*/
	TABLE*			altered_table,
	Alter_inplace_info*	ha_alter_info)
{
	DBUG_ENTER("check_if_supported_inplace_alter");

	if (high_level_read_only
	    || srv_sys_space.created_new_raw()
	    || srv_force_recovery) {
		ha_alter_info->unsupported_reason = (srv_force_recovery)?
			innobase_get_err_msg(ER_INNODB_FORCED_RECOVERY):
			innobase_get_err_msg(ER_READ_ONLY_MODE);

		DBUG_RETURN(HA_ALTER_INPLACE_NOT_SUPPORTED);
	}

	if (altered_table->s->fields > REC_MAX_N_USER_FIELDS) {
		/* Deny the inplace ALTER TABLE. MySQL will try to
		re-create the table and ha_innobase::create() will
		return an error too. This is how we effectively
		deny adding too many columns to a table. */
		ha_alter_info->unsupported_reason =
			innobase_get_err_msg(ER_TOO_MANY_FIELDS);
		DBUG_RETURN(HA_ALTER_INPLACE_NOT_SUPPORTED);
	}

<<<<<<< HEAD
	if (ha_alter_info->create_info->encrypt_type.length > 0) {
		char*	encryption =
			ha_alter_info->create_info->encrypt_type.str;

		if (DICT_TF2_FLAG_SET(m_prebuilt->table, DICT_TF2_ENCRYPTION)
		    != Encryption::is_none(encryption)) {
			ha_alter_info->unsupported_reason =
				innobase_get_err_msg(
					ER_INVALID_ENCRYPTION_OPTION);
			DBUG_RETURN(HA_ALTER_INPLACE_NOT_SUPPORTED);
		}
=======
	/* We don't support change encryption attribute with
	inplace algorithm. */
	if (strncmp(this->table->s->encrypt_type.str,
			altered_table->s->encrypt_type.str,
			altered_table->s->encrypt_type.length) != 0) {
		ha_alter_info->unsupported_reason =
			innobase_get_err_msg(
				ER_UNSUPPORTED_ALTER_ENCRYPTION_INPLACE);
		DBUG_RETURN(HA_ALTER_INPLACE_NOT_SUPPORTED);
>>>>>>> f42ae1d8
	}

	update_thd();
	trx_search_latch_release_if_reserved(m_prebuilt->trx);

	if (ha_alter_info->handler_flags
	    & ~(INNOBASE_INPLACE_IGNORE
		| INNOBASE_ALTER_NOREBUILD
		| INNOBASE_ALTER_REBUILD)) {

		if (ha_alter_info->handler_flags
		    & Alter_inplace_info::ALTER_STORED_COLUMN_TYPE) {
			ha_alter_info->unsupported_reason = innobase_get_err_msg(
				ER_ALTER_OPERATION_NOT_SUPPORTED_REASON_COLUMN_TYPE);
		}
		DBUG_RETURN(HA_ALTER_INPLACE_NOT_SUPPORTED);
	}

	/* Only support online add foreign key constraint when
	check_foreigns is turned off */
	if ((ha_alter_info->handler_flags & Alter_inplace_info::ADD_FOREIGN_KEY)
	    && m_prebuilt->trx->check_foreigns) {
		ha_alter_info->unsupported_reason = innobase_get_err_msg(
			ER_ALTER_OPERATION_NOT_SUPPORTED_REASON_FK_CHECK);
		DBUG_RETURN(HA_ALTER_INPLACE_NOT_SUPPORTED);
	}

	if (altered_table->file->ht != ht) {
		/* Non-native partitioning table engine. No longer supported,
		due to implementation of native InnoDB partitioning. */
		DBUG_RETURN(HA_ALTER_INPLACE_NOT_SUPPORTED);
	}

	if (!(ha_alter_info->handler_flags & ~INNOBASE_INPLACE_IGNORE)) {
		DBUG_RETURN(HA_ALTER_INPLACE_NO_LOCK);
	}

	/* Only support NULL -> NOT NULL change if strict table sql_mode
	is set. Fall back to COPY for conversion if not strict tables.
	In-Place will fail with an error when trying to convert
	NULL to a NOT NULL value. */
	if ((ha_alter_info->handler_flags
	     & Alter_inplace_info::ALTER_COLUMN_NOT_NULLABLE)
	    && !thd_is_strict_mode(m_user_thd)) {
		ha_alter_info->unsupported_reason = innobase_get_err_msg(
			ER_ALTER_OPERATION_NOT_SUPPORTED_REASON_NOT_NULL);
		DBUG_RETURN(HA_ALTER_INPLACE_NOT_SUPPORTED);
	}

	/* DROP PRIMARY KEY is only allowed in combination with ADD
	PRIMARY KEY. */
	if ((ha_alter_info->handler_flags
	     & (Alter_inplace_info::ADD_PK_INDEX
		| Alter_inplace_info::DROP_PK_INDEX))
	    == Alter_inplace_info::DROP_PK_INDEX) {
		ha_alter_info->unsupported_reason = innobase_get_err_msg(
			ER_ALTER_OPERATION_NOT_SUPPORTED_REASON_NOPK);
		DBUG_RETURN(HA_ALTER_INPLACE_NOT_SUPPORTED);
	}

	/* If a column change from NOT NULL to NULL,
	and there's a implict pk on this column. the
	table should be rebuild. The change should
	only go through the "Copy" method. */
	if ((ha_alter_info->handler_flags
	     & Alter_inplace_info::ALTER_COLUMN_NULLABLE)) {
		const uint my_primary_key = altered_table->s->primary_key;

		/* See if MYSQL table has no pk but we do. */
		if (UNIV_UNLIKELY(my_primary_key >= MAX_KEY)
		    && !row_table_got_default_clust_index(m_prebuilt->table)) {
			ha_alter_info->unsupported_reason = innobase_get_err_msg(
				ER_PRIMARY_CANT_HAVE_NULL);
			DBUG_RETURN(HA_ALTER_INPLACE_NOT_SUPPORTED);
		}
	}

	/* If there is add or drop virtual columns, we will support operations
	with these 2 options alone with inplace interface for now */
	if (ha_alter_info->handler_flags
	    & (Alter_inplace_info::ADD_VIRTUAL_COLUMN
	       | Alter_inplace_info::DROP_VIRTUAL_COLUMN
	       | Alter_inplace_info::ALTER_VIRTUAL_COLUMN_ORDER)) {
		ulonglong	flags = ha_alter_info->handler_flags;

		/* TODO: uncomment the flags below, once we start to
		support them */
		flags &= ~(Alter_inplace_info::ADD_VIRTUAL_COLUMN
			   | Alter_inplace_info::DROP_VIRTUAL_COLUMN
			   | Alter_inplace_info::ALTER_VIRTUAL_COLUMN_ORDER
			   | Alter_inplace_info::ALTER_VIRTUAL_GCOL_EXPR
			   /*
			   | Alter_inplace_info::ALTER_STORED_COLUMN_ORDER
			   | Alter_inplace_info::ADD_STORED_BASE_COLUMN
			   | Alter_inplace_info::DROP_STORED_COLUMN
			   | Alter_inplace_info::ALTER_STORED_COLUMN_ORDER
			   | Alter_inplace_info::ADD_UNIQUE_INDEX
			   */
			   | Alter_inplace_info::ADD_INDEX
			   | Alter_inplace_info::DROP_INDEX);

		if (flags != 0
		    || (altered_table->s->partition_info_str
			&& altered_table->s->partition_info_str_len)
		    || (!check_v_col_in_order(
			this->table, altered_table, ha_alter_info))) {
			ha_alter_info->unsupported_reason =
				innobase_get_err_msg(
				ER_UNSUPPORTED_ALTER_INPLACE_ON_VIRTUAL_COLUMN);
			DBUG_RETURN(HA_ALTER_INPLACE_NOT_SUPPORTED);
		}
	}

	/* We should be able to do the operation in-place.
	See if we can do it online (LOCK=NONE). */
	bool	online = true;

	List_iterator_fast<Create_field> cf_it(
		ha_alter_info->alter_info->create_list);

	/* Fix the key parts. */
	for (KEY* new_key = ha_alter_info->key_info_buffer;
	     new_key < ha_alter_info->key_info_buffer
		     + ha_alter_info->key_count;
	     new_key++) {

		for (KEY_PART_INFO* key_part = new_key->key_part;
		     key_part < new_key->key_part + new_key->user_defined_key_parts;
		     key_part++) {
			const Create_field*	new_field;

			DBUG_ASSERT(key_part->fieldnr
				    < altered_table->s->fields);

			cf_it.rewind();
			for (uint fieldnr = 0; (new_field = cf_it++);
			     fieldnr++) {
				if (fieldnr == key_part->fieldnr) {
					break;
				}
			}

			DBUG_ASSERT(new_field);

			key_part->field = altered_table->field[
				key_part->fieldnr];
			/* In some special cases InnoDB emits "false"
			duplicate key errors with NULL key values. Let
			us play safe and ensure that we can correctly
			print key values even in such cases. */
			key_part->null_offset = key_part->field->null_offset();
			key_part->null_bit = key_part->field->null_bit;

			if (new_field->field) {
				/* This is an existing column. */
				continue;
			}

			/* This is an added column. */
			DBUG_ASSERT(ha_alter_info->handler_flags
				    & Alter_inplace_info::ADD_COLUMN);

			/* We cannot replace a hidden FTS_DOC_ID
			with a user-visible FTS_DOC_ID. */
			if (m_prebuilt->table->fts
			    && innobase_fulltext_exist(altered_table)
			    && !my_strcasecmp(
				    system_charset_info,
				    key_part->field->field_name,
				    FTS_DOC_ID_COL_NAME)) {
				ha_alter_info->unsupported_reason = innobase_get_err_msg(
					ER_ALTER_OPERATION_NOT_SUPPORTED_REASON_HIDDEN_FTS);
				DBUG_RETURN(HA_ALTER_INPLACE_NOT_SUPPORTED);
			}

			DBUG_ASSERT((key_part->field->auto_flags & Field::NEXT_NUMBER)
				    == !!(key_part->field->flags
					  & AUTO_INCREMENT_FLAG));

			if (key_part->field->flags & AUTO_INCREMENT_FLAG) {
				/* We cannot assign an AUTO_INCREMENT
				column values during online ALTER. */
				DBUG_ASSERT(key_part->field == altered_table
					    -> found_next_number_field);
				ha_alter_info->unsupported_reason = innobase_get_err_msg(
					ER_ALTER_OPERATION_NOT_SUPPORTED_REASON_AUTOINC);
				online = false;
			}

			if (key_part->field->is_virtual_gcol()) {
				/* Do not support adding index on newly added
				virtual column, while there is also a drop
				virtual column in the same clause */
				if (ha_alter_info->handler_flags
				    & Alter_inplace_info::DROP_VIRTUAL_COLUMN) {
					ha_alter_info->unsupported_reason =
						innobase_get_err_msg(
							ER_UNSUPPORTED_ALTER_INPLACE_ON_VIRTUAL_COLUMN);

					DBUG_RETURN(HA_ALTER_INPLACE_NOT_SUPPORTED);
				}

				ha_alter_info->unsupported_reason =
					innobase_get_err_msg(
						ER_UNSUPPORTED_ALTER_ONLINE_ON_VIRTUAL_COLUMN);
				online = false;
			}
		}
	}

	DBUG_ASSERT(!m_prebuilt->table->fts || m_prebuilt->table->fts->doc_col
		    <= table->s->fields);
	DBUG_ASSERT(!m_prebuilt->table->fts || m_prebuilt->table->fts->doc_col
		    < dict_table_get_n_user_cols(m_prebuilt->table));

	if (ha_alter_info->handler_flags
	    & Alter_inplace_info::ADD_SPATIAL_INDEX) {
		ha_alter_info->unsupported_reason = innobase_get_err_msg(
			ER_ALTER_OPERATION_NOT_SUPPORTED_REASON_GIS);
		online = false;
	}

	if (m_prebuilt->table->fts
	    && innobase_fulltext_exist(altered_table)) {
		/* FULLTEXT indexes are supposed to remain. */
		/* Disallow DROP INDEX FTS_DOC_ID_INDEX */

		for (uint i = 0; i < ha_alter_info->index_drop_count; i++) {
			if (!my_strcasecmp(
				    system_charset_info,
				    ha_alter_info->index_drop_buffer[i]->name,
				    FTS_DOC_ID_INDEX_NAME)) {
				ha_alter_info->unsupported_reason = innobase_get_err_msg(
					ER_ALTER_OPERATION_NOT_SUPPORTED_REASON_CHANGE_FTS);
				DBUG_RETURN(HA_ALTER_INPLACE_NOT_SUPPORTED);
			}
		}

		/* InnoDB can have a hidden FTS_DOC_ID_INDEX on a
		visible FTS_DOC_ID column as well. Prevent dropping or
		renaming the FTS_DOC_ID. */

		for (Field** fp = table->field; *fp; fp++) {
			if (!((*fp)->flags
			      & (FIELD_IS_RENAMED | FIELD_IS_DROPPED))) {
				continue;
			}

			if (!my_strcasecmp(
				    system_charset_info,
				    (*fp)->field_name,
				    FTS_DOC_ID_COL_NAME)) {
				ha_alter_info->unsupported_reason = innobase_get_err_msg(
					ER_ALTER_OPERATION_NOT_SUPPORTED_REASON_CHANGE_FTS);
				DBUG_RETURN(HA_ALTER_INPLACE_NOT_SUPPORTED);
			}
		}
	}

	m_prebuilt->trx->will_lock++;

	if (!online) {
		/* We already determined that only a non-locking
		operation is possible. */
	} else if (((ha_alter_info->handler_flags
		     & Alter_inplace_info::ADD_PK_INDEX)
		    || innobase_need_rebuild(ha_alter_info))
		   && (innobase_fulltext_exist(altered_table)
		       || innobase_spatial_exist(altered_table))) {
		/* Refuse to rebuild the table online, if
		FULLTEXT OR SPATIAL indexes are to survive the rebuild. */
		online = false;
		/* If the table already contains fulltext indexes,
		refuse to rebuild the table natively altogether. */
		if (m_prebuilt->table->fts) {
			ha_alter_info->unsupported_reason = innobase_get_err_msg(
				ER_INNODB_FT_LIMIT);
			DBUG_RETURN(HA_ALTER_INPLACE_NOT_SUPPORTED);
		}

		if (innobase_spatial_exist(altered_table)) {
			ha_alter_info->unsupported_reason =
				innobase_get_err_msg(
				ER_ALTER_OPERATION_NOT_SUPPORTED_REASON_GIS);
		} else {
			ha_alter_info->unsupported_reason =
				innobase_get_err_msg(
				ER_ALTER_OPERATION_NOT_SUPPORTED_REASON_FTS);
		}
	} else if ((ha_alter_info->handler_flags
		    & Alter_inplace_info::ADD_INDEX)) {
		/* Building a full-text index requires a lock.
		We could do without a lock if the table already contains
		an FTS_DOC_ID column, but in that case we would have
		to apply the modification log to the full-text indexes. */

		for (uint i = 0; i < ha_alter_info->index_add_count; i++) {
			const KEY* key =
				&ha_alter_info->key_info_buffer[
					ha_alter_info->index_add_buffer[i]];
			if (key->flags & HA_FULLTEXT) {
				DBUG_ASSERT(!(key->flags & HA_KEYFLAG_MASK
					      & ~(HA_FULLTEXT
						  | HA_PACK_KEY
						  | HA_GENERATED_KEY
						  | HA_BINARY_PACK_KEY)));
				ha_alter_info->unsupported_reason = innobase_get_err_msg(
					ER_ALTER_OPERATION_NOT_SUPPORTED_REASON_FTS);
				online = false;
				break;
			}
		}
	}

	DBUG_RETURN(online
		    ? HA_ALTER_INPLACE_NO_LOCK_AFTER_PREPARE
		    : HA_ALTER_INPLACE_SHARED_LOCK_AFTER_PREPARE);
}

/*************************************************************//**
Initialize the dict_foreign_t structure with supplied info
@return true if added, false if duplicate foreign->id */
static
bool
innobase_init_foreign(
/*==================*/
	dict_foreign_t*	foreign,		/*!< in/out: structure to
						initialize */
	const char*	constraint_name,	/*!< in/out: constraint name if
						exists */
	dict_table_t*	table,			/*!< in: foreign table */
	dict_index_t*	index,			/*!< in: foreign key index */
	const char**	column_names,		/*!< in: foreign key column
						names */
	ulint		num_field,		/*!< in: number of columns */
	const char*	referenced_table_name,	/*!< in: referenced table
						name */
	dict_table_t*	referenced_table,	/*!< in: referenced table */
	dict_index_t*	referenced_index,	/*!< in: referenced index */
	const char**	referenced_column_names,/*!< in: referenced column
						names */
	ulint		referenced_num_field)	/*!< in: number of referenced
						columns */
{
	ut_ad(mutex_own(&dict_sys->mutex));

        if (constraint_name) {
                ulint   db_len;

                /* Catenate 'databasename/' to the constraint name specified
                by the user: we conceive the constraint as belonging to the
                same MySQL 'database' as the table itself. We store the name
                to foreign->id. */

                db_len = dict_get_db_name_len(table->name.m_name);

                foreign->id = static_cast<char*>(mem_heap_alloc(
                        foreign->heap, db_len + strlen(constraint_name) + 2));

                ut_memcpy(foreign->id, table->name.m_name, db_len);
                foreign->id[db_len] = '/';
                strcpy(foreign->id + db_len + 1, constraint_name);

		/* Check if any existing foreign key has the same id,
		this is needed only if user supplies the constraint name */

		if (table->foreign_set.find(foreign)
		    != table->foreign_set.end()) {
			return(false);
		}
        }

        foreign->foreign_table = table;
        foreign->foreign_table_name = mem_heap_strdup(
                foreign->heap, table->name.m_name);
        dict_mem_foreign_table_name_lookup_set(foreign, TRUE);

        foreign->foreign_index = index;
        foreign->n_fields = (unsigned int) num_field;

        foreign->foreign_col_names = static_cast<const char**>(
                mem_heap_alloc(foreign->heap, num_field * sizeof(void*)));

        for (ulint i = 0; i < foreign->n_fields; i++) {
                foreign->foreign_col_names[i] = mem_heap_strdup(
                        foreign->heap, column_names[i]);
        }

	foreign->referenced_index = referenced_index;
	foreign->referenced_table = referenced_table;

	foreign->referenced_table_name = mem_heap_strdup(
		foreign->heap, referenced_table_name);
        dict_mem_referenced_table_name_lookup_set(foreign, TRUE);

        foreign->referenced_col_names = static_cast<const char**>(
                mem_heap_alloc(foreign->heap,
			       referenced_num_field * sizeof(void*)));

        for (ulint i = 0; i < foreign->n_fields; i++) {
                foreign->referenced_col_names[i]
                        = mem_heap_strdup(foreign->heap,
					  referenced_column_names[i]);
        }

	return(true);
}

/*************************************************************//**
Check whether the foreign key options is legit
@return true if it is */
static MY_ATTRIBUTE((warn_unused_result))
bool
innobase_check_fk_option(
/*=====================*/
	const dict_foreign_t*	foreign)	/*!< in: foreign key */
{
	if (!foreign->foreign_index) {
		return(true);
	}

	if (foreign->type & (DICT_FOREIGN_ON_UPDATE_SET_NULL
			     | DICT_FOREIGN_ON_DELETE_SET_NULL)) {

		for (ulint j = 0; j < foreign->n_fields; j++) {
			if ((dict_index_get_nth_col(
				     foreign->foreign_index, j)->prtype)
			    & DATA_NOT_NULL) {

				/* It is not sensible to define
				SET NULL if the column is not
				allowed to be NULL! */
				return(false);
			}
		}
	}

	return(true);
}

/** Check whether the foreign key options is legit
@param[in]	foreign		foreign key
@return true if it is */
static MY_ATTRIBUTE((warn_unused_result))
bool
innobase_check_v_base_col(
	const dict_foreign_t*	foreign)
{
	ulint	type = foreign->type;

	type &= ~(DICT_FOREIGN_ON_DELETE_NO_ACTION
		  | DICT_FOREIGN_ON_UPDATE_NO_ACTION);


	if (type != 0) {

		for (ulint i = 0; i < foreign->n_fields; i++) {
			if (dict_foreign_has_col_as_base_col(
				    foreign->foreign_col_names[i],
				    foreign->foreign_table)) {
				return(false);
			}

			/* Check if the fk column is in any virtual index */
			if (dict_foreign_has_col_in_v_index(
				foreign->foreign_col_names[i],
				foreign->foreign_table)) {
				return(false);
			}
		}
	}

	return(true);
}

/*************************************************************//**
Set foreign key options
@return true if successfully set */
static MY_ATTRIBUTE((warn_unused_result))
bool
innobase_set_foreign_key_option(
/*============================*/
	dict_foreign_t*	foreign,	/*!< in:InnoDB Foreign key */
	const Foreign_key_spec*	fk_key)	/*!< in: Foreign key info from
					MySQL */
{
	ut_ad(!foreign->type);

	switch (fk_key->delete_opt) {
	case FK_OPTION_NO_ACTION:
	case FK_OPTION_RESTRICT:
	case FK_OPTION_DEFAULT:
		foreign->type = DICT_FOREIGN_ON_DELETE_NO_ACTION;
		break;
	case FK_OPTION_CASCADE:
		foreign->type = DICT_FOREIGN_ON_DELETE_CASCADE;
		break;
	case FK_OPTION_SET_NULL:
		foreign->type = DICT_FOREIGN_ON_DELETE_SET_NULL;
		break;
	case FK_OPTION_UNDEF:
		break;
	}

	switch (fk_key->update_opt) {
	case FK_OPTION_NO_ACTION:
	case FK_OPTION_RESTRICT:
	case FK_OPTION_DEFAULT:
		foreign->type |= DICT_FOREIGN_ON_UPDATE_NO_ACTION;
		break;
	case FK_OPTION_CASCADE:
		foreign->type |= DICT_FOREIGN_ON_UPDATE_CASCADE;
		break;
	case FK_OPTION_SET_NULL:
		foreign->type |= DICT_FOREIGN_ON_UPDATE_SET_NULL;
		break;
	case FK_OPTION_UNDEF:
		break;
	}

	return(innobase_check_fk_option(foreign));
}

/*******************************************************************//**
Check if a foreign key constraint can make use of an index
that is being created.
@return useable index, or NULL if none found */
static MY_ATTRIBUTE((warn_unused_result))
const KEY*
innobase_find_equiv_index(
/*======================*/
	const char*const*	col_names,
					/*!< in: column names */
	uint			n_cols,	/*!< in: number of columns */
	const KEY*		keys,	/*!< in: index information */
	const uint*		add,	/*!< in: indexes being created */
	uint			n_add)	/*!< in: number of indexes to create */
{
	for (uint i = 0; i < n_add; i++) {
		const KEY*	key = &keys[add[i]];

		if (key->user_defined_key_parts < n_cols
		    || key->flags & HA_SPATIAL) {
no_match:
			continue;
		}

		for (uint j = 0; j < n_cols; j++) {
			const KEY_PART_INFO&	key_part = key->key_part[j];
			uint32			col_len
				= key_part.field->pack_length();

			/* Any index on virtual columns cannot be used
			for reference constaint */
			if (innobase_is_v_fld(key_part.field)) {
				goto no_match;
			}

			/* The MySQL pack length contains 1 or 2 bytes
			length field for a true VARCHAR. */

			if (key_part.field->type() == MYSQL_TYPE_VARCHAR) {
				col_len -= static_cast<const Field_varstring*>(
					key_part.field)->length_bytes;
			}

			if (key_part.length < col_len) {

				/* Column prefix indexes cannot be
				used for FOREIGN KEY constraints. */
				goto no_match;
			}

			if (innobase_strcasecmp(col_names[j],
						key_part.field->field_name)) {
				/* Name mismatch */
				goto no_match;
			}
		}

		return(key);
	}

	return(NULL);
}

/*************************************************************//**
Find an index whose first fields are the columns in the array
in the same order and is not marked for deletion
@return matching index, NULL if not found */
static MY_ATTRIBUTE((warn_unused_result))
dict_index_t*
innobase_find_fk_index(
/*===================*/
	Alter_inplace_info*	ha_alter_info,
					/*!< in: alter table info */
	dict_table_t*		table,	/*!< in: table */
	const char**		col_names,
					/*!< in: column names, or NULL
					to use table->col_names */
	dict_index_t**		drop_index,
					/*!< in: indexes to be dropped */
	ulint			n_drop_index,
					/*!< in: size of drop_index[] */
	const char**		columns,/*!< in: array of column names */
	ulint			n_cols) /*!< in: number of columns */
{
	dict_index_t*	index;

	index = dict_table_get_first_index(table);

	while (index != NULL) {
		if (!(index->type & DICT_FTS)
		    && !dict_index_has_virtual(index)
		    && dict_foreign_qualify_index(
			    table, col_names, columns, n_cols,
			    index, NULL, true, 0)) {
			for (ulint i = 0; i < n_drop_index; i++) {
				if (index == drop_index[i]) {
					/* Skip to-be-dropped indexes. */
					goto next_rec;
				}
			}

			return(index);
		}

next_rec:
		index = dict_table_get_next_index(index);
	}

	return(NULL);
}

/*************************************************************//**
Create InnoDB foreign key structure from MySQL alter_info
@retval true if successful
@retval false on error (will call my_error()) */
static MY_ATTRIBUTE((warn_unused_result))
bool
innobase_get_foreign_key_info(
/*==========================*/
	Alter_inplace_info*
			ha_alter_info,	/*!< in: alter table info */
	const TABLE_SHARE*
			table_share,	/*!< in: the TABLE_SHARE */
	dict_table_t*	table,		/*!< in: table */
	const char**	col_names,	/*!< in: column names, or NULL
					to use table->col_names */
	dict_index_t**	drop_index,	/*!< in: indexes to be dropped */
	ulint		n_drop_index,	/*!< in: size of drop_index[] */
	dict_foreign_t**add_fk,		/*!< out: foreign constraint added */
	ulint*		n_add_fk,	/*!< out: number of foreign
					constraints added */
	const trx_t*	trx)		/*!< in: user transaction */
{
	const Foreign_key_spec*	fk_key;
	dict_table_t*	referenced_table = NULL;
	char*		referenced_table_name = NULL;
	ulint		num_fk = 0;
	Alter_info*	alter_info = ha_alter_info->alter_info;

	DBUG_ENTER("innobase_get_foreign_key_info");

	*n_add_fk = 0;

	for (const Key_spec *key : alter_info->key_list) {
		if (key->type != KEYTYPE_FOREIGN) {
			continue;
		}

		const char*	column_names[MAX_NUM_FK_COLUMNS];
		dict_index_t*	index = NULL;
		const char*	referenced_column_names[MAX_NUM_FK_COLUMNS];
		dict_index_t*	referenced_index = NULL;
		ulint		num_col = 0;
		ulint		referenced_num_col = 0;
		bool		correct_option;
		char*		db_namep = NULL;
		char*		tbl_namep = NULL;
		ulint		db_name_len = 0;
		ulint		tbl_name_len = 0;
		char		db_name[MAX_DATABASE_NAME_LEN];
		char		tbl_name[MAX_TABLE_NAME_LEN];

		fk_key = down_cast<const Foreign_key_spec*>(key);

		if (fk_key->columns.size() > 0) {
			size_t	i = 0;

			/* Get all the foreign key column info for the
			current table */
			while (i < fk_key->columns.size()) {
				column_names[i] = fk_key->columns[i]->field_name.str;
				ut_ad(i < MAX_NUM_FK_COLUMNS);
				i++;
			}

			index = innobase_find_fk_index(
				ha_alter_info,
				table, col_names,
				drop_index, n_drop_index,
				column_names, i);

			/* MySQL would add a index in the creation
			list if no such index for foreign table,
			so we have to use DBUG_EXECUTE_IF to simulate
			the scenario */
			DBUG_EXECUTE_IF("innodb_test_no_foreign_idx",
					index = NULL;);

			/* Check whether there exist such
			index in the the index create clause */
			if (!index && !innobase_find_equiv_index(
				    column_names, static_cast<uint>(i),
				    ha_alter_info->key_info_buffer,
				    ha_alter_info->index_add_buffer,
				    ha_alter_info->index_add_count)) {
				my_error(
					ER_FK_NO_INDEX_CHILD,
					MYF(0),
					fk_key->name.str
					? fk_key->name.str : "",
					table_share->table_name.str);
				goto err_exit;
			}

			num_col = i;
		}

		add_fk[num_fk] = dict_mem_foreign_create();

#ifndef _WIN32
		if(fk_key->ref_db.str) {
			tablename_to_filename(fk_key->ref_db.str, db_name,
					      MAX_DATABASE_NAME_LEN);
			db_namep = db_name;
			db_name_len = strlen(db_name);
		}
		if (fk_key->ref_table.str) {
			tablename_to_filename(fk_key->ref_table.str, tbl_name,
					      MAX_TABLE_NAME_LEN);
			tbl_namep = tbl_name;
			tbl_name_len = strlen(tbl_name);
		}
#else
		ut_ad(fk_key->ref_table.str);
		tablename_to_filename(fk_key->ref_table.str, tbl_name,
				      MAX_TABLE_NAME_LEN);
		innobase_casedn_str(tbl_name);
		tbl_name_len = strlen(tbl_name);
		tbl_namep = &tbl_name[0];

		if (fk_key->ref_db.str != NULL) {
			tablename_to_filename(fk_key->ref_db.str, db_name,
					      MAX_DATABASE_NAME_LEN);
			innobase_casedn_str(db_name);
			db_name_len = strlen(db_name);
			db_namep = &db_name[0];
		}
#endif
		mutex_enter(&dict_sys->mutex);

		referenced_table_name = dict_get_referenced_table(
			table->name.m_name,
			db_namep,
			db_name_len,
			tbl_namep,
			tbl_name_len,
			&referenced_table,
			add_fk[num_fk]->heap);

		/* Test the case when referenced_table failed to
		open, if trx->check_foreigns is not set, we should
		still be able to add the foreign key */
		DBUG_EXECUTE_IF("innodb_test_open_ref_fail",
				referenced_table = NULL;);

		if (!referenced_table && trx->check_foreigns) {
			mutex_exit(&dict_sys->mutex);
			my_error(ER_FK_CANNOT_OPEN_PARENT,
				 MYF(0), tbl_namep);

			goto err_exit;
		}

		if (fk_key->ref_columns.size() > 0) {
			size_t	i = 0;

			while (i < fk_key->ref_columns.size()) {
				referenced_column_names[i] =
					fk_key->ref_columns[i]->field_name.str;
				ut_ad(i < MAX_NUM_FK_COLUMNS);
				i++;
			}

			if (referenced_table) {
				referenced_index =
					dict_foreign_find_index(
						referenced_table, 0,
						referenced_column_names,
						i, index,
						TRUE, FALSE);

				DBUG_EXECUTE_IF(
					"innodb_test_no_reference_idx",
					referenced_index = NULL;);

				/* Check whether there exist such
				index in the the index create clause */
				if (!referenced_index) {
					mutex_exit(&dict_sys->mutex);
					my_error(ER_FK_NO_INDEX_PARENT, MYF(0),
						 fk_key->name.str
						 ? fk_key->name.str : "",
						 tbl_namep);
					goto err_exit;
				}
			} else {
				ut_a(!trx->check_foreigns);
			}

			referenced_num_col = i;
		} else {
			/* Not possible to add a foreign key without a
			referenced column */
			mutex_exit(&dict_sys->mutex);
			my_error(ER_CANNOT_ADD_FOREIGN, MYF(0), tbl_namep);
			goto err_exit;
		}

		if (!innobase_init_foreign(
			    add_fk[num_fk], fk_key->name.str,
			    table, index, column_names,
			    num_col, referenced_table_name,
			    referenced_table, referenced_index,
			    referenced_column_names, referenced_num_col)) {
			mutex_exit(&dict_sys->mutex);
			my_error(
				ER_FK_DUP_NAME,
				MYF(0),
				add_fk[num_fk]->id);
			goto err_exit;
		}

		mutex_exit(&dict_sys->mutex);

		correct_option = innobase_set_foreign_key_option(
			add_fk[num_fk], fk_key);

		DBUG_EXECUTE_IF("innodb_test_wrong_fk_option",
				correct_option = false;);

		if (!correct_option) {
			my_error(ER_FK_INCORRECT_OPTION,
				 MYF(0),
				 table_share->table_name.str,
				 add_fk[num_fk]->id);
			goto err_exit;
		}

		if (!innobase_check_v_base_col(add_fk[num_fk])) {
			my_error(ER_CANNOT_ADD_FOREIGN_BASE_COL_VIRTUAL, MYF(0));
			goto err_exit;
		}

		num_fk++;
	}

	*n_add_fk = num_fk;

	DBUG_RETURN(true);
err_exit:
	for (ulint i = 0; i <= num_fk; i++) {
		if (add_fk[i]) {
			dict_foreign_free(add_fk[i]);
		}
	}

	DBUG_RETURN(false);
}

/*************************************************************//**
Copies an InnoDB column to a MySQL field.  This function is
adapted from row_sel_field_store_in_mysql_format(). */
static
void
innobase_col_to_mysql(
/*==================*/
	const dict_col_t*	col,	/*!< in: InnoDB column */
	const uchar*		data,	/*!< in: InnoDB column data */
	ulint			len,	/*!< in: length of data, in bytes */
	Field*			field)	/*!< in/out: MySQL field */
{
	uchar*	ptr;
	uchar*	dest	= field->ptr;
	ulint	flen	= field->pack_length();

	switch (col->mtype) {
	case DATA_INT:
		ut_ad(len == flen);

		/* Convert integer data from Innobase to little-endian
		format, sign bit restored to normal */

		for (ptr = dest + len; ptr != dest; ) {
			*--ptr = *data++;
		}

		if (!(field->flags & UNSIGNED_FLAG)) {
			((byte*) dest)[len - 1] ^= 0x80;
		}

		break;

	case DATA_VARCHAR:
	case DATA_VARMYSQL:
	case DATA_BINARY:
		field->reset();

		if (field->type() == MYSQL_TYPE_VARCHAR) {
			/* This is a >= 5.0.3 type true VARCHAR. Store the
			length of the data to the first byte or the first
			two bytes of dest. */

			dest = row_mysql_store_true_var_len(
				dest, len, flen - field->key_length());
		}

		/* Copy the actual data */
		memcpy(dest, data, len);
		break;

	case DATA_VAR_POINT:
	case DATA_GEOMETRY:
	case DATA_BLOB:
		/* Skip MySQL BLOBs when reporting an erroneous row
		during index creation or table rebuild. */
		field->set_null();
		break;

#ifdef UNIV_DEBUG
	case DATA_MYSQL:
		ut_ad(flen >= len);
		ut_ad(DATA_MBMAXLEN(col->mbminmaxlen)
		      >= DATA_MBMINLEN(col->mbminmaxlen));
		memcpy(dest, data, len);
		break;

	default:
	case DATA_SYS_CHILD:
	case DATA_SYS:
		/* These column types should never be shipped to MySQL. */
		ut_ad(0);

	case DATA_FLOAT:
	case DATA_DOUBLE:
	case DATA_DECIMAL:
	case DATA_POINT:
		/* Above are the valid column types for MySQL data. */
		ut_ad(flen == len);
		/* fall through */
	case DATA_FIXBINARY:
	case DATA_CHAR:
		/* We may have flen > len when there is a shorter
		prefix on the CHAR and BINARY column. */
		ut_ad(flen >= len);
#else /* UNIV_DEBUG */
	default:
#endif /* UNIV_DEBUG */
		memcpy(dest, data, len);
	}
}

/*************************************************************//**
Copies an InnoDB record to table->record[0]. */
void
innobase_rec_to_mysql(
/*==================*/
	struct TABLE*		table,	/*!< in/out: MySQL table */
	const rec_t*		rec,	/*!< in: record */
	const dict_index_t*	index,	/*!< in: index */
	const ulint*		offsets)/*!< in: rec_get_offsets(
					rec, index, ...) */
{
	uint	n_fields	= table->s->fields;

	ut_ad(n_fields == dict_table_get_n_user_cols(index->table)
	      - !!(DICT_TF2_FLAG_IS_SET(index->table,
					DICT_TF2_FTS_HAS_DOC_ID)));

	for (uint i = 0; i < n_fields; i++) {
		Field*		field	= table->field[i];
		ulint		ipos;
		ulint		ilen;
		const uchar*	ifield;

		field->reset();

		ipos = dict_index_get_nth_col_or_prefix_pos(
			index, i, true, false);

		if (ipos == ULINT_UNDEFINED
		    || rec_offs_nth_extern(offsets, ipos)) {
null_field:
			field->set_null();
			continue;
		}

		ifield = rec_get_nth_field(rec, offsets, ipos, &ilen);

		/* Assign the NULL flag */
		if (ilen == UNIV_SQL_NULL) {
			ut_ad(field->real_maybe_null());
			goto null_field;
		}

		field->set_notnull();

		innobase_col_to_mysql(
			dict_field_get_col(
				dict_index_get_nth_field(index, ipos)),
			ifield, ilen, field);
	}
}

/*************************************************************//**
Copies an InnoDB index entry to table->record[0]. */
void
innobase_fields_to_mysql(
/*=====================*/
	struct TABLE*		table,	/*!< in/out: MySQL table */
	const dict_index_t*	index,	/*!< in: InnoDB index */
	const dfield_t*		fields)	/*!< in: InnoDB index fields */
{
	uint	n_fields	= table->s->fields;
	ulint	num_v = 0;

	ut_ad(n_fields == dict_table_get_n_user_cols(index->table)
	      + dict_table_get_n_v_cols(index->table)
	      - !!(DICT_TF2_FLAG_IS_SET(index->table,
					DICT_TF2_FTS_HAS_DOC_ID)));

	for (uint i = 0; i < n_fields; i++) {
		Field*		field	= table->field[i];
		ulint		ipos;
		ulint		col_n;

		field->reset();

		if (innobase_is_v_fld(field)) {
			col_n = num_v;
			num_v++;
		} else {
			col_n = i - num_v;
		}

		ipos = dict_index_get_nth_col_or_prefix_pos(
			index, col_n, true, innobase_is_v_fld(field));

		if (ipos == ULINT_UNDEFINED
		    || dfield_is_ext(&fields[ipos])
		    || dfield_is_null(&fields[ipos])) {

			field->set_null();
		} else {
			field->set_notnull();

			const dfield_t*	df	= &fields[ipos];

			innobase_col_to_mysql(
				dict_field_get_col(
					dict_index_get_nth_field(index, ipos)),
				static_cast<const uchar*>(dfield_get_data(df)),
				dfield_get_len(df), field);
		}
	}
}

/*************************************************************//**
Copies an InnoDB row to table->record[0]. */
void
innobase_row_to_mysql(
/*==================*/
	struct TABLE*		table,	/*!< in/out: MySQL table */
	const dict_table_t*	itab,	/*!< in: InnoDB table */
	const dtuple_t*		row)	/*!< in: InnoDB row */
{
	uint	n_fields = table->s->fields;
	ulint	num_v = 0;

	/* The InnoDB row may contain an extra FTS_DOC_ID column at the end. */
	ut_ad(row->n_fields == dict_table_get_n_cols(itab));
	ut_ad(n_fields == row->n_fields - DATA_N_SYS_COLS
	      + dict_table_get_n_v_cols(itab)
	      - !!(DICT_TF2_FLAG_IS_SET(itab, DICT_TF2_FTS_HAS_DOC_ID)));

	for (uint i = 0; i < n_fields; i++) {
		Field*		field	= table->field[i];

		field->reset();

		if (innobase_is_v_fld(field)) {
			/* Virtual column are not stored in InnoDB table, so
			skip it */
			num_v++;
			continue;
		}

		const dfield_t*	df	= dtuple_get_nth_field(row, i - num_v);

		if (dfield_is_ext(df) || dfield_is_null(df)) {
			field->set_null();
		} else {
			field->set_notnull();

			innobase_col_to_mysql(
				dict_table_get_nth_col(itab, i - num_v),
				static_cast<const uchar*>(dfield_get_data(df)),
				dfield_get_len(df), field);
		}
	}
}

/*************************************************************//**
Resets table->record[0]. */
void
innobase_rec_reset(
/*===============*/
	TABLE*			table)		/*!< in/out: MySQL table */
{
	uint	n_fields	= table->s->fields;
	uint	i;

	for (i = 0; i < n_fields; i++) {
		table->field[i]->set_default();
	}
}

/*******************************************************************//**
This function checks that index keys are sensible.
@return 0 or error number */
static MY_ATTRIBUTE((warn_unused_result))
int
innobase_check_index_keys(
/*======================*/
	const Alter_inplace_info*	info,
				/*!< in: indexes to be created or dropped */
	const dict_table_t*		innodb_table)
				/*!< in: Existing indexes */
{
	for (uint key_num = 0; key_num < info->index_add_count;
	     key_num++) {
		const KEY&	key = info->key_info_buffer[
			info->index_add_buffer[key_num]];

		/* Check that the same index name does not appear
		twice in indexes to be created. */

		for (ulint i = 0; i < key_num; i++) {
			const KEY&	key2 = info->key_info_buffer[
				info->index_add_buffer[i]];

			if (0 == strcmp(key.name, key2.name)) {
				my_error(ER_WRONG_NAME_FOR_INDEX, MYF(0),
					 key.name);

				return(ER_WRONG_NAME_FOR_INDEX);
			}
		}

		/* Check that the same index name does not already exist. */

		const dict_index_t* index;

		for (index = dict_table_get_first_index(innodb_table);
		     index; index = dict_table_get_next_index(index)) {

			if (index->is_committed()
			    && !strcmp(key.name, index->name)) {
				break;
			}
		}

		/* Now we are in a situation where we have "ADD INDEX x"
		and an index by the same name already exists. We have 4
		possible cases:
		1. No further clauses for an index x are given. Should reject
		the operation.
		2. "DROP INDEX x" is given. Should allow the operation.
		3. "RENAME INDEX x TO y" is given. Should allow the operation.
		4. "DROP INDEX x, RENAME INDEX x TO y" is given. Should allow
		the operation, since no name clash occurs. In this particular
		case MySQL cancels the operation without calling InnoDB
		methods. */

		if (index) {
			/* If a key by the same name is being created and
			dropped, the name clash is OK. */
			for (uint i = 0; i < info->index_drop_count;
			     i++) {
				const KEY*	drop_key
					= info->index_drop_buffer[i];

				if (0 == strcmp(key.name, drop_key->name)) {
					goto name_ok;
				}
			}

			/* If a key by the same name is being created and
			renamed, the name clash is OK. E.g.
			ALTER TABLE t ADD INDEX i (col), RENAME INDEX i TO x
			where the index "i" exists prior to the ALTER command.
			In this case we:
			1. rename the existing index from "i" to "x"
			2. add the new index "i" */
			for (uint i = 0; i < info->index_rename_count; i++) {
				const KEY_PAIR*	pair
					= &info->index_rename_buffer[i];

				if (0 == strcmp(key.name, pair->old_key->name)) {
					goto name_ok;
				}
			}

			my_error(ER_WRONG_NAME_FOR_INDEX, MYF(0), key.name);

			return(ER_WRONG_NAME_FOR_INDEX);
		}

name_ok:
		for (ulint i = 0; i < key.user_defined_key_parts; i++) {
			const KEY_PART_INFO&	key_part1
				= key.key_part[i];
			const Field*		field
				= key_part1.field;
			ibool			is_unsigned;

			switch (get_innobase_type_from_mysql_type(
					&is_unsigned, field)) {
			default:
				break;
			case DATA_INT:
			case DATA_FLOAT:
			case DATA_DOUBLE:
			case DATA_DECIMAL:
				/* Check that MySQL does not try to
				create a column prefix index field on
				an inappropriate data type. */

				if (field->type() == MYSQL_TYPE_VARCHAR) {
					if (key_part1.length
					    >= field->pack_length()
					    - ((Field_varstring*) field)
					    ->length_bytes) {
						break;
					}
				} else {
					if (key_part1.length
					    >= field->pack_length()) {
						break;
					}
				}

				my_error(ER_WRONG_KEY_COLUMN, MYF(0),
					 field->field_name);
				return(ER_WRONG_KEY_COLUMN);
			}

			/* Check that the same column does not appear
			twice in the index. */

			for (ulint j = 0; j < i; j++) {
				const KEY_PART_INFO&	key_part2
					= key.key_part[j];

				if (key_part1.fieldnr != key_part2.fieldnr) {
					continue;
				}

				my_error(ER_WRONG_KEY_COLUMN, MYF(0),
					 field->field_name);
				return(ER_WRONG_KEY_COLUMN);
			}
		}
	}

	return(0);
}

/** Create index field definition for key part
@param[in]	altered_table		MySQL table that is being altered,
					or NULL if a new clustered index
					is not being created
@param[in]	key_part		MySQL key definition
@param[in,out]	index_field		index field
@param[in]	new_clustered		new cluster */
static
void
innobase_create_index_field_def(
	const TABLE*		altered_table,
	const KEY_PART_INFO*	key_part,
	index_field_t*		index_field,
	bool			new_clustered)
{
	const Field*	field;
	ibool		is_unsigned;
	ulint		col_type;
	ulint		num_v = 0;

	DBUG_ENTER("innobase_create_index_field_def");

	ut_ad(key_part);
	ut_ad(index_field);

	field = new_clustered
		? altered_table->field[key_part->fieldnr]
		: key_part->field;
	ut_a(field);

	for (ulint i = 0; i < key_part->fieldnr; i++) {
		if (innobase_is_v_fld(altered_table->field[i])) {
			num_v++;
		}
	}

	col_type = get_innobase_type_from_mysql_type(
		&is_unsigned, field);

	if (!field->stored_in_db && field->gcol_info) {
		index_field->is_v_col = true;
		index_field->col_no = num_v;
	} else {
		index_field->is_v_col = false;
		index_field->col_no = key_part->fieldnr - num_v;
	}

	if (DATA_LARGE_MTYPE(col_type)
	    || (key_part->length < field->pack_length()
		&& field->type() != MYSQL_TYPE_VARCHAR)
	    || (field->type() == MYSQL_TYPE_VARCHAR
		&& key_part->length < field->pack_length()
			- ((Field_varstring*) field)->length_bytes)) {

		index_field->prefix_len = key_part->length;
	} else {
		index_field->prefix_len = 0;
	}

	DBUG_VOID_RETURN;
}

/** Create index definition for key
@param[in]	altered_table		MySQL table that is being altered
@param[in]	keys			key definitions
@param[in]	key_number		MySQL key number
@param[in]	new_clustered		true if generating a new clustered
index on the table
@param[in]	key_clustered		true if this is the new clustered index
@param[out]	index			index definition
@param[in]	heap			heap where memory is allocated */
static
void
innobase_create_index_def(
	const TABLE*		altered_table,
	const KEY*		keys,
	ulint			key_number,
	bool			new_clustered,
	bool			key_clustered,
	index_def_t*		index,
	mem_heap_t*		heap)
{
	const KEY*	key = &keys[key_number];
	ulint		i;
	ulint		n_fields = key->user_defined_key_parts;

	DBUG_ENTER("innobase_create_index_def");
	DBUG_ASSERT(!key_clustered || new_clustered);

	index->fields = static_cast<index_field_t*>(
		mem_heap_alloc(heap, n_fields * sizeof *index->fields));

	index->parser = NULL;
	index->is_ngram = false;
	index->key_number = key_number;
	index->n_fields = n_fields;
	index->name = mem_heap_strdup(heap, key->name);
	index->rebuild = new_clustered;

	if (key_clustered) {
		DBUG_ASSERT(!(key->flags & (HA_FULLTEXT | HA_SPATIAL)));
		DBUG_ASSERT(key->flags & HA_NOSAME);
		index->ind_type = DICT_CLUSTERED | DICT_UNIQUE;
	} else if (key->flags & HA_FULLTEXT) {
		DBUG_ASSERT(!(key->flags & (HA_SPATIAL | HA_NOSAME)));
		DBUG_ASSERT(!(key->flags & HA_KEYFLAG_MASK
			      & ~(HA_FULLTEXT
				  | HA_PACK_KEY
				  | HA_BINARY_PACK_KEY)));
		index->ind_type = DICT_FTS;

		/* Set plugin parser */
		/* Note: key->parser is only parser name,
			 we need to get parser from altered_table instead */
		if (key->flags & HA_USES_PARSER) {
			for (ulint j = 0; j < altered_table->s->keys; j++) {
				if (ut_strcmp(altered_table->key_info[j].name,
					      key->name) == 0) {
					ut_ad(altered_table->key_info[j].flags
					      & HA_USES_PARSER);

					plugin_ref	parser =
						altered_table->key_info[j].parser;
					index->parser =
						static_cast<st_mysql_ftparser*>(
						plugin_decl(parser)->info);

					index->is_ngram = strncmp(
						plugin_name(parser)->str,
						FTS_NGRAM_PARSER_NAME,
						plugin_name(parser)->length)
						 == 0;

					break;
				}
			}

			DBUG_EXECUTE_IF("fts_instrument_use_default_parser",
				index->parser = &fts_default_parser;);
			ut_ad(index->parser);
		}
	} else if (key->flags & HA_SPATIAL) {
		DBUG_ASSERT(!(key->flags & HA_NOSAME));
		index->ind_type = DICT_SPATIAL;
		ut_ad(n_fields == 1);
		ulint	num_v = 0;

		/* Need to count the virtual fields before this spatial
		indexed field */
		for (ulint i = 0; i < key->key_part->fieldnr; i++) {
			if (innobase_is_v_fld(altered_table->field[i])) {
				num_v++;
			}
		}
		index->fields[0].col_no = key->key_part[0].fieldnr - num_v;
		index->fields[0].prefix_len = 0;
		index->fields[0].is_v_col = false;
		if (!key->key_part[0].field->stored_in_db
		    && key->key_part[0].field->gcol_info) {
			/* Currently, the spatial index cannot be created
			on virtual columns. It is blocked in server
			layer */
			ut_ad(0);
			index->fields[0].is_v_col = true;
		} else {
			index->fields[0].is_v_col = false;
		}
	} else {
		index->ind_type = (key->flags & HA_NOSAME) ? DICT_UNIQUE : 0;
	}

	if (!(key->flags & HA_SPATIAL)) {
		for (i = 0; i < n_fields; i++) {
			innobase_create_index_field_def(
				altered_table, &key->key_part[i],
				&index->fields[i], new_clustered);

			if (index->fields[i].is_v_col) {
				index->ind_type |= DICT_VIRTUAL;
			}
		}
	}

	DBUG_VOID_RETURN;
}

/*******************************************************************//**
Check whether the table has the FTS_DOC_ID column
@return whether there exists an FTS_DOC_ID column */
static
bool
innobase_fts_check_doc_id_col(
/*==========================*/
	const dict_table_t*	table,  /*!< in: InnoDB table with
					fulltext index */
	const TABLE*		altered_table,
					/*!< in: MySQL table with
					fulltext index */
	ulint*			fts_doc_col_no,
					/*!< out: The column number for
					Doc ID, or ULINT_UNDEFINED
					if it is of wrong type */
	ulint*			num_v)	/*!< out: number of virtual column */
{
	*fts_doc_col_no = ULINT_UNDEFINED;

	const uint n_cols = altered_table->s->fields;
	ulint	i;

	*num_v = 0;

	for (i = 0; i < n_cols; i++) {
		const Field*	field = altered_table->field[i];

		if (innobase_is_v_fld(field)) {
			(*num_v)++;
		}

		if (my_strcasecmp(system_charset_info,
				  field->field_name, FTS_DOC_ID_COL_NAME)) {
			continue;
		}

		if (strcmp(field->field_name, FTS_DOC_ID_COL_NAME)) {
			my_error(ER_WRONG_COLUMN_NAME, MYF(0),
				 field->field_name);
		} else if (field->type() != MYSQL_TYPE_LONGLONG
			   || field->pack_length() != 8
			   || field->real_maybe_null()
			   || !(field->flags & UNSIGNED_FLAG)
			   || innobase_is_v_fld(field)) {
			my_error(ER_INNODB_FT_WRONG_DOCID_COLUMN, MYF(0),
				 field->field_name);
		} else {
			*fts_doc_col_no = i - *num_v;
		}

		return(true);
	}

	if (!table) {
		return(false);
	}

	/* Not to count the virtual columns */
	i -= *num_v;

	for (; i + DATA_N_SYS_COLS < (uint) table->n_cols; i++) {
		const char*     name = dict_table_get_col_name(table, i);

		if (strcmp(name, FTS_DOC_ID_COL_NAME) == 0) {
#ifdef UNIV_DEBUG
			const dict_col_t*       col;

			col = dict_table_get_nth_col(table, i);

			/* Because the FTS_DOC_ID does not exist in
			the MySQL data dictionary, this must be the
			internally created FTS_DOC_ID column. */
			ut_ad(col->mtype == DATA_INT);
			ut_ad(col->len == 8);
			ut_ad(col->prtype & DATA_NOT_NULL);
			ut_ad(col->prtype & DATA_UNSIGNED);
#endif /* UNIV_DEBUG */
			*fts_doc_col_no = i;
			return(true);
		}
	}

	return(false);
}

/*******************************************************************//**
Check whether the table has a unique index with FTS_DOC_ID_INDEX_NAME
on the Doc ID column.
@return the status of the FTS_DOC_ID index */
enum fts_doc_id_index_enum
innobase_fts_check_doc_id_index(
/*============================*/
	const dict_table_t*	table,		/*!< in: table definition */
	const TABLE*		altered_table,	/*!< in: MySQL table
						that is being altered */
	ulint*			fts_doc_col_no)	/*!< out: The column number for
						Doc ID, or ULINT_UNDEFINED
						if it is being created in
						ha_alter_info */
{
	const dict_index_t*	index;
	const dict_field_t*	field;

	if (altered_table) {
		/* Check if a unique index with the name of
		FTS_DOC_ID_INDEX_NAME is being created. */

		for (uint i = 0; i < altered_table->s->keys; i++) {
			const KEY& key = altered_table->key_info[i];

			if (innobase_strcasecmp(
				    key.name, FTS_DOC_ID_INDEX_NAME)) {
				continue;
			}

			if ((key.flags & HA_NOSAME)
			    && key.user_defined_key_parts == 1
			    && !strcmp(key.name, FTS_DOC_ID_INDEX_NAME)
			    && !strcmp(key.key_part[0].field->field_name,
				       FTS_DOC_ID_COL_NAME)) {
				if (fts_doc_col_no) {
					*fts_doc_col_no = ULINT_UNDEFINED;
				}
				return(FTS_EXIST_DOC_ID_INDEX);
			} else {
				return(FTS_INCORRECT_DOC_ID_INDEX);
			}
		}
	}

	if (!table) {
		return(FTS_NOT_EXIST_DOC_ID_INDEX);
	}

	for (index = dict_table_get_first_index(table);
	     index; index = dict_table_get_next_index(index)) {

		/* Check if there exists a unique index with the name of
		FTS_DOC_ID_INDEX_NAME */
		if (innobase_strcasecmp(index->name, FTS_DOC_ID_INDEX_NAME)) {
			continue;
		}

		if (!dict_index_is_unique(index)
		    || dict_index_get_n_unique(index) > 1
		    || strcmp(index->name, FTS_DOC_ID_INDEX_NAME)) {
			return(FTS_INCORRECT_DOC_ID_INDEX);
		}

		/* Check whether the index has FTS_DOC_ID as its
		first column */
		field = dict_index_get_nth_field(index, 0);

		/* The column would be of a BIGINT data type */
		if (strcmp(field->name, FTS_DOC_ID_COL_NAME) == 0
		    && field->col->mtype == DATA_INT
		    && field->col->len == 8
		    && field->col->prtype & DATA_NOT_NULL
		    && !dict_col_is_virtual(field->col)) {
			if (fts_doc_col_no) {
				*fts_doc_col_no = dict_col_get_no(field->col);
			}
			return(FTS_EXIST_DOC_ID_INDEX);
		} else {
			return(FTS_INCORRECT_DOC_ID_INDEX);
		}
	}


	/* Not found */
	return(FTS_NOT_EXIST_DOC_ID_INDEX);
}
/*******************************************************************//**
Check whether the table has a unique index with FTS_DOC_ID_INDEX_NAME
on the Doc ID column in MySQL create index definition.
@return FTS_EXIST_DOC_ID_INDEX if there exists the FTS_DOC_ID index,
FTS_INCORRECT_DOC_ID_INDEX if the FTS_DOC_ID index is of wrong format */
enum fts_doc_id_index_enum
innobase_fts_check_doc_id_index_in_def(
/*===================================*/
	ulint		n_key,		/*!< in: Number of keys */
	const KEY*	key_info)	/*!< in: Key definition */
{
	/* Check whether there is a "FTS_DOC_ID_INDEX" in the to be built index
	list */
	for (ulint j = 0; j < n_key; j++) {
		const KEY*	key = &key_info[j];

		if (innobase_strcasecmp(key->name, FTS_DOC_ID_INDEX_NAME)) {
			continue;
		}

		/* Do a check on FTS DOC ID_INDEX, it must be unique,
		named as "FTS_DOC_ID_INDEX" and on column "FTS_DOC_ID" */
		if (!(key->flags & HA_NOSAME)
		    || key->user_defined_key_parts != 1
		    || strcmp(key->name, FTS_DOC_ID_INDEX_NAME)
		    || strcmp(key->key_part[0].field->field_name,
			      FTS_DOC_ID_COL_NAME)) {
			return(FTS_INCORRECT_DOC_ID_INDEX);
		}

		return(FTS_EXIST_DOC_ID_INDEX);
	}

	return(FTS_NOT_EXIST_DOC_ID_INDEX);
}
/*******************************************************************//**
Create an index table where indexes are ordered as follows:

IF a new primary key is defined for the table THEN

	1) New primary key
	2) The remaining keys in key_info

ELSE

	1) All new indexes in the order they arrive from MySQL

ENDIF

@return key definitions */
static MY_ATTRIBUTE((warn_unused_result, malloc))
index_def_t*
innobase_create_key_defs(
/*=====================*/
	mem_heap_t*			heap,
			/*!< in/out: memory heap where space for key
			definitions are allocated */
	const Alter_inplace_info*	ha_alter_info,
			/*!< in: alter operation */
	const TABLE*			altered_table,
			/*!< in: MySQL table that is being altered */
	ulint&				n_add,
			/*!< in/out: number of indexes to be created */
	ulint&				n_fts_add,
			/*!< out: number of FTS indexes to be created */
	bool				got_default_clust,
			/*!< in: whether the table lacks a primary key */
	ulint&				fts_doc_id_col,
			/*!< in: The column number for Doc ID */
	bool&				add_fts_doc_id,
			/*!< in: whether we need to add new DOC ID
			column for FTS index */
	bool&				add_fts_doc_idx)
			/*!< in: whether we need to add new DOC ID
			index for FTS index */
{
	index_def_t*		indexdef;
	index_def_t*		indexdefs;
	bool			new_primary;
	const uint*const	add
		= ha_alter_info->index_add_buffer;
	const KEY*const		key_info
		= ha_alter_info->key_info_buffer;

	DBUG_ENTER("innobase_create_key_defs");
	DBUG_ASSERT(!add_fts_doc_id || add_fts_doc_idx);
	DBUG_ASSERT(ha_alter_info->index_add_count == n_add);

	/* If there is a primary key, it is always the first index
	defined for the innodb_table. */

	new_primary = n_add > 0
		&& !my_strcasecmp(system_charset_info,
				  key_info[*add].name, "PRIMARY");
	n_fts_add = 0;

	/* If there is a UNIQUE INDEX consisting entirely of NOT NULL
	columns and if the index does not contain column prefix(es)
	(only prefix/part of the column is indexed), MySQL will treat the
	index as a PRIMARY KEY unless the table already has one. */

	if (n_add > 0 && !new_primary && got_default_clust
	    && (key_info[*add].flags & HA_NOSAME)
	    && !(key_info[*add].flags & HA_KEY_HAS_PART_KEY_SEG)) {
		uint	key_part = key_info[*add].user_defined_key_parts;

		new_primary = true;

		while (key_part--) {
			const bool	maybe_null
				= key_info[*add].key_part[key_part].
					field->real_maybe_null();
			bool		is_v
				= innobase_is_v_fld(
					key_info[*add].key_part[key_part].field);

			if (maybe_null || is_v) {
				new_primary = false;
				break;
			}
		}
	}

	const bool rebuild = new_primary || add_fts_doc_id
		|| innobase_need_rebuild(ha_alter_info);


	/* Reserve one more space if new_primary is true, and we might
	need to add the FTS_DOC_ID_INDEX */
	indexdef = indexdefs = static_cast<index_def_t*>(
		mem_heap_alloc(
			heap, sizeof *indexdef
			* (ha_alter_info->key_count
			   + rebuild
			   + got_default_clust)));

	if (rebuild) {
		ulint	primary_key_number;

		if (new_primary) {
			DBUG_ASSERT(n_add > 0);
			primary_key_number = *add;
		} else if (got_default_clust) {
			/* Create the GEN_CLUST_INDEX */
			index_def_t*	index = indexdef++;

			index->fields = NULL;
			index->n_fields = 0;
			index->ind_type = DICT_CLUSTERED;
			index->name = innobase_index_reserve_name;
			index->rebuild = true;
			index->key_number = ~0;
			index->is_ngram = false;
			primary_key_number = ULINT_UNDEFINED;
			goto created_clustered;
		} else {
			primary_key_number = 0;
		}

		/* Create the PRIMARY key index definition */
		innobase_create_index_def(
			altered_table, key_info, primary_key_number,
			true, true, indexdef++, heap);

created_clustered:
		n_add = 1;

		for (ulint i = 0; i < ha_alter_info->key_count; i++) {
			if (i == primary_key_number) {
				continue;
			}
			/* Copy the index definitions. */
			innobase_create_index_def(
				altered_table, key_info, i, true,
				false, indexdef, heap);

			if (indexdef->ind_type & DICT_FTS) {
				n_fts_add++;
			}

			indexdef++;
			n_add++;
		}

		if (n_fts_add > 0) {
			ulint	num_v = 0;

			if (!add_fts_doc_id
			    && !innobase_fts_check_doc_id_col(
				    NULL, altered_table,
				    &fts_doc_id_col, &num_v)) {
				fts_doc_id_col = altered_table->s->fields - num_v;
				add_fts_doc_id = true;
			}

			if (!add_fts_doc_idx) {
				fts_doc_id_index_enum	ret;
				ulint			doc_col_no;

				ret = innobase_fts_check_doc_id_index(
					NULL, altered_table, &doc_col_no);

				/* This should have been checked before */
				ut_ad(ret != FTS_INCORRECT_DOC_ID_INDEX);

				if (ret == FTS_NOT_EXIST_DOC_ID_INDEX) {
					add_fts_doc_idx = true;
				} else {
					ut_ad(ret == FTS_EXIST_DOC_ID_INDEX);
					ut_ad(doc_col_no == ULINT_UNDEFINED
					      || doc_col_no == fts_doc_id_col);
				}
			}
		}
	} else {
		/* Create definitions for added secondary indexes. */

		for (ulint i = 0; i < n_add; i++) {
			innobase_create_index_def(
				altered_table, key_info, add[i],
				false, false, indexdef, heap);

			if (indexdef->ind_type & DICT_FTS) {
				n_fts_add++;
			}

			indexdef++;
		}
	}

	DBUG_ASSERT(indexdefs + n_add == indexdef);

	if (add_fts_doc_idx) {
		index_def_t*	index = indexdef++;

		index->fields = static_cast<index_field_t*>(
			mem_heap_alloc(heap, sizeof *index->fields));
		index->n_fields = 1;
		index->fields->col_no = fts_doc_id_col;
		index->fields->prefix_len = 0;
		index->fields->is_v_col = false;
		index->ind_type = DICT_UNIQUE;
		ut_ad(!rebuild
		      || !add_fts_doc_id
		      || fts_doc_id_col <= altered_table->s->fields);

		index->name = FTS_DOC_ID_INDEX_NAME;
		index->is_ngram = false;
		index->rebuild = rebuild;

		/* TODO: assign a real MySQL key number for this */
		index->key_number = ULINT_UNDEFINED;
		n_add++;
	}

	DBUG_ASSERT(indexdef > indexdefs);
	DBUG_ASSERT((ulint) (indexdef - indexdefs)
		    <= ha_alter_info->key_count
		    + add_fts_doc_idx + got_default_clust);
	DBUG_ASSERT(ha_alter_info->index_add_count <= n_add);
	DBUG_RETURN(indexdefs);
}

/*******************************************************************//**
Check each index column size, make sure they do not exceed the max limit
@return true if index column size exceeds limit */
static MY_ATTRIBUTE((warn_unused_result))
bool
innobase_check_column_length(
/*=========================*/
	ulint		max_col_len,	/*!< in: maximum column length */
	const KEY*	key_info)	/*!< in: Indexes to be created */
{
	for (ulint key_part = 0; key_part < key_info->user_defined_key_parts; key_part++) {
		if (key_info->key_part[key_part].length > max_col_len) {
			return(true);
		}
	}
	return(false);
}

/********************************************************************//**
Drop any indexes that we were not able to free previously due to
open table handles. */
static
void
online_retry_drop_indexes_low(
/*==========================*/
	dict_table_t*	table,	/*!< in/out: table */
	trx_t*		trx)	/*!< in/out: transaction */
{
	ut_ad(mutex_own(&dict_sys->mutex));
	ut_ad(trx->dict_operation_lock_mode == RW_X_LATCH);
	ut_ad(trx_get_dict_operation(trx) == TRX_DICT_OP_INDEX);

	/* We can have table->n_ref_count > 1, because other threads
	may have prebuilt->table pointing to the table. However, these
	other threads should be between statements, waiting for the
	next statement to execute, or for a meta-data lock. */
	ut_ad(table->get_ref_count() >= 1);

	if (table->drop_aborted) {
		row_merge_drop_indexes(trx, table, TRUE);
	}
}

/********************************************************************//**
Drop any indexes that we were not able to free previously due to
open table handles. */
static
void
online_retry_drop_indexes(
/*======================*/
	dict_table_t*	table,		/*!< in/out: table */
	THD*		user_thd)	/*!< in/out: MySQL connection */
{
	if (table->drop_aborted) {
		trx_t*	trx = innobase_trx_allocate(user_thd);

		trx_start_for_ddl(trx, TRX_DICT_OP_INDEX);

		row_mysql_lock_data_dictionary(trx);
		online_retry_drop_indexes_low(table, trx);
		trx_commit_for_mysql(trx);
		row_mysql_unlock_data_dictionary(trx);
		trx_free_for_mysql(trx);
	}

	ut_d(mutex_enter(&dict_sys->mutex));
	ut_d(dict_table_check_for_dup_indexes(table, CHECK_ALL_COMPLETE));
	ut_d(mutex_exit(&dict_sys->mutex));
	ut_ad(!table->drop_aborted);
}

/********************************************************************//**
Commit a dictionary transaction and drop any indexes that we were not
able to free previously due to open table handles. */
static
void
online_retry_drop_indexes_with_trx(
/*===============================*/
	dict_table_t*	table,	/*!< in/out: table */
	trx_t*		trx)	/*!< in/out: transaction */
{
	ut_ad(trx_state_eq(trx, TRX_STATE_NOT_STARTED)
	      || trx_state_eq(trx, TRX_STATE_FORCED_ROLLBACK));

	ut_ad(trx->dict_operation_lock_mode == RW_X_LATCH);

	/* Now that the dictionary is being locked, check if we can
	drop any incompletely created indexes that may have been left
	behind in rollback_inplace_alter_table() earlier. */
	if (table->drop_aborted) {

		trx->table_id = 0;

		trx_start_for_ddl(trx, TRX_DICT_OP_INDEX);

		online_retry_drop_indexes_low(table, trx);
		trx_commit_for_mysql(trx);
	}
}

/** Determines if InnoDB is dropping a foreign key constraint.
@param foreign the constraint
@param drop_fk constraints being dropped
@param n_drop_fk number of constraints that are being dropped
@return whether the constraint is being dropped */
inline MY_ATTRIBUTE((warn_unused_result))
bool
innobase_dropping_foreign(
/*======================*/
	const dict_foreign_t*	foreign,
	dict_foreign_t**	drop_fk,
	ulint			n_drop_fk)
{
	while (n_drop_fk--) {
		if (*drop_fk++ == foreign) {
			return(true);
		}
	}

	return(false);
}

/** Determines if an InnoDB FOREIGN KEY constraint depends on a
column that is being dropped or modified to NOT NULL.
@param user_table InnoDB table as it is before the ALTER operation
@param col_name Name of the column being altered
@param drop_fk constraints being dropped
@param n_drop_fk number of constraints that are being dropped
@param drop true=drop column, false=set NOT NULL
@retval true Not allowed (will call my_error())
@retval false Allowed
*/
static MY_ATTRIBUTE((warn_unused_result))
bool
innobase_check_foreigns_low(
/*========================*/
	const dict_table_t*	user_table,
	dict_foreign_t**	drop_fk,
	ulint			n_drop_fk,
	const char*		col_name,
	bool			drop)
{
	dict_foreign_t*	foreign;
	ut_ad(mutex_own(&dict_sys->mutex));

	/* Check if any FOREIGN KEY constraints are defined on this
	column. */

	for (dict_foreign_set::iterator it = user_table->foreign_set.begin();
	     it != user_table->foreign_set.end();
	     ++it) {

		foreign = *it;

		if (!drop && !(foreign->type
			       & (DICT_FOREIGN_ON_DELETE_SET_NULL
				  | DICT_FOREIGN_ON_UPDATE_SET_NULL))) {
			continue;
		}

		if (innobase_dropping_foreign(foreign, drop_fk, n_drop_fk)) {
			continue;
		}

		for (unsigned f = 0; f < foreign->n_fields; f++) {
			if (!strcmp(foreign->foreign_col_names[f],
				    col_name)) {
				my_error(drop
					 ? ER_FK_COLUMN_CANNOT_DROP
					 : ER_FK_COLUMN_NOT_NULL, MYF(0),
					 col_name, foreign->id);
				return(true);
			}
		}
	}

	if (!drop) {
		/* SET NULL clauses on foreign key constraints of
		child tables affect the child tables, not the parent table.
		The column can be NOT NULL in the parent table. */
		return(false);
	}

	/* Check if any FOREIGN KEY constraints in other tables are
	referring to the column that is being dropped. */
	for (dict_foreign_set::iterator it
		= user_table->referenced_set.begin();
	     it != user_table->referenced_set.end();
	     ++it) {

		foreign = *it;

		if (innobase_dropping_foreign(foreign, drop_fk, n_drop_fk)) {
			continue;
		}

		for (unsigned f = 0; f < foreign->n_fields; f++) {
			char display_name[FN_REFLEN];

			if (strcmp(foreign->referenced_col_names[f],
				   col_name)) {
				continue;
			}

			char* buf_end = innobase_convert_name(
				display_name, (sizeof display_name) - 1,
				foreign->foreign_table_name,
				strlen(foreign->foreign_table_name),
				NULL);
			*buf_end = '\0';
			my_error(ER_FK_COLUMN_CANNOT_DROP_CHILD,
				 MYF(0), col_name, foreign->id,
				 display_name);

			return(true);
		}
	}

	return(false);
}

/** Determines if an InnoDB FOREIGN KEY constraint depends on a
column that is being dropped or modified to NOT NULL.
@param ha_alter_info Data used during in-place alter
@param altered_table MySQL table that is being altered
@param old_table MySQL table as it is before the ALTER operation
@param user_table InnoDB table as it is before the ALTER operation
@param drop_fk constraints being dropped
@param n_drop_fk number of constraints that are being dropped
@retval true Not allowed (will call my_error())
@retval false Allowed
*/
static MY_ATTRIBUTE((warn_unused_result))
bool
innobase_check_foreigns(
/*====================*/
	Alter_inplace_info*	ha_alter_info,
	const TABLE*		altered_table,
	const TABLE*		old_table,
	const dict_table_t*	user_table,
	dict_foreign_t**	drop_fk,
	ulint			n_drop_fk)
{
	List_iterator_fast<Create_field> cf_it(
		ha_alter_info->alter_info->create_list);

	for (Field** fp = old_table->field; *fp; fp++) {
		cf_it.rewind();
		const Create_field* new_field;

		ut_ad(!(*fp)->real_maybe_null()
		      == !!((*fp)->flags & NOT_NULL_FLAG));

		while ((new_field = cf_it++)) {
			if (new_field->field == *fp) {
				break;
			}
		}

		if (!new_field || (new_field->flags & NOT_NULL_FLAG)) {
			if (innobase_check_foreigns_low(
				    user_table, drop_fk, n_drop_fk,
				    (*fp)->field_name, !new_field)) {
				return(true);
			}
		}
	}

	return(false);
}

/** Get the default POINT value in MySQL format
@param[in]	heap	memory heap where allocated
@param[in]	length	length of MySQL format
@return mysql format data */
static
const byte*
innobase_build_default_mysql_point(
	mem_heap_t*	heap,
	ulint		length)
{
	byte*	buf	= static_cast<byte*>(mem_heap_alloc(
				heap, DATA_POINT_LEN + length));

	byte*	wkb	= buf + length;

	ulint   len = get_wkb_of_default_point(SPDIMS, wkb, DATA_POINT_LEN);
	ut_ad(len == DATA_POINT_LEN);

	row_mysql_store_blob_ref(buf, length, wkb, len);

	return(buf);
}

/** Convert a default value for ADD COLUMN.

@param heap Memory heap where allocated
@param dfield InnoDB data field to copy to
@param field MySQL value for the column
@param comp nonzero if in compact format */
static
void
innobase_build_col_map_add(
/*=======================*/
	mem_heap_t*	heap,
	dfield_t*	dfield,
	const Field*	field,
	ulint		comp)
{
	if (field->is_real_null()) {
		dfield_set_null(dfield);
		return;
	}

	ulint	size	= field->pack_length();

	byte*	buf	= static_cast<byte*>(mem_heap_alloc(heap, size));

	const byte*	mysql_data = field->ptr;

	if (dfield_get_type(dfield)->mtype == DATA_POINT) {
		/** If the DATA_POINT field is NOT NULL, we need to
		give it a default value, since DATA_POINT is a fixed length
		type, we couldn't store a value of length 0, like other
		geom types. Server doesn't provide the default value, and
		we would use POINT(0 0) here instead. */

		mysql_data = innobase_build_default_mysql_point(heap, size);
	}

	row_mysql_store_col_in_innobase_format(
		dfield, buf, true, mysql_data, size, comp);
}

/** Construct the translation table for reordering, dropping or
adding columns.

@param ha_alter_info Data used during in-place alter
@param altered_table MySQL table that is being altered
@param table MySQL table as it is before the ALTER operation
@param new_table InnoDB table corresponding to MySQL altered_table
@param old_table InnoDB table corresponding to MYSQL table
@param add_cols Default values for ADD COLUMN, or NULL if no ADD COLUMN
@param heap Memory heap where allocated
@return array of integers, mapping column numbers in the table
to column numbers in altered_table */
static MY_ATTRIBUTE((warn_unused_result))
const ulint*
innobase_build_col_map(
/*===================*/
	Alter_inplace_info*	ha_alter_info,
	const TABLE*		altered_table,
	const TABLE*		table,
	const dict_table_t*	new_table,
	const dict_table_t*	old_table,
	dtuple_t*		add_cols,
	mem_heap_t*		heap)
{
	DBUG_ENTER("innobase_build_col_map");
	DBUG_ASSERT(altered_table != table);
	DBUG_ASSERT(new_table != old_table);
	DBUG_ASSERT(dict_table_get_n_cols(new_table)
		    + dict_table_get_n_v_cols(new_table)
		    >= altered_table->s->fields + DATA_N_SYS_COLS);
	DBUG_ASSERT(dict_table_get_n_cols(old_table)
		    + dict_table_get_n_v_cols(old_table)
		    >= table->s->fields + DATA_N_SYS_COLS);
	DBUG_ASSERT(!!add_cols == !!(ha_alter_info->handler_flags
				     & Alter_inplace_info::ADD_COLUMN));
	DBUG_ASSERT(!add_cols || dtuple_get_n_fields(add_cols)
		    == dict_table_get_n_cols(new_table));

	ulint*	col_map = static_cast<ulint*>(
		mem_heap_alloc(
			heap, (old_table->n_cols + old_table->n_v_cols)
			* sizeof *col_map));

	List_iterator_fast<Create_field> cf_it(
		ha_alter_info->alter_info->create_list);
	uint	i = 0;
	uint	num_v = 0;

	/* Any dropped columns will map to ULINT_UNDEFINED. */
	for (uint old_i = 0; old_i + DATA_N_SYS_COLS < old_table->n_cols;
	     old_i++) {
		col_map[old_i] = ULINT_UNDEFINED;
	}

	for (uint old_i = 0; old_i < old_table->n_v_cols; old_i++) {
		col_map[old_i + old_table->n_cols] = ULINT_UNDEFINED;
	}

	while (const Create_field* new_field = cf_it++) {
		bool	is_v = false;

		if (innobase_is_v_fld(new_field)) {
			is_v = true;
		}

		ulint	num_old_v = 0;

		for (uint old_i = 0; table->field[old_i]; old_i++) {
			const Field* field = table->field[old_i];
			if (innobase_is_v_fld(field)) {
				if (is_v && new_field->field == field) {
					col_map[old_table->n_cols + num_v]
						= num_old_v;
					num_old_v++;
					goto found_col;
				}
				num_old_v++;
				continue;
			}

			if (new_field->field == field) {
				col_map[old_i - num_old_v] = i;
				goto found_col;
			}
		}

		ut_ad(!is_v);
		innobase_build_col_map_add(
			heap, dtuple_get_nth_field(add_cols, i),
			altered_table->field[i + num_v],
			dict_table_is_comp(new_table));
found_col:
		if (is_v) {
			num_v++;
		} else {
			i++;
		}
	}

	DBUG_ASSERT(i == altered_table->s->fields - num_v);

	i = table->s->fields - old_table->n_v_cols;

	/* Add the InnoDB hidden FTS_DOC_ID column, if any. */
	if (i + DATA_N_SYS_COLS < old_table->n_cols) {
		/* There should be exactly one extra field,
		the FTS_DOC_ID. */
		DBUG_ASSERT(DICT_TF2_FLAG_IS_SET(old_table,
						 DICT_TF2_FTS_HAS_DOC_ID));
		DBUG_ASSERT(i + DATA_N_SYS_COLS + 1 == old_table->n_cols);
		DBUG_ASSERT(!strcmp(dict_table_get_col_name(
					    old_table, i),
				    FTS_DOC_ID_COL_NAME));
		if (altered_table->s->fields + DATA_N_SYS_COLS
		    - new_table->n_v_cols
		    < new_table->n_cols) {
			DBUG_ASSERT(DICT_TF2_FLAG_IS_SET(
					    new_table,
					    DICT_TF2_FTS_HAS_DOC_ID));
			DBUG_ASSERT(altered_table->s->fields
				    + DATA_N_SYS_COLS + 1
				    == static_cast<ulint>(
					new_table->n_cols
					+ new_table->n_v_cols));
			col_map[i] = altered_table->s->fields
				     - new_table->n_v_cols;
		} else {
			DBUG_ASSERT(!DICT_TF2_FLAG_IS_SET(
					    new_table,
					    DICT_TF2_FTS_HAS_DOC_ID));
			col_map[i] = ULINT_UNDEFINED;
		}

		i++;
	} else {
		DBUG_ASSERT(!DICT_TF2_FLAG_IS_SET(
				    old_table,
				    DICT_TF2_FTS_HAS_DOC_ID));
	}

	for (; i < old_table->n_cols; i++) {
		col_map[i] = i + new_table->n_cols - old_table->n_cols;
	}

	DBUG_RETURN(col_map);
}

/** Drop newly create FTS index related auxiliary table during
FIC create index process, before fts_add_index is called
@param table table that was being rebuilt online
@param trx transaction
@return DB_SUCCESS if successful, otherwise last error code
*/
static
dberr_t
innobase_drop_fts_index_table(
/*==========================*/
        dict_table_t*   table,
	trx_t*		trx)
{
	dberr_t		ret_err = DB_SUCCESS;

	for (dict_index_t* index = dict_table_get_first_index(table);
	     index != NULL;
	     index = dict_table_get_next_index(index)) {
		if (index->type & DICT_FTS) {
			dberr_t	err;

			err = fts_drop_index_tables(trx, index);

			if (err != DB_SUCCESS) {
				ret_err = err;
			}
		}
	}

	return(ret_err);
}

/** Get the new non-virtual column names if any columns were renamed
@param ha_alter_info	Data used during in-place alter
@param altered_table	MySQL table that is being altered
@param table		MySQL table as it is before the ALTER operation
@param user_table	InnoDB table as it is before the ALTER operation
@param heap		Memory heap for the allocation
@return array of new column names in rebuilt_table, or NULL if not renamed */
static MY_ATTRIBUTE((warn_unused_result))
const char**
innobase_get_col_names(
	Alter_inplace_info*	ha_alter_info,
	const TABLE*		altered_table,
	const TABLE*		table,
	const dict_table_t*	user_table,
	mem_heap_t*		heap)
{
	const char**		cols;
	uint			i;

	DBUG_ENTER("innobase_get_col_names");
	DBUG_ASSERT(user_table->n_t_def > table->s->fields);
	DBUG_ASSERT(ha_alter_info->handler_flags
		    & Alter_inplace_info::ALTER_COLUMN_NAME);

	cols = static_cast<const char**>(
		mem_heap_zalloc(heap, user_table->n_def * sizeof *cols));

	i = 0;
	List_iterator_fast<Create_field> cf_it(
		ha_alter_info->alter_info->create_list);
	while (const Create_field* new_field = cf_it++) {
		ulint	num_v = 0;
		DBUG_ASSERT(i < altered_table->s->fields);

		if (innobase_is_v_fld(new_field)) {
			continue;
		}

		for (uint old_i = 0; table->field[old_i]; old_i++) {
			if (innobase_is_v_fld(table->field[old_i])) {
				num_v++;
			}

			if (new_field->field == table->field[old_i]) {
				cols[old_i - num_v] = new_field->field_name;
				break;
			}
		}

		i++;
	}

	/* Copy the internal column names. */
	i = table->s->fields - user_table->n_v_def;
	cols[i] = dict_table_get_col_name(user_table, i);

	while (++i < user_table->n_def) {
		cols[i] = cols[i - 1] + strlen(cols[i - 1]) + 1;
	}

	DBUG_RETURN(cols);
}

/** Check whether the column prefix is increased, decreased, or unchanged.
@param[in]	new_prefix_len	new prefix length
@param[in]	old_prefix_len	new prefix length
@retval	1	prefix is increased
@retval	0	prefix is unchanged
@retval	-1	prefix is decreased */
static inline
lint
innobase_pk_col_prefix_compare(
	ulint	new_prefix_len,
	ulint	old_prefix_len)
{
	ut_ad(new_prefix_len < REC_MAX_DATA_SIZE);
	ut_ad(old_prefix_len < REC_MAX_DATA_SIZE);

	if (new_prefix_len == old_prefix_len) {
		return(0);
	}

	if (new_prefix_len == 0) {
		new_prefix_len = ULINT_MAX;
	}

	if (old_prefix_len == 0) {
		old_prefix_len = ULINT_MAX;
	}

	if (new_prefix_len > old_prefix_len) {
		return(1);
	} else {
		return(-1);
	}
}

/** Check whether the column is existing in old table.
@param[in]	new_col_no	new column no
@param[in]	col_map		mapping of old column numbers to new ones
@param[in]	col_map_size	the column map size
@return true if the column is existing, otherwise false. */
static inline
bool
innobase_pk_col_is_existing(
	const ulint	new_col_no,
	const ulint*	col_map,
	const ulint	col_map_size)
{
	for (ulint i = 0; i < col_map_size; i++) {
		if (col_map[i] == new_col_no) {
			return(true);
		}
	}

	return(false);
}

/** Determine whether both the indexes have same set of primary key
fields arranged in the same order.

Rules when we cannot skip sorting:
(1) Removing existing PK columns somewhere else than at the end of the PK;
(2) Adding existing columns to the PK, except at the end of the PK when no
columns are removed from the PK;
(3) Changing the order of existing PK columns;
(4) Decreasing the prefix length just like removing existing PK columns
follows rule(1), Increasing the prefix length just like adding existing
PK columns follows rule(2).
@param[in]	col_map		mapping of old column numbers to new ones
@param[in]	old_clust_index	index to be compared
@param[in]	new_clust_index index to be compared
@retval true if both indexes have same order.
@retval false. */
static MY_ATTRIBUTE((warn_unused_result))
bool
innobase_pk_order_preserved(
	const ulint*		col_map,
	const dict_index_t*	old_clust_index,
	const dict_index_t*	new_clust_index)
{
	ulint	old_n_uniq
		= dict_index_get_n_ordering_defined_by_user(
			old_clust_index);
	ulint	new_n_uniq
		= dict_index_get_n_ordering_defined_by_user(
			new_clust_index);

	ut_ad(dict_index_is_clust(old_clust_index));
	ut_ad(dict_index_is_clust(new_clust_index));
	ut_ad(old_clust_index->table != new_clust_index->table);
	ut_ad(col_map != NULL);

	if (old_n_uniq == 0) {
		/* There was no PRIMARY KEY in the table.
		If there is no PRIMARY KEY after the ALTER either,
		no sorting is needed. */
		return(new_n_uniq == old_n_uniq);
	}

	/* DROP PRIMARY KEY is only allowed in combination with
	ADD PRIMARY KEY. */
	ut_ad(new_n_uniq > 0);

	/* The order of the last processed new_clust_index key field,
	not counting ADD COLUMN, which are constant. */
	lint	last_field_order = -1;
	ulint	existing_field_count = 0;
	ulint	old_n_cols = dict_table_get_n_cols(old_clust_index->table);
	for (ulint new_field = 0; new_field < new_n_uniq; new_field++) {
		ulint	new_col_no =
			new_clust_index->fields[new_field].col->ind;

		/* Check if there is a match in old primary key. */
		ulint	old_field = 0;
		while (old_field < old_n_uniq) {
			ulint	old_col_no =
				old_clust_index->fields[old_field].col->ind;

			if (col_map[old_col_no] == new_col_no) {
				break;
			}

			old_field++;
		}

		/* The order of key field in the new primary key.
		1. old PK column:      idx in old primary key
		2. existing column:    old_n_uniq + sequence no
		3. newly added column: no order */
		lint		new_field_order;
		const bool	old_pk_column = old_field < old_n_uniq;

		if (old_pk_column) {
			new_field_order = old_field;
		} else if (innobase_pk_col_is_existing(new_col_no, col_map,
						       old_n_cols)) {
			new_field_order = old_n_uniq + existing_field_count++;
		} else {
			/* Skip newly added column. */
			continue;
		}

		if (last_field_order + 1 != new_field_order) {
			/* Old PK order is not kept, or existing column
			is not added at the end of old PK. */
			return(false);
		}

		last_field_order = new_field_order;

		if (!old_pk_column) {
			continue;
		}

		/* Check prefix length change. */
		const lint	prefix_change = innobase_pk_col_prefix_compare(
			new_clust_index->fields[new_field].prefix_len,
			old_clust_index->fields[old_field].prefix_len);

		if (prefix_change < 0) {
			/* If a column's prefix length is decreased, it should
			be the last old PK column in new PK.
			Note: we set last_field_order to -2, so that if	there
			are any old PK colmns or existing columns after it in
			new PK, the comparison to new_field_order will fail in
			the next round.*/
			last_field_order = -2;
		} else if (prefix_change > 0) {
			/* If a column's prefix length is increased, it	should
			be the last PK column in old PK. */
			if (old_field != old_n_uniq - 1) {
				return(false);
			}
		}
	}

	return(true);
}

/** Update the mtype from DATA_BLOB to DATA_GEOMETRY for a specified
GIS column of a table. This is used when we want to create spatial index
on legacy GIS columns coming from 5.6, where we store GIS data as DATA_BLOB
in innodb layer.
@param[in]	table_id	table id
@param[in]	col_name	column name
@param[in]	trx		data dictionary transaction
@retval true Failure
@retval false Success */
static
bool
innobase_update_gis_column_type(
	table_id_t	table_id,
	const char*	col_name,
	trx_t*		trx)
{
	pars_info_t*	info;
	dberr_t		error;

	DBUG_ENTER("innobase_update_gis_column_type");

	DBUG_ASSERT(trx_get_dict_operation(trx) == TRX_DICT_OP_INDEX);
	ut_ad(trx->dict_operation_lock_mode == RW_X_LATCH);
	ut_ad(mutex_own(&dict_sys->mutex));
	ut_ad(rw_lock_own(dict_operation_lock, RW_LOCK_X));

	info = pars_info_create();

	pars_info_add_ull_literal(info, "tableid", table_id);
	pars_info_add_str_literal(info, "name", col_name);
	pars_info_add_int4_literal(info, "mtype", DATA_GEOMETRY);

	trx->op_info = "update column type to DATA_GEOMETRY";

	error = que_eval_sql(
		info,
		"PROCEDURE UPDATE_SYS_COLUMNS_PROC () IS\n"
		"BEGIN\n"
		"UPDATE SYS_COLUMNS SET MTYPE=:mtype\n"
		"WHERE TABLE_ID=:tableid AND NAME=:name;\n"
		"END;\n",
		false, trx);

	trx->error_state = DB_SUCCESS;
	trx->op_info = "";

	DBUG_RETURN(error != DB_SUCCESS);
}

/** Check if we are creating spatial indexes on GIS columns, which are
legacy columns from earlier MySQL, such as 5.6. If so, we have to update
the mtypes of the old GIS columns to DATA_GEOMETRY.
In 5.6, we store GIS columns as DATA_BLOB in InnoDB layer, it will introduce
confusion when we run latest server on older data. That's why we need to
do the upgrade.
@param[in] ha_alter_info	Data used during in-place alter
@param[in] table		Table on which we want to add indexes
@param[in] trx			Transaction
@return DB_SUCCESS if update successfully or no columns need to be updated,
otherwise DB_ERROR, which means we can't update the mtype for some
column, and creating spatial index on it should be dangerous */
static
dberr_t
innobase_check_gis_columns(
	Alter_inplace_info*	ha_alter_info,
	dict_table_t*		table,
	trx_t*			trx)
{
	DBUG_ENTER("innobase_check_gis_columns");

	for (uint key_num = 0;
	     key_num < ha_alter_info->index_add_count;
	     key_num++) {

		const KEY&	key = ha_alter_info->key_info_buffer[
			ha_alter_info->index_add_buffer[key_num]];

		if (!(key.flags & HA_SPATIAL)) {
			continue;
		}

		ut_ad(key.user_defined_key_parts == 1);
		const KEY_PART_INFO&    key_part = key.key_part[0];

		/* Does not support spatial index on virtual columns */
		if (innobase_is_v_fld(key_part.field)) {
			DBUG_RETURN(DB_UNSUPPORTED);
		}

		ulint col_nr = dict_table_has_column(
			table,
			key_part.field->field_name,
			key_part.fieldnr);
		ut_ad(col_nr != table->n_def);
		dict_col_t*	col = &table->cols[col_nr];

		if (col->mtype != DATA_BLOB) {
			ut_ad(DATA_GEOMETRY_MTYPE(col->mtype));
			continue;
		}

		const char* col_name = dict_table_get_col_name(
			table, col_nr);

		if (innobase_update_gis_column_type(
			table->id, col_name, trx)) {

			DBUG_RETURN(DB_ERROR);
		} else {
			col->mtype = DATA_GEOMETRY;

			ib::info() << "Updated mtype of column" << col_name
				<< " in table " << table->name
				<< ", whose id is " << table->id
				<< " to DATA_GEOMETRY";
		}
	}

	DBUG_RETURN(DB_SUCCESS);
}

/** Collect virtual column info for its addition
@param[in] ha_alter_info	Data used during in-place alter
@param[in] altered_table	MySQL table that is being altered to
@param[in] table		MySQL table as it is before the ALTER operation
@retval true Failure
@retval false Success */
static
bool
prepare_inplace_add_virtual(
	Alter_inplace_info*	ha_alter_info,
	const TABLE*		altered_table,
	const TABLE*		table)
{
	ha_innobase_inplace_ctx*	ctx;
	ulint				i = 0;
	ulint				j = 0;
	const Create_field*		new_field;

	ctx = static_cast<ha_innobase_inplace_ctx*>
		(ha_alter_info->handler_ctx);

	ctx->num_to_add_vcol = altered_table->s->fields
			       + ctx->num_to_drop_vcol - table->s->fields;

	ctx->add_vcol = static_cast<dict_v_col_t*>(
		 mem_heap_zalloc(ctx->heap, ctx->num_to_add_vcol
				 * sizeof *ctx->add_vcol));
	ctx->add_vcol_name = static_cast<const char**>(
		 mem_heap_alloc(ctx->heap, ctx->num_to_add_vcol
				* sizeof *ctx->add_vcol_name));

	List_iterator_fast<Create_field> cf_it(
		ha_alter_info->alter_info->create_list);

	while ((new_field = (cf_it++)) != NULL) {
		const Field* field = new_field->field;
		ulint	old_i;

		for (old_i = 0; table->field[old_i]; old_i++) {
			const Field* n_field = table->field[old_i];
			if (field == n_field) {
				break;
			}
		}

		i++;

		if (table->field[old_i]) {
			continue;
		}

		ut_ad(!field);

		ulint	col_len;
		ulint	is_unsigned;
		ulint	field_type;
		ulint	charset_no;

		field =  altered_table->field[i - 1];

		ulint           col_type
                                = get_innobase_type_from_mysql_type(
                                        &is_unsigned, field);

		if (!field->gcol_info || field->stored_in_db) {
			my_error(ER_WRONG_KEY_COLUMN, MYF(0),
				 field->field_name);
			return(true);
		}

		col_len = field->pack_length();
		field_type = (ulint) field->type();

		if (!field->real_maybe_null()) {
			field_type |= DATA_NOT_NULL;
		}

		if (field->binary()) {
			field_type |= DATA_BINARY_TYPE;
		}

		if (is_unsigned) {
			field_type |= DATA_UNSIGNED;
		}

		if (dtype_is_string_type(col_type)) {
			charset_no = (ulint) field->charset()->number;

			DBUG_EXECUTE_IF(
				"ib_alter_add_virtual_fail",
				charset_no += MAX_CHAR_COLL_NUM;);

			if (charset_no > MAX_CHAR_COLL_NUM) {
				my_error(ER_WRONG_KEY_COLUMN, MYF(0),
					 field->field_name);
				return(true);
			}
		} else {
			charset_no = 0;
		}

		if (field->type() == MYSQL_TYPE_VARCHAR) {
			uint32  length_bytes
				= static_cast<const Field_varstring*>(
					field)->length_bytes;

			col_len -= length_bytes;

			if (length_bytes == 2) {
				field_type |= DATA_LONG_TRUE_VARCHAR;
			}
		}


		ctx->add_vcol[j].m_col.prtype = dtype_form_prtype(
						field_type, charset_no);

		ctx->add_vcol[j].m_col.prtype |= DATA_VIRTUAL;

		ctx->add_vcol[j].m_col.mtype = col_type;

		ctx->add_vcol[j].m_col.len = col_len;

		ctx->add_vcol[j].m_col.ind = i - 1;
		ctx->add_vcol[j].num_base =
		  field->gcol_info->non_virtual_base_columns();
		ctx->add_vcol_name[j] = field->field_name;
		ctx->add_vcol[j].base_col = static_cast<dict_col_t**>(
			mem_heap_alloc(ctx->heap, ctx->add_vcol[j].num_base
				       * sizeof *(ctx->add_vcol[j].base_col)));
		ctx->add_vcol[j].v_pos = ctx->old_table->n_v_cols
					 - ctx->num_to_drop_vcol + j;

		/* No need to track the list */
		ctx->add_vcol[j].v_indexes = NULL;
		innodb_base_col_setup(ctx->old_table, field, &ctx->add_vcol[j]);
		j++;
	}

	return(false);
}

/** Collect virtual column info for its addition
@param[in] ha_alter_info	Data used during in-place alter
@param[in] altered_table	MySQL table that is being altered to
@param[in] table		MySQL table as it is before the ALTER operation
@retval true Failure
@retval false Success */
static
bool
prepare_inplace_drop_virtual(
	Alter_inplace_info*	ha_alter_info,
	const TABLE*		altered_table,
	const TABLE*		table)
{
	ha_innobase_inplace_ctx*	ctx;
	ulint				j = 0;

	ctx = static_cast<ha_innobase_inplace_ctx*>
		(ha_alter_info->handler_ctx);

	ctx->num_to_drop_vcol = ha_alter_info->alter_info->drop_list.size();

	ctx->drop_vcol = static_cast<dict_v_col_t*>(
		 mem_heap_alloc(ctx->heap, ctx->num_to_drop_vcol
				* sizeof *ctx->drop_vcol));
	ctx->drop_vcol_name = static_cast<const char**>(
		 mem_heap_alloc(ctx->heap, ctx->num_to_drop_vcol
				* sizeof *ctx->drop_vcol_name));

	for (const Alter_drop *drop : ha_alter_info->alter_info->drop_list) {
		const Field* field;
		ulint	old_i;

		ut_ad(drop->type == Alter_drop::COLUMN);

		for (old_i = 0; table->field[old_i]; old_i++) {
			const Field* n_field = table->field[old_i];
			if (!my_strcasecmp(system_charset_info,
					   n_field->field_name, drop->name)) {
				break;
			}
		}

		if (!table->field[old_i]) {
			continue;
		}

		ulint	col_len;
		ulint	is_unsigned;
		ulint	field_type;
		ulint	charset_no;

		field =  table->field[old_i];

		ulint           col_type
                                = get_innobase_type_from_mysql_type(
                                        &is_unsigned, field);

		if (!field->gcol_info || field->stored_in_db) {
			my_error(ER_WRONG_KEY_COLUMN, MYF(0),
				 field->field_name);
			return(true);
		}

		col_len = field->pack_length();
		field_type = (ulint) field->type();

		if (!field->real_maybe_null()) {
			field_type |= DATA_NOT_NULL;
		}

		if (field->binary()) {
			field_type |= DATA_BINARY_TYPE;
		}

		if (is_unsigned) {
			field_type |= DATA_UNSIGNED;
		}

		if (dtype_is_string_type(col_type)) {
			charset_no = (ulint) field->charset()->number;

			DBUG_EXECUTE_IF(
				"ib_alter_add_virtual_fail",
				charset_no += MAX_CHAR_COLL_NUM;);

			if (charset_no > MAX_CHAR_COLL_NUM) {
				my_error(ER_WRONG_KEY_COLUMN, MYF(0),
					 field->field_name);
				return(true);
			}
		} else {
			charset_no = 0;
		}

		if (field->type() == MYSQL_TYPE_VARCHAR) {
			uint32  length_bytes
				= static_cast<const Field_varstring*>(
					field)->length_bytes;

			col_len -= length_bytes;

			if (length_bytes == 2) {
				field_type |= DATA_LONG_TRUE_VARCHAR;
			}
		}


		ctx->drop_vcol[j].m_col.prtype = dtype_form_prtype(
						field_type, charset_no);

		ctx->drop_vcol[j].m_col.prtype |= DATA_VIRTUAL;

		ctx->drop_vcol[j].m_col.mtype = col_type;

		ctx->drop_vcol[j].m_col.len = col_len;

		ctx->drop_vcol[j].m_col.ind = old_i;

		ctx->drop_vcol_name[j] = field->field_name;

		dict_v_col_t*	v_col = dict_table_get_nth_v_col_mysql(
					ctx->old_table, old_i);
		ctx->drop_vcol[j].v_pos = v_col->v_pos;
		j++;
	}

	return(false);
}

/** Insert a new record to INNODB SYS_VIRTUAL
@param[in] table	InnoDB table
@param[in] pos		virtual column column no
@param[in] base_pos	base column pos
@param[in] trx		transaction
@return DB_SUCCESS if successful, otherwise error code */
static
dberr_t
innobase_insert_sys_virtual(
	const dict_table_t*	table,
	ulint			pos,
	ulint			base_pos,
	trx_t*			trx)
{
	pars_info_t*    info = pars_info_create();

	pars_info_add_ull_literal(info, "id", table->id);

	pars_info_add_int4_literal(info, "pos", pos);

	pars_info_add_int4_literal(info, "base_pos", base_pos);

	dberr_t error = que_eval_sql(
			info,
			"PROCEDURE P () IS\n"
			"BEGIN\n"
			"INSERT INTO SYS_VIRTUAL VALUES"
			"(:id, :pos, :base_pos);\n"
			"END;\n",
			FALSE, trx);

	return(error);
}

/** Update INNODB SYS_COLUMNS on new virtual columns
@param[in] table	InnoDB table
@param[in] col_name	column name
@param[in] vcol		virtual column
@param[in] trx		transaction
@return DB_SUCCESS if successful, otherwise error code */
static
dberr_t
innobase_add_one_virtual(
	const dict_table_t*	table,
	const char*		col_name,
	dict_v_col_t*		vcol,
	trx_t*			trx)
{
	ulint		pos = dict_create_v_col_pos(vcol->v_pos,
						    vcol->m_col.ind);
	ulint		mtype =	vcol->m_col.mtype;
	ulint		prtype = vcol->m_col.prtype;
	ulint		len = vcol->m_col.len;
	pars_info_t*    info = pars_info_create();

	pars_info_add_ull_literal(info, "id", table->id);

	pars_info_add_int4_literal(info, "pos", pos);

	pars_info_add_str_literal(info, "name", col_name);
	pars_info_add_int4_literal(info, "mtype", mtype);
	pars_info_add_int4_literal(info, "prtype", prtype);
	pars_info_add_int4_literal(info, "len", len);
	pars_info_add_int4_literal(info, "prec", vcol->num_base);

	dberr_t error = que_eval_sql(
			info,
			"PROCEDURE P () IS\n"
			"BEGIN\n"
			"INSERT INTO SYS_COLUMNS VALUES"
			"(:id, :pos, :name, :mtype, :prtype, :len, :prec);\n"
			"END;\n",
			FALSE, trx);

	if (error != DB_SUCCESS) {
		return(error);
	}

	for (ulint i = 0; i < vcol->num_base; i++) {
		error = innobase_insert_sys_virtual(
			table, pos, vcol->base_col[i]->ind, trx);
		if (error != DB_SUCCESS) {
			return(error);
		}
	}

	return(error);
}

/** Update INNODB SYS_TABLES on number of virtual columns
@param[in] table	InnoDB table
@param[in] n_col	number of columns
@param[in] trx	transaction
@return DB_SUCCESS if successful, otherwise error code */
static
dberr_t
innobase_update_n_virtual(
	const dict_table_t*	table,
	ulint			n_col,
	trx_t*			trx)
{
	dberr_t		err = DB_SUCCESS;
	pars_info_t*    info = pars_info_create();

	pars_info_add_int4_literal(info, "num_col", n_col);
	pars_info_add_ull_literal(info, "id", table->id);

        err = que_eval_sql(
                info,
                "PROCEDURE RENUMBER_TABLE_ID_PROC () IS\n"
                "BEGIN\n"
                "UPDATE SYS_TABLES"
                " SET N_COLS = :num_col\n"
                " WHERE ID = :id;\n"
		"END;\n", FALSE, trx);

	return(err);
}

/** Update system table for adding virtual column(s)
@param[in]	ha_alter_info	Data used during in-place alter
@param[in]	altered_table	MySQL table that is being altered
@param[in]	table		MySQL table as it is before the ALTER operation
@param[in]	user_table	InnoDB table
@param[in]	trx		transaction
@retval true Failure
@retval false Success */
static
bool
innobase_add_virtual_try(
	Alter_inplace_info*	ha_alter_info,
	const TABLE*		altered_table,
	const TABLE*		table,
	const dict_table_t*     user_table,
	trx_t*			trx)
{
	ha_innobase_inplace_ctx*	ctx;
	dberr_t				err = DB_SUCCESS;

	ctx = static_cast<ha_innobase_inplace_ctx*>(
		ha_alter_info->handler_ctx);

	for (ulint i = 0; i < ctx->num_to_add_vcol; i++) {

		err = innobase_add_one_virtual(
			user_table, ctx->add_vcol_name[i],
			&ctx->add_vcol[i], trx);

		if (err != DB_SUCCESS) {
			my_error(ER_INTERNAL_ERROR, MYF(0),
				 "InnoDB: ADD COLUMN...VIRTUAL");
			return(true);
		}
	}


	ulint	n_col = user_table->n_cols;
	ulint	n_v_col = user_table->n_v_cols;

	n_v_col +=  ctx->num_to_add_vcol;

	n_col -= dict_table_get_n_sys_cols(user_table);

	n_v_col -= ctx->num_to_drop_vcol;

	ulint	new_n = dict_table_encode_n_col(n_col, n_v_col)
			+ ((user_table->flags & DICT_TF_COMPACT) << 31);

	err = innobase_update_n_virtual(user_table, new_n, trx);

	if (err != DB_SUCCESS) {
		my_error(ER_INTERNAL_ERROR, MYF(0),
			 "InnoDB: ADD COLUMN...VIRTUAL");
		return(true);
	}

	return(false);
}

/** Update INNODB SYS_COLUMNS on new virtual column's position
@param[in]	table	InnoDB table
@param[in]	old_pos	old position
@param[in]	new_pos	new position
@param[in]	trx	transaction
@return DB_SUCCESS if successful, otherwise error code */
static
dberr_t
innobase_update_v_pos_sys_columns(
	const dict_table_t*	table,
	ulint			old_pos,
	ulint			new_pos,
	trx_t*			trx)
{
	pars_info_t*    info = pars_info_create();

	pars_info_add_int4_literal(info, "pos", old_pos);
	pars_info_add_int4_literal(info, "val", new_pos);
	pars_info_add_ull_literal(info, "id", table->id);

	dberr_t error = que_eval_sql(
			info,
			"PROCEDURE P () IS\n"
			"BEGIN\n"
			"UPDATE SYS_COLUMNS\n"
			"SET POS = :val\n"
			"WHERE POS = :pos\n"
			"AND TABLE_ID = :id;\n"
			"END;\n",
			FALSE, trx);

	return(error);
}

/** Update INNODB SYS_VIRTUAL table with new virtual column position
@param[in]	table		InnoDB table
@param[in]	old_pos		old position
@param[in]	new_pos		new position
@param[in]	trx		transaction
@return DB_SUCCESS if successful, otherwise error code */
static
dberr_t
innobase_update_v_pos_sys_virtual(
	const dict_table_t*	table,
	ulint			old_pos,
	ulint			new_pos,
	trx_t*			trx)
{
	pars_info_t*    info = pars_info_create();

	pars_info_add_int4_literal(info, "pos", old_pos);
	pars_info_add_int4_literal(info, "val", new_pos);
	pars_info_add_ull_literal(info, "id", table->id);

	dberr_t error = que_eval_sql(
			info,
			"PROCEDURE P () IS\n"
			"BEGIN\n"
			"UPDATE SYS_VIRTUAL\n"
			"SET POS = :val\n"
			"WHERE POS = :pos\n"
			"AND TABLE_ID = :id;\n"
			"END;\n",
			FALSE, trx);

	return(error);
}

/** Update InnoDB system tables on dropping a virtual column
@param[in]	table		InnoDB table
@param[in]	col_name	column name of the dropping column
@param[in]	drop_col	col information for the dropping column
@param[in]	n_prev_dropped	number of previously dropped columns in the
				same alter clause
@param[in]	trx		transaction
@return DB_SUCCESS if successful, otherwise error code */
static
dberr_t
innobase_drop_one_virtual_sys_columns(
	const dict_table_t*	table,
	const char*		col_name,
	dict_col_t*		drop_col,
	ulint			n_prev_dropped,
	trx_t*			trx)
{
	pars_info_t*    info = pars_info_create();
	pars_info_add_ull_literal(info, "id", table->id);

	pars_info_add_str_literal(info, "name", col_name);

	dberr_t error = que_eval_sql(
			info,
			"PROCEDURE P () IS\n"
			"BEGIN\n"
			"DELETE FROM SYS_COLUMNS\n"
			"WHERE TABLE_ID = :id\n"
			"AND NAME = :name;\n"
			"END;\n",
			FALSE, trx);

	if (error != DB_SUCCESS) {
		return(error);
	}

	dict_v_col_t*	v_col = dict_table_get_nth_v_col_mysql(
				table, drop_col->ind);

	/* Adjust column positions for all subsequent columns */
	for (ulint i = v_col->v_pos + 1; i < table->n_v_cols; i++) {
		dict_v_col_t*   t_col = dict_table_get_nth_v_col(table, i);
		ulint		old_p = dict_create_v_col_pos(
					t_col->v_pos - n_prev_dropped,
					t_col->m_col.ind - n_prev_dropped);
		ulint		new_p = dict_create_v_col_pos(
					t_col->v_pos - 1 - n_prev_dropped,
					t_col->m_col.ind - 1 - n_prev_dropped);

		error = innobase_update_v_pos_sys_columns(
			table, old_p, new_p, trx);
		if (error != DB_SUCCESS) {
			return(error);
		}
		error = innobase_update_v_pos_sys_virtual(
			table, old_p, new_p, trx);
		if (error != DB_SUCCESS) {
			return(error);
		}
	}

	return(error);
}

/** Delete virtual column's info from INNODB SYS_VIRTUAL
@param[in]	table	InnoDB table
@param[in]	pos	position of the virtual column to be deleted
@param[in]	trx	transaction
@return DB_SUCCESS if successful, otherwise error code */
static
dberr_t
innobase_drop_one_virtual_sys_virtual(
	const dict_table_t*	table,
	ulint			pos,
	trx_t*			trx)
{
	pars_info_t*    info = pars_info_create();
	pars_info_add_ull_literal(info, "id", table->id);

	pars_info_add_int4_literal(info, "pos", pos);

	dberr_t error = que_eval_sql(
			info,
			"PROCEDURE P () IS\n"
			"BEGIN\n"
			"DELETE FROM SYS_VIRTUAL\n"
			"WHERE TABLE_ID = :id\n"
			"AND POS = :pos;\n"
			"END;\n",
			FALSE, trx);

	return(error);
}

/** Update system table for dropping virtual column(s)
@param[in]	ha_alter_info	Data used during in-place alter
@param[in]	altered_table	MySQL table that is being altered
@param[in]	table		MySQL table as it is before the ALTER operation
@param[in]	user_table	InnoDB table
@param[in]	trx		transaction
@retval true Failure
@retval false Success */
static
bool
innobase_drop_virtual_try(
	Alter_inplace_info*	ha_alter_info,
	const TABLE*		altered_table,
	const TABLE*		table,
	const dict_table_t*     user_table,
	trx_t*			trx)
{
	ha_innobase_inplace_ctx*	ctx;
	dberr_t				err = DB_SUCCESS;

	ctx = static_cast<ha_innobase_inplace_ctx*>
		(ha_alter_info->handler_ctx);

	for (ulint i = 0; i < ctx->num_to_drop_vcol; i++) {

		ulint	pos = dict_create_v_col_pos(
			ctx->drop_vcol[i].v_pos - i,
			ctx->drop_vcol[i].m_col.ind - i);
		err = innobase_drop_one_virtual_sys_virtual(
			user_table, pos, trx);

		if (err != DB_SUCCESS) {
			my_error(ER_INTERNAL_ERROR, MYF(0),
				 "InnoDB: DROP COLUMN...VIRTUAL");
			return(true);
		}

		err = innobase_drop_one_virtual_sys_columns(
			user_table, ctx->drop_vcol_name[i],
			&(ctx->drop_vcol[i].m_col), i, trx);

		if (err != DB_SUCCESS) {
			my_error(ER_INTERNAL_ERROR, MYF(0),
				 "InnoDB: DROP COLUMN...VIRTUAL");
			return(true);
		}
	}


	ulint	n_col = user_table->n_cols;
	ulint	n_v_col = user_table->n_v_cols;

	n_v_col -=  ctx->num_to_drop_vcol;

	n_col -= dict_table_get_n_sys_cols(user_table);

	ulint	new_n = dict_table_encode_n_col(n_col, n_v_col)
			+ ((user_table->flags & DICT_TF_COMPACT) << 31);

	err = innobase_update_n_virtual(user_table, new_n, trx);

	if (err != DB_SUCCESS) {
		my_error(ER_INTERNAL_ERROR, MYF(0),
			 "InnoDB: DROP COLUMN...VIRTUAL");
	}

	return(false);
}

/** Adjust the create index column number from "New table" to
"old InnoDB table" while we are doing dropping virtual column. Since we do
not create separate new table for the dropping/adding virtual columns.
To correctly find the indexed column, we will need to find its col_no
in the "Old Table", not the "New table".
@param[in]	ha_alter_info	Data used during in-place alter
@param[in]	old_table	MySQL table as it is before the ALTER operation
@param[in]	num_v_dropped	number of virtual column dropped
@param[in,out]	index_def	index definition */
static
void
innodb_v_adjust_idx_col(
	const Alter_inplace_info*	ha_alter_info,
	const TABLE*			old_table,
	ulint				num_v_dropped,
	index_def_t*			index_def)
{
	List_iterator_fast<Create_field> cf_it(
		ha_alter_info->alter_info->create_list);
	for (ulint i = 0; i < index_def->n_fields; i++) {
#ifdef UNIV_DEBUG
		bool	col_found = false;
#endif /* UNIV_DEBUG */
		ulint	num_v = 0;

		index_field_t*	index_field = &index_def->fields[i];

		/* Only adjust virtual column col_no, since non-virtual
		column position (in non-vcol list) won't change unless
		table rebuild */
		if (!index_field->is_v_col) {
			continue;
		}

		const Field*	field = NULL;

		cf_it.rewind();

		/* Found the field in the new table */
		while (const Create_field* new_field = cf_it++) {
			if (!new_field->is_virtual_gcol()) {
				continue;
			}

			field = new_field->field;

			if (num_v == index_field->col_no) {
				break;
			}
			num_v++;
		}

		if (!field) {
			/* this means the field is a newly added field, this
			should have been blocked when we drop virtual column
			at the same time */
			ut_ad(num_v_dropped > 0);
			ut_a(0);
		}

		ut_ad(field->is_virtual_gcol());

		num_v = 0;

		/* Look for its position in old table */
		for (uint old_i = 0; old_table->field[old_i]; old_i++) {
			if (old_table->field[old_i] == field) {
				/* Found it, adjust its col_no to its position
				in old table */
				index_def->fields[i].col_no = num_v;
				ut_d(col_found = true);
				break;
			}

			if (old_table->field[old_i]->is_virtual_gcol()) {
				num_v++;
			}
		}

		ut_ad(col_found);
	}
}

/** Update internal structures with concurrent writes blocked,
while preparing ALTER TABLE.

@param ha_alter_info Data used during in-place alter
@param altered_table MySQL table that is being altered
@param old_table MySQL table as it is before the ALTER operation
@param table_name Table name in MySQL
@param flags Table and tablespace flags
@param flags2 Additional table flags
@param fts_doc_id_col The column number of FTS_DOC_ID
@param add_fts_doc_id Flag: add column FTS_DOC_ID?
@param add_fts_doc_id_idx Flag: add index FTS_DOC_ID_INDEX (FTS_DOC_ID)?

@retval true Failure
@retval false Success
*/
static MY_ATTRIBUTE((warn_unused_result))
bool
prepare_inplace_alter_table_dict(
/*=============================*/
	Alter_inplace_info*	ha_alter_info,
	const TABLE*		altered_table,
	const TABLE*		old_table,
	const char*		table_name,
	ulint			flags,
	ulint			flags2,
	ulint			fts_doc_id_col,
	bool			add_fts_doc_id,
	bool			add_fts_doc_id_idx)
{
	bool			dict_locked	= false;
	ulint*			add_key_nums;	/* MySQL key numbers */
	index_def_t*		index_defs;	/* index definitions */
	dict_table_t*		user_table;
	dict_index_t*		fts_index	= NULL;
	ulint			new_clustered	= 0;
	dberr_t			error;
	const char*		punch_hole_warning = NULL;
	ulint			num_fts_index;
	dict_add_v_col_t*	add_v = NULL;
	ha_innobase_inplace_ctx*ctx;

	DBUG_ENTER("prepare_inplace_alter_table_dict");

	ctx = static_cast<ha_innobase_inplace_ctx*>
		(ha_alter_info->handler_ctx);

	DBUG_ASSERT((ctx->add_autoinc != ULINT_UNDEFINED)
		    == (ctx->sequence.m_max_value > 0));
	DBUG_ASSERT(!ctx->num_to_drop_index == !ctx->drop_index);
	DBUG_ASSERT(!ctx->num_to_drop_fk == !ctx->drop_fk);
	DBUG_ASSERT(!add_fts_doc_id || add_fts_doc_id_idx);
	DBUG_ASSERT(!add_fts_doc_id_idx
		    || innobase_fulltext_exist(altered_table));
	DBUG_ASSERT(!ctx->add_cols);
	DBUG_ASSERT(!ctx->add_index);
	DBUG_ASSERT(!ctx->add_key_numbers);
	DBUG_ASSERT(!ctx->num_to_add_index);

	user_table = ctx->new_table;

	trx_start_if_not_started_xa(ctx->prebuilt->trx, true);

	if (ha_alter_info->handler_flags
	    & Alter_inplace_info::DROP_VIRTUAL_COLUMN) {
		if (prepare_inplace_drop_virtual(
			    ha_alter_info, altered_table, old_table)) {
			DBUG_RETURN(true);
		}
	}

	if (ha_alter_info->handler_flags
	    & Alter_inplace_info::ADD_VIRTUAL_COLUMN) {
		if (prepare_inplace_add_virtual(
			    ha_alter_info, altered_table, old_table)) {
			DBUG_RETURN(true);
		}

		/* Need information for newly added virtual columns
		for create index */
		if (ha_alter_info->handler_flags
		    & Alter_inplace_info::ADD_INDEX) {
			add_v = static_cast<dict_add_v_col_t*>(
				mem_heap_alloc(ctx->heap, sizeof *add_v));
			add_v->n_v_col = ctx->num_to_add_vcol;
			add_v->v_col = ctx->add_vcol;
			add_v->v_col_name = ctx->add_vcol_name;
		}
	}

	/* There should be no order change for virtual columns coming in
	here */
	ut_ad(check_v_col_in_order(old_table, altered_table, ha_alter_info));

	/* Create a background transaction for the operations on
	the data dictionary tables. */
	ctx->trx = innobase_trx_allocate(ctx->prebuilt->trx->mysql_thd);

	trx_start_for_ddl(ctx->trx, TRX_DICT_OP_INDEX);

	/* Create table containing all indexes to be built in this
	ALTER TABLE ADD INDEX so that they are in the correct order
	in the table. */

	ctx->num_to_add_index = ha_alter_info->index_add_count;

	ut_ad(ctx->prebuilt->trx->mysql_thd != NULL);
	const char*	path = thd_innodb_tmpdir(
		ctx->prebuilt->trx->mysql_thd);

	index_defs = innobase_create_key_defs(
		ctx->heap, ha_alter_info, altered_table, ctx->num_to_add_index,
		num_fts_index,
		row_table_got_default_clust_index(ctx->new_table),
		fts_doc_id_col, add_fts_doc_id, add_fts_doc_id_idx);

	new_clustered = DICT_CLUSTERED & index_defs[0].ind_type;

	if (num_fts_index > 1) {
		my_error(ER_INNODB_FT_LIMIT, MYF(0));
		goto error_handled;
	}

	if (!ctx->online) {
		/* This is not an online operation (LOCK=NONE). */
	} else if (ctx->add_autoinc == ULINT_UNDEFINED
		   && num_fts_index == 0
		   && (!innobase_need_rebuild(ha_alter_info)
		       || !innobase_fulltext_exist(altered_table))) {
		/* InnoDB can perform an online operation (LOCK=NONE). */
	} else {
		/* This should have been blocked in
		check_if_supported_inplace_alter(). */
		ut_ad(0);
		my_error(ER_NOT_SUPPORTED_YET, MYF(0),
			 thd_query_unsafe(ctx->prebuilt->trx->mysql_thd).str);
		goto error_handled;
	}

	/* The primary index would be rebuilt if a FTS Doc ID
	column is to be added, and the primary index definition
	is just copied from old table and stored in indexdefs[0] */
	DBUG_ASSERT(!add_fts_doc_id || new_clustered);
	DBUG_ASSERT(!!new_clustered ==
		    (innobase_need_rebuild(ha_alter_info)
		     || add_fts_doc_id));

	/* Allocate memory for dictionary index definitions */

	ctx->add_index = static_cast<dict_index_t**>(
		mem_heap_alloc(ctx->heap, ctx->num_to_add_index
			       * sizeof *ctx->add_index));
	ctx->add_key_numbers = add_key_nums = static_cast<ulint*>(
		mem_heap_alloc(ctx->heap, ctx->num_to_add_index
			       * sizeof *ctx->add_key_numbers));

	/* This transaction should be dictionary operation, so that
	the data dictionary will be locked during crash recovery. */

	ut_ad(ctx->trx->dict_operation == TRX_DICT_OP_INDEX);

	/* Acquire a lock on the table before creating any indexes. */

	if (ctx->online) {
		error = DB_SUCCESS;
	} else {
		error = row_merge_lock_table(
			ctx->prebuilt->trx, ctx->new_table, LOCK_S);

		if (error != DB_SUCCESS) {

			goto error_handling;
		}
	}

	/* Latch the InnoDB data dictionary exclusively so that no deadlocks
	or lock waits can happen in it during an index create operation. */

	row_mysql_lock_data_dictionary(ctx->trx);
	dict_locked = true;

	/* Wait for background stats processing to stop using the table that
	we are going to alter. We know bg stats will not start using it again
	until we are holding the data dict locked and we are holding it here
	at least until checking ut_ad(user_table->n_ref_count == 1) below.
	XXX what may happen if bg stats opens the table after we
	have unlocked data dictionary below? */
	dict_stats_wait_bg_to_stop_using_table(user_table, ctx->trx);

	online_retry_drop_indexes_low(ctx->new_table, ctx->trx);

	ut_d(dict_table_check_for_dup_indexes(
		     ctx->new_table, CHECK_ABORTED_OK));

	/* If a new clustered index is defined for the table we need
	to rebuild the table with a temporary name. */

	if (new_clustered) {
		const char*	new_table_name
			= dict_mem_create_temporary_tablename(
				ctx->heap,
				ctx->new_table->name.m_name,
				ctx->new_table->id);
		ulint		n_cols = 0;
		ulint		n_v_cols = 0;
		dtuple_t*	add_cols;
		ulint		space_id = 0;
		ulint		z = 0;

		if (innobase_check_foreigns(
			    ha_alter_info, altered_table, old_table,
			    user_table, ctx->drop_fk, ctx->num_to_drop_fk)) {
			goto new_clustered_failed;
		}

		for (uint i = 0; i < altered_table->s->fields; i++) {
			const Field*	field = altered_table->field[i];

			if (innobase_is_v_fld(field)) {
				n_v_cols++;
			} else {
				n_cols++;
			}
		}

		ut_ad(n_cols + n_v_cols == altered_table->s->fields);

		if (add_fts_doc_id) {
			n_cols++;
			DBUG_ASSERT(flags2 & DICT_TF2_FTS);
			DBUG_ASSERT(add_fts_doc_id_idx);
			flags2 |= DICT_TF2_FTS_ADD_DOC_ID
				| DICT_TF2_FTS_HAS_DOC_ID
				| DICT_TF2_FTS;
		}

		DBUG_ASSERT(!add_fts_doc_id_idx || (flags2 & DICT_TF2_FTS));

		/* Create the table. */
		trx_set_dict_operation(ctx->trx, TRX_DICT_OP_TABLE);

		if (dict_table_get_low(new_table_name)) {
			my_error(ER_TABLE_EXISTS_ERROR, MYF(0),
				 new_table_name);
			goto new_clustered_failed;
		}

		/* Use the old tablespace unless the tablespace
		is changing. */
		if (DICT_TF_HAS_SHARED_SPACE(user_table->flags)
		    && (ha_alter_info->create_info->tablespace == NULL
			|| (0 == strcmp(ha_alter_info->create_info->tablespace,
				    user_table->tablespace)))) {
			space_id = user_table->space;
		} else if (tablespace_is_shared_space(
				ha_alter_info->create_info)) {
			space_id = fil_space_get_id_by_name(
				ha_alter_info->create_info->tablespace);
			ut_a(space_id != ULINT_UNDEFINED);
		}

		/* The initial space id 0 may be overridden later if this
		table is going to be a file_per_table tablespace. */
		ctx->new_table = dict_mem_table_create(
			new_table_name, space_id, n_cols + n_v_cols, n_v_cols,
			flags, flags2);
		/* The rebuilt indexed_table will use the renamed
		column names. */
		ctx->col_names = NULL;

		if (DICT_TF_HAS_DATA_DIR(flags)) {
			ctx->new_table->data_dir_path =
				mem_heap_strdup(ctx->new_table->heap,
				user_table->data_dir_path);
		}

		for (uint i = 0; i < altered_table->s->fields; i++) {
			const Field*	field = altered_table->field[i];
			ulint		is_unsigned;
			ulint		field_type
				= (ulint) field->type();
			ulint		col_type
				= get_innobase_type_from_mysql_type(
					&is_unsigned, field);
			ulint		charset_no;
			ulint		col_len;
			bool		is_virtual = innobase_is_v_fld(field);

			/* we assume in dtype_form_prtype() that this
			fits in two bytes */
			ut_a(field_type <= MAX_CHAR_COLL_NUM);

			if (!field->real_maybe_null()) {
				field_type |= DATA_NOT_NULL;
			}

			if (field->binary()) {
				field_type |= DATA_BINARY_TYPE;
			}

			if (is_unsigned) {
				field_type |= DATA_UNSIGNED;
			}

			if (dtype_is_string_type(col_type)) {
				charset_no = (ulint) field->charset()->number;

				if (charset_no > MAX_CHAR_COLL_NUM) {
					dict_mem_table_free(
						ctx->new_table);
					my_error(ER_WRONG_KEY_COLUMN, MYF(0),
						 field->field_name);
					goto new_clustered_failed;
				}
			} else {
				charset_no = 0;
			}

			col_len = field->pack_length();

			/* The MySQL pack length contains 1 or 2 bytes
			length field for a true VARCHAR. Let us
			subtract that, so that the InnoDB column
			length in the InnoDB data dictionary is the
			real maximum byte length of the actual data. */

			if (field->type() == MYSQL_TYPE_VARCHAR) {
				uint32	length_bytes
					= static_cast<const Field_varstring*>(
						field)->length_bytes;

				col_len -= length_bytes;

				if (length_bytes == 2) {
					field_type |= DATA_LONG_TRUE_VARCHAR;
				}

			}

			if (col_type == DATA_POINT) {
				/* DATA_POINT should be of fixed length,
				instead of the pack_length(blob length). */
				col_len = DATA_POINT_LEN;
			}

			if (dict_col_name_is_reserved(field->field_name)) {
				dict_mem_table_free(ctx->new_table);
				my_error(ER_WRONG_COLUMN_NAME, MYF(0),
					 field->field_name);
				goto new_clustered_failed;
			}

			if (is_virtual) {
				dict_mem_table_add_v_col(
					ctx->new_table, ctx->heap,
					field->field_name,
					col_type,
					dtype_form_prtype(
						field_type, charset_no)
					| DATA_VIRTUAL,
					col_len, i,
					field->gcol_info->non_virtual_base_columns());
			} else {
				dict_mem_table_add_col(
					ctx->new_table, ctx->heap,
					field->field_name,
					col_type,
					dtype_form_prtype(
						field_type, charset_no),
					col_len);
			}
		}

		if (n_v_cols) {
			for (uint i = 0; i < altered_table->s->fields; i++) {
				dict_v_col_t*	v_col;
				const Field*	field = altered_table->field[i];

				if (!innobase_is_v_fld(field)) {
					continue;
				}
				v_col = dict_table_get_nth_v_col(
					ctx->new_table, z);
				z++;
				innodb_base_col_setup(
					ctx->new_table, field, v_col);
			}
		}

		if (add_fts_doc_id) {
			fts_add_doc_id_column(ctx->new_table, ctx->heap);
			ctx->new_table->fts->doc_col = fts_doc_id_col;
			ut_ad(fts_doc_id_col
			      == altered_table->s->fields - n_v_cols);
		} else if (ctx->new_table->fts) {
			ctx->new_table->fts->doc_col = fts_doc_id_col;
		}

		const char*	compression;

		compression = ha_alter_info->create_info->compress.str;

		if (Compression::validate(compression) != DB_SUCCESS) {

			compression = NULL;
		}

		error = row_create_table_for_mysql(
			ctx->new_table, compression, ctx->trx, false);

		punch_hole_warning =
			(error == DB_IO_NO_PUNCH_HOLE_FS)
			? "Punch hole is not supported by the file system"
			: "Page Compression is not supported for this"
			  " tablespace";

		switch (error) {
			dict_table_t*	temp_table;
		case DB_IO_NO_PUNCH_HOLE_FS:
		case DB_IO_NO_PUNCH_HOLE_TABLESPACE:

			push_warning_printf(
				ctx->prebuilt->trx->mysql_thd,
				Sql_condition::SL_WARNING,
				HA_ERR_UNSUPPORTED,
				"%s. Compression disabled for '%s'",
				punch_hole_warning,
				ctx->old_table->name.m_name);

			error = DB_SUCCESS;

		case DB_SUCCESS:
			/* We need to bump up the table ref count and
			before we can use it we need to open the
			table. The new_table must be in the data
			dictionary cache, because we are still holding
			the dict_sys->mutex. */
			ut_ad(mutex_own(&dict_sys->mutex));
			temp_table = dict_table_open_on_name(
				ctx->new_table->name.m_name, TRUE, FALSE,
				DICT_ERR_IGNORE_NONE);
			ut_a(ctx->new_table == temp_table);
			/* n_ref_count must be 1, because purge cannot
			be executing on this very table as we are
			holding dict_operation_lock X-latch. */
			DBUG_ASSERT(ctx->new_table->get_ref_count() == 1);
			break;
		case DB_TABLESPACE_EXISTS:
			my_error(ER_TABLESPACE_EXISTS, MYF(0),
				 new_table_name);
			goto new_clustered_failed;
		case DB_DUPLICATE_KEY:
			my_error(HA_ERR_TABLE_EXIST, MYF(0),
				 altered_table->s->table_name.str);
			goto new_clustered_failed;
		case DB_UNSUPPORTED:
			my_error(ER_UNSUPPORTED_EXTENSION, MYF(0),
				 ctx->new_table->name.m_name);
			goto new_clustered_failed;
		default:
			my_error_innodb(error, table_name, flags);
new_clustered_failed:
			DBUG_ASSERT(ctx->trx != ctx->prebuilt->trx);
			trx_rollback_to_savepoint(ctx->trx, NULL);

			ut_ad(user_table->get_ref_count() == 1);

			online_retry_drop_indexes_with_trx(
				user_table, ctx->trx);
			goto err_exit;
		}

		if (ha_alter_info->handler_flags
		    & Alter_inplace_info::ADD_COLUMN) {
			add_cols = dtuple_create_with_vcol(
				ctx->heap,
				dict_table_get_n_cols(ctx->new_table),
				dict_table_get_n_v_cols(ctx->new_table));

			dict_table_copy_types(add_cols, ctx->new_table);
		} else {
			add_cols = NULL;
		}

		ctx->col_map = innobase_build_col_map(
			ha_alter_info, altered_table, old_table,
			ctx->new_table, user_table,
			add_cols, ctx->heap);
		ctx->add_cols = add_cols;
	} else {
		DBUG_ASSERT(!innobase_need_rebuild(ha_alter_info));

		for (dict_index_t* index
			     = dict_table_get_first_index(user_table);
		     index != NULL;
		     index = dict_table_get_next_index(index)) {
			if (!index->to_be_dropped
			    && dict_index_is_corrupted(index)) {
				my_error(ER_CHECK_NO_SUCH_TABLE, MYF(0));
				goto error_handled;
			}
		}

		if (!ctx->new_table->fts
		    && innobase_fulltext_exist(altered_table)) {
			ctx->new_table->fts = fts_create(
				ctx->new_table);
			ctx->new_table->fts->doc_col = fts_doc_id_col;
		}

		/* Check if we need to update mtypes of legacy GIS columns.
		This check is only needed when we don't have to rebuild
		the table, since rebuild would update all mtypes for GIS
		columns */
		error = innobase_check_gis_columns(
			ha_alter_info, ctx->new_table, ctx->trx);
		if (error != DB_SUCCESS) {
			ut_ad(error == DB_ERROR);
			error = DB_UNSUPPORTED;
			goto error_handling;
		}
	}

	ut_ad(!dict_table_is_compressed_temporary(ctx->new_table));

	/* Assign table_id, so that no table id of
	fts_create_index_tables() will be written to the undo logs. */
	DBUG_ASSERT(ctx->new_table->id != 0);
	ctx->trx->table_id = ctx->new_table->id;

	/* Create the indexes in SYS_INDEXES and load into dictionary. */

	for (ulint a = 0; a < ctx->num_to_add_index; a++) {

		if (index_defs[a].ind_type & DICT_VIRTUAL
		    && ctx->num_to_drop_vcol > 0 && !new_clustered) {
			innodb_v_adjust_idx_col(ha_alter_info, old_table,
						ctx->num_to_drop_vcol,
						&index_defs[a]);
		}

		ctx->add_index[a] = row_merge_create_index(
			ctx->trx, ctx->new_table,
			&index_defs[a], add_v);

		add_key_nums[a] = index_defs[a].key_number;

		if (!ctx->add_index[a]) {
			error = ctx->trx->error_state;
			DBUG_ASSERT(error != DB_SUCCESS);
			goto error_handling;
		}

		DBUG_ASSERT(ctx->add_index[a]->is_committed()
			    == !!new_clustered);

		if (ctx->add_index[a]->type & DICT_FTS) {
			DBUG_ASSERT(num_fts_index);
			DBUG_ASSERT(!fts_index);
			DBUG_ASSERT(ctx->add_index[a]->type == DICT_FTS);
			fts_index = ctx->add_index[a];
		}

		/* If only online ALTER TABLE operations have been
		requested, allocate a modification log. If the table
		will be locked anyway, the modification
		log is unnecessary. When rebuilding the table
		(new_clustered), we will allocate the log for the
		clustered index of the old table, later. */
		if (new_clustered
		    || !ctx->online
		    || user_table->ibd_file_missing
		    || dict_table_is_discarded(user_table)) {
			/* No need to allocate a modification log. */
			ut_ad(!ctx->add_index[a]->online_log);
		} else if (ctx->add_index[a]->type & DICT_FTS) {
			/* Fulltext indexes are not covered
			by a modification log. */
		} else {
			DBUG_EXECUTE_IF("innodb_OOM_prepare_inplace_alter",
					error = DB_OUT_OF_MEMORY;
					goto error_handling;);
			rw_lock_x_lock(&ctx->add_index[a]->lock);
			bool ok = row_log_allocate(ctx->add_index[a],
						   NULL, true, NULL, NULL,
						   path);
			rw_lock_x_unlock(&ctx->add_index[a]->lock);

			if (!ok) {
				error = DB_OUT_OF_MEMORY;
				goto error_handling;
			}
		}
	}

	ut_ad(new_clustered == ctx->need_rebuild());

	DBUG_EXECUTE_IF("innodb_OOM_prepare_inplace_alter",
			error = DB_OUT_OF_MEMORY;
			goto error_handling;);

	if (new_clustered) {
		dict_index_t*	clust_index = dict_table_get_first_index(
			user_table);
		dict_index_t*	new_clust_index = dict_table_get_first_index(
			ctx->new_table);
		ctx->skip_pk_sort = innobase_pk_order_preserved(
			ctx->col_map, clust_index, new_clust_index);

		DBUG_EXECUTE_IF("innodb_alter_table_pk_assert_no_sort",
			DBUG_ASSERT(ctx->skip_pk_sort););

		if (ctx->online) {
			/* Allocate a log for online table rebuild. */
			rw_lock_x_lock(&clust_index->lock);
			bool ok = row_log_allocate(
				clust_index, ctx->new_table,
				!(ha_alter_info->handler_flags
				  & Alter_inplace_info::ADD_PK_INDEX),
				ctx->add_cols, ctx->col_map, path);
			rw_lock_x_unlock(&clust_index->lock);

			if (!ok) {
				error = DB_OUT_OF_MEMORY;
				goto error_handling;
			}
		}
	}

	if (ctx->online) {
		/* Assign a consistent read view for
		row_merge_read_clustered_index(). */
		trx_assign_read_view(ctx->prebuilt->trx);
	}

	if (fts_index) {
		/* Ensure that the dictionary operation mode will
		not change while creating the auxiliary tables. */
		trx_dict_op_t	op = trx_get_dict_operation(ctx->trx);

#ifdef UNIV_DEBUG
		switch (op) {
		case TRX_DICT_OP_NONE:
			break;
		case TRX_DICT_OP_TABLE:
		case TRX_DICT_OP_INDEX:
			goto op_ok;
		}
		ut_error;
op_ok:
#endif /* UNIV_DEBUG */
		ut_ad(ctx->trx->dict_operation_lock_mode == RW_X_LATCH);
		ut_ad(mutex_own(&dict_sys->mutex));
		ut_ad(rw_lock_own(dict_operation_lock, RW_LOCK_X));

		DICT_TF2_FLAG_SET(ctx->new_table, DICT_TF2_FTS);
		if (new_clustered) {
			/* For !new_clustered, this will be set at
			commit_cache_norebuild(). */
			ctx->new_table->fts_doc_id_index
				= dict_table_get_index_on_name(
					ctx->new_table, FTS_DOC_ID_INDEX_NAME);
			DBUG_ASSERT(ctx->new_table->fts_doc_id_index != NULL);
		}

		/* This function will commit the transaction and reset
		the trx_t::dict_operation flag on success. */

		error = fts_create_index_tables(ctx->trx, fts_index);

		DBUG_EXECUTE_IF("innodb_test_fail_after_fts_index_table",
				error = DB_LOCK_WAIT_TIMEOUT;
				goto error_handling;);

		if (error != DB_SUCCESS) {
			goto error_handling;
		}

		trx_start_for_ddl(ctx->trx, op);

		if (!ctx->new_table->fts
		    || ib_vector_size(ctx->new_table->fts->indexes) == 0) {
			error = fts_create_common_tables(
				ctx->trx, ctx->new_table,
				user_table->name.m_name, TRUE);

			DBUG_EXECUTE_IF(
				"innodb_test_fail_after_fts_common_table",
				error = DB_LOCK_WAIT_TIMEOUT;);

			if (error != DB_SUCCESS) {
				goto error_handling;
			}

			ctx->new_table->fts->fts_status
				|= TABLE_DICT_LOCKED;

			error = innobase_fts_load_stopword(
				ctx->new_table, ctx->trx,
				ctx->prebuilt->trx->mysql_thd)
				? DB_SUCCESS : DB_ERROR;
			ctx->new_table->fts->fts_status
				&= ~TABLE_DICT_LOCKED;

			if (error != DB_SUCCESS) {
				goto error_handling;
			}
		}

		ut_ad(trx_get_dict_operation(ctx->trx) == op);
	}

	DBUG_ASSERT(error == DB_SUCCESS);

	/* Commit the data dictionary transaction in order to release
	the table locks on the system tables.  This means that if
	MySQL crashes while creating a new primary key inside
	row_merge_build_indexes(), ctx->new_table will not be dropped
	by trx_rollback_active().  It will have to be recovered or
	dropped by the database administrator. */
	trx_commit_for_mysql(ctx->trx);

	row_mysql_unlock_data_dictionary(ctx->trx);
	dict_locked = false;

	ut_a(ctx->trx->lock.n_active_thrs == 0);

error_handling:
	/* After an error, remove all those index definitions from the
	dictionary which were defined. */

	switch (error) {
	case DB_SUCCESS:
		ut_a(!dict_locked);

		ut_d(mutex_enter(&dict_sys->mutex));
		ut_d(dict_table_check_for_dup_indexes(
			     user_table, CHECK_PARTIAL_OK));
		ut_d(mutex_exit(&dict_sys->mutex));
		DBUG_RETURN(false);
	case DB_TABLESPACE_EXISTS:
		my_error(ER_TABLESPACE_EXISTS, MYF(0), "(unknown)");
		break;
	case DB_DUPLICATE_KEY:
		my_error(ER_DUP_KEY, MYF(0), "SYS_INDEXES");
		break;
	case DB_UNSUPPORTED:
		my_error(ER_TABLE_CANT_HANDLE_SPKEYS, MYF(0), "SYS_COLUMNS");
		break;
	default:
		my_error_innodb(error, table_name, user_table->flags);
	}

error_handled:

	ctx->prebuilt->trx->error_info = NULL;
	ctx->trx->error_state = DB_SUCCESS;

	if (!dict_locked) {
		row_mysql_lock_data_dictionary(ctx->trx);
	}

	if (new_clustered) {
		if (ctx->need_rebuild()) {

			if (DICT_TF2_FLAG_IS_SET(
				    ctx->new_table, DICT_TF2_FTS)) {
				innobase_drop_fts_index_table(
					ctx->new_table, ctx->trx);
			}

			dict_table_close_and_drop(ctx->trx, ctx->new_table);

			/* Free the log for online table rebuild, if
			one was allocated. */

			dict_index_t* clust_index = dict_table_get_first_index(
				user_table);

			rw_lock_x_lock(&clust_index->lock);

			if (clust_index->online_log) {
				ut_ad(ctx->online);
				row_log_abort_sec(clust_index);
				clust_index->online_status
					= ONLINE_INDEX_COMPLETE;
			}

			rw_lock_x_unlock(&clust_index->lock);
		}

		trx_commit_for_mysql(ctx->trx);
		/* n_ref_count must be 1, because purge cannot
		be executing on this very table as we are
		holding dict_operation_lock X-latch. */
		DBUG_ASSERT(user_table->get_ref_count() == 1 || ctx->online);

		online_retry_drop_indexes_with_trx(user_table, ctx->trx);
	} else {
		ut_ad(!ctx->need_rebuild());
		row_merge_drop_indexes(ctx->trx, user_table, TRUE);
		trx_commit_for_mysql(ctx->trx);
	}

	ut_d(dict_table_check_for_dup_indexes(user_table, CHECK_ALL_COMPLETE));
	ut_ad(!user_table->drop_aborted);

err_exit:
#ifdef UNIV_DEBUG
	/* Clear the to_be_dropped flag in the data dictionary cache. */
	for (ulint i = 0; i < ctx->num_to_drop_index; i++) {
		DBUG_ASSERT(ctx->drop_index[i]->is_committed());
		DBUG_ASSERT(ctx->drop_index[i]->to_be_dropped);
		ctx->drop_index[i]->to_be_dropped = 0;
	}
#endif /* UNIV_DEBUG */

	row_mysql_unlock_data_dictionary(ctx->trx);

	trx_free_for_mysql(ctx->trx);
	trx_commit_for_mysql(ctx->prebuilt->trx);

	delete ctx;
	ha_alter_info->handler_ctx = NULL;

	DBUG_RETURN(true);
}

/* Check whether an index is needed for the foreign key constraint.
If so, if it is dropped, is there an equivalent index can play its role.
@return true if the index is needed and can't be dropped */
static MY_ATTRIBUTE((warn_unused_result))
bool
innobase_check_foreign_key_index(
/*=============================*/
	Alter_inplace_info*	ha_alter_info,	/*!< in: Structure describing
						changes to be done by ALTER
						TABLE */
	dict_index_t*		index,		/*!< in: index to check */
	dict_table_t*		indexed_table,	/*!< in: table that owns the
						foreign keys */
	const char**		col_names,	/*!< in: column names, or NULL
						for indexed_table->col_names */
	trx_t*			trx,		/*!< in/out: transaction */
	dict_foreign_t**	drop_fk,	/*!< in: Foreign key constraints
						to drop */
	ulint			n_drop_fk)	/*!< in: Number of foreign keys
						to drop */
{
	ut_ad(index != NULL);
	ut_ad(indexed_table != NULL);

	const dict_foreign_set*	fks = &indexed_table->referenced_set;

	/* Check for all FK references from other tables to the index. */
	for (dict_foreign_set::const_iterator it = fks->begin();
	     it != fks->end(); ++it) {

		dict_foreign_t*	foreign = *it;
		if (foreign->referenced_index != index) {
			continue;
		}
		ut_ad(indexed_table == foreign->referenced_table);

		if (NULL == dict_foreign_find_index(
			    indexed_table, col_names,
			    foreign->referenced_col_names,
			    foreign->n_fields, index,
			    /*check_charsets=*/TRUE,
			    /*check_null=*/FALSE)
		    && NULL == innobase_find_equiv_index(
			    foreign->referenced_col_names,
			    foreign->n_fields,
			    ha_alter_info->key_info_buffer,
			    ha_alter_info->index_add_buffer,
			    ha_alter_info->index_add_count)) {

			/* Index cannot be dropped. */
			trx->error_info = index;
			return(true);
		}
	}

	fks = &indexed_table->foreign_set;

	/* Check for all FK references in current table using the index. */
	for (dict_foreign_set::const_iterator it = fks->begin();
	     it != fks->end(); ++it) {

		dict_foreign_t*	foreign = *it;
		if (foreign->foreign_index != index) {
			continue;
		}

		ut_ad(indexed_table == foreign->foreign_table);

		if (!innobase_dropping_foreign(
			    foreign, drop_fk, n_drop_fk)
		    && NULL == dict_foreign_find_index(
			    indexed_table, col_names,
			    foreign->foreign_col_names,
			    foreign->n_fields, index,
			    /*check_charsets=*/TRUE,
			    /*check_null=*/FALSE)
		    && NULL == innobase_find_equiv_index(
			    foreign->foreign_col_names,
			    foreign->n_fields,
			    ha_alter_info->key_info_buffer,
			    ha_alter_info->index_add_buffer,
			    ha_alter_info->index_add_count)) {

			/* Index cannot be dropped. */
			trx->error_info = index;
			return(true);
		}
	}

	return(false);
}

/**
Rename a given index in the InnoDB data dictionary.

@param index index to rename
@param new_name new name of the index
@param[in,out] trx dict transaction to use, not going to be committed here

@retval true Failure
@retval false Success */
static MY_ATTRIBUTE((warn_unused_result))
bool
rename_index_in_data_dictionary(
/*============================*/
	const dict_index_t*	index,
	const char*		new_name,
	trx_t*			trx)
{
	DBUG_ENTER("rename_index_in_data_dictionary");

	ut_ad(mutex_own(&dict_sys->mutex));
	ut_ad(rw_lock_own(dict_operation_lock, RW_LOCK_X));
	ut_ad(trx->dict_operation_lock_mode == RW_X_LATCH);

	pars_info_t*	pinfo;
	dberr_t		err;

	pinfo = pars_info_create();

	pars_info_add_ull_literal(pinfo, "table_id", index->table->id);
	pars_info_add_ull_literal(pinfo, "index_id", index->id);
	pars_info_add_str_literal(pinfo, "new_name", new_name);

	trx->op_info = "Renaming an index in SYS_INDEXES";

	DBUG_EXECUTE_IF(
		"ib_rename_index_fail1",
		DBUG_SET("+d,innodb_report_deadlock");
	);

	err = que_eval_sql(
		pinfo,
		"PROCEDURE RENAME_INDEX_IN_SYS_INDEXES () IS\n"
		"BEGIN\n"
		"UPDATE SYS_INDEXES SET\n"
		"NAME = :new_name\n"
		"WHERE\n"
		"ID = :index_id AND\n"
		"TABLE_ID = :table_id;\n"
		"END;\n",
		FALSE, trx); /* pinfo is freed by que_eval_sql() */

	DBUG_EXECUTE_IF(
		"ib_rename_index_fail1",
		DBUG_SET("-d,innodb_report_deadlock");
	);

	trx->op_info = "";

	if (err != DB_SUCCESS) {
		my_error_innodb(err, index->table->name.m_name, 0);
		DBUG_RETURN(true);
	}

	DBUG_RETURN(false);
}

/**
Rename all indexes in data dictionary of a given table that are
specified in ha_alter_info.

@param ctx alter context, used to fetch the list of indexes to
rename
@param ha_alter_info fetch the new names from here
@param[in,out] trx dict transaction to use, not going to be committed here

@retval true Failure
@retval false Success */
static MY_ATTRIBUTE((warn_unused_result))
bool
rename_indexes_in_data_dictionary(
/*==============================*/
	const ha_innobase_inplace_ctx*	ctx,
	const Alter_inplace_info*	ha_alter_info,
	trx_t*				trx)
{
	DBUG_ENTER("rename_indexes_in_data_dictionary");

	ut_ad(ctx->num_to_rename == ha_alter_info->index_rename_count);

	for (ulint i = 0; i < ctx->num_to_rename; i++) {
		KEY_PAIR*	pair = &ha_alter_info->index_rename_buffer[i];
		dict_index_t*	index;

		index = ctx->rename[i];

		ut_ad(strcmp(index->name, pair->old_key->name) == 0);

		if (rename_index_in_data_dictionary(index,
						    pair->new_key->name,
						    trx)) {
			/* failed */
			DBUG_RETURN(true);
		}
	}

	DBUG_RETURN(false);
}

/**
Rename a given index in the InnoDB data dictionary cache.

@param[in,out] index index to rename
@param new_name new index name
*/
static
void
rename_index_in_cache(
/*==================*/
	dict_index_t*	index,
	const char*	new_name)
{
	DBUG_ENTER("rename_index_in_cache");

	ut_ad(mutex_own(&dict_sys->mutex));
	ut_ad(rw_lock_own(dict_operation_lock, RW_LOCK_X));

	size_t	old_name_len = strlen(index->name);
	size_t	new_name_len = strlen(new_name);

	if (old_name_len >= new_name_len) {
		/* reuse the old buffer for the name if it is large enough */
		memcpy(const_cast<char*>(index->name()), new_name,
		       new_name_len + 1);
	} else {
		/* Free the old chunk of memory if it is at the topmost
		place in the heap, otherwise the old chunk will be freed
		when the index is evicted from the cache. This code will
		kick-in in a repeated ALTER sequences where the old name is
		alternately longer/shorter than the new name:
		1. ALTER TABLE t RENAME INDEX a TO aa;
		2. ALTER TABLE t RENAME INDEX aa TO a;
		3. go to 1. */
		index->name = mem_heap_strdup_replace(
			index->heap,
			/* Presumed topmost element of the heap: */
			index->name, old_name_len + 1,
			new_name);
	}

	DBUG_VOID_RETURN;
}

/**
Rename all indexes in data dictionary cache of a given table that are
specified in ha_alter_info.

@param ctx alter context, used to fetch the list of indexes to rename
@param ha_alter_info fetch the new names from here
*/
static
void
rename_indexes_in_cache(
/*====================*/
	const ha_innobase_inplace_ctx*	ctx,
	const Alter_inplace_info*	ha_alter_info)
{
	DBUG_ENTER("rename_indexes_in_cache");

	ut_ad(ctx->num_to_rename == ha_alter_info->index_rename_count);

	for (ulint i = 0; i < ctx->num_to_rename; i++) {
		KEY_PAIR*	pair = &ha_alter_info->index_rename_buffer[i];
		dict_index_t*	index;

		index = ctx->rename[i];

		ut_ad(strcmp(index->name, pair->old_key->name) == 0);

		rename_index_in_cache(index, pair->new_key->name);
	}

	DBUG_VOID_RETURN;
}

/** Allows InnoDB to update internal structures with concurrent
writes blocked (provided that check_if_supported_inplace_alter()
did not return HA_ALTER_INPLACE_NO_LOCK).
This will be invoked before inplace_alter_table().

@param altered_table TABLE object for new version of table.
@param ha_alter_info Structure describing changes to be done
by ALTER TABLE and holding data used during in-place alter.

@retval true Failure
@retval false Success
*/

bool
ha_innobase::prepare_inplace_alter_table(
/*=====================================*/
	TABLE*			altered_table,
	Alter_inplace_info*	ha_alter_info)
{
	dict_index_t**	drop_index = NULL;	/*!< Index to be dropped */
	ulint		n_drop_index;	/*!< Number of indexes to drop */
	dict_index_t**	rename_index;	/*!< Indexes to be dropped */
	ulint		n_rename_index;	/*!< Number of indexes to rename */
	dict_foreign_t**drop_fk;	/*!< Foreign key constraints to drop */
	ulint		n_drop_fk;	/*!< Number of foreign keys to drop */
	dict_foreign_t**add_fk = NULL;	/*!< Foreign key constraints to drop */
	ulint		n_add_fk;	/*!< Number of foreign keys to drop */
	dict_table_t*	indexed_table;	/*!< Table where indexes are created */
	mem_heap_t*	heap;
	const char**	col_names;
	int		error;
	ulint		max_col_len;
	ulint		add_autoinc_col_no	= ULINT_UNDEFINED;
	ulonglong	autoinc_col_max_value	= 0;
	ulint		fts_doc_col_no		= ULINT_UNDEFINED;
	bool		add_fts_doc_id		= false;
	bool		add_fts_doc_id_idx	= false;
	bool		add_fts_idx		= false;

	DBUG_ENTER("prepare_inplace_alter_table");
	DBUG_ASSERT(!ha_alter_info->handler_ctx);
	DBUG_ASSERT(ha_alter_info->create_info);
	DBUG_ASSERT(!srv_read_only_mode);

	MONITOR_ATOMIC_INC(MONITOR_PENDING_ALTER_TABLE);

#ifdef UNIV_DEBUG
	for (dict_index_t* index = dict_table_get_first_index(m_prebuilt->table);
	     index;
	     index = dict_table_get_next_index(index)) {
		ut_ad(!index->to_be_dropped);
	}
#endif /* UNIV_DEBUG */

	ut_d(mutex_enter(&dict_sys->mutex));
	ut_d(dict_table_check_for_dup_indexes(
		     m_prebuilt->table, CHECK_ABORTED_OK));
	ut_d(mutex_exit(&dict_sys->mutex));

	if (!(ha_alter_info->handler_flags & ~INNOBASE_INPLACE_IGNORE)) {
		/* Nothing to do */
		DBUG_ASSERT(m_prebuilt->trx->dict_operation_lock_mode == 0);
		if (ha_alter_info->handler_flags & ~INNOBASE_INPLACE_IGNORE) {

			online_retry_drop_indexes(
				m_prebuilt->table, m_user_thd);

		}
		DBUG_RETURN(false);
	}

	indexed_table = m_prebuilt->table;

	if (dict_table_is_corrupted(indexed_table)) {
		/* The clustered index is corrupted. */
		my_error(ER_CHECK_NO_SUCH_TABLE, MYF(0));
		DBUG_RETURN(true);
	}

	/* ALTER TABLE will not implicitly move a table from a single-table
	tablespace to the system tablespace when innodb_file_per_table=OFF.
	But it will implicitly move a table from the system tablespace to a
	single-table tablespace if innodb_file_per_table = ON.
	Tables found in a general tablespace will stay there unless ALTER
	TABLE contains another TABLESPACE=name.  If that is found it will
	explicitly move a table to the named tablespace.
	So if you specify TABLESPACE=`innodb_system` a table can be moved
	into the system tablespace from either a general or file-per-table
	tablespace. But from then on, it is labeled as using a shared space
	(the create options have tablespace=='innodb_system' and the
	SHARED_SPACE flag is set in the table flags) so it can no longer be
	implicitly moved to a file-per-table tablespace. */
	bool	in_system_space = is_system_tablespace(indexed_table->space);
	bool	is_file_per_table = !in_system_space
			&& !DICT_TF_HAS_SHARED_SPACE(indexed_table->flags);
#ifdef UNIV_DEBUG
	bool	in_general_space = !in_system_space
			&& DICT_TF_HAS_SHARED_SPACE(indexed_table->flags);

	/* The table being altered can only be in a system tablespace,
	or its own file-per-table tablespace, or a general tablespace. */
	ut_ad(1 == in_system_space + is_file_per_table + in_general_space);
#endif /* UNIV_DEBUG */

	create_table_info_t	info(m_user_thd,
				     altered_table,
				     ha_alter_info->create_info,
				     NULL,
				     NULL,
				     NULL,
				     is_file_per_table);

	info.set_tablespace_type(is_file_per_table);

	if (ha_alter_info->handler_flags
	    & Alter_inplace_info::CHANGE_CREATE_OPTION) {
		const char* invalid_opt = info.create_options_are_invalid();
		if (invalid_opt) {
			my_error(ER_ILLEGAL_HA_CREATE_OPTION, MYF(0),
				 table_type(), invalid_opt);
			goto err_exit_no_heap;
		}
	}

	/* Check if any index name is reserved. */
	if (innobase_index_name_is_reserved(
		    m_user_thd,
		    ha_alter_info->key_info_buffer,
		    ha_alter_info->key_count)) {
err_exit_no_heap:
		DBUG_ASSERT(m_prebuilt->trx->dict_operation_lock_mode == 0);
		if (ha_alter_info->handler_flags & ~INNOBASE_INPLACE_IGNORE) {

			online_retry_drop_indexes(
				m_prebuilt->table, m_user_thd);
		}
		DBUG_RETURN(true);
	}

	indexed_table = m_prebuilt->table;

	/* Check that index keys are sensible */
	error = innobase_check_index_keys(ha_alter_info, indexed_table);

	if (error) {
		goto err_exit_no_heap;
	}

	/* Prohibit renaming a column to something that the table
	already contains. */
	if (ha_alter_info->handler_flags
	    & Alter_inplace_info::ALTER_COLUMN_NAME) {
		List_iterator_fast<Create_field> cf_it(
			ha_alter_info->alter_info->create_list);

		for (Field** fp = table->field; *fp; fp++) {
			if (!((*fp)->flags & FIELD_IS_RENAMED)) {
				continue;
			}

			const char* name = 0;

			cf_it.rewind();
			while (const Create_field* cf = cf_it++) {
				if (cf->field == *fp) {
					name = cf->field_name;
					goto check_if_ok_to_rename;
				}
			}

			ut_error;
check_if_ok_to_rename:
			/* Prohibit renaming a column from FTS_DOC_ID
			if full-text indexes exist. */
			if (!my_strcasecmp(system_charset_info,
					   (*fp)->field_name,
					   FTS_DOC_ID_COL_NAME)
			    && innobase_fulltext_exist(altered_table)) {
				my_error(ER_INNODB_FT_WRONG_DOCID_COLUMN,
					 MYF(0), name);
				goto err_exit_no_heap;
			}

			/* Prohibit renaming a column to an internal column. */
			const char*	s = m_prebuilt->table->col_names;
			unsigned j;
			/* Skip user columns.
			MySQL should have checked these already.
			We want to allow renaming of c1 to c2, c2 to c1. */
			for (j = 0; j < table->s->fields; j++) {
				if (!innobase_is_v_fld(table->field[j])) {
					s += strlen(s) + 1;
				}
			}

			for (; j < m_prebuilt->table->n_def; j++) {
				if (!my_strcasecmp(
					    system_charset_info, name, s)) {
					my_error(ER_WRONG_COLUMN_NAME, MYF(0),
						 s);
					goto err_exit_no_heap;
				}

				s += strlen(s) + 1;
			}
		}
	}

	if (!info.innobase_table_flags()) {
		goto err_exit_no_heap;
	}

	max_col_len = DICT_MAX_FIELD_LEN_BY_FORMAT_FLAG(info.flags());

	/* Check each index's column length to make sure they do not
	exceed limit */
	for (ulint i = 0; i < ha_alter_info->index_add_count; i++) {
		const KEY* key = &ha_alter_info->key_info_buffer[
			ha_alter_info->index_add_buffer[i]];

		if (key->flags & HA_FULLTEXT) {
			/* The column length does not matter for
			fulltext search indexes. But, UNIQUE
			fulltext indexes are not supported. */
			DBUG_ASSERT(!(key->flags & HA_NOSAME));
			DBUG_ASSERT(!(key->flags & HA_KEYFLAG_MASK
				      & ~(HA_FULLTEXT
					  | HA_PACK_KEY
					  | HA_BINARY_PACK_KEY)));
			add_fts_idx = true;
			continue;
		}

		if (innobase_check_column_length(max_col_len, key)) {
			my_error(ER_INDEX_COLUMN_TOO_LONG, MYF(0),
				 max_col_len);
			goto err_exit_no_heap;
		}
	}

	/* We won't be allowed to add fts index to a table with
	fts indexes already but without AUX_HEX_NAME set.
	This means the aux tables of the table failed to
	rename to hex format but new created aux tables
	shall be in hex format, which is contradictory. */
	if (!DICT_TF2_FLAG_IS_SET(indexed_table, DICT_TF2_FTS_AUX_HEX_NAME)
	    && indexed_table->fts != NULL && add_fts_idx) {
		my_error(ER_INNODB_FT_AUX_NOT_HEX_ID, MYF(0));
		goto err_exit_no_heap;
	}

	/* Check existing index definitions for too-long column
	prefixes as well, in case max_col_len shrunk. */
	for (const dict_index_t* index
		     = dict_table_get_first_index(indexed_table);
	     index;
	     index = dict_table_get_next_index(index)) {
		if (index->type & DICT_FTS) {
			DBUG_ASSERT(index->type == DICT_FTS
				    || dict_index_is_corrupted(index));

			/* We need to drop any corrupted fts indexes
			before we add a new fts index. */
			if (add_fts_idx && index->type & DICT_CORRUPT) {
				ib_errf(m_user_thd, IB_LOG_LEVEL_ERROR,
					ER_INNODB_INDEX_CORRUPT,
					"Fulltext index '%s' is corrupt. "
					"you should drop this index first.",
					index->name());

				goto err_exit_no_heap;
			}

			continue;
		}

		for (ulint i = 0; i < dict_index_get_n_fields(index); i++) {
			const dict_field_t* field
				= dict_index_get_nth_field(index, i);
			if (field->prefix_len > max_col_len) {
				my_error(ER_INDEX_COLUMN_TOO_LONG, MYF(0),
					 max_col_len);
				goto err_exit_no_heap;
			}
		}
	}

	n_drop_index = 0;
	n_drop_fk = 0;

	if (ha_alter_info->handler_flags
	    & (INNOBASE_ALTER_NOREBUILD | INNOBASE_ALTER_REBUILD)) {
		heap = mem_heap_create(1024);

		if (ha_alter_info->handler_flags
		    & Alter_inplace_info::ALTER_COLUMN_NAME) {
			col_names = innobase_get_col_names(
				ha_alter_info, altered_table, table,
				indexed_table, heap);
		} else {
			col_names = NULL;
		}
	} else {
		heap = NULL;
		col_names = NULL;
	}

	if (ha_alter_info->handler_flags
	    & Alter_inplace_info::DROP_FOREIGN_KEY) {
		DBUG_ASSERT(ha_alter_info->alter_info->drop_list.size() > 0);

		drop_fk = static_cast<dict_foreign_t**>(
			mem_heap_alloc(
				heap,
				ha_alter_info->alter_info->drop_list.size()
				* sizeof(dict_foreign_t*)));

		for (const Alter_drop *drop : ha_alter_info->alter_info->drop_list) {
			if (drop->type != Alter_drop::FOREIGN_KEY) {
				continue;
			}

			for (dict_foreign_set::iterator it
				= m_prebuilt->table->foreign_set.begin();
			     it != m_prebuilt->table->foreign_set.end();
			     ++it) {

				dict_foreign_t*	foreign = *it;
				const char* fid = strchr(foreign->id, '/');

				DBUG_ASSERT(fid);
				/* If no database/ prefix was present in
				the FOREIGN KEY constraint name, compare
				to the full constraint name. */
				fid = fid ? fid + 1 : foreign->id;

				if (!my_strcasecmp(system_charset_info,
						   fid, drop->name)) {
					drop_fk[n_drop_fk++] = foreign;
					goto found_fk;
				}
			}

			my_error(ER_CANT_DROP_FIELD_OR_KEY, MYF(0),
				 drop->name);
			goto err_exit;
found_fk:
			continue;
		}

		DBUG_ASSERT(n_drop_fk > 0);

		DBUG_ASSERT(n_drop_fk
			    == ha_alter_info->alter_info->drop_list.size());
	} else {
		drop_fk = NULL;
	}

	if (ha_alter_info->index_drop_count) {
		dict_index_t*	drop_primary = NULL;

		DBUG_ASSERT(ha_alter_info->handler_flags
			    & (Alter_inplace_info::DROP_INDEX
			       | Alter_inplace_info::DROP_UNIQUE_INDEX
			       | Alter_inplace_info::DROP_PK_INDEX));
		/* Check which indexes to drop. */
		drop_index = static_cast<dict_index_t**>(
			mem_heap_alloc(
				heap, (ha_alter_info->index_drop_count + 1)
				* sizeof *drop_index));

		for (uint i = 0; i < ha_alter_info->index_drop_count; i++) {
			const KEY*	key
				= ha_alter_info->index_drop_buffer[i];
			dict_index_t*	index
				= dict_table_get_index_on_name(
					indexed_table, key->name);

			if (!index) {
				push_warning_printf(
					m_user_thd,
					Sql_condition::SL_WARNING,
					HA_ERR_WRONG_INDEX,
					"InnoDB could not find key"
					" with name %s", key->name);
			} else {
				ut_ad(!index->to_be_dropped);
				if (!dict_index_is_clust(index)) {
					drop_index[n_drop_index++] = index;
				} else {
					drop_primary = index;
				}
			}
		}

		/* If all FULLTEXT indexes were removed, drop an
		internal FTS_DOC_ID_INDEX as well, unless it exists in
		the table. */

		if (innobase_fulltext_exist(table)
		    && !innobase_fulltext_exist(altered_table)
		    && !DICT_TF2_FLAG_IS_SET(
			indexed_table, DICT_TF2_FTS_HAS_DOC_ID)) {
			dict_index_t*	fts_doc_index
				= indexed_table->fts_doc_id_index;
			ut_ad(fts_doc_index);

			// Add some fault tolerance for non-debug builds.
			if (fts_doc_index == NULL) {
				goto check_if_can_drop_indexes;
			}

			DBUG_ASSERT(!fts_doc_index->to_be_dropped);

			for (uint i = 0; i < table->s->keys; i++) {
				if (!my_strcasecmp(
					    system_charset_info,
					    FTS_DOC_ID_INDEX_NAME,
					    table->key_info[i].name)) {
					/* The index exists in the MySQL
					data dictionary. Do not drop it,
					even though it is no longer needed
					by InnoDB fulltext search. */
					goto check_if_can_drop_indexes;
				}
			}

			drop_index[n_drop_index++] = fts_doc_index;
		}

check_if_can_drop_indexes:
		/* Check if the indexes can be dropped. */

		/* Prevent a race condition between DROP INDEX and
		CREATE TABLE adding FOREIGN KEY constraints. */
		row_mysql_lock_data_dictionary(m_prebuilt->trx);

		if (!n_drop_index) {
			drop_index = NULL;
		} else {
			/* Flag all indexes that are to be dropped. */
			for (ulint i = 0; i < n_drop_index; i++) {
				ut_ad(!drop_index[i]->to_be_dropped);
				drop_index[i]->to_be_dropped = 1;
			}
		}

		for (uint i = 0; i < n_drop_index; i++) {
			dict_index_t*	index = drop_index[i];

			if (innobase_check_foreign_key_index(
				ha_alter_info, index,
				indexed_table, col_names,
				m_prebuilt->trx, drop_fk, n_drop_fk)) {
				row_mysql_unlock_data_dictionary(
					m_prebuilt->trx);
				m_prebuilt->trx->error_info = index;
				print_error(HA_ERR_DROP_INDEX_FK,
					    MYF(0));
				goto err_exit;
			}
		}

		/* If a primary index is dropped, need to check
		any depending foreign constraints get affected */
		if (drop_primary
		    && innobase_check_foreign_key_index(
			    ha_alter_info, drop_primary,
			    indexed_table, col_names,
			    m_prebuilt->trx, drop_fk, n_drop_fk)) {
			row_mysql_unlock_data_dictionary(m_prebuilt->trx);
			print_error(HA_ERR_DROP_INDEX_FK, MYF(0));
			goto err_exit;
		}

		row_mysql_unlock_data_dictionary(m_prebuilt->trx);
	} else {
		drop_index = NULL;
	}

	n_rename_index = ha_alter_info->index_rename_count;
	rename_index = NULL;

	/* Create a list of dict_index_t objects that are to be renamed,
	also checking for requests to rename nonexistent indexes. If
	the table is going to be rebuilt (new_clustered == true in
	prepare_inplace_alter_table_dict()), then this can be skipped,
	but we don't for simplicity (we have not determined the value of
	new_clustered yet). */
	if (n_rename_index > 0) {
		rename_index = static_cast<dict_index_t**>(
			mem_heap_alloc(
				heap,
				n_rename_index * sizeof(*rename_index)));
		for (ulint i = 0; i < n_rename_index; i++) {
			dict_index_t*	index;
			const char*	old_name = ha_alter_info
				->index_rename_buffer[i].old_key->name;

			index = dict_table_get_index_on_name(indexed_table,
							     old_name);

			if (index == NULL) {
				my_error(ER_KEY_DOES_NOT_EXITS, MYF(0),
					 old_name,
					 m_prebuilt->table->name.m_name);
				goto err_exit;
			}

			rename_index[i] = index;
		}
	}

	n_add_fk = 0;

	if (ha_alter_info->handler_flags
	    & Alter_inplace_info::ADD_FOREIGN_KEY) {
		ut_ad(!m_prebuilt->trx->check_foreigns);

		add_fk = static_cast<dict_foreign_t**>(
			mem_heap_zalloc(
				heap,
				ha_alter_info->alter_info->key_list.size()
				* sizeof(dict_foreign_t*)));

		if (!innobase_get_foreign_key_info(
			    ha_alter_info, table_share,
			    m_prebuilt->table, col_names,
			    drop_index, n_drop_index,
			    add_fk, &n_add_fk, m_prebuilt->trx)) {
err_exit:
			if (n_drop_index) {
				row_mysql_lock_data_dictionary(m_prebuilt->trx);

				/* Clear the to_be_dropped flags, which might
				have been set at this point. */
				for (ulint i = 0; i < n_drop_index; i++) {
					ut_ad(drop_index[i]->is_committed());
					drop_index[i]->to_be_dropped = 0;
				}

				row_mysql_unlock_data_dictionary(
					m_prebuilt->trx);
			}

			if (heap) {
				mem_heap_free(heap);
			}

			goto err_exit_no_heap;
		}
	}

	if (!(ha_alter_info->handler_flags & INNOBASE_ALTER_DATA)
	    || (ha_alter_info->handler_flags
		== Alter_inplace_info::CHANGE_CREATE_OPTION
		&& !innobase_need_rebuild(ha_alter_info))) {

		if (heap) {
			ha_alter_info->handler_ctx
				= new ha_innobase_inplace_ctx(
					m_prebuilt,
					drop_index, n_drop_index,
					rename_index, n_rename_index,
					drop_fk, n_drop_fk,
					add_fk, n_add_fk,
					ha_alter_info->online,
					heap, indexed_table,
					col_names, ULINT_UNDEFINED, 0, 0, 0);
		}

		DBUG_ASSERT(m_prebuilt->trx->dict_operation_lock_mode == 0);
		if (ha_alter_info->handler_flags & ~INNOBASE_INPLACE_IGNORE) {

			online_retry_drop_indexes(
				m_prebuilt->table, m_user_thd);

		}

		if ((ha_alter_info->handler_flags
		     & Alter_inplace_info::DROP_VIRTUAL_COLUMN)
		    && prepare_inplace_drop_virtual(
			    ha_alter_info, altered_table, table)) {
			DBUG_RETURN(true);
		}

		if ((ha_alter_info->handler_flags
		     & Alter_inplace_info::ADD_VIRTUAL_COLUMN)
		    && prepare_inplace_add_virtual(
			    ha_alter_info, altered_table, table)) {
			DBUG_RETURN(true);
		}

		DBUG_RETURN(false);
	}

	/* If we are to build a full-text search index, check whether
	the table already has a DOC ID column.  If not, we will need to
	add a Doc ID hidden column and rebuild the primary index */
	if (innobase_fulltext_exist(altered_table)) {
		ulint	doc_col_no;
		ulint	num_v = 0;

		if (!innobase_fts_check_doc_id_col(
			    m_prebuilt->table,
			    altered_table, &fts_doc_col_no, &num_v)) {

			fts_doc_col_no = altered_table->s->fields - num_v;
			add_fts_doc_id = true;
			add_fts_doc_id_idx = true;

			push_warning_printf(
				m_user_thd,
				Sql_condition::SL_WARNING,
				HA_ERR_WRONG_INDEX,
				"InnoDB rebuilding table to add"
				" column " FTS_DOC_ID_COL_NAME);
		} else if (fts_doc_col_no == ULINT_UNDEFINED) {
			goto err_exit;
		}

		switch (innobase_fts_check_doc_id_index(
				m_prebuilt->table, altered_table,
				&doc_col_no)) {
		case FTS_NOT_EXIST_DOC_ID_INDEX:
			add_fts_doc_id_idx = true;
			break;
		case FTS_INCORRECT_DOC_ID_INDEX:
			my_error(ER_INNODB_FT_WRONG_DOCID_INDEX, MYF(0),
				 FTS_DOC_ID_INDEX_NAME);
			goto err_exit;
		case FTS_EXIST_DOC_ID_INDEX:
			DBUG_ASSERT(
				doc_col_no == fts_doc_col_no
				|| doc_col_no == ULINT_UNDEFINED
				|| (ha_alter_info->handler_flags
				    & (Alter_inplace_info::ALTER_STORED_COLUMN_ORDER
				       | Alter_inplace_info::DROP_STORED_COLUMN
				       | Alter_inplace_info::ADD_STORED_BASE_COLUMN)));
		}
	}

	/* See if an AUTO_INCREMENT column was added. */
	uint i = 0;
	List_iterator_fast<Create_field> cf_it(
		ha_alter_info->alter_info->create_list);
	while (const Create_field* new_field = cf_it++) {
		const Field*	field;

		DBUG_ASSERT(i < altered_table->s->fields);

		for (uint old_i = 0; table->field[old_i]; old_i++) {
			if (new_field->field == table->field[old_i]) {
				goto found_col;
			}
		}

		/* This is an added column. */
		DBUG_ASSERT(!new_field->field);
		DBUG_ASSERT(ha_alter_info->handler_flags
			    & Alter_inplace_info::ADD_COLUMN);

		field = altered_table->field[i];

		DBUG_ASSERT((field->auto_flags & Field::NEXT_NUMBER)
			    == !!(field->flags & AUTO_INCREMENT_FLAG));

		if (field->flags & AUTO_INCREMENT_FLAG) {
			if (add_autoinc_col_no != ULINT_UNDEFINED) {
				/* This should have been blocked earlier. */
				ut_ad(0);
				my_error(ER_WRONG_AUTO_KEY, MYF(0));
				goto err_exit;
			}
			add_autoinc_col_no = i;

			autoinc_col_max_value =
				field->get_max_int_value();
		}
found_col:
		i++;
	}

	DBUG_ASSERT(heap);
	DBUG_ASSERT(m_user_thd == m_prebuilt->trx->mysql_thd);
	DBUG_ASSERT(!ha_alter_info->handler_ctx);

	ha_alter_info->handler_ctx = new ha_innobase_inplace_ctx(
		m_prebuilt,
		drop_index, n_drop_index,
		rename_index, n_rename_index,
		drop_fk, n_drop_fk, add_fk, n_add_fk,
		ha_alter_info->online,
		heap, m_prebuilt->table, col_names,
		add_autoinc_col_no,
		ha_alter_info->create_info->auto_increment_value,
		autoinc_col_max_value, 0);

	DBUG_RETURN(prepare_inplace_alter_table_dict(
			    ha_alter_info, altered_table, table,
			    table_share->table_name.str,
			    info.flags(), info.flags2(),
			    fts_doc_col_no, add_fts_doc_id,
			    add_fts_doc_id_idx));
}

/** Alter the table structure in-place with operations
specified using Alter_inplace_info.
The level of concurrency allowed during this operation depends
on the return value from check_if_supported_inplace_alter().

@param altered_table TABLE object for new version of table.
@param ha_alter_info Structure describing changes to be done
by ALTER TABLE and holding data used during in-place alter.

@retval true Failure
@retval false Success
*/

bool
ha_innobase::inplace_alter_table(
/*=============================*/
	TABLE*			altered_table,
	Alter_inplace_info*	ha_alter_info)
{
	dberr_t			error;
	dict_add_v_col_t*	add_v = NULL;
	dict_vcol_templ_t*	s_templ = NULL;
	dict_vcol_templ_t*	old_templ = NULL;
	struct TABLE*		eval_table = altered_table;


	DBUG_ENTER("inplace_alter_table");
	DBUG_ASSERT(!srv_read_only_mode);

	ut_ad(!rw_lock_own(dict_operation_lock, RW_LOCK_X));
	ut_ad(!rw_lock_own(dict_operation_lock, RW_LOCK_S));

	DEBUG_SYNC(m_user_thd, "innodb_inplace_alter_table_enter");

	if (!(ha_alter_info->handler_flags & INNOBASE_ALTER_DATA)) {
ok_exit:
		DEBUG_SYNC(m_user_thd, "innodb_after_inplace_alter_table");
		DBUG_RETURN(false);
	}

	if (ha_alter_info->handler_flags
	    == Alter_inplace_info::CHANGE_CREATE_OPTION
	    && !innobase_need_rebuild(ha_alter_info)) {
		goto ok_exit;
	}

	ha_innobase_inplace_ctx*	ctx
		= static_cast<ha_innobase_inplace_ctx*>
		(ha_alter_info->handler_ctx);

	DBUG_ASSERT(ctx);
	DBUG_ASSERT(ctx->trx);
	DBUG_ASSERT(ctx->prebuilt == m_prebuilt);

	dict_index_t*	pk = dict_table_get_first_index(m_prebuilt->table);
	ut_ad(pk != NULL);

	/* For partitioned tables this could be already allocated from a
	previous partition invocation. For normal tables this is NULL. */
	UT_DELETE(ctx->m_stage);

	ctx->m_stage = UT_NEW_NOKEY(ut_stage_alter_t(pk));

	if (m_prebuilt->table->ibd_file_missing
	    || dict_table_is_discarded(m_prebuilt->table)) {
		goto all_done;
	}

	/* If we are doing a table rebuilding or having added virtual
	columns in the same clause, we will need to build a table template
	that carries translation information between MySQL TABLE and InnoDB
	table, which indicates the virtual columns and their base columns
	info. This is used to do the computation callback, so that the
	data in base columns can be extracted send to server */
	if (ctx->need_rebuild() && ctx->new_table->n_v_cols > 0) {
		s_templ = UT_NEW_NOKEY(dict_vcol_templ_t());
		s_templ->vtempl = NULL;

		innobase_build_v_templ(
			altered_table, ctx->new_table, s_templ,
			NULL, false, NULL);

		ctx->new_table->vc_templ = s_templ;
	} else if (ctx->num_to_add_vcol > 0 && ctx->num_to_drop_vcol == 0) {
		/* if there is ongoing drop virtual column, then we disallow
		inplace add index on newly added virtual column, so it does
		not need to come in here to rebuild template with add_v.
		Please also see the assertion in innodb_v_adjust_idx_col() */

		s_templ = UT_NEW_NOKEY(dict_vcol_templ_t());

		add_v = static_cast<dict_add_v_col_t*>(
			mem_heap_alloc(ctx->heap, sizeof *add_v));
		add_v->n_v_col = ctx->num_to_add_vcol;
		add_v->v_col = ctx->add_vcol;
		add_v->v_col_name = ctx->add_vcol_name;

		s_templ->vtempl = NULL;

		innobase_build_v_templ(
			altered_table, ctx->new_table, s_templ,
			add_v, false, NULL);
		old_templ = ctx->new_table->vc_templ;
		ctx->new_table->vc_templ = s_templ;
	}

	/* Drop virtual column without rebuild will keep dict table
	unchanged, we use old table to evaluate virtual column value
	in innobase_get_computed_value(). */
	if (!ctx->need_rebuild() && ctx->num_to_drop_vcol > 0) {
		eval_table = table;
	}

	/* Read the clustered index of the table and build
	indexes based on this information using temporary
	files and merge sort. */
	DBUG_EXECUTE_IF("innodb_OOM_inplace_alter",
			error = DB_OUT_OF_MEMORY; goto oom;);
	error = row_merge_build_indexes(
		m_prebuilt->trx,
		m_prebuilt->table, ctx->new_table,
		ctx->online,
		ctx->add_index, ctx->add_key_numbers, ctx->num_to_add_index,
		altered_table, ctx->add_cols, ctx->col_map,
		ctx->add_autoinc, ctx->sequence, ctx->skip_pk_sort,
		ctx->m_stage, add_v, eval_table);

	if (s_templ) {
		ut_ad(ctx->need_rebuild() || ctx->num_to_add_vcol > 0);
		dict_free_vc_templ(s_templ);
		UT_DELETE(s_templ);

		ctx->new_table->vc_templ = old_templ;
	}

#ifndef DBUG_OFF
oom:
#endif /* !DBUG_OFF */
	if (error == DB_SUCCESS && ctx->online && ctx->need_rebuild()) {
		DEBUG_SYNC_C("row_log_table_apply1_before");
		error = row_log_table_apply(
			ctx->thr, m_prebuilt->table, altered_table,
			ctx->m_stage);
	}

	DEBUG_SYNC_C("inplace_after_index_build");

	DBUG_EXECUTE_IF("create_index_fail",
			error = DB_DUPLICATE_KEY;
			m_prebuilt->trx->error_key_num = ULINT_UNDEFINED;);

	/* After an error, remove all those index definitions
	from the dictionary which were defined. */

	switch (error) {
		KEY*	dup_key;
	all_done:
	case DB_SUCCESS:
		ut_d(mutex_enter(&dict_sys->mutex));
		ut_d(dict_table_check_for_dup_indexes(
			     m_prebuilt->table, CHECK_PARTIAL_OK));
		ut_d(mutex_exit(&dict_sys->mutex));
		/* prebuilt->table->n_ref_count can be anything here,
		given that we hold at most a shared lock on the table. */
		goto ok_exit;
	case DB_DUPLICATE_KEY:
		if (m_prebuilt->trx->error_key_num == ULINT_UNDEFINED
		    || ha_alter_info->key_count == 0) {
			/* This should be the hidden index on
			FTS_DOC_ID, or there is no PRIMARY KEY in the
			table. Either way, we should be seeing and
			reporting a bogus duplicate key error. */
			dup_key = NULL;
		} else {
			DBUG_ASSERT(m_prebuilt->trx->error_key_num
				    < ha_alter_info->key_count);
			dup_key = &ha_alter_info->key_info_buffer[
				m_prebuilt->trx->error_key_num];
		}
		print_keydup_error(altered_table, dup_key, MYF(0));
		break;
	case DB_ONLINE_LOG_TOO_BIG:
		DBUG_ASSERT(ctx->online);
		my_error(ER_INNODB_ONLINE_LOG_TOO_BIG, MYF(0),
			 (m_prebuilt->trx->error_key_num == ULINT_UNDEFINED)
			 ? FTS_DOC_ID_INDEX_NAME
			 : ha_alter_info->key_info_buffer[
				 m_prebuilt->trx->error_key_num].name);
		break;
	case DB_INDEX_CORRUPT:
		my_error(ER_INDEX_CORRUPT, MYF(0),
			 (m_prebuilt->trx->error_key_num == ULINT_UNDEFINED)
			 ? FTS_DOC_ID_INDEX_NAME
			 : ha_alter_info->key_info_buffer[
				 m_prebuilt->trx->error_key_num].name);
		break;
	default:
		my_error_innodb(error,
				table_share->table_name.str,
				m_prebuilt->table->flags);
	}

	/* prebuilt->table->n_ref_count can be anything here, given
	that we hold at most a shared lock on the table. */
	m_prebuilt->trx->error_info = NULL;
	ctx->trx->error_state = DB_SUCCESS;

	DBUG_RETURN(true);
}

/** Free the modification log for online table rebuild.
@param table table that was being rebuilt online */
static
void
innobase_online_rebuild_log_free(
/*=============================*/
	dict_table_t*	table)
{
	dict_index_t* clust_index = dict_table_get_first_index(table);

	ut_ad(mutex_own(&dict_sys->mutex));
	ut_ad(rw_lock_own(dict_operation_lock, RW_LOCK_X));

	rw_lock_x_lock(&clust_index->lock);

	if (clust_index->online_log) {
		ut_ad(dict_index_get_online_status(clust_index)
		      == ONLINE_INDEX_CREATION);
		clust_index->online_status = ONLINE_INDEX_COMPLETE;
		row_log_free(clust_index->online_log);
		DEBUG_SYNC_C("innodb_online_rebuild_log_free_aborted");
	}

	DBUG_ASSERT(dict_index_get_online_status(clust_index)
		    == ONLINE_INDEX_COMPLETE);
	rw_lock_x_unlock(&clust_index->lock);
}

/** For each user column, which is part of an index which is not going to be
dropped, it checks if the column number of the column is same as col_no
argument passed.
@param[in]	table	table object
@param[in]	col_no	column number of the column which is to be checked
@param[in]	is_v	if this is a virtual column
@retval true column exists
@retval false column does not exist, true if column is system column or
it is in the index. */
static
bool
check_col_exists_in_indexes(
	const dict_table_t*	table,
	ulint			col_no,
	bool			is_v)
{
	/* This function does not check system columns */
	if (!is_v && dict_table_get_nth_col(table, col_no)->mtype == DATA_SYS) {
		return(true);
	}

	for (dict_index_t* index = dict_table_get_first_index(table); index;
	     index = dict_table_get_next_index(index)) {

		if (index->to_be_dropped) {
			continue;
		}

		for (ulint i = 0; i < index->n_user_defined_cols; i++) {
			const dict_col_t* idx_col
				= dict_index_get_nth_col(index, i);

			if (is_v && dict_col_is_virtual(idx_col)) {
				const dict_v_col_t*   v_col = reinterpret_cast<
					const dict_v_col_t*>(idx_col);
				if (v_col->v_pos == col_no) {
					return(true);
				}
			}

			if (!is_v && !dict_col_is_virtual(idx_col)
			    && dict_col_get_no(idx_col) == col_no) {
				return(true);
			}
		}
	}

	return(false);
}

/** Rollback a secondary index creation, drop the indexes with
temparary index prefix
@param user_table InnoDB table
@param table the TABLE
@param locked TRUE=table locked, FALSE=may need to do a lazy drop
@param trx the transaction
*/
static
void
innobase_rollback_sec_index(
/*========================*/
	dict_table_t*		user_table,
	const TABLE*		table,
	ibool			locked,
	trx_t*			trx)
{
	row_merge_drop_indexes(trx, user_table, locked);

	/* Free the table->fts only if there is no FTS_DOC_ID
	in the table */
	if (user_table->fts
	    && !DICT_TF2_FLAG_IS_SET(user_table,
				     DICT_TF2_FTS_HAS_DOC_ID)
	    && !innobase_fulltext_exist(table)) {
		fts_free(user_table);
	}

	/* Reset dict_col_t::ord_part for those columns fail to be indexed,
	we do this by checking every existing column, if any current
	index would index them */
	for (ulint i = 0; i < dict_table_get_n_cols(user_table); i++) {
		if (!check_col_exists_in_indexes(user_table, i, false)) {
			user_table->cols[i].ord_part = 0;
		}
	}

	for (ulint i = 0; i < dict_table_get_n_v_cols(user_table); i++) {
		if (!check_col_exists_in_indexes(user_table, i, true)) {
			user_table->v_cols[i].m_col.ord_part = 0;
		}
	}
}

/** Roll back the changes made during prepare_inplace_alter_table()
and inplace_alter_table() inside the storage engine. Note that the
allowed level of concurrency during this operation will be the same as
for inplace_alter_table() and thus might be higher than during
prepare_inplace_alter_table(). (E.g concurrent writes were blocked
during prepare, but might not be during commit).

@param ha_alter_info Data used during in-place alter.
@param table the TABLE
@param prebuilt the prebuilt struct
@retval true Failure
@retval false Success
*/
inline MY_ATTRIBUTE((warn_unused_result))
bool
rollback_inplace_alter_table(
/*=========================*/
	Alter_inplace_info*	ha_alter_info,
	const TABLE*		table,
	row_prebuilt_t*		prebuilt)
{
	bool	fail	= false;

	ha_innobase_inplace_ctx*	ctx
		= static_cast<ha_innobase_inplace_ctx*>
		(ha_alter_info->handler_ctx);

	DBUG_ENTER("rollback_inplace_alter_table");

	if (!ctx || !ctx->trx) {
		/* If we have not started a transaction yet,
		(almost) nothing has been or needs to be done. */
		goto func_exit;
	}

	trx_start_for_ddl(ctx->trx, TRX_DICT_OP_INDEX);
	row_mysql_lock_data_dictionary(ctx->trx);

	if (ctx->need_rebuild()) {
		dberr_t	err = DB_SUCCESS;
		ulint	flags	= ctx->new_table->flags;

		/* DML threads can access ctx->new_table via the
		online rebuild log. Free it first. */
		innobase_online_rebuild_log_free(prebuilt->table);

		/* Since the FTS index specific auxiliary tables has
		not yet registered with "table->fts" by fts_add_index(),
		we will need explicitly delete them here */
		if (dict_table_has_fts_index(ctx->new_table)) {

			err = innobase_drop_fts_index_table(
				ctx->new_table, ctx->trx);

			if (err != DB_SUCCESS) {
				my_error_innodb(
					err, table->s->table_name.str,
					flags);
				fail = true;
			}
		}

		dict_table_close_and_drop(ctx->trx, ctx->new_table);

		switch (err) {
		case DB_SUCCESS:
			break;
		default:
			my_error_innodb(err, table->s->table_name.str,
					flags);
			fail = true;
		}
	} else {
		DBUG_ASSERT(!(ha_alter_info->handler_flags
			      & Alter_inplace_info::ADD_PK_INDEX));
		DBUG_ASSERT(ctx->new_table == prebuilt->table);

		innobase_rollback_sec_index(
			prebuilt->table, table, FALSE, ctx->trx);
	}

	trx_commit_for_mysql(ctx->trx);
	row_mysql_unlock_data_dictionary(ctx->trx);
	trx_free_for_mysql(ctx->trx);

func_exit:
#ifndef DBUG_OFF
	dict_index_t* clust_index = dict_table_get_first_index(
		prebuilt->table);
	DBUG_ASSERT(!clust_index->online_log);
	DBUG_ASSERT(dict_index_get_online_status(clust_index)
		    == ONLINE_INDEX_COMPLETE);
#endif /* !DBUG_OFF */

	if (ctx) {
		DBUG_ASSERT(ctx->prebuilt == prebuilt);

		if (ctx->num_to_add_fk) {
			for (ulint i = 0; i < ctx->num_to_add_fk; i++) {
				dict_foreign_free(ctx->add_fk[i]);
			}
		}

		if (ctx->num_to_drop_index) {
			row_mysql_lock_data_dictionary(prebuilt->trx);

			/* Clear the to_be_dropped flags
			in the data dictionary cache.
			The flags may already have been cleared,
			in case an error was detected in
			commit_inplace_alter_table(). */
			for (ulint i = 0; i < ctx->num_to_drop_index; i++) {
				dict_index_t*	index = ctx->drop_index[i];
				DBUG_ASSERT(index->is_committed());
				index->to_be_dropped = 0;
			}

			row_mysql_unlock_data_dictionary(prebuilt->trx);
		}
	}

	trx_commit_for_mysql(prebuilt->trx);
	MONITOR_ATOMIC_DEC(MONITOR_PENDING_ALTER_TABLE);
	DBUG_RETURN(fail);
}

/** Drop a FOREIGN KEY constraint from the data dictionary tables.
@param trx data dictionary transaction
@param table_name Table name in MySQL
@param foreign_id Foreign key constraint identifier
@retval true Failure
@retval false Success */
static MY_ATTRIBUTE((warn_unused_result))
bool
innobase_drop_foreign_try(
/*======================*/
	trx_t*			trx,
	const char*		table_name,
	const char*		foreign_id)
{
	DBUG_ENTER("innobase_drop_foreign_try");

	DBUG_ASSERT(trx_get_dict_operation(trx) == TRX_DICT_OP_INDEX);
	ut_ad(trx->dict_operation_lock_mode == RW_X_LATCH);
	ut_ad(mutex_own(&dict_sys->mutex));
	ut_ad(rw_lock_own(dict_operation_lock, RW_LOCK_X));

	/* Drop the constraint from the data dictionary. */
	static const char sql[] =
		"PROCEDURE DROP_FOREIGN_PROC () IS\n"
		"BEGIN\n"
		"DELETE FROM SYS_FOREIGN WHERE ID=:id;\n"
		"DELETE FROM SYS_FOREIGN_COLS WHERE ID=:id;\n"
		"END;\n";

	dberr_t		error;
	pars_info_t*	info;

	info = pars_info_create();
	pars_info_add_str_literal(info, "id", foreign_id);

	trx->op_info = "dropping foreign key constraint from dictionary";
	error = que_eval_sql(info, sql, FALSE, trx);
	trx->op_info = "";

	DBUG_EXECUTE_IF("ib_drop_foreign_error",
			error = DB_OUT_OF_FILE_SPACE;);

	if (error != DB_SUCCESS) {
		my_error_innodb(error, table_name, 0);
		trx->error_state = DB_SUCCESS;
		DBUG_RETURN(true);
	}

	DBUG_RETURN(false);
}

/** Rename a column in the data dictionary tables.
@param[in]	user_table	InnoDB table that was being altered
@param[in]	trx		data dictionary transaction
@param[in]	table_name	Table name in MySQL
@param[in]	nth_col		0-based index of the column
@param[in]	from		old column name
@param[in]	to		new column name
@param[in]	new_clustered	whether the table has been rebuilt
@param[in]	is_virtual	whether it is a virtual column
@retval true Failure
@retval false Success */
static MY_ATTRIBUTE((warn_unused_result))
bool
innobase_rename_column_try(
	const dict_table_t*	user_table,
	trx_t*			trx,
	const char*		table_name,
	ulint			nth_col,
	const char*		from,
	const char*		to,
	bool			new_clustered,
	bool			is_virtual)
{
	pars_info_t*	info;
	dberr_t		error;

	DBUG_ENTER("innobase_rename_column_try");

	DBUG_ASSERT(trx_get_dict_operation(trx) == TRX_DICT_OP_INDEX);
	ut_ad(trx->dict_operation_lock_mode == RW_X_LATCH);
	ut_ad(mutex_own(&dict_sys->mutex));
	ut_ad(rw_lock_own(dict_operation_lock, RW_LOCK_X));

	if (new_clustered) {
		goto rename_foreign;
	}

	info = pars_info_create();

	pars_info_add_ull_literal(info, "tableid", user_table->id);
	pars_info_add_int4_literal(info, "nth", nth_col);
	pars_info_add_str_literal(info, "old", from);
	pars_info_add_str_literal(info, "new", to);

	trx->op_info = "renaming column in SYS_COLUMNS";

	error = que_eval_sql(
		info,
		"PROCEDURE RENAME_SYS_COLUMNS_PROC () IS\n"
		"BEGIN\n"
		"UPDATE SYS_COLUMNS SET NAME=:new\n"
		"WHERE TABLE_ID=:tableid AND NAME=:old\n"
		"AND POS=:nth;\n"
		"END;\n",
		FALSE, trx);

	DBUG_EXECUTE_IF("ib_rename_column_error",
			error = DB_OUT_OF_FILE_SPACE;);

	if (error != DB_SUCCESS) {
err_exit:
		my_error_innodb(error, table_name, 0);
		trx->error_state = DB_SUCCESS;
		trx->op_info = "";
		DBUG_RETURN(true);
	}

	trx->op_info = "renaming column in SYS_FIELDS";

	for (const dict_index_t* index = dict_table_get_first_index(
		     user_table);
	     index != NULL;
	     index = dict_table_get_next_index(index)) {

		for (ulint i = 0; i < dict_index_get_n_fields(index); i++) {
			if (strcmp(dict_index_get_nth_field(index, i)->name,
				   from)) {
				continue;
			}

			info = pars_info_create();

			pars_info_add_ull_literal(info, "indexid", index->id);
			pars_info_add_int4_literal(info, "nth", i);
			pars_info_add_str_literal(info, "old", from);
			pars_info_add_str_literal(info, "new", to);

			error = que_eval_sql(
				info,
				"PROCEDURE RENAME_SYS_FIELDS_PROC () IS\n"
				"BEGIN\n"

				"UPDATE SYS_FIELDS SET COL_NAME=:new\n"
				"WHERE INDEX_ID=:indexid AND COL_NAME=:old\n"
				"AND POS=:nth;\n"

				/* Try again, in case there is a prefix_len
				encoded in SYS_FIELDS.POS */

				"UPDATE SYS_FIELDS SET COL_NAME=:new\n"
				"WHERE INDEX_ID=:indexid AND COL_NAME=:old\n"
				"AND POS>=65536*:nth AND POS<65536*(:nth+1);\n"

				"END;\n",
				FALSE, trx);

			if (error != DB_SUCCESS) {
				goto err_exit;
			}
		}
	}

rename_foreign:
	trx->op_info = "renaming column in SYS_FOREIGN_COLS";

	std::list<dict_foreign_t*>	fk_evict;
	bool		foreign_modified;

	for (dict_foreign_set::iterator it = user_table->foreign_set.begin();
	     it != user_table->foreign_set.end();
	     ++it) {

		dict_foreign_t*	foreign = *it;
		foreign_modified = false;

		for (unsigned i = 0; i < foreign->n_fields; i++) {
			if (strcmp(foreign->foreign_col_names[i], from)) {
				continue;
			}

			info = pars_info_create();

			pars_info_add_str_literal(info, "id", foreign->id);
			pars_info_add_int4_literal(info, "nth", i);
			pars_info_add_str_literal(info, "old", from);
			pars_info_add_str_literal(info, "new", to);

			error = que_eval_sql(
				info,
				"PROCEDURE RENAME_SYS_FOREIGN_F_PROC () IS\n"
				"BEGIN\n"
				"UPDATE SYS_FOREIGN_COLS\n"
				"SET FOR_COL_NAME=:new\n"
				"WHERE ID=:id AND POS=:nth\n"
				"AND FOR_COL_NAME=:old;\n"
				"END;\n",
				FALSE, trx);

			if (error != DB_SUCCESS) {
				goto err_exit;
			}
			foreign_modified = true;
		}

		if (foreign_modified) {
			fk_evict.push_back(foreign);
		}
	}

	for (dict_foreign_set::iterator it
		= user_table->referenced_set.begin();
	     it != user_table->referenced_set.end();
	     ++it) {

		foreign_modified = false;
		dict_foreign_t*	foreign = *it;

		for (unsigned i = 0; i < foreign->n_fields; i++) {
			if (strcmp(foreign->referenced_col_names[i], from)) {
				continue;
			}

			info = pars_info_create();

			pars_info_add_str_literal(info, "id", foreign->id);
			pars_info_add_int4_literal(info, "nth", i);
			pars_info_add_str_literal(info, "old", from);
			pars_info_add_str_literal(info, "new", to);

			error = que_eval_sql(
				info,
				"PROCEDURE RENAME_SYS_FOREIGN_R_PROC () IS\n"
				"BEGIN\n"
				"UPDATE SYS_FOREIGN_COLS\n"
				"SET REF_COL_NAME=:new\n"
				"WHERE ID=:id AND POS=:nth\n"
				"AND REF_COL_NAME=:old;\n"
				"END;\n",
				FALSE, trx);

			if (error != DB_SUCCESS) {
				goto err_exit;
			}
			foreign_modified = true;
		}

		if (foreign_modified) {
			fk_evict.push_back(foreign);
		}
	}

	if (new_clustered) {
		std::for_each(fk_evict.begin(), fk_evict.end(),
			      dict_foreign_remove_from_cache);
	}

	trx->op_info = "";
	DBUG_RETURN(false);
}

/** Rename columns in the data dictionary tables.
@param ha_alter_info Data used during in-place alter.
@param ctx In-place ALTER TABLE context
@param table the TABLE
@param trx data dictionary transaction
@param table_name Table name in MySQL
@retval true Failure
@retval false Success */
static MY_ATTRIBUTE((warn_unused_result))
bool
innobase_rename_columns_try(
/*========================*/
	Alter_inplace_info*	ha_alter_info,
	ha_innobase_inplace_ctx*ctx,
	const TABLE*		table,
	trx_t*			trx,
	const char*		table_name)
{
	List_iterator_fast<Create_field> cf_it(
		ha_alter_info->alter_info->create_list);
	uint	i = 0;
	ulint	num_v = 0;

	DBUG_ASSERT(ctx);
	DBUG_ASSERT(ha_alter_info->handler_flags
		    & Alter_inplace_info::ALTER_COLUMN_NAME);

	for (Field** fp = table->field; *fp; fp++, i++) {
		bool	is_virtual = innobase_is_v_fld(*fp);

		if (!((*fp)->flags & FIELD_IS_RENAMED)) {
			goto processed_field;
		}

		cf_it.rewind();
		while (const Create_field* cf = cf_it++) {
			if (cf->field == *fp) {
				ulint	col_n = is_virtual
						? dict_create_v_col_pos(
							num_v, i)
						: i - num_v;

				if (innobase_rename_column_try(
					    ctx->old_table, trx, table_name,
					    col_n,
					    cf->field->field_name,
					    cf->field_name,
					    ctx->need_rebuild(),
					    is_virtual)) {
					return(true);
				}
				goto processed_field;
			}
		}

		ut_error;
processed_field:
		if (is_virtual) {
			num_v++;
		}

		continue;
	}

	return(false);
}

/** Enlarge a column in the data dictionary tables.
@param user_table InnoDB table that was being altered
@param trx data dictionary transaction
@param table_name Table name in MySQL
@param nth_col 0-based index of the column
@param new_len new column length, in bytes
@param is_v if it's a virtual column
@retval true Failure
@retval false Success */
static MY_ATTRIBUTE((warn_unused_result))
bool
innobase_enlarge_column_try(
/*========================*/
	const dict_table_t*	user_table,
	trx_t*			trx,
	const char*		table_name,
	ulint			nth_col,
	ulint			new_len,
	bool			is_v)
{
	pars_info_t*	info;
	dberr_t		error;
#ifdef UNIV_DEBUG
	dict_col_t*	col;
#endif /* UNIV_DEBUG */
	dict_v_col_t*	v_col;
	ulint		pos;

	DBUG_ENTER("innobase_enlarge_column_try");

	DBUG_ASSERT(trx_get_dict_operation(trx) == TRX_DICT_OP_INDEX);
	ut_ad(trx->dict_operation_lock_mode == RW_X_LATCH);
	ut_ad(mutex_own(&dict_sys->mutex));
	ut_ad(rw_lock_own(dict_operation_lock, RW_LOCK_X));

	if (is_v) {
		v_col = dict_table_get_nth_v_col(user_table, nth_col);
		pos = dict_create_v_col_pos(v_col->v_pos, v_col->m_col.ind);
#ifdef UNIV_DEBUG
		col = &v_col->m_col;
#endif /* UNIV_DEBUG */
	} else {
#ifdef UNIV_DEBUG
		col = dict_table_get_nth_col(user_table, nth_col);
#endif /* UNIV_DEBUG */
		pos = nth_col;
	}

#ifdef UNIV_DEBUG
	ut_ad(col->len < new_len);
	switch (col->mtype) {
	case DATA_MYSQL:
		/* NOTE: we could allow this when !(prtype & DATA_BINARY_TYPE)
		and ROW_FORMAT is not REDUNDANT and mbminlen<mbmaxlen.
		That is, we treat a UTF-8 CHAR(n) column somewhat like
		a VARCHAR. */
		ut_error;
	case DATA_BINARY:
	case DATA_VARCHAR:
	case DATA_VARMYSQL:
	case DATA_DECIMAL:
	case DATA_BLOB:
		break;
	default:
		ut_error;
	}
#endif /* UNIV_DEBUG */
	info = pars_info_create();

	pars_info_add_ull_literal(info, "tableid", user_table->id);
	pars_info_add_int4_literal(info, "nth", pos);
	pars_info_add_int4_literal(info, "new", new_len);

	trx->op_info = "resizing column in SYS_COLUMNS";

	error = que_eval_sql(
		info,
		"PROCEDURE RESIZE_SYS_COLUMNS_PROC () IS\n"
		"BEGIN\n"
		"UPDATE SYS_COLUMNS SET LEN=:new\n"
		"WHERE TABLE_ID=:tableid AND POS=:nth;\n"
		"END;\n",
		FALSE, trx);

	DBUG_EXECUTE_IF("ib_resize_column_error",
			error = DB_OUT_OF_FILE_SPACE;);

	trx->op_info = "";
	trx->error_state = DB_SUCCESS;

	if (error != DB_SUCCESS) {
		my_error_innodb(error, table_name, 0);
		DBUG_RETURN(true);
	}

	DBUG_RETURN(false);
}

/** Enlarge columns in the data dictionary tables.
@param ha_alter_info Data used during in-place alter.
@param table the TABLE
@param user_table InnoDB table that was being altered
@param trx data dictionary transaction
@param table_name Table name in MySQL
@retval true Failure
@retval false Success */
static MY_ATTRIBUTE((warn_unused_result))
bool
innobase_enlarge_columns_try(
/*=========================*/
	Alter_inplace_info*	ha_alter_info,
	const TABLE*		table,
	const dict_table_t*	user_table,
	trx_t*			trx,
	const char*		table_name)
{
	List_iterator_fast<Create_field> cf_it(
		ha_alter_info->alter_info->create_list);
	ulint	i = 0;
	ulint	num_v = 0;
	bool	is_v;

	for (Field** fp = table->field; *fp; fp++, i++) {
		ulint	idx;

		if ((*fp)->is_virtual_gcol()) {
			is_v = true;
			idx = num_v;
			num_v++;
		} else {
			idx = i - num_v;
			is_v = false;
		}

		cf_it.rewind();
		while (const Create_field* cf = cf_it++) {
			if (cf->field == *fp) {
				if ((*fp)->is_equal(cf)
				    == IS_EQUAL_PACK_LENGTH
				    && innobase_enlarge_column_try(
					    user_table, trx, table_name,
					    idx, cf->length, is_v)) {
					return(true);
				}

				break;
			}
		}
	}

	return(false);
}

/** Rename or enlarge columns in the data dictionary cache
as part of commit_cache_norebuild().
@param ha_alter_info Data used during in-place alter.
@param table the TABLE
@param user_table InnoDB table that was being altered */
static
void
innobase_rename_or_enlarge_columns_cache(
/*=====================================*/
	Alter_inplace_info*	ha_alter_info,
	const TABLE*		table,
	dict_table_t*		user_table)
{
	if (!(ha_alter_info->handler_flags
	      & (Alter_inplace_info::ALTER_COLUMN_EQUAL_PACK_LENGTH
		 | Alter_inplace_info::ALTER_COLUMN_NAME))) {
		return;
	}

	List_iterator_fast<Create_field> cf_it(
		ha_alter_info->alter_info->create_list);
	uint	i = 0;
	ulint	num_v = 0;

	for (Field** fp = table->field; *fp; fp++, i++) {
		bool	is_virtual = innobase_is_v_fld(*fp);

		cf_it.rewind();
		while (const Create_field* cf = cf_it++) {
			if (cf->field != *fp) {
				continue;
			}

			ulint	col_n = is_virtual ? num_v : i - num_v;

			if ((*fp)->is_equal(cf) == IS_EQUAL_PACK_LENGTH) {
				if (is_virtual) {
					dict_table_get_nth_v_col(
						user_table, col_n)->m_col.len
					= cf->length;
				} else {
					dict_table_get_nth_col(
						user_table, col_n)->len
					= cf->length;
				}
			}

			if ((*fp)->flags & FIELD_IS_RENAMED) {
				dict_mem_table_col_rename(
					user_table, col_n,
					cf->field->field_name,
					cf->field_name, is_virtual);
			}

			break;
		}

		if (is_virtual) {
			num_v++;
		}
	}
}

/** Get the auto-increment value of the table on commit.
@param ha_alter_info Data used during in-place alter
@param ctx In-place ALTER TABLE context
@param altered_table MySQL table that is being altered
@param old_table MySQL table as it is before the ALTER operation
@return the next auto-increment value (0 if not present) */
static MY_ATTRIBUTE((warn_unused_result))
ulonglong
commit_get_autoinc(
/*===============*/
	Alter_inplace_info*	ha_alter_info,
	ha_innobase_inplace_ctx*ctx,
	const TABLE*		altered_table,
	const TABLE*		old_table)
{
	ulonglong		max_autoinc;

	DBUG_ENTER("commit_get_autoinc");

	if (!altered_table->found_next_number_field) {
		/* There is no AUTO_INCREMENT column in the table
		after the ALTER operation. */
		max_autoinc = 0;
	} else if (ctx->add_autoinc != ULINT_UNDEFINED) {
		/* An AUTO_INCREMENT column was added. Get the last
		value from the sequence, which may be based on a
		supplied AUTO_INCREMENT value. */
		max_autoinc = ctx->sequence.last();
	} else if ((ha_alter_info->handler_flags
		    & Alter_inplace_info::CHANGE_CREATE_OPTION)
		   && (ha_alter_info->create_info->used_fields
		       & HA_CREATE_USED_AUTO)) {
		/* An AUTO_INCREMENT value was supplied, but the table was not
		rebuilt. Get the user-supplied value or the last value from the
		sequence. */
		ib_uint64_t	max_value_table;

		Field*	autoinc_field =
			old_table->found_next_number_field;

		max_autoinc = ha_alter_info->create_info->auto_increment_value;

		dict_table_autoinc_lock(ctx->old_table);

		max_value_table = ctx->old_table->autoinc_persisted;


		/* We still have to search the index here when we want to
		set the AUTO_INCREMENT value to a smaller or equal one.

		Here is an example:
		Let's say we have a table t1 with one AUTOINC column, existing
		rows (1), (2), (100), (200), (1000), after following SQLs:
		DELETE FROM t1 WHERE a > 200;
		ALTER TABLE t1 AUTO_INCREMENT = 150;
		we expect the next value allocated from 201, but not 150.

		We could only search the tree to know current max counter
		in the table and compare. */
		if (max_autoinc <= max_value_table
		    || srv_missing_dd_table_buffer) {
			dberr_t		err;
			dict_index_t*	index;

			index = dict_table_get_index_on_first_col(
				ctx->old_table, autoinc_field->field_index);

			err = row_search_max_autoinc(
				index, autoinc_field->field_name,
				&max_value_table);

			if (err != DB_SUCCESS) {
				ut_ad(0);
				max_autoinc = 0;
			} else if (max_autoinc <= max_value_table) {

				ulonglong	col_max_value;
				ulonglong	offset;

				col_max_value = autoinc_field->
					get_max_int_value();
				offset = ctx->prebuilt->autoinc_offset;
				max_autoinc = innobase_next_autoinc(
					max_value_table, 1, 1, offset,
					col_max_value);
			}
		}

		dict_table_autoinc_unlock(ctx->old_table);
	} else {
		/* An AUTO_INCREMENT value was not specified.
		Read the old counter value from the table. */
		ut_ad(old_table->found_next_number_field);
		dict_table_autoinc_lock(ctx->old_table);
		max_autoinc = ctx->old_table->autoinc;
		dict_table_autoinc_unlock(ctx->old_table);
	}

	DBUG_RETURN(max_autoinc);
}

/** Add or drop foreign key constraints to the data dictionary tables,
but do not touch the data dictionary cache.
@param ctx In-place ALTER TABLE context
@param trx Data dictionary transaction
@param table_name Table name in MySQL
@retval true Failure
@retval false Success
*/
static MY_ATTRIBUTE((warn_unused_result))
bool
innobase_update_foreign_try(
/*========================*/
	ha_innobase_inplace_ctx*ctx,
	trx_t*			trx,
	const char*		table_name)
{
	ulint	foreign_id;
	ulint	i;

	DBUG_ENTER("innobase_update_foreign_try");
	DBUG_ASSERT(ctx);

	foreign_id = dict_table_get_highest_foreign_id(ctx->new_table);

	foreign_id++;

	for (i = 0; i < ctx->num_to_add_fk; i++) {
		dict_foreign_t*		fk = ctx->add_fk[i];

		ut_ad(fk->foreign_table == ctx->new_table
		      || fk->foreign_table == ctx->old_table);

		dberr_t error = dict_create_add_foreign_id(
			&foreign_id, ctx->old_table->name.m_name, fk);

		if (error != DB_SUCCESS) {
			my_error(ER_TOO_LONG_IDENT, MYF(0),
				 fk->id);
			DBUG_RETURN(true);
		}

		if (!fk->foreign_index) {
			fk->foreign_index = dict_foreign_find_index(
				ctx->new_table, ctx->col_names,
				fk->foreign_col_names,
				fk->n_fields, fk->referenced_index, TRUE,
				fk->type
				& (DICT_FOREIGN_ON_DELETE_SET_NULL
				   | DICT_FOREIGN_ON_UPDATE_SET_NULL));
			if (!fk->foreign_index) {
				my_error(ER_FK_INCORRECT_OPTION,
					 MYF(0), table_name, fk->id);
				DBUG_RETURN(true);
			}
		}

		/* The fk->foreign_col_names[] uses renamed column
		names, while the columns in ctx->old_table have not
		been renamed yet. */
		error = dict_create_add_foreign_to_dictionary(
			ctx->old_table->name.m_name, fk, trx);

		DBUG_EXECUTE_IF(
			"innodb_test_cannot_add_fk_system",
			error = DB_ERROR;);

		if (error != DB_SUCCESS) {
			my_error(ER_FK_FAIL_ADD_SYSTEM, MYF(0),
				 fk->id);
			DBUG_RETURN(true);
		}
	}

	for (i = 0; i < ctx->num_to_drop_fk; i++) {
		dict_foreign_t* fk = ctx->drop_fk[i];

		DBUG_ASSERT(fk->foreign_table == ctx->old_table);

		if (innobase_drop_foreign_try(trx, table_name, fk->id)) {
			DBUG_RETURN(true);
		}
	}

	DBUG_RETURN(false);
}

/** Update the foreign key constraint definitions in the data dictionary cache
after the changes to data dictionary tables were committed.
@param ctx	In-place ALTER TABLE context
@param user_thd	MySQL connection
@return		InnoDB error code (should always be DB_SUCCESS) */
static MY_ATTRIBUTE((warn_unused_result))
dberr_t
innobase_update_foreign_cache(
/*==========================*/
	ha_innobase_inplace_ctx*	ctx,
	THD*				user_thd)
{
	dict_table_t*	user_table;
	dberr_t		err = DB_SUCCESS;

	DBUG_ENTER("innobase_update_foreign_cache");

	ut_ad(mutex_own(&dict_sys->mutex));

	user_table = ctx->old_table;

	/* Discard the added foreign keys, because we will
	load them from the data dictionary. */
	for (ulint i = 0; i < ctx->num_to_add_fk; i++) {
		dict_foreign_t*	fk = ctx->add_fk[i];
		dict_foreign_free(fk);
	}

	if (ctx->need_rebuild()) {
		/* The rebuilt table is already using the renamed
		column names. No need to pass col_names or to drop
		constraints from the data dictionary cache. */
		DBUG_ASSERT(!ctx->col_names);
		DBUG_ASSERT(user_table->foreign_set.empty());
		DBUG_ASSERT(user_table->referenced_set.empty());
		user_table = ctx->new_table;
	} else {
		/* Drop the foreign key constraints if the
		table was not rebuilt. If the table is rebuilt,
		there would not be any foreign key contraints for
		it yet in the data dictionary cache. */
		for (ulint i = 0; i < ctx->num_to_drop_fk; i++) {
			dict_foreign_t* fk = ctx->drop_fk[i];
			dict_foreign_remove_from_cache(fk);
		}
	}

	/* Load the old or added foreign keys from the data dictionary
	and prevent the table from being evicted from the data
	dictionary cache (work around the lack of WL#6049). */
	dict_names_t	fk_tables;

	err = dict_load_foreigns(user_table->name.m_name,
				 ctx->col_names, false, true,
				 DICT_ERR_IGNORE_NONE,
				 fk_tables);

	if (err == DB_CANNOT_ADD_CONSTRAINT) {
		fk_tables.clear();

		/* It is possible there are existing foreign key are
		loaded with "foreign_key checks" off,
		so let's retry the loading with charset_check is off */
		err = dict_load_foreigns(user_table->name.m_name,
					 ctx->col_names, false, false,
					 DICT_ERR_IGNORE_NONE,
					 fk_tables);

		/* The load with "charset_check" off is successful, warn
		the user that the foreign key has loaded with mis-matched
		charset */
		if (err == DB_SUCCESS) {
			push_warning_printf(
				user_thd,
				Sql_condition::SL_WARNING,
				ER_ALTER_INFO,
				"Foreign key constraints for table '%s'"
				" are loaded with charset check off",
				user_table->name.m_name);
		}
	}

	/* For complete loading of foreign keys, all associated tables must
	also be loaded. */
	while (err == DB_SUCCESS && !fk_tables.empty()) {
		dict_table_t*	table = dict_load_table(
			fk_tables.front(), true, DICT_ERR_IGNORE_NONE);

		if (table == NULL) {
			table_name_t	table_name;
			table_name.m_name = const_cast<char*>(
						fk_tables.front());

			err = DB_TABLE_NOT_FOUND;
			ib::error()
				<< "Failed to load table '" << table_name
				<< "' which has a foreign key constraint with"
				<< " table '" << user_table->name << "'.";
			break;
		}

		fk_tables.pop_front();
	}

	DBUG_RETURN(err);
}

/** Commit the changes made during prepare_inplace_alter_table()
and inplace_alter_table() inside the data dictionary tables,
when rebuilding the table.
@param ha_alter_info Data used during in-place alter
@param ctx In-place ALTER TABLE context
@param altered_table MySQL table that is being altered
@param old_table MySQL table as it is before the ALTER operation
@param trx Data dictionary transaction
@param table_name Table name in MySQL
@retval true Failure
@retval false Success
*/
inline MY_ATTRIBUTE((warn_unused_result))
bool
commit_try_rebuild(
/*===============*/
	Alter_inplace_info*	ha_alter_info,
	ha_innobase_inplace_ctx*ctx,
	TABLE*			altered_table,
	const TABLE*		old_table,
	trx_t*			trx,
	const char*		table_name)
{
	dict_table_t*	rebuilt_table	= ctx->new_table;
	dict_table_t*	user_table	= ctx->old_table;

	DBUG_ENTER("commit_try_rebuild");
	DBUG_ASSERT(ctx->need_rebuild());
	DBUG_ASSERT(trx->dict_operation_lock_mode == RW_X_LATCH);
	DBUG_ASSERT(!(ha_alter_info->handler_flags
		      & Alter_inplace_info::DROP_FOREIGN_KEY)
		    || ctx->num_to_drop_fk > 0);

	for (dict_index_t* index = dict_table_get_first_index(rebuilt_table);
	     index;
	     index = dict_table_get_next_index(index)) {
		DBUG_ASSERT(dict_index_get_online_status(index)
			    == ONLINE_INDEX_COMPLETE);
		DBUG_ASSERT(index->is_committed());
		if (dict_index_is_corrupted(index)) {
			my_error(ER_INDEX_CORRUPT, MYF(0), index->name());
			DBUG_RETURN(true);
		}
	}

	if (innobase_update_foreign_try(ctx, trx, table_name)) {
		DBUG_RETURN(true);
	}

	dberr_t	error;

	/* Clear the to_be_dropped flag in the data dictionary cache
	of user_table. */
	for (ulint i = 0; i < ctx->num_to_drop_index; i++) {
		dict_index_t*	index = ctx->drop_index[i];
		DBUG_ASSERT(index->table == user_table);
		DBUG_ASSERT(index->is_committed());
		DBUG_ASSERT(index->to_be_dropped);
		index->to_be_dropped = 0;
	}

	/* We copied the table. Any indexes that were requested to be
	dropped were not created in the copy of the table. Apply any
	last bit of the rebuild log and then rename the tables. */

	if (ctx->online) {
		DEBUG_SYNC_C("row_log_table_apply2_before");

		error = row_log_table_apply(
			ctx->thr, user_table, altered_table,
			static_cast<ha_innobase_inplace_ctx*>(
				ha_alter_info->handler_ctx)->m_stage);

		ulint	err_key = thr_get_trx(ctx->thr)->error_key_num;

		switch (error) {
			KEY*	dup_key;
		case DB_SUCCESS:
			break;
		case DB_DUPLICATE_KEY:
			if (err_key == ULINT_UNDEFINED) {
				/* This should be the hidden index on
				FTS_DOC_ID. */
				dup_key = NULL;
			} else {
				DBUG_ASSERT(err_key <
					    ha_alter_info->key_count);
				dup_key = &ha_alter_info
					->key_info_buffer[err_key];
			}
			print_keydup_error(altered_table, dup_key, MYF(0));
			DBUG_RETURN(true);
		case DB_ONLINE_LOG_TOO_BIG:
			my_error(ER_INNODB_ONLINE_LOG_TOO_BIG, MYF(0),
				 ha_alter_info->key_info_buffer[0].name);
			DBUG_RETURN(true);
		case DB_INDEX_CORRUPT:
			my_error(ER_INDEX_CORRUPT, MYF(0),
				 (err_key == ULINT_UNDEFINED)
				 ? FTS_DOC_ID_INDEX_NAME
				 : ha_alter_info->key_info_buffer[err_key]
				 .name);
			DBUG_RETURN(true);
		default:
			my_error_innodb(error, table_name, user_table->flags);
			DBUG_RETURN(true);
		}
	}

	if ((ha_alter_info->handler_flags
	     & Alter_inplace_info::ALTER_COLUMN_NAME)
	    && innobase_rename_columns_try(ha_alter_info, ctx, old_table,
					   trx, table_name)) {
		DBUG_RETURN(true);
	}

	DBUG_EXECUTE_IF("ib_ddl_crash_before_rename", DBUG_SUICIDE(););

	/* The new table must inherit the flag from the
	"parent" table. */
	if (dict_table_is_discarded(user_table)) {
		rebuilt_table->ibd_file_missing = true;
		rebuilt_table->flags2 |= DICT_TF2_DISCARDED;
	}

	/* We can now rename the old table as a temporary table,
	rename the new temporary table as the old table and drop the
	old table. First, we only do this in the data dictionary
	tables. The actual renaming will be performed in
	commit_cache_rebuild(), once the data dictionary transaction
	has been successfully committed. */

	error = row_merge_rename_tables_dict(
		user_table, rebuilt_table, ctx->tmp_name, trx);

	/* We must be still holding a table handle. */
	DBUG_ASSERT(user_table->get_ref_count() >= 1);

	DBUG_EXECUTE_IF("ib_ddl_crash_after_rename", DBUG_SUICIDE(););
	DBUG_EXECUTE_IF("ib_rebuild_cannot_rename", error = DB_ERROR;);

	if (user_table->get_ref_count() > 1) {
		/* This should only occur when an innodb_memcached
		connection with innodb_api_enable_mdl=off was started
		before commit_inplace_alter_table() locked the data
		dictionary. We must roll back the ALTER TABLE, because
		we cannot drop a table while it is being used. */

		/* Normally, n_ref_count must be 1, because purge
		cannot be executing on this very table as we are
		holding dict_operation_lock X-latch. */

		error = DB_LOCK_WAIT_TIMEOUT;
	}

	switch (error) {
	case DB_SUCCESS:
		DBUG_RETURN(false);
	case DB_TABLESPACE_EXISTS:
		ut_a(rebuilt_table->get_ref_count() == 1);
		my_error(ER_TABLESPACE_EXISTS, MYF(0), ctx->tmp_name);
		DBUG_RETURN(true);
	case DB_DUPLICATE_KEY:
		ut_a(rebuilt_table->get_ref_count() == 1);
		my_error(ER_TABLE_EXISTS_ERROR, MYF(0), ctx->tmp_name);
		DBUG_RETURN(true);
	default:
		my_error_innodb(error, table_name, user_table->flags);
		DBUG_RETURN(true);
	}
}

/** Apply the changes made during commit_try_rebuild(),
to the data dictionary cache and the file system.
@param ctx In-place ALTER TABLE context */
inline
void
commit_cache_rebuild(
/*=================*/
	ha_innobase_inplace_ctx*	ctx)
{
	dberr_t		error;

	DBUG_ENTER("commit_cache_rebuild");
	DEBUG_SYNC_C("commit_cache_rebuild");
	DBUG_ASSERT(ctx->need_rebuild());
	DBUG_ASSERT(dict_table_is_discarded(ctx->old_table)
		    == dict_table_is_discarded(ctx->new_table));

	const char* old_name = mem_heap_strdup(
		ctx->heap, ctx->old_table->name.m_name);

	/* We already committed and redo logged the renames,
	so this must succeed. */
	error = dict_table_rename_in_cache(
		ctx->old_table, ctx->tmp_name, FALSE);
	ut_a(error == DB_SUCCESS);

	error = dict_table_rename_in_cache(
		ctx->new_table, old_name, FALSE);
	ut_a(error == DB_SUCCESS);

	DBUG_VOID_RETURN;
}

/** Set of column numbers */
typedef std::set<ulint, std::less<ulint>, ut_allocator<ulint> >	col_set;

/** Store the column number of the columns in a list belonging
to indexes which are not being dropped.
@param[in]	ctx		In-place ALTER TABLE context
@param[in, out]	drop_col_list	list which will be set, containing columns
				which is part of index being dropped
@param[in, out]	drop_v_col_list	list which will be set, containing
				virtual columns which is part of index
				being dropped */
static
void
get_col_list_to_be_dropped(
	const ha_innobase_inplace_ctx*	ctx,
	col_set&			drop_col_list,
	col_set&			drop_v_col_list)
{
	for (ulint index_count = 0; index_count < ctx->num_to_drop_index;
	     index_count++) {
		const dict_index_t*	index = ctx->drop_index[index_count];

		for (ulint col = 0; col < index->n_user_defined_cols; col++) {
			const dict_col_t*	idx_col
				= dict_index_get_nth_col(index, col);

			if (dict_col_is_virtual(idx_col)) {
				const dict_v_col_t*	v_col
					= reinterpret_cast<
						const dict_v_col_t*>(idx_col);
				drop_v_col_list.insert(v_col->v_pos);

			} else {
				ulint	col_no = dict_col_get_no(idx_col);
				drop_col_list.insert(col_no);
			}
		}
	}
}

/** Commit the changes made during prepare_inplace_alter_table() and
inplace_alter_table() inside the data dictionary tables, when not rebuilding
the table.
@param[in]	ha_alter_info	Data used during in-place alter
@param[in]	ctx		In-place ALTER TABLE context
@param[in]	altered_table	MySQL table that is being altered
@param[in]	old_table	MySQL table as it is before the ALTER operation
@param[in]	trx		Data dictionary transaction
@param[in]	table_name	Table name in MySQL
@retval true Failure
@retval false Success */
inline MY_ATTRIBUTE((warn_unused_result))
bool
commit_try_norebuild(
	Alter_inplace_info*	ha_alter_info,
	ha_innobase_inplace_ctx*ctx,
	TABLE*			altered_table,
	const TABLE*		old_table,
	trx_t*			trx,
	const char*		table_name)
{
	DBUG_ENTER("commit_try_norebuild");
	DBUG_ASSERT(!ctx->need_rebuild());
	DBUG_ASSERT(trx->dict_operation_lock_mode == RW_X_LATCH);
	DBUG_ASSERT(!(ha_alter_info->handler_flags
		      & Alter_inplace_info::DROP_FOREIGN_KEY)
		    || ctx->num_to_drop_fk > 0);
	DBUG_ASSERT(ctx->num_to_drop_fk
		    == ha_alter_info->alter_info->drop_list.size()
		    || ctx->num_to_drop_vcol
		       == ha_alter_info->alter_info->drop_list.size());

	for (ulint i = 0; i < ctx->num_to_add_index; i++) {
		dict_index_t*	index = ctx->add_index[i];
		DBUG_ASSERT(dict_index_get_online_status(index)
			    == ONLINE_INDEX_COMPLETE);
		DBUG_ASSERT(!index->is_committed());
		if (dict_index_is_corrupted(index)) {
			/* Report a duplicate key
			error for the index that was
			flagged corrupted, most likely
			because a duplicate value was
			inserted (directly or by
			rollback) after
			ha_innobase::inplace_alter_table()
			completed.
			TODO: report this as a corruption
			with a detailed reason once
			WL#6379 has been implemented. */
			my_error(ER_DUP_UNKNOWN_IN_INDEX,
				 MYF(0), index->name());
			DBUG_RETURN(true);
		}
	}

	if (innobase_update_foreign_try(ctx, trx, table_name)) {
		DBUG_RETURN(true);
	}

	dberr_t	error;

	/* We altered the table in place. Mark the indexes as committed. */
	for (ulint i = 0; i < ctx->num_to_add_index; i++) {
		dict_index_t*	index = ctx->add_index[i];
		DBUG_ASSERT(dict_index_get_online_status(index)
			    == ONLINE_INDEX_COMPLETE);
		DBUG_ASSERT(!index->is_committed());
		error = row_merge_rename_index_to_add(
			trx, ctx->new_table->id, index->id);
		switch (error) {
		case DB_SUCCESS:
			break;
		case DB_TOO_MANY_CONCURRENT_TRXS:
			/* If we wrote some undo log here, then the
			persistent data dictionary for this table may
			probably be corrupted. This is because a
			'trigger' on SYS_INDEXES could already have invoked
			btr_free_if_exists(), which cannot be rolled back. */
			DBUG_ASSERT(trx->undo_no == 0);
			my_error(ER_TOO_MANY_CONCURRENT_TRXS, MYF(0));
			DBUG_RETURN(true);
		default:
			sql_print_error(
				"InnoDB: rename index to add: %lu\n",
				(ulong) error);
			DBUG_ASSERT(0);
			my_error(ER_INTERNAL_ERROR, MYF(0),
				 "rename index to add");
			DBUG_RETURN(true);
		}
	}

	/* Drop any indexes that were requested to be dropped.
	Flag them in the data dictionary first. */

	for (ulint i = 0; i < ctx->num_to_drop_index; i++) {
		dict_index_t*	index = ctx->drop_index[i];
		DBUG_ASSERT(index->is_committed());
		DBUG_ASSERT(index->table == ctx->new_table);
		DBUG_ASSERT(index->to_be_dropped);

		error = row_merge_rename_index_to_drop(
			trx, index->table->id, index->id);
		if (error != DB_SUCCESS) {
			sql_print_error(
				"InnoDB: rename index to drop: %lu\n",
				(ulong) error);
			DBUG_ASSERT(0);
			my_error(ER_INTERNAL_ERROR, MYF(0),
				 "rename index to drop");
			DBUG_RETURN(true);
		}
	}

	if ((ha_alter_info->handler_flags
	     & Alter_inplace_info::ALTER_COLUMN_NAME)
	    && innobase_rename_columns_try(ha_alter_info, ctx, old_table,
					   trx, table_name)) {
		DBUG_RETURN(true);
	}

	if ((ha_alter_info->handler_flags
	     & Alter_inplace_info::ALTER_COLUMN_EQUAL_PACK_LENGTH)
	    && innobase_enlarge_columns_try(ha_alter_info, old_table,
					    ctx->old_table, trx, table_name)) {
		DBUG_RETURN(true);
	}

	if ((ha_alter_info->handler_flags
	     & Alter_inplace_info::RENAME_INDEX)
	    && rename_indexes_in_data_dictionary(ctx, ha_alter_info, trx)) {
		DBUG_RETURN(true);
	}

	if ((ha_alter_info->handler_flags
	     & Alter_inplace_info::DROP_VIRTUAL_COLUMN)
	    && innobase_drop_virtual_try(
		    ha_alter_info, altered_table, old_table,
		    ctx->old_table, trx)) {
		DBUG_RETURN(true);
	}

	if ((ha_alter_info->handler_flags
	     & Alter_inplace_info::ADD_VIRTUAL_COLUMN)
	    && innobase_add_virtual_try(
		    ha_alter_info, altered_table, old_table,
		    ctx->old_table, trx)) {
		DBUG_RETURN(true);
	}

	DBUG_RETURN(false);
}

/** Commit the changes to the data dictionary cache
after a successful commit_try_norebuild() call.
@param ctx In-place ALTER TABLE context
@param table the TABLE before the ALTER
@param trx Data dictionary transaction object
(will be started and committed)
@return whether all replacements were found for dropped indexes */
inline MY_ATTRIBUTE((warn_unused_result))
bool
commit_cache_norebuild(
/*===================*/
	ha_innobase_inplace_ctx*ctx,
	const TABLE*		table,
	trx_t*			trx)
{
	DBUG_ENTER("commit_cache_norebuild");

	bool	found = true;

	DBUG_ASSERT(!ctx->need_rebuild());

	col_set			drop_list;
	col_set			v_drop_list;
	col_set::const_iterator col_it;

	/* Check if the column, part of an index to be dropped is part of any
	other index which is not being dropped. If it so, then set the ord_part
	of the column to 0. */
	get_col_list_to_be_dropped(ctx, drop_list, v_drop_list);

	for (col_it = drop_list.begin(); col_it != drop_list.end(); ++col_it) {
		if (!check_col_exists_in_indexes(ctx->new_table,
						 *col_it, false)) {
			ctx->new_table->cols[*col_it].ord_part = 0;
		}
	}

	for (col_it = v_drop_list.begin();
	     col_it != v_drop_list.end(); ++col_it) {
		if (!check_col_exists_in_indexes(ctx->new_table,
						 *col_it, true)) {
			ctx->new_table->v_cols[*col_it].m_col.ord_part = 0;
		}
	}

	for (ulint i = 0; i < ctx->num_to_add_index; i++) {
		dict_index_t*	index = ctx->add_index[i];
		DBUG_ASSERT(dict_index_get_online_status(index)
			    == ONLINE_INDEX_COMPLETE);
		DBUG_ASSERT(!index->is_committed());
		index->set_committed(true);
	}

	if (ctx->num_to_drop_index) {
		/* Really drop the indexes that were dropped.
		The transaction had to be committed first
		(after renaming the indexes), so that in the
		event of a crash, crash recovery will drop the
		indexes, because it drops all indexes whose
		names start with TEMP_INDEX_PREFIX. Once we
		have started dropping an index tree, there is
		no way to roll it back. */

		for (ulint i = 0; i < ctx->num_to_drop_index; i++) {
			dict_index_t*	index = ctx->drop_index[i];
			DBUG_ASSERT(index->is_committed());
			DBUG_ASSERT(index->table == ctx->new_table);
			DBUG_ASSERT(index->to_be_dropped);

			/* Replace the indexes in foreign key
			constraints if needed. */

			if (!dict_foreign_replace_index(
				    index->table, ctx->col_names, index)) {
				found = false;
			}

			/* Mark the index dropped
			in the data dictionary cache. */
			rw_lock_x_lock(dict_index_get_lock(index));
			index->page = FIL_NULL;
			rw_lock_x_unlock(dict_index_get_lock(index));
		}

		trx_start_for_ddl(trx, TRX_DICT_OP_INDEX);
		row_merge_drop_indexes_dict(trx, ctx->new_table->id);

		for (ulint i = 0; i < ctx->num_to_drop_index; i++) {
			dict_index_t*	index = ctx->drop_index[i];
			DBUG_ASSERT(index->is_committed());
			DBUG_ASSERT(index->table == ctx->new_table);

			if (index->type & DICT_FTS) {
				DBUG_ASSERT(
					index->type == DICT_FTS
					|| dict_index_is_corrupted(index));
				DBUG_ASSERT(index->table->fts);
				fts_drop_index(index->table, index, trx);
			}

			dict_index_remove_from_cache(index->table, index);
		}

		trx_commit_for_mysql(trx);
	}

	ctx->new_table->fts_doc_id_index
		= ctx->new_table->fts
		? dict_table_get_index_on_name(
			ctx->new_table, FTS_DOC_ID_INDEX_NAME)
		: NULL;
	DBUG_ASSERT((ctx->new_table->fts == NULL)
		    == (ctx->new_table->fts_doc_id_index == NULL));

	DBUG_RETURN(found);
}

/** Adjust the persistent statistics after non-rebuilding ALTER TABLE.
Remove statistics for dropped indexes, add statistics for created indexes
and rename statistics for renamed indexes.
@param ha_alter_info Data used during in-place alter
@param ctx In-place ALTER TABLE context
@param altered_table MySQL table that is being altered
@param table_name Table name in MySQL
@param thd MySQL connection
*/
static
void
alter_stats_norebuild(
/*==================*/
	Alter_inplace_info*		ha_alter_info,
	ha_innobase_inplace_ctx*	ctx,
	TABLE*				altered_table,
	const char*			table_name,
	THD*				thd)
{
	ulint	i;

	DBUG_ENTER("alter_stats_norebuild");
	DBUG_ASSERT(!ctx->need_rebuild());

	if (!dict_stats_is_persistent_enabled(ctx->new_table)) {
		DBUG_VOID_RETURN;
	}

	/* Delete corresponding rows from the stats table. We do this
	in a separate transaction from trx, because lock waits are not
	allowed in a data dictionary transaction. (Lock waits are possible
	on the statistics table, because it is directly accessible by users,
	not covered by the dict_operation_lock.)

	Because the data dictionary changes were already committed, orphaned
	rows may be left in the statistics table if the system crashes.

	FIXME: each change to the statistics tables is being committed in a
	separate transaction, meaning that the operation is not atomic

	FIXME: This will not drop the (unused) statistics for
	FTS_DOC_ID_INDEX if it was a hidden index, dropped together
	with the last renamining FULLTEXT index. */
	for (i = 0; i < ha_alter_info->index_drop_count; i++) {
		const KEY* key = ha_alter_info->index_drop_buffer[i];

		if (key->flags & HA_FULLTEXT) {
			/* There are no index cardinality
			statistics for FULLTEXT indexes. */
			continue;
		}

		char	errstr[1024];

		if (dict_stats_drop_index(
			    ctx->new_table->name.m_name, key->name,
			    errstr, sizeof errstr) != DB_SUCCESS) {
			push_warning(thd,
				     Sql_condition::SL_WARNING,
				     ER_LOCK_WAIT_TIMEOUT, errstr);
		}
	}

	for (i = 0; i < ha_alter_info->index_rename_count; i++) {
		KEY_PAIR*	pair = &ha_alter_info->index_rename_buffer[i];
		dberr_t		err;

		err = dict_stats_rename_index(ctx->new_table,
					      pair->old_key->name,
					      pair->new_key->name);

		if (err != DB_SUCCESS) {
			push_warning_printf(
				thd,
				Sql_condition::SL_WARNING,
				ER_ERROR_ON_RENAME,
				"Error renaming an index of table '%s'"
				" from '%s' to '%s' in InnoDB persistent"
				" statistics storage: %s",
				table_name,
				pair->old_key->name,
				pair->new_key->name,
				ut_strerr(err));
		}
	}

	for (i = 0; i < ctx->num_to_add_index; i++) {
		dict_index_t*	index = ctx->add_index[i];
		DBUG_ASSERT(index->table == ctx->new_table);

		if (!(index->type & DICT_FTS)) {
			dict_stats_init(ctx->new_table);
			dict_stats_update_for_index(index);
		}
	}

	DBUG_VOID_RETURN;
}

/** Adjust the persistent statistics after rebuilding ALTER TABLE.
Remove statistics for dropped indexes, add statistics for created indexes
and rename statistics for renamed indexes.
@param table InnoDB table that was rebuilt by ALTER TABLE
@param table_name Table name in MySQL
@param thd MySQL connection
*/
static
void
alter_stats_rebuild(
/*================*/
	dict_table_t*	table,
	const char*	table_name,
	THD*		thd)
{
	DBUG_ENTER("alter_stats_rebuild");

	if (dict_table_is_discarded(table)
	    || !dict_stats_is_persistent_enabled(table)) {
		DBUG_VOID_RETURN;
	}

#ifndef DBUG_OFF
	bool	ibd_file_missing_orig = false;
#endif /* DBUG_OFF */

	DBUG_EXECUTE_IF(
		"ib_rename_index_fail2",
		ibd_file_missing_orig = table->ibd_file_missing;
		table->ibd_file_missing = TRUE;
	);

	dberr_t	ret = dict_stats_update(table, DICT_STATS_RECALC_PERSISTENT);

	DBUG_EXECUTE_IF(
		"ib_rename_index_fail2",
		table->ibd_file_missing = ibd_file_missing_orig;
	);

	if (ret != DB_SUCCESS) {
		push_warning_printf(
			thd,
			Sql_condition::SL_WARNING,
			ER_ALTER_INFO,
			"Error updating stats for table '%s'"
			" after table rebuild: %s",
			table_name, ut_strerr(ret));
	}

	DBUG_VOID_RETURN;
}

#ifndef DBUG_OFF
# define DBUG_INJECT_CRASH(prefix, count)			\
do {								\
	char buf[32];						\
	ut_snprintf(buf, sizeof buf, prefix "_%u", count);	\
	DBUG_EXECUTE_IF(buf, DBUG_SUICIDE(););			\
} while (0)
#else
# define DBUG_INJECT_CRASH(prefix, count)
#endif

/** Commit or rollback the changes made during
prepare_inplace_alter_table() and inplace_alter_table() inside
the storage engine. Note that the allowed level of concurrency
during this operation will be the same as for
inplace_alter_table() and thus might be higher than during
prepare_inplace_alter_table(). (E.g concurrent writes were
blocked during prepare, but might not be during commit).
@param altered_table TABLE object for new version of table.
@param ha_alter_info Structure describing changes to be done
by ALTER TABLE and holding data used during in-place alter.
@param commit true => Commit, false => Rollback.
@retval true Failure
@retval false Success
*/

bool
ha_innobase::commit_inplace_alter_table(
/*====================================*/
	TABLE*			altered_table,
	Alter_inplace_info*	ha_alter_info,
	bool			commit)
{
	dberr_t	error;
	ha_innobase_inplace_ctx*ctx0;
	struct mtr_buf_copy_t	logs;

	ctx0 = static_cast<ha_innobase_inplace_ctx*>
		(ha_alter_info->handler_ctx);

#ifndef DBUG_OFF
	uint	crash_inject_count	= 1;
	uint	crash_fail_inject_count	= 1;
	uint	failure_inject_count	= 1;
#endif /* DBUG_OFF */

	DBUG_ENTER("commit_inplace_alter_table");
	DBUG_ASSERT(!srv_read_only_mode);
	DBUG_ASSERT(!ctx0 || ctx0->prebuilt == m_prebuilt);
	DBUG_ASSERT(!ctx0 || ctx0->old_table == m_prebuilt->table);

	DEBUG_SYNC_C("innodb_commit_inplace_alter_table_enter");

	DEBUG_SYNC_C("innodb_commit_inplace_alter_table_wait");

	if (ctx0 != NULL && ctx0->m_stage != NULL) {
		ctx0->m_stage->begin_phase_end();
	}

	if (!commit) {
		/* A rollback is being requested. So far we may at
		most have created some indexes. If any indexes were to
		be dropped, they would actually be dropped in this
		method if commit=true. */
		const bool	ret = rollback_inplace_alter_table(
			ha_alter_info, table, m_prebuilt);
		DBUG_RETURN(ret);
	}

	if (!(ha_alter_info->handler_flags & ~INNOBASE_INPLACE_IGNORE)) {
		DBUG_ASSERT(!ctx0);
		MONITOR_ATOMIC_DEC(MONITOR_PENDING_ALTER_TABLE);
		ha_alter_info->group_commit_ctx = NULL;
		DBUG_RETURN(false);
	}

	DBUG_ASSERT(ctx0);

	inplace_alter_handler_ctx**	ctx_array;
	inplace_alter_handler_ctx*	ctx_single[2];

	if (ha_alter_info->group_commit_ctx) {
		ctx_array = ha_alter_info->group_commit_ctx;
	} else {
		ctx_single[0] = ctx0;
		ctx_single[1] = NULL;
		ctx_array = ctx_single;
	}

	DBUG_ASSERT(ctx0 == ctx_array[0]);
	ut_ad(m_prebuilt->table == ctx0->old_table);
	ha_alter_info->group_commit_ctx = NULL;

	/* Free the ctx->trx of other partitions, if any. We will only
	use the ctx0->trx here. Others may have been allocated in
	the prepare stage. */

	for (inplace_alter_handler_ctx** pctx = &ctx_array[1]; *pctx;
	     pctx++) {
		ha_innobase_inplace_ctx*	ctx
			= static_cast<ha_innobase_inplace_ctx*>(*pctx);

		if (ctx->trx) {
			trx_free_for_mysql(ctx->trx);
			ctx->trx = NULL;
		}
	}

	trx_start_if_not_started_xa(m_prebuilt->trx, true);

	for (inplace_alter_handler_ctx** pctx = ctx_array; *pctx; pctx++) {
		ha_innobase_inplace_ctx*	ctx
			= static_cast<ha_innobase_inplace_ctx*>(*pctx);
		DBUG_ASSERT(ctx->prebuilt->trx == m_prebuilt->trx);

		/* Exclusively lock the table, to ensure that no other
		transaction is holding locks on the table while we
		change the table definition. The MySQL meta-data lock
		should normally guarantee that no conflicting locks
		exist. However, FOREIGN KEY constraints checks and any
		transactions collected during crash recovery could be
		holding InnoDB locks only, not MySQL locks. */

		error = row_merge_lock_table(
			m_prebuilt->trx, ctx->old_table, LOCK_X);

		if (error != DB_SUCCESS) {
			my_error_innodb(
				error, table_share->table_name.str, 0);
			DBUG_RETURN(true);
		}
	}

	DEBUG_SYNC(m_user_thd, "innodb_alter_commit_after_lock_table");

	const bool	new_clustered	= ctx0->need_rebuild();
	trx_t*		trx		= ctx0->trx;
	bool		fail		= false;

	if (new_clustered) {
		for (inplace_alter_handler_ctx** pctx = ctx_array;
		     *pctx; pctx++) {
			ha_innobase_inplace_ctx*	ctx
				= static_cast<ha_innobase_inplace_ctx*>(*pctx);
			DBUG_ASSERT(ctx->need_rebuild());

			if (ctx->old_table->fts) {
				ut_ad(!ctx->old_table->fts->add_wq);
				fts_optimize_remove_table(
					ctx->old_table);
			}

			if (ctx->new_table->fts) {
				ut_ad(!ctx->new_table->fts->add_wq);
				fts_optimize_remove_table(
					ctx->new_table);
			}
		}
	}

	if (!trx) {
		DBUG_ASSERT(!new_clustered);
		trx = innobase_trx_allocate(m_user_thd);
	}

	trx_start_for_ddl(trx, TRX_DICT_OP_INDEX);
	/* Latch the InnoDB data dictionary exclusively so that no deadlocks
	or lock waits can happen in it during the data dictionary operation. */
	row_mysql_lock_data_dictionary(trx);

	ut_ad(log_append_on_checkpoint(NULL) == NULL);

	/* Prevent the background statistics collection from accessing
	the tables. */
	for (;;) {
		bool	retry = false;

		for (inplace_alter_handler_ctx** pctx = ctx_array;
		     *pctx; pctx++) {
			ha_innobase_inplace_ctx*	ctx
				= static_cast<ha_innobase_inplace_ctx*>(*pctx);

			DBUG_ASSERT(new_clustered == ctx->need_rebuild());

			if (new_clustered
			    && !dict_stats_stop_bg(ctx->old_table)) {
				retry = true;
			}

			if (!dict_stats_stop_bg(ctx->new_table)) {
				retry = true;
			}
		}

		if (!retry) {
			break;
		}

		DICT_STATS_BG_YIELD(trx);
	}

	/* Apply the changes to the data dictionary tables, for all
	partitions. */

	for (inplace_alter_handler_ctx** pctx = ctx_array;
	     *pctx && !fail; pctx++) {
		ha_innobase_inplace_ctx*	ctx
			= static_cast<ha_innobase_inplace_ctx*>(*pctx);

		DBUG_ASSERT(new_clustered == ctx->need_rebuild());

		ctx->max_autoinc = commit_get_autoinc(
			ha_alter_info, ctx, altered_table, table);

		if (ctx->need_rebuild()) {
			ctx->tmp_name = dict_mem_create_temporary_tablename(
				ctx->heap, ctx->new_table->name.m_name,
				ctx->new_table->id);

			fail = commit_try_rebuild(
				ha_alter_info, ctx, altered_table, table,
				trx, table_share->table_name.str);

			if (!fail && !srv_missing_dd_table_buffer) {
				/* Also check the DDTableBuffer and delete
				the corresponding row for old table */
				dberr_t		error;

				mutex_enter(&dict_persist->mutex);
				error = dict_persist->table_buffer->remove(
					ctx->old_table->id);
				ut_a(error = DB_SUCCESS);
				mutex_exit(&dict_persist->mutex);
			}
		} else {
			fail = commit_try_norebuild(
				ha_alter_info, ctx, altered_table, table, trx,
				table_share->table_name.str);
		}
		DBUG_INJECT_CRASH("ib_commit_inplace_crash",
				  crash_inject_count++);
#ifndef DBUG_OFF
		{
			/* Generate a dynamic dbug text. */
			char buf[32];

			ut_snprintf(buf, sizeof buf,
				    "ib_commit_inplace_fail_%u",
				    failure_inject_count++);

			DBUG_EXECUTE_IF(buf,
					my_error(ER_INTERNAL_ERROR, MYF(0),
						 "Injected error!");
					fail = true;
			);
		}
#endif
	}

	/* Commit or roll back the changes to the data dictionary. */

	if (fail) {
		trx_rollback_for_mysql(trx);
	} else if (!new_clustered) {
		trx_commit_for_mysql(trx);
	} else {
		mtr_t	mtr;
		mtr_start(&mtr);
		mtr.set_sys_modified();

		for (inplace_alter_handler_ctx** pctx = ctx_array;
		     *pctx; pctx++) {
			ha_innobase_inplace_ctx*	ctx
				= static_cast<ha_innobase_inplace_ctx*>(*pctx);

			DBUG_ASSERT(ctx->need_rebuild());
			/* Check for any possible problems for any
			file operations that will be performed in
			commit_cache_rebuild(), and if none, generate
			the redo log for these operations. */
			error = fil_mtr_rename_log(ctx->old_table,
						   ctx->new_table,
						   ctx->tmp_name, &mtr);
			if (error != DB_SUCCESS) {
				/* Out of memory or a problem will occur
				when renaming files. */
				fail = true;
				my_error_innodb(error, ctx->old_table->name.m_name,
						ctx->old_table->flags);
			}
			DBUG_INJECT_CRASH("ib_commit_inplace_crash",
					  crash_inject_count++);
		}

		/* Test what happens on crash if the redo logs
		are flushed to disk here. The log records
		about the rename should not be committed, and
		the data dictionary transaction should be
		rolled back, restoring the old table. */
		DBUG_EXECUTE_IF("innodb_alter_commit_crash_before_commit",
				log_buffer_flush_to_disk();
				DBUG_SUICIDE(););
		ut_ad(!trx->fts_trx);

		if (fail) {
			mtr.set_log_mode(MTR_LOG_NO_REDO);
			mtr_commit(&mtr);
			trx_rollback_for_mysql(trx);
		} else {
			ut_ad(trx_state_eq(trx, TRX_STATE_ACTIVE));
			ut_ad(trx_is_rseg_updated(trx));

			if (mtr.get_log()->size() > 0) {
				ut_ad(*mtr.get_log()->front()->begin()
				      == MLOG_FILE_RENAME2);

				/* Append the MLOG_FILE_RENAME2
				records on checkpoint, as a separate
				mini-transaction before the one that
				contains the MLOG_CHECKPOINT marker. */
				static const byte	multi
					= MLOG_MULTI_REC_END;

				mtr.get_log()->for_each_block(logs);
				logs.m_buf.push(&multi, sizeof multi);

				log_append_on_checkpoint(&logs.m_buf);
			}

			/* The following call commits the
			mini-transaction, making the data dictionary
			transaction committed at mtr.end_lsn. The
			transaction becomes 'durable' by the time when
			log_buffer_flush_to_disk() returns. In the
			logical sense the commit in the file-based
			data structures happens here. */
			trx_commit_low(trx, &mtr);
		}

		/* If server crashes here, the dictionary in
		InnoDB and MySQL will differ.  The .ibd files
		and the .frm files must be swapped manually by
		the administrator. No loss of data. */
		DBUG_EXECUTE_IF("innodb_alter_commit_crash_after_commit",
				log_make_checkpoint_at(LSN_MAX, TRUE);
				log_buffer_flush_to_disk();
				DBUG_SUICIDE(););
	}

	/* Update the persistent autoinc counter if necessary, we should
	do this before flushing logs. */
	if (altered_table->found_next_number_field
	    && !srv_missing_dd_table_buffer) {
		for (inplace_alter_handler_ctx** pctx = ctx_array;
		     *pctx; pctx++) {
			ha_innobase_inplace_ctx*        ctx
				= static_cast<ha_innobase_inplace_ctx*>
				(*pctx);
			DBUG_ASSERT(ctx->need_rebuild() == new_clustered);

			dict_table_t* t = ctx->new_table;
			Field* field = altered_table->found_next_number_field;

			dict_table_autoinc_lock(t);

			dict_table_autoinc_initialize(t, ctx->max_autoinc);

			dict_table_autoinc_set_col_pos(t, field->field_index);

			/* The same reason as comments on this function call
			in row_rename_table_for_mysql(). Besides, we may write
			redo logs here if we want to update the counter to a
			smaller one. */
			ib_uint64_t	autoinc = dict_table_autoinc_read(t);
			dict_table_set_and_persist_autoinc(
				t, autoinc - 1,
				autoinc - 1 < t->autoinc_persisted);

			dict_table_autoinc_unlock(t);
		}
	}


	/* Flush the log to reduce probability that the .frm files and
	the InnoDB data dictionary get out-of-sync if the user runs
	with innodb_flush_log_at_trx_commit = 0 */

	log_buffer_flush_to_disk();

	/* At this point, the changes to the persistent storage have
	been committed or rolled back. What remains to be done is to
	update the in-memory structures, close some handles, release
	temporary files, and (unless we rolled back) update persistent
	statistics. */
	for (inplace_alter_handler_ctx** pctx = ctx_array;
	     *pctx; pctx++) {
		ha_innobase_inplace_ctx*	ctx
			= static_cast<ha_innobase_inplace_ctx*>(*pctx);

		DBUG_ASSERT(ctx->need_rebuild() == new_clustered);

		if (new_clustered) {
			innobase_online_rebuild_log_free(ctx->old_table);
		}

		if (fail) {
			if (new_clustered) {
				trx_start_for_ddl(trx, TRX_DICT_OP_TABLE);

				dict_table_close_and_drop(trx, ctx->new_table);

				trx_commit_for_mysql(trx);
				ctx->new_table = NULL;
			} else {
				/* We failed, but did not rebuild the table.
				Roll back any ADD INDEX, or get rid of garbage
				ADD INDEX that was left over from a previous
				ALTER TABLE statement. */
				trx_start_for_ddl(trx, TRX_DICT_OP_INDEX);
				innobase_rollback_sec_index(
					ctx->new_table, table, TRUE, trx);
				trx_commit_for_mysql(trx);
			}
			DBUG_INJECT_CRASH("ib_commit_inplace_crash_fail",
					  crash_fail_inject_count++);

			continue;
		}

		innobase_copy_frm_flags_from_table_share(
			ctx->new_table, altered_table->s);

		if (new_clustered) {
			/* We will reload and refresh the
			in-memory foreign key constraint
			metadata. This is a rename operation
			in preparing for dropping the old
			table. Set the table to_be_dropped bit
			here, so to make sure DML foreign key
			constraint check does not use the
			stale dict_foreign_t. This is done
			because WL#6049 (FK MDL) has not been
			implemented yet. */
			ctx->old_table->to_be_dropped = true;

			DBUG_PRINT("to_be_dropped",
				   ("table: %s", ctx->old_table->name.m_name));

			/* Rename the tablespace files. */
			commit_cache_rebuild(ctx);

			error = innobase_update_foreign_cache(ctx, m_user_thd);
			if (error != DB_SUCCESS) {
				goto foreign_fail;
			}
		} else {
			error = innobase_update_foreign_cache(ctx, m_user_thd);

			if (error != DB_SUCCESS) {
foreign_fail:
				/* The data dictionary cache
				should be corrupted now.  The
				best solution should be to
				kill and restart the server,
				but the *.frm file has not
				been replaced yet. */
				push_warning_printf(
					m_user_thd,
					Sql_condition::SL_WARNING,
					ER_ALTER_INFO,
					"InnoDB: Could not add foreign"
					" key constraints.");
			} else {
				if (!commit_cache_norebuild(
					    ctx, table, trx)) {
					ut_a(!m_prebuilt->trx->check_foreigns);
				}

				innobase_rename_or_enlarge_columns_cache(
					ha_alter_info, table,
					ctx->new_table);

				rename_indexes_in_cache(ctx, ha_alter_info);
			}
		}
		DBUG_INJECT_CRASH("ib_commit_inplace_crash",
				  crash_inject_count++);
	}

	log_append_on_checkpoint(NULL);

	/* Invalidate the index translation table. In partitioned
	tables, there is no share. */
	if (m_share) {
		m_share->idx_trans_tbl.index_count = 0;
	}

	if (trx == ctx0->trx) {
		ctx0->trx = NULL;
	}

	/* Tell the InnoDB server that there might be work for
	utility threads: */

	srv_active_wake_master_thread();

	if (fail) {
		for (inplace_alter_handler_ctx** pctx = ctx_array;
		     *pctx; pctx++) {
			ha_innobase_inplace_ctx*	ctx
				= static_cast<ha_innobase_inplace_ctx*>
				(*pctx);
			DBUG_ASSERT(ctx->need_rebuild() == new_clustered);

			ut_d(dict_table_check_for_dup_indexes(
				     ctx->old_table,
				     CHECK_ABORTED_OK));
			ut_a(fts_check_cached_index(ctx->old_table));
			DBUG_INJECT_CRASH("ib_commit_inplace_crash_fail",
					  crash_fail_inject_count++);
		}

		row_mysql_unlock_data_dictionary(trx);
		trx_free_for_mysql(trx);
		DBUG_RETURN(true);
	}

	if (ctx0->num_to_drop_vcol || ctx0->num_to_add_vcol) {

		trx_commit_for_mysql(m_prebuilt->trx);

		if (btr_search_enabled) {
			btr_search_disable(false);
			btr_search_enable();
		}

		char	tb_name[FN_REFLEN];
		ut_strcpy(tb_name, m_prebuilt->table->name.m_name);

		tb_name[strlen(m_prebuilt->table->name.m_name)] = 0;

		dict_table_close(m_prebuilt->table, true, false);
		dict_table_remove_from_cache(m_prebuilt->table);
		m_prebuilt->table = dict_table_open_on_name(
			tb_name, TRUE, TRUE, DICT_ERR_IGNORE_NONE);

		/* Drop outdated table stats. */
		char	errstr[1024];
		if (dict_stats_drop_table(
			    m_prebuilt->table->name.m_name,
			    errstr, sizeof(errstr))
		    != DB_SUCCESS) {
			push_warning_printf(
				m_user_thd,
				Sql_condition::SL_WARNING,
				ER_ALTER_INFO,
				"Deleting persistent statistics"
				" for table '%s' in"
				" InnoDB failed: %s",
				table->s->table_name.str,
				errstr);
		}

		row_mysql_unlock_data_dictionary(trx);
		trx_free_for_mysql(trx);
		MONITOR_ATOMIC_DEC(MONITOR_PENDING_ALTER_TABLE);
		DBUG_RETURN(false);
	}

	/* Release the table locks. */
	trx_commit_for_mysql(m_prebuilt->trx);

	DBUG_EXECUTE_IF("ib_ddl_crash_after_user_trx_commit", DBUG_SUICIDE(););

	for (inplace_alter_handler_ctx** pctx = ctx_array;
	     *pctx; pctx++) {
		ha_innobase_inplace_ctx*	ctx
			= static_cast<ha_innobase_inplace_ctx*>
			(*pctx);
		DBUG_ASSERT(ctx->need_rebuild() == new_clustered);

		/* TODO: To remove the whole 'if' in WL#7141 */
		if (altered_table->found_next_number_field
		    && srv_missing_dd_table_buffer) {
			dict_table_t*	t = ctx->new_table;

			dict_table_autoinc_lock(t);
			dict_table_autoinc_initialize(t, ctx->max_autoinc);
			dict_table_autoinc_unlock(t);
		}

		bool	add_fts	= false;

		/* Publish the created fulltext index, if any.
		Note that a fulltext index can be created without
		creating the clustered index, if there already exists
		a suitable FTS_DOC_ID column. If not, one will be
		created, implying new_clustered */
		for (ulint i = 0; i < ctx->num_to_add_index; i++) {
			dict_index_t*	index = ctx->add_index[i];

			if (index->type & DICT_FTS) {
				DBUG_ASSERT(index->type == DICT_FTS);
				/* We reset DICT_TF2_FTS here because the bit
				is left unset when a drop proceeds the add. */
				DICT_TF2_FLAG_SET(ctx->new_table, DICT_TF2_FTS);
				fts_add_index(index, ctx->new_table);
				add_fts = true;
			}
		}

		ut_d(dict_table_check_for_dup_indexes(
			     ctx->new_table, CHECK_ALL_COMPLETE));

		if (add_fts) {
			fts_optimize_add_table(ctx->new_table);
		}

		ut_d(dict_table_check_for_dup_indexes(
			     ctx->new_table, CHECK_ABORTED_OK));
		ut_a(fts_check_cached_index(ctx->new_table));

		if (new_clustered) {
			/* Since the table has been rebuilt, we remove
			all persistent statistics corresponding to the
			old copy of the table (which was renamed to
			ctx->tmp_name). */

			char	errstr[1024];

			DBUG_ASSERT(0 == strcmp(ctx->old_table->name.m_name,
						ctx->tmp_name));

			DBUG_EXECUTE_IF(
				"ib_rename_index_fail3",
				DBUG_SET("+d,innodb_report_deadlock");
			);

			if (dict_stats_drop_table(
				    ctx->new_table->name.m_name,
				    errstr, sizeof(errstr))
			    != DB_SUCCESS) {
				push_warning_printf(
					m_user_thd,
					Sql_condition::SL_WARNING,
					ER_ALTER_INFO,
					"Deleting persistent statistics"
					" for rebuilt table '%s' in"
					" InnoDB failed: %s",
					table->s->table_name.str,
					errstr);
			}

			DBUG_EXECUTE_IF(
				"ib_rename_index_fail3",
				DBUG_SET("-d,innodb_report_deadlock");
			);

			DBUG_EXECUTE_IF("ib_ddl_crash_before_commit",
					DBUG_SUICIDE(););

			ut_ad(m_prebuilt != ctx->prebuilt
			      || ctx == ctx0);
			bool update_own_prebuilt =
				(m_prebuilt == ctx->prebuilt);
			trx_t* const	user_trx = m_prebuilt->trx;

			row_prebuilt_free(ctx->prebuilt, TRUE);

			/* Drop the copy of the old table, which was
			renamed to ctx->tmp_name at the atomic DDL
			transaction commit.  If the system crashes
			before this is completed, some orphan tables
			with ctx->tmp_name may be recovered. */
			trx_start_for_ddl(trx, TRX_DICT_OP_TABLE);
			row_merge_drop_table(trx, ctx->old_table);
			trx_commit_for_mysql(trx);

			/* Rebuild the prebuilt object. */
			ctx->prebuilt = row_create_prebuilt(
				ctx->new_table, altered_table->s->reclength);
			if (update_own_prebuilt) {
				m_prebuilt = ctx->prebuilt;
			}
			trx_start_if_not_started(user_trx, true);
			user_trx->will_lock++;
			m_prebuilt->trx = user_trx;
		}
		DBUG_INJECT_CRASH("ib_commit_inplace_crash",
				  crash_inject_count++);
	}

	row_mysql_unlock_data_dictionary(trx);
	trx_free_for_mysql(trx);

	/* TODO: The following code could be executed
	while allowing concurrent access to the table
	(MDL downgrade). */

	if (new_clustered) {
		for (inplace_alter_handler_ctx** pctx = ctx_array;
		     *pctx; pctx++) {
			ha_innobase_inplace_ctx*	ctx
				= static_cast<ha_innobase_inplace_ctx*>
				(*pctx);
			DBUG_ASSERT(ctx->need_rebuild());

			alter_stats_rebuild(
				ctx->new_table, table->s->table_name.str,
				m_user_thd);
			DBUG_INJECT_CRASH("ib_commit_inplace_crash",
					  crash_inject_count++);
		}
	} else {
		for (inplace_alter_handler_ctx** pctx = ctx_array;
		     *pctx; pctx++) {
			ha_innobase_inplace_ctx*	ctx
				= static_cast<ha_innobase_inplace_ctx*>
				(*pctx);
			DBUG_ASSERT(!ctx->need_rebuild());

			alter_stats_norebuild(
				ha_alter_info, ctx, altered_table,
				table->s->table_name.str, m_user_thd);
			DBUG_INJECT_CRASH("ib_commit_inplace_crash",
					  crash_inject_count++);
		}
	}

	/* We don't support compression for the system tablespace nor
	the temporary tablespace. Only because they are shared tablespaces.
	There is no other technical reason. */

	innobase_parse_hint_from_comment(
		m_user_thd, m_prebuilt->table, altered_table->s);

	/* TODO: Also perform DROP TABLE and DROP INDEX after
	the MDL downgrade. */

#ifndef DBUG_OFF
	dict_index_t* clust_index = dict_table_get_first_index(
		ctx0->prebuilt->table);
	DBUG_ASSERT(!clust_index->online_log);
	DBUG_ASSERT(dict_index_get_online_status(clust_index)
		    == ONLINE_INDEX_COMPLETE);

	for (dict_index_t* index = clust_index;
	     index;
	     index = dict_table_get_next_index(index)) {
		DBUG_ASSERT(!index->to_be_dropped);
	}
#endif /* DBUG_OFF */
	MONITOR_ATOMIC_DEC(MONITOR_PENDING_ALTER_TABLE);
	DBUG_RETURN(false);
}


/** Helper class for in-place alter, see handler.h */
class ha_innopart_inplace_ctx : public inplace_alter_handler_ctx
{
/* Only used locally in this file, so have everything public for
conveniance. */
public:
	/** Total number of partitions. */
	uint				m_tot_parts;
	/** Array of inplace contexts for all partitions. */
	inplace_alter_handler_ctx**	ctx_array;
	/** Array of prebuilt for all partitions. */
	row_prebuilt_t**		prebuilt_array;

	ha_innopart_inplace_ctx(THD *thd, uint tot_parts)
		: inplace_alter_handler_ctx(),
		m_tot_parts(tot_parts),
		ctx_array(),
		prebuilt_array()
	{}

	~ha_innopart_inplace_ctx()
	{
		if (ctx_array) {
			for (uint i = 0; i < m_tot_parts; i++) {
				delete ctx_array[i];
			}
			ut_free(ctx_array);
		}
		if (prebuilt_array) {
			/* First entry is the original prebuilt! */
			for (uint i = 1; i < m_tot_parts; i++) {
				/* Don't close the tables. */
				prebuilt_array[i]->table = NULL;
				row_prebuilt_free(prebuilt_array[i], false);
			}
			ut_free(prebuilt_array);
		}
	}
};

/** Check if supported inplace alter table.
@param[in]	altered_table	Altered MySQL table.
@param[in]	ha_alter_info	Information about inplace operations to do.
@return	Lock level, not supported or error */
enum_alter_inplace_result
ha_innopart::check_if_supported_inplace_alter(
	TABLE*			altered_table,
	Alter_inplace_info*	ha_alter_info)
{
	DBUG_ENTER("ha_innopart::check_if_supported_inplace_alter");
	DBUG_ASSERT(ha_alter_info->handler_ctx == NULL);

	/* Not supporting these for partitioned tables yet! */

	/* FK not yet supported. */
	if (ha_alter_info->handler_flags
		& (Alter_inplace_info::ADD_FOREIGN_KEY
			| Alter_inplace_info::DROP_FOREIGN_KEY)) {

		ha_alter_info->unsupported_reason = innobase_get_err_msg(
			ER_FOREIGN_KEY_ON_PARTITIONED);
		DBUG_RETURN(HA_ALTER_INPLACE_NOT_SUPPORTED);
	}
	/* FTS not yet supported either. */
	if ((ha_alter_info->handler_flags
		    & Alter_inplace_info::ADD_INDEX)) {

		for (uint i = 0; i < ha_alter_info->index_add_count; i++) {
			const KEY* key =
				&ha_alter_info->key_info_buffer[
					ha_alter_info->index_add_buffer[i]];
			if (key->flags & HA_FULLTEXT) {
				DBUG_ASSERT(!(key->flags & HA_KEYFLAG_MASK
					      & ~(HA_FULLTEXT
						  | HA_PACK_KEY
						  | HA_GENERATED_KEY
						  | HA_BINARY_PACK_KEY)));
				ha_alter_info->unsupported_reason =
					innobase_get_err_msg(
					ER_FULLTEXT_NOT_SUPPORTED_WITH_PARTITIONING);
				DBUG_RETURN(HA_ALTER_INPLACE_NOT_SUPPORTED);
			}
		}
	}
	/* We cannot allow INPLACE to change order of KEY partitioning fields! */
	if ((ha_alter_info->handler_flags
	     & Alter_inplace_info::ALTER_STORED_COLUMN_ORDER)
	    && !m_part_info->same_key_column_order(
				&ha_alter_info->alter_info->create_list)) {

		DBUG_RETURN(HA_ALTER_INPLACE_NOT_SUPPORTED);
	}

	/* Cannot allow INPLACE for drop and create PRIMARY KEY if partition is
	on Primary Key - PARTITION BY KEY() */
	if ((ha_alter_info->handler_flags
	     & (Alter_inplace_info::ADD_PK_INDEX
		| Alter_inplace_info::DROP_PK_INDEX))) {

		/* Check partition by key(). */
		if ((m_part_info->part_type == HASH_PARTITION)
		    && m_part_info->list_of_part_fields
		    && m_part_info->part_field_list.is_empty()) {

			DBUG_RETURN(HA_ALTER_INPLACE_NOT_SUPPORTED);
		}

		/* Check sub-partition by key(). */
		if ((m_part_info->subpart_type == HASH_PARTITION)
		    && m_part_info->list_of_subpart_fields
		    && m_part_info->subpart_field_list.is_empty()) {

			DBUG_RETURN(HA_ALTER_INPLACE_NOT_SUPPORTED);
		}
	}

	/* Check for PK and UNIQUE should already be done when creating the
	new table metadata.
	(fix_partition_info/check_primary_key+check_unique_key) */

	set_partition(0);
	DBUG_RETURN(ha_innobase::check_if_supported_inplace_alter(altered_table,
							ha_alter_info));
}

/** Prepare inplace alter table.
Allows InnoDB to update internal structures with concurrent
writes blocked (provided that check_if_supported_inplace_alter()
did not return HA_ALTER_INPLACE_NO_LOCK).
This will be invoked before inplace_alter_table().
@param[in]	altered_table	TABLE object for new version of table.
@param[in]	ha_alter_info	Structure describing changes to be done
by ALTER TABLE and holding data used during in-place alter.
@retval true Failure.
@retval false Success. */
bool
ha_innopart::prepare_inplace_alter_table(
	TABLE*			altered_table,
	Alter_inplace_info*	ha_alter_info)
{
	THD* thd;
	ha_innopart_inplace_ctx* ctx_parts;
	bool res = true;
	DBUG_ENTER("ha_innopart::prepare_inplace_alter_table");
	DBUG_ASSERT(ha_alter_info->handler_ctx == NULL);

	thd = ha_thd();

	/* Clean up all ins/upd nodes. */
	clear_ins_upd_nodes();
	/* Based on Sql_alloc class, return NULL for new on failure. */
	ctx_parts = new ha_innopart_inplace_ctx(thd, m_tot_parts);
	if (!ctx_parts) {
		DBUG_RETURN(HA_ALTER_ERROR);
	}

	uint ctx_array_size = sizeof(inplace_alter_handler_ctx*)
				* (m_tot_parts + 1);
	ctx_parts->ctx_array =
		static_cast<inplace_alter_handler_ctx**>(
					ut_malloc(ctx_array_size,
					mem_key_partitioning));
	if (!ctx_parts->ctx_array) {
		DBUG_RETURN(HA_ALTER_ERROR);
	}

	/* Set all to NULL, including the terminating one. */
	memset(ctx_parts->ctx_array, 0, ctx_array_size);

	ctx_parts->prebuilt_array = static_cast<row_prebuilt_t**>(
					ut_malloc(sizeof(row_prebuilt_t*)
							* m_tot_parts,
					mem_key_partitioning));
	if (!ctx_parts->prebuilt_array) {
		DBUG_RETURN(HA_ALTER_ERROR);
	}
	/* For the first partition use the current prebuilt. */
	ctx_parts->prebuilt_array[0] = m_prebuilt;
	/* Create new prebuilt for the rest of the partitions.
	It is needed for the current implementation of
	ha_innobase::commit_inplace_alter_table(). */
	for (uint i = 1; i < m_tot_parts; i++) {
		row_prebuilt_t* tmp_prebuilt;
		tmp_prebuilt = row_create_prebuilt(
					m_part_share->get_table_part(i),
					table_share->reclength);
		/* Use same trx as original prebuilt. */
		tmp_prebuilt->trx = m_prebuilt->trx;
		ctx_parts->prebuilt_array[i] = tmp_prebuilt;
	}

	const char*	save_tablespace =
		ha_alter_info->create_info->tablespace;

	const char*     save_data_file_name =
		ha_alter_info->create_info->data_file_name;

	for (uint i = 0; i < m_tot_parts; i++) {
		m_prebuilt = ctx_parts->prebuilt_array[i];
		ha_alter_info->handler_ctx = ctx_parts->ctx_array[i];
		set_partition(i);

		/* Set the tablespace and data_file_name value of the
		alter_info to the tablespace and data_file_name value
		that was existing for the partition originally, so that
		for ALTER TABLE the tablespace clause in create option
		is ignored for existing partitions, and later set it
		back to its old value */

		ha_alter_info->create_info->tablespace =
			m_prebuilt->table->tablespace;
		ha_alter_info->create_info->data_file_name =
			m_prebuilt->table->data_dir_path;

		res = ha_innobase::prepare_inplace_alter_table(altered_table,
							ha_alter_info);
		update_partition(i);
		ctx_parts->ctx_array[i] = ha_alter_info->handler_ctx;
		if (res) {
			break;
		}
	}
	m_prebuilt = ctx_parts->prebuilt_array[0];
	ha_alter_info->handler_ctx = ctx_parts;
	ha_alter_info->group_commit_ctx = ctx_parts->ctx_array;
	ha_alter_info->create_info->tablespace = save_tablespace;
	ha_alter_info->create_info->data_file_name = save_data_file_name;

	DBUG_RETURN(res);
}

/** Inplace alter table.
Alter the table structure in-place with operations
specified using Alter_inplace_info.
The level of concurrency allowed during this operation depends
on the return value from check_if_supported_inplace_alter().
@param[in]	altered_table	TABLE object for new version of table.
@param[in]	ha_alter_info	Structure describing changes to be done
by ALTER TABLE and holding data used during in-place alter.
@retval true Failure.
@retval false Success. */
bool
ha_innopart::inplace_alter_table(
	TABLE*			altered_table,
	Alter_inplace_info*	ha_alter_info)
{
	bool res = true;
	ha_innopart_inplace_ctx* ctx_parts;

	ctx_parts = static_cast<ha_innopart_inplace_ctx*>(
					ha_alter_info->handler_ctx);
	for (uint i = 0; i < m_tot_parts; i++) {
		m_prebuilt = ctx_parts->prebuilt_array[i];
		ha_alter_info->handler_ctx = ctx_parts->ctx_array[i];
		set_partition(i);
		res = ha_innobase::inplace_alter_table(altered_table,
						ha_alter_info);
		ut_ad(ctx_parts->ctx_array[i] == ha_alter_info->handler_ctx);
		ctx_parts->ctx_array[i] = ha_alter_info->handler_ctx;
		if (res) {
			break;
		}
	}
	m_prebuilt = ctx_parts->prebuilt_array[0];
	ha_alter_info->handler_ctx = ctx_parts;
	return(res);
}

/** Commit or rollback inplace alter table.
Commit or rollback the changes made during
prepare_inplace_alter_table() and inplace_alter_table() inside
the storage engine. Note that the allowed level of concurrency
during this operation will be the same as for
inplace_alter_table() and thus might be higher than during
prepare_inplace_alter_table(). (E.g concurrent writes were
blocked during prepare, but might not be during commit).
@param[in]	altered_table	TABLE object for new version of table.
@param[in]	ha_alter_info	Structure describing changes to be done
by ALTER TABLE and holding data used during in-place alter.
@param[in]	commit		true => Commit, false => Rollback.
@retval true Failure.
@retval false Success. */
bool
ha_innopart::commit_inplace_alter_table(
	TABLE*			altered_table,
	Alter_inplace_info*	ha_alter_info,
	bool			commit)
{
	bool res = false;
	ha_innopart_inplace_ctx* ctx_parts;

	ctx_parts = static_cast<ha_innopart_inplace_ctx*>(
					ha_alter_info->handler_ctx);
	ut_ad(ctx_parts);
	ut_ad(ctx_parts->prebuilt_array);
	ut_ad(ctx_parts->prebuilt_array[0] == m_prebuilt);
	if (commit) {
		/* Commit is done through first partition (group commit). */
		ut_ad(ha_alter_info->group_commit_ctx == ctx_parts->ctx_array);
		ha_alter_info->handler_ctx = ctx_parts->ctx_array[0];
		set_partition(0);
		res = ha_innobase::commit_inplace_alter_table(altered_table,
							ha_alter_info,
							commit);
		ut_ad(res || !ha_alter_info->group_commit_ctx);
		goto end;
	}
	/* Rollback is done for each partition. */
	for (uint i = 0; i < m_tot_parts; i++) {
		m_prebuilt = ctx_parts->prebuilt_array[i];
		ha_alter_info->handler_ctx = ctx_parts->ctx_array[i];
		set_partition(i);
		if (ha_innobase::commit_inplace_alter_table(altered_table,
						ha_alter_info, commit)) {
			res = true;
		}
		ut_ad(ctx_parts->ctx_array[i] == ha_alter_info->handler_ctx);
		ctx_parts->ctx_array[i] = ha_alter_info->handler_ctx;
	}
end:
	/* Move the ownership of the new tables back to
	the m_part_share. */
	ha_innobase_inplace_ctx*	ctx;
	for (uint i = 0; i < m_tot_parts; i++) {
		/* TODO: Fix to only use one prebuilt (i.e. make inplace
		alter partition aware instead of using multiple prebuilt
		copies... */
		ctx = static_cast<ha_innobase_inplace_ctx*>(
					ctx_parts->ctx_array[i]);
		if (ctx) {
			m_part_share->set_table_part(i, ctx->prebuilt->table);
			ctx->prebuilt->table = NULL;
			ctx_parts->prebuilt_array[i] = ctx->prebuilt;
		}
	}
	/* The above juggling of prebuilt must be reset here. */
	m_prebuilt = ctx_parts->prebuilt_array[0];
	m_prebuilt->table = m_part_share->get_table_part(0);
	ha_alter_info->handler_ctx = ctx_parts;
	return(res);
}


/**
@param thd the session
@param start_value the lower bound
@param max_value the upper bound (inclusive) */

ib_sequence_t::ib_sequence_t(
	THD*		thd,
	ulonglong	start_value,
	ulonglong	max_value)
	:
	m_max_value(max_value),
	m_increment(0),
	m_offset(0),
	m_next_value(start_value),
	m_eof(false)
{
	if (thd != 0 && m_max_value > 0) {

		thd_get_autoinc(thd, &m_offset, &m_increment);

		if (m_increment > 1 || m_offset > 1) {

			/* If there is an offset or increment specified
			then we need to work out the exact next value. */

			m_next_value = innobase_next_autoinc(
				start_value, 1,
				m_increment, m_offset, m_max_value);

		} else if (start_value == 0) {
			/* The next value can never be 0. */
			m_next_value = 1;
		}
	} else {
		m_eof = true;
	}
}

/**
Postfix increment
@return the next value to insert */

ulonglong
ib_sequence_t::operator++(int) UNIV_NOTHROW
{
	ulonglong	current = m_next_value;

	ut_ad(!m_eof);
	ut_ad(m_max_value > 0);

	m_next_value = innobase_next_autoinc(
		current, 1, m_increment, m_offset, m_max_value);

	if (m_next_value == m_max_value && current == m_next_value) {
		m_eof = true;
	}

	return(current);
}<|MERGE_RESOLUTION|>--- conflicted
+++ resolved
@@ -556,19 +556,6 @@
 		DBUG_RETURN(HA_ALTER_INPLACE_NOT_SUPPORTED);
 	}
 
-<<<<<<< HEAD
-	if (ha_alter_info->create_info->encrypt_type.length > 0) {
-		char*	encryption =
-			ha_alter_info->create_info->encrypt_type.str;
-
-		if (DICT_TF2_FLAG_SET(m_prebuilt->table, DICT_TF2_ENCRYPTION)
-		    != Encryption::is_none(encryption)) {
-			ha_alter_info->unsupported_reason =
-				innobase_get_err_msg(
-					ER_INVALID_ENCRYPTION_OPTION);
-			DBUG_RETURN(HA_ALTER_INPLACE_NOT_SUPPORTED);
-		}
-=======
 	/* We don't support change encryption attribute with
 	inplace algorithm. */
 	if (strncmp(this->table->s->encrypt_type.str,
@@ -578,7 +565,6 @@
 			innobase_get_err_msg(
 				ER_UNSUPPORTED_ALTER_ENCRYPTION_INPLACE);
 		DBUG_RETURN(HA_ALTER_INPLACE_NOT_SUPPORTED);
->>>>>>> f42ae1d8
 	}
 
 	update_thd();
