/* Copyright (c) 2000, 2010, Oracle and/or its affiliates. All rights reserved.

   This program is free software; you can redistribute it and/or modify
   it under the terms of the GNU General Public License as published by
   the Free Software Foundation; version 2 of the License.

   This program is distributed in the hope that it will be useful,
   but WITHOUT ANY WARRANTY; without even the implied warranty of
   MERCHANTABILITY or FITNESS FOR A PARTICULAR PURPOSE.  See the
   GNU General Public License for more details.

   You should have received a copy of the GNU General Public License
   along with this program; if not, write to the Free Software Foundation,
   51 Franklin Street, Suite 500, Boston, MA 02110-1335 USA */

#ifndef RPL_MI_H
#define RPL_MI_H

#ifdef HAVE_REPLICATION

#include <my_global.h>
#include <sql_priv.h>

#define DEFAULT_CONNECT_RETRY 60

#include "rpl_rli.h"
#include "my_sys.h"

typedef struct st_mysql MYSQL;
class Rpl_info_factory;

/*****************************************************************************
  Replication IO Thread

  Master_info contains:
    - information about how to connect to a master
    - current master log name
    - current master log offset
    - misc control variables

  Master_info is initialized once from the master.info repository if such
  exists. Otherwise, data members corresponding to master.info fields
  are initialized with defaults specified by master-* options. The
  initialization is done through init_info() call.

  Logically, the format of master.info repository is presented as follows:

  log_name
  log_pos
  master_host
  master_user
  master_pass
  master_port
  master_connect_retry

  To write out the contents of master.info to disk a call to flush_info()
  is required. Currently, it is needed every time we read and queue data
  from the master.

  To clean up, call end_info()

*****************************************************************************/

class Master_info : public Rpl_info
{
<<<<<<< HEAD
 public:
  Master_info(
#ifdef HAVE_PSI_INTERFACE
              PSI_mutex_key *param_key_info_run_lock,
              PSI_mutex_key *param_key_info_data_lock,
              PSI_mutex_key *param_key_info_data_cond,
              PSI_mutex_key *param_key_info_start_cond,
              PSI_mutex_key *param_key_info_stop_cond
#endif
             );
  virtual ~Master_info();
=======
  friend class Rpl_info_factory;
>>>>>>> fcf11a4c

public:
  /* the variables below are needed because we can change masters on the fly */
  char host[HOSTNAME_LENGTH+1];
  char user[USERNAME_LENGTH+1];
  char password[MAX_PASSWORD_LENGTH+1];
  my_bool ssl; // enables use of SSL connection if true
  char ssl_ca[FN_REFLEN], ssl_capath[FN_REFLEN], ssl_cert[FN_REFLEN];
  char ssl_cipher[FN_REFLEN], ssl_key[FN_REFLEN];
  my_bool ssl_verify_server_cert;

  MYSQL* mysql;
  uint32 file_id;				/* for 3.23 load data infile */
  Relay_log_info *rli;
  uint port;
  uint connect_retry;
  /*
     The difference in seconds between the clock of the master and the clock of
     the slave (second - first). It must be signed as it may be <0 or >0.
     clock_diff_with_master is computed when the I/O thread starts; for this the
     I/O thread does a SELECT UNIX_TIMESTAMP() on the master.
     "how late the slave is compared to the master" is computed like this:
     clock_of_slave - last_timestamp_executed_by_SQL_thread - clock_diff_with_master

  */
  long clock_diff_with_master;
  float heartbeat_period;         // interface with CHANGE MASTER or master.info
  ulonglong received_heartbeats;  // counter of received heartbeat events
  time_t last_heartbeat;
  Server_ids *ignore_server_ids;
  ulong master_id;
  /*
    to hold checksum alg in use until IO thread has received FD.
    Initialized to novalue, then set to the queried from master
    @@global.binlog_checksum and deactivated once FD has been received.
  */
  uint8 checksum_alg_before_fd;
  ulong retry_count;
  char master_uuid[UUID_LENGTH+1];
  char bind_addr[HOSTNAME_LENGTH+1];

  int init_info();
  void end_info();
  int flush_info(bool force= FALSE);
  void set_relay_log_info(Relay_log_info *info);

  bool shall_ignore_server_id(ulong s_id);

<<<<<<< HEAD
=======
  virtual ~Master_info();

>>>>>>> fcf11a4c
protected:
  char master_log_name[FN_REFLEN];
  my_off_t master_log_pos;

public:
  void init_master_log_pos();
  inline const char* get_master_log_name() { return master_log_name; }
  inline ulonglong get_master_log_pos() { return master_log_pos; }
  inline void set_master_log_name(const char *log_file_name)
  {
     strmake(master_log_name, log_file_name, sizeof(master_log_name) - 1);
  }
  inline void set_master_log_pos(ulonglong log_pos)
  {
    master_log_pos= log_pos;
  }
  inline const char* get_io_rpl_log_name()
  {
    return (master_log_name[0] ? master_log_name : "FIRST");
  }
  size_t get_number_info_mi_fields();

private:
  bool read_info(Rpl_info_handler *from);
  bool write_info(Rpl_info_handler *to, bool force);

<<<<<<< HEAD
  Master_info& operator=(const Master_info& info);
  Master_info(const Master_info& info);
=======
  Master_info(
#ifdef HAVE_PSI_INTERFACE
              PSI_mutex_key *param_key_info_run_lock,
              PSI_mutex_key *param_key_info_data_lock,
              PSI_mutex_key *param_key_info_sleep_lock,
              PSI_mutex_key *param_key_info_data_cond,
              PSI_mutex_key *param_key_info_start_cond,
              PSI_mutex_key *param_key_info_stop_cond,
              PSI_mutex_key *param_key_info_sleep_cond
#endif
             );
  Master_info(const Master_info& info);

  Master_info& operator=(const Master_info& info);
>>>>>>> fcf11a4c
};
int change_master_server_id_cmp(ulong *id1, ulong *id2);

#endif /* HAVE_REPLICATION */
#endif /* RPL_MI_H */<|MERGE_RESOLUTION|>--- conflicted
+++ resolved
@@ -63,21 +63,7 @@
 
 class Master_info : public Rpl_info
 {
-<<<<<<< HEAD
- public:
-  Master_info(
-#ifdef HAVE_PSI_INTERFACE
-              PSI_mutex_key *param_key_info_run_lock,
-              PSI_mutex_key *param_key_info_data_lock,
-              PSI_mutex_key *param_key_info_data_cond,
-              PSI_mutex_key *param_key_info_start_cond,
-              PSI_mutex_key *param_key_info_stop_cond
-#endif
-             );
-  virtual ~Master_info();
-=======
   friend class Rpl_info_factory;
->>>>>>> fcf11a4c
 
 public:
   /* the variables below are needed because we can change masters on the fly */
@@ -126,11 +112,8 @@
 
   bool shall_ignore_server_id(ulong s_id);
 
-<<<<<<< HEAD
-=======
   virtual ~Master_info();
 
->>>>>>> fcf11a4c
 protected:
   char master_log_name[FN_REFLEN];
   my_off_t master_log_pos;
@@ -157,10 +140,6 @@
   bool read_info(Rpl_info_handler *from);
   bool write_info(Rpl_info_handler *to, bool force);
 
-<<<<<<< HEAD
-  Master_info& operator=(const Master_info& info);
-  Master_info(const Master_info& info);
-=======
   Master_info(
 #ifdef HAVE_PSI_INTERFACE
               PSI_mutex_key *param_key_info_run_lock,
@@ -175,7 +154,6 @@
   Master_info(const Master_info& info);
 
   Master_info& operator=(const Master_info& info);
->>>>>>> fcf11a4c
 };
 int change_master_server_id_cmp(ulong *id1, ulong *id2);
 
