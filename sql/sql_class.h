/*
   Copyright 2000-2008 MySQL AB, 2008 Sun Microsystems, Inc.
    All rights reserved. Use is subject to license terms.

   This program is free software; you can redistribute it and/or modify
   it under the terms of the GNU General Public License as published by
   the Free Software Foundation; version 2 of the License.

   This program is distributed in the hope that it will be useful,
   but WITHOUT ANY WARRANTY; without even the implied warranty of
   MERCHANTABILITY or FITNESS FOR A PARTICULAR PURPOSE.  See the
   GNU General Public License for more details.

   You should have received a copy of the GNU General Public License
   along with this program; if not, write to the Free Software
   Foundation, Inc., 51 Franklin St, Fifth Floor, Boston, MA 02110-1301  USA
*/


/* Classes in mysql */

#ifdef USE_PRAGMA_INTERFACE
#pragma interface			/* gcc class implementation */
#endif

#include "log.h"
#include "rpl_tblmap.h"

/**
  An interface that is used to take an action when
  the locking module notices that a table version has changed
  since the last execution. "Table" here may refer to any kind of
  table -- a base table, a temporary table, a view or an
  information schema table.

  When we open and lock tables for execution of a prepared
  statement, we must verify that they did not change
  since statement prepare. If some table did change, the statement
  parse tree *may* be no longer valid, e.g. in case it contains
  optimizations that depend on table metadata.

  This class provides an interface (a method) that is
  invoked when such a situation takes place.
  The implementation of the method simply reports an error, but
  the exact details depend on the nature of the SQL statement.

  At most 1 instance of this class is active at a time, in which
  case THD::m_reprepare_observer is not NULL.

  @sa check_and_update_table_version() for details of the
  version tracking algorithm 

  @sa Open_tables_state::m_reprepare_observer for the life cycle
  of metadata observers.
*/

class Reprepare_observer
{
public:
  /**
    Check if a change of metadata is OK. In future
    the signature of this method may be extended to accept the old
    and the new versions, but since currently the check is very
    simple, we only need the THD to report an error.
  */
  bool report_error(THD *thd);
  bool is_invalidated() const { return m_invalidated; }
  void reset_reprepare_observer() { m_invalidated= FALSE; }
private:
  bool m_invalidated;
};


class Relay_log_info;

class Query_log_event;
class Load_log_event;
class Slave_log_event;
class sp_rcontext;
class sp_cache;
class Parser_state;
class Rows_log_event;

enum enum_enable_or_disable { LEAVE_AS_IS, ENABLE, DISABLE };
enum enum_ha_read_modes { RFIRST, RNEXT, RPREV, RLAST, RKEY, RNEXT_SAME };
enum enum_duplicates { DUP_ERROR, DUP_REPLACE, DUP_UPDATE };
enum enum_delay_key_write { DELAY_KEY_WRITE_NONE, DELAY_KEY_WRITE_ON,
			    DELAY_KEY_WRITE_ALL };
<<<<<<< HEAD
enum enum_slave_exec_mode { SLAVE_EXEC_MODE_STRICT,
                            SLAVE_EXEC_MODE_IDEMPOTENT,
                            SLAVE_EXEC_MODE_LAST_BIT};
enum enum_slave_type_conversions {
  SLAVE_TYPE_CONVERSIONS_ALL_LOSSY,
  SLAVE_TYPE_CONVERSIONS_ALL_NON_LOSSY,
  SLAVE_TYPE_CONVERSIONS_COUNT
};
=======

#define SLAVE_EXEC_MODE_STRICT      (1U << 0)
#define SLAVE_EXEC_MODE_IDEMPOTENT  (1U << 1)
>>>>>>> 34700a18

enum enum_mark_columns
{ MARK_COLUMNS_NONE, MARK_COLUMNS_READ, MARK_COLUMNS_WRITE};

extern char internal_table_name[2];
extern char empty_c_string[1];
extern MYSQL_PLUGIN_IMPORT const char **errmesg;

extern bool volatile shutdown_in_progress;

#define TC_LOG_PAGE_SIZE   8192
#define TC_LOG_MIN_SIZE    (3*TC_LOG_PAGE_SIZE)

#define TC_HEURISTIC_RECOVER_COMMIT   1
#define TC_HEURISTIC_RECOVER_ROLLBACK 2
extern uint tc_heuristic_recover;

typedef struct st_user_var_events
{
  user_var_entry *user_var_event;
  char *value;
  ulong length;
  Item_result type;
  uint charset_number;
} BINLOG_USER_VAR_EVENT;

#define RP_LOCK_LOG_IS_ALREADY_LOCKED 1
#define RP_FORCE_ROTATE               2

/*
  The COPY_INFO structure is used by INSERT/REPLACE code.
  The schema of the row counting by the INSERT/INSERT ... ON DUPLICATE KEY
  UPDATE code:
    If a row is inserted then the copied variable is incremented.
    If a row is updated by the INSERT ... ON DUPLICATE KEY UPDATE and the
      new data differs from the old one then the copied and the updated
      variables are incremented.
    The touched variable is incremented if a row was touched by the update part
      of the INSERT ... ON DUPLICATE KEY UPDATE no matter whether the row
      was actually changed or not.
*/
typedef struct st_copy_info {
  ha_rows records; /**< Number of processed records */
  ha_rows deleted; /**< Number of deleted records */
  ha_rows updated; /**< Number of updated records */
  ha_rows copied;  /**< Number of copied records */
  ha_rows error_count;
  ha_rows touched; /* Number of touched records */
  enum enum_duplicates handle_duplicates;
  int escape_char, last_errno;
  bool ignore;
  /* for INSERT ... UPDATE */
  List<Item> *update_fields;
  List<Item> *update_values;
  /* for VIEW ... WITH CHECK OPTION */
  TABLE_LIST *view;
} COPY_INFO;


class Key_part_spec :public Sql_alloc {
public:
  const char *field_name;
  uint length;
  Key_part_spec(const char *name,uint len=0) :field_name(name), length(len) {}
  bool operator==(const Key_part_spec& other) const;
  /**
    Construct a copy of this Key_part_spec. field_name is copied
    by-pointer as it is known to never change. At the same time
    'length' may be reset in mysql_prepare_create_table, and this
    is why we supply it with a copy.

    @return If out of memory, 0 is returned and an error is set in
    THD.
  */
  Key_part_spec *clone(MEM_ROOT *mem_root) const
  { return new (mem_root) Key_part_spec(*this); }
};


class Alter_drop :public Sql_alloc {
public:
  enum drop_type {KEY, COLUMN };
  const char *name;
  enum drop_type type;
  Alter_drop(enum drop_type par_type,const char *par_name)
    :name(par_name), type(par_type) {}
  /**
    Used to make a clone of this object for ALTER/CREATE TABLE
    @sa comment for Key_part_spec::clone
  */
  Alter_drop *clone(MEM_ROOT *mem_root) const
    { return new (mem_root) Alter_drop(*this); }
};


class Alter_column :public Sql_alloc {
public:
  const char *name;
  Item *def;
  Alter_column(const char *par_name,Item *literal)
    :name(par_name), def(literal) {}
  /**
    Used to make a clone of this object for ALTER/CREATE TABLE
    @sa comment for Key_part_spec::clone
  */
  Alter_column *clone(MEM_ROOT *mem_root) const
    { return new (mem_root) Alter_column(*this); }
};


class Key :public Sql_alloc {
public:
  enum Keytype { PRIMARY, UNIQUE, MULTIPLE, FULLTEXT, SPATIAL, FOREIGN_KEY};
  enum Keytype type;
  KEY_CREATE_INFO key_create_info;
  List<Key_part_spec> columns;
  const char *name;
  bool generated;

  Key(enum Keytype type_par, const char *name_arg,
      KEY_CREATE_INFO *key_info_arg,
      bool generated_arg, List<Key_part_spec> &cols)
    :type(type_par), key_create_info(*key_info_arg), columns(cols),
    name(name_arg), generated(generated_arg)
  {}
  Key(const Key &rhs, MEM_ROOT *mem_root);
  virtual ~Key() {}
  /* Equality comparison of keys (ignoring name) */
  friend bool foreign_key_prefix(Key *a, Key *b);
  /**
    Used to make a clone of this object for ALTER/CREATE TABLE
    @sa comment for Key_part_spec::clone
  */
  virtual Key *clone(MEM_ROOT *mem_root) const
    { return new (mem_root) Key(*this, mem_root); }
};

class Table_ident;

class Foreign_key: public Key {
public:
  enum fk_match_opt { FK_MATCH_UNDEF, FK_MATCH_FULL,
		      FK_MATCH_PARTIAL, FK_MATCH_SIMPLE};
  enum fk_option { FK_OPTION_UNDEF, FK_OPTION_RESTRICT, FK_OPTION_CASCADE,
		   FK_OPTION_SET_NULL, FK_OPTION_NO_ACTION, FK_OPTION_DEFAULT};

  Table_ident *ref_table;
  List<Key_part_spec> ref_columns;
  uint delete_opt, update_opt, match_opt;
  Foreign_key(const char *name_arg, List<Key_part_spec> &cols,
	      Table_ident *table,   List<Key_part_spec> &ref_cols,
	      uint delete_opt_arg, uint update_opt_arg, uint match_opt_arg)
    :Key(FOREIGN_KEY, name_arg, &default_key_create_info, 0, cols),
    ref_table(table), ref_columns(ref_cols),
    delete_opt(delete_opt_arg), update_opt(update_opt_arg),
    match_opt(match_opt_arg)
  {}
  Foreign_key(const Foreign_key &rhs, MEM_ROOT *mem_root);
  /**
    Used to make a clone of this object for ALTER/CREATE TABLE
    @sa comment for Key_part_spec::clone
  */
  virtual Key *clone(MEM_ROOT *mem_root) const
  { return new (mem_root) Foreign_key(*this, mem_root); }
};

typedef struct st_mysql_lock
{
  TABLE **table;
  uint table_count,lock_count;
  THR_LOCK_DATA **locks;
} MYSQL_LOCK;


class LEX_COLUMN : public Sql_alloc
{
public:
  String column;
  uint rights;
  LEX_COLUMN (const String& x,const  uint& y ): column (x),rights (y) {}
};

#include "sql_lex.h"				/* Must be here */

class Delayed_insert;
class select_result;
class Time_zone;

#define THD_SENTRY_MAGIC 0xfeedd1ff
#define THD_SENTRY_GONE  0xdeadbeef

#define THD_CHECK_SENTRY(thd) DBUG_ASSERT(thd->dbug_sentry == THD_SENTRY_MAGIC)

struct system_variables
{
  /*
    How dynamically allocated system variables are handled:
    
    The global_system_variables and max_system_variables are "authoritative"
    They both should have the same 'version' and 'size'.
    When attempting to access a dynamic variable, if the session version
    is out of date, then the session version is updated and realloced if
    neccessary and bytes copied from global to make up for missing data.
  */ 
  ulong dynamic_variables_version;
  char* dynamic_variables_ptr;
  uint dynamic_variables_head;  /* largest valid variable offset */
  uint dynamic_variables_size;  /* how many bytes are in use */
  
  ulonglong myisam_max_extra_sort_file_size;
  ulonglong myisam_max_sort_file_size;
  ulonglong max_heap_table_size;
  ulonglong tmp_table_size;
  ulonglong long_query_time;
  ha_rows select_limit;
  ha_rows max_join_size;
  ulong auto_increment_increment, auto_increment_offset;
  ulong bulk_insert_buff_size;
  ulong join_buff_size;
  ulong max_allowed_packet;
  ulong max_error_count;
  ulong max_length_for_sort_data;
  ulong max_sort_length;
  ulong max_tmp_tables;
  ulong max_insert_delayed_threads;
  ulong min_examined_row_limit;
  ulong multi_range_count;
  ulong myisam_repair_threads;
  ulong myisam_sort_buff_size;
  ulong myisam_stats_method;
  ulong net_buffer_length;
  ulong net_interactive_timeout;
  ulong net_read_timeout;
  ulong net_retry_count;
  ulong net_wait_timeout;
  ulong net_write_timeout;
  ulong optimizer_prune_level;
  ulong optimizer_search_depth;
  /* A bitmap for switching optimizations on/off */
  ulong optimizer_switch;
  ulong preload_buff_size;
  ulong profiling_history_size;
  ulong query_cache_type;
  ulong read_buff_size;
  ulong read_rnd_buff_size;
  ulong div_precincrement;
  ulong sortbuff_size;
  ulong thread_handling;
  ulong tx_isolation;
  ulong completion_type;
  /* Determines which non-standard SQL behaviour should be enabled */
  ulong sql_mode;
  ulong max_sp_recursion_depth;
  /* check of key presence in updatable view */
  ulong updatable_views_with_limit;
  ulong default_week_format;
  ulong max_seeks_for_key;
  ulong range_alloc_block_size;
  ulong query_alloc_block_size;
  ulong query_prealloc_size;
  ulong trans_alloc_block_size;
  ulong trans_prealloc_size;
  ulong log_warnings;
  ulong group_concat_max_len;
  ulong ndb_autoincrement_prefetch_sz;
  ulong ndb_index_stat_cache_entries;
  ulong ndb_index_stat_update_freq;
  ulong ndb_optimized_node_selection;
  ulong ndb_optimization_delay;
  ulong ndb_batch_size;
  ulong binlog_format; // binlog format for this thd (see enum_binlog_format)
  my_bool binlog_direct_non_trans_update;
  /*
    In slave thread we need to know in behalf of which
    thread the query is being run to replicate temp tables properly
  */
  my_thread_id pseudo_thread_id;

  my_bool low_priority_updates;
  my_bool new_mode;
  /* 
    compatibility option:
      - index usage hints (USE INDEX without a FOR clause) behave as in 5.0 
  */
  my_bool old_mode;
  my_bool query_cache_wlock_invalidate;
  my_bool engine_condition_pushdown;
  my_bool keep_files_on_create;
  my_bool ndb_force_send;
  my_bool ndb_use_copying_alter_table;
  my_bool ndb_use_exact_count;
  my_bool ndb_use_transactions;
  my_bool ndb_index_stat_enable;

  my_bool ndb_table_no_logging;
  my_bool ndb_table_temporary;

  my_bool old_alter_table;
  my_bool old_passwords;

  plugin_ref table_plugin;

  /* Only charset part of these variables is sensible */
  CHARSET_INFO  *character_set_filesystem;
  CHARSET_INFO  *character_set_client;
  CHARSET_INFO  *character_set_results;

  /* Both charset and collation parts of these variables are important */
  CHARSET_INFO	*collation_server;
  CHARSET_INFO	*collation_database;
  CHARSET_INFO  *collation_connection;

  /* Locale Support */
  MY_LOCALE *lc_time_names;

  Time_zone *time_zone;

  /* DATE, DATETIME and MYSQL_TIME formats */
  DATE_TIME_FORMAT *date_format;
  DATE_TIME_FORMAT *datetime_format;
  DATE_TIME_FORMAT *time_format;
  my_bool sysdate_is_now;
};


/**
  Per thread status variables.
  Must be long/ulong up to last_system_status_var so that
  add_to_status/add_diff_to_status can work.
*/

typedef struct system_status_var
{
  ulong com_other;
  ulong com_stat[(uint) SQLCOM_END];
  ulong created_tmp_disk_tables;
  ulong created_tmp_tables;
  ulong ha_commit_count;
  ulong ha_delete_count;
  ulong ha_read_first_count;
  ulong ha_read_last_count;
  ulong ha_read_key_count;
  ulong ha_read_next_count;
  ulong ha_read_prev_count;
  ulong ha_read_rnd_count;
  ulong ha_read_rnd_next_count;
  ulong ha_rollback_count;
  ulong ha_update_count;
  ulong ha_write_count;
  ulong ha_prepare_count;
  ulong ha_discover_count;
  ulong ha_savepoint_count;
  ulong ha_savepoint_rollback_count;

  /* KEY_CACHE parts. These are copies of the original */
  ulong key_blocks_changed;
  ulong key_blocks_used;
  ulong key_cache_r_requests;
  ulong key_cache_read;
  ulong key_cache_w_requests;
  ulong key_cache_write;
  /* END OF KEY_CACHE parts */

  ulong net_big_packet_count;
  ulong opened_tables;
  ulong opened_shares;
  ulong select_full_join_count;
  ulong select_full_range_join_count;
  ulong select_range_count;
  ulong select_range_check_count;
  ulong select_scan_count;
  ulong long_query_count;
  ulong filesort_merge_passes;
  ulong filesort_range_count;
  ulong filesort_rows;
  ulong filesort_scan_count;
  /* Prepared statements and binary protocol */
  ulong com_stmt_prepare;
  ulong com_stmt_reprepare;
  ulong com_stmt_execute;
  ulong com_stmt_send_long_data;
  ulong com_stmt_fetch;
  ulong com_stmt_reset;
  ulong com_stmt_close;
  /*
    Number of statements sent from the client
  */
  ulong questions;

  ulonglong bytes_received;
  ulonglong bytes_sent;
  /*
    IMPORTANT!
    SEE last_system_status_var DEFINITION BELOW.
    Below 'last_system_status_var' are all variables that cannot be handled
    automatically by add_to_status()/add_diff_to_status().
  */
  double last_query_cost;
} STATUS_VAR;

/*
  This is used for 'SHOW STATUS'. It must be updated to the last ulong
  variable in system_status_var which is makes sens to add to the global
  counter
*/

#define last_system_status_var questions

void mark_transaction_to_rollback(THD *thd, bool all);

#ifdef MYSQL_SERVER

void free_tmp_table(THD *thd, TABLE *entry);


/* The following macro is to make init of Query_arena simpler */
#ifndef DBUG_OFF
#define INIT_ARENA_DBUG_INFO is_backup_arena= 0; is_reprepared= FALSE;
#else
#define INIT_ARENA_DBUG_INFO
#endif

class Query_arena
{
public:
  /*
    List of items created in the parser for this query. Every item puts
    itself to the list on creation (see Item::Item() for details))
  */
  Item *free_list;
  MEM_ROOT *mem_root;                   // Pointer to current memroot
#ifndef DBUG_OFF
  bool is_backup_arena; /* True if this arena is used for backup. */
  bool is_reprepared;
#endif
  /*
    The states relfects three diffrent life cycles for three
    different types of statements:
    Prepared statement: INITIALIZED -> PREPARED -> EXECUTED.
    Stored procedure:   INITIALIZED_FOR_SP -> EXECUTED.
    Other statements:   CONVENTIONAL_EXECUTION never changes.
  */
  enum enum_state
  {
    INITIALIZED= 0, INITIALIZED_FOR_SP= 1, PREPARED= 2,
    CONVENTIONAL_EXECUTION= 3, EXECUTED= 4, ERROR= -1
  };

  enum_state state;

  /* We build without RTTI, so dynamic_cast can't be used. */
  enum Type
  {
    STATEMENT, PREPARED_STATEMENT, STORED_PROCEDURE
  };

  Query_arena(MEM_ROOT *mem_root_arg, enum enum_state state_arg) :
    free_list(0), mem_root(mem_root_arg), state(state_arg)
  { INIT_ARENA_DBUG_INFO; }
  /*
    This constructor is used only when Query_arena is created as
    backup storage for another instance of Query_arena.
  */
  Query_arena() { INIT_ARENA_DBUG_INFO; }

  virtual Type type() const;
  virtual ~Query_arena() {};

  inline bool is_stmt_prepare() const { return state == INITIALIZED; }
  inline bool is_first_sp_execute() const
  { return state == INITIALIZED_FOR_SP; }
  inline bool is_stmt_prepare_or_first_sp_execute() const
  { return (int)state < (int)PREPARED; }
  inline bool is_stmt_prepare_or_first_stmt_execute() const
  { return (int)state <= (int)PREPARED; }
  inline bool is_first_stmt_execute() const { return state == PREPARED; }
  inline bool is_stmt_execute() const
  { return state == PREPARED || state == EXECUTED; }
  inline bool is_conventional() const
  { return state == CONVENTIONAL_EXECUTION; }

  inline void* alloc(size_t size) { return alloc_root(mem_root,size); }
  inline void* calloc(size_t size)
  {
    void *ptr;
    if ((ptr=alloc_root(mem_root,size)))
      bzero(ptr, size);
    return ptr;
  }
  inline char *strdup(const char *str)
  { return strdup_root(mem_root,str); }
  inline char *strmake(const char *str, size_t size)
  { return strmake_root(mem_root,str,size); }
  inline void *memdup(const void *str, size_t size)
  { return memdup_root(mem_root,str,size); }
  inline void *memdup_w_gap(const void *str, size_t size, uint gap)
  {
    void *ptr;
    if ((ptr= alloc_root(mem_root,size+gap)))
      memcpy(ptr,str,size);
    return ptr;
  }

  void set_query_arena(Query_arena *set);

  void free_items();
  /* Close the active state associated with execution of this statement */
  virtual void cleanup_stmt();
};


class Server_side_cursor;

/**
  @class Statement
  @brief State of a single command executed against this connection.

  One connection can contain a lot of simultaneously running statements,
  some of which could be:
   - prepared, that is, contain placeholders,
   - opened as cursors. We maintain 1 to 1 relationship between
     statement and cursor - if user wants to create another cursor for his
     query, we create another statement for it. 
  To perform some action with statement we reset THD part to the state  of
  that statement, do the action, and then save back modified state from THD
  to the statement. It will be changed in near future, and Statement will
  be used explicitly.
*/

class Statement: public ilink, public Query_arena
{
  Statement(const Statement &rhs);              /* not implemented: */
  Statement &operator=(const Statement &rhs);   /* non-copyable */
public:
  /*
    Uniquely identifies each statement object in thread scope; change during
    statement lifetime. FIXME: must be const
  */
   ulong id;

  /*
    MARK_COLUMNS_NONE:  Means mark_used_colums is not set and no indicator to
                        handler of fields used is set
    MARK_COLUMNS_READ:  Means a bit in read set is set to inform handler
	                that the field is to be read. If field list contains
                        duplicates, then thd->dup_field is set to point
                        to the last found duplicate.
    MARK_COLUMNS_WRITE: Means a bit is set in write set to inform handler
			that it needs to update this field in write_row
                        and update_row.
  */
  enum enum_mark_columns mark_used_columns;

  LEX_STRING name; /* name for named prepared statements */
  LEX *lex;                                     // parse tree descriptor
  /*
    Points to the query associated with this statement. It's const, but
    we need to declare it char * because all table handlers are written
    in C and need to point to it.

    Note that if we set query = NULL, we must at the same time set
    query_length = 0, and protect the whole operation with
    LOCK_thd_data mutex. To avoid crashes in races, if we do not
    know that thd->query cannot change at the moment, we should print
    thd->query like this:
      (1) reserve the LOCK_thd_data mutex;
      (2) print or copy the value of query and query_length
      (3) release LOCK_thd_data mutex.
    This printing is needed at least in SHOW PROCESSLIST and SHOW
    ENGINE INNODB STATUS.
  */
  LEX_STRING query_string;
  Server_side_cursor *cursor;

  inline char *query() { return query_string.str; }
  inline uint32 query_length() { return query_string.length; }
  void set_query_inner(char *query_arg, uint32 query_length_arg);

  /**
    Name of the current (default) database.

    If there is the current (default) database, "db" contains its name. If
    there is no current (default) database, "db" is NULL and "db_length" is
    0. In other words, "db", "db_length" must either be NULL, or contain a
    valid database name.

    @note this attribute is set and alloced by the slave SQL thread (for
    the THD of that thread); that thread is (and must remain, for now) the
    only responsible for freeing this member.
  */

  char *db;
  size_t db_length;

public:

  /* This constructor is called for backup statements */
  Statement() {}

  Statement(LEX *lex_arg, MEM_ROOT *mem_root_arg,
            enum enum_state state_arg, ulong id_arg);
  virtual ~Statement();

  /* Assign execution context (note: not all members) of given stmt to self */
  virtual void set_statement(Statement *stmt);
  void set_n_backup_statement(Statement *stmt, Statement *backup);
  void restore_backup_statement(Statement *stmt, Statement *backup);
  /* return class type */
  virtual Type type() const;
};


/**
  Container for all statements created/used in a connection.
  Statements in Statement_map have unique Statement::id (guaranteed by id
  assignment in Statement::Statement)
  Non-empty statement names are unique too: attempt to insert a new statement
  with duplicate name causes older statement to be deleted

  Statements are auto-deleted when they are removed from the map and when the
  map is deleted.
*/

class Statement_map
{
public:
  Statement_map();

  int insert(THD *thd, Statement *statement);

  Statement *find_by_name(LEX_STRING *name)
  {
    Statement *stmt;
    stmt= (Statement*)hash_search(&names_hash, (uchar*)name->str,
                                  name->length);
    return stmt;
  }

  Statement *find(ulong id)
  {
    if (last_found_statement == 0 || id != last_found_statement->id)
    {
      Statement *stmt;
      stmt= (Statement *) hash_search(&st_hash, (uchar *) &id, sizeof(id));
      if (stmt && stmt->name.str)
        return NULL;
      last_found_statement= stmt;
    }
    return last_found_statement;
  }
  /*
    Close all cursors of this connection that use tables of a storage
    engine that has transaction-specific state and therefore can not
    survive COMMIT or ROLLBACK. Currently all but MyISAM cursors are closed.
  */
  void close_transient_cursors();
  void erase(Statement *statement);
  /* Erase all statements (calls Statement destructor) */
  void reset();
  ~Statement_map();
private:
  HASH st_hash;
  HASH names_hash;
  I_List<Statement> transient_cursor_list;
  Statement *last_found_statement;
};

struct st_savepoint {
  struct st_savepoint *prev;
  char                *name;
  uint                 length;
  Ha_trx_info         *ha_list;
};

enum xa_states {XA_NOTR=0, XA_ACTIVE, XA_IDLE, XA_PREPARED, XA_ROLLBACK_ONLY};
extern const char *xa_state_names[];

typedef struct st_xid_state {
  /* For now, this is only used to catch duplicated external xids */
  XID  xid;                           // transaction identifier
  enum xa_states xa_state;            // used by external XA only
  bool in_thd;
  /* Error reported by the Resource Manager (RM) to the Transaction Manager. */
  uint rm_error;
} XID_STATE;

extern pthread_mutex_t LOCK_xid_cache;
extern HASH xid_cache;
bool xid_cache_init(void);
void xid_cache_free(void);
XID_STATE *xid_cache_search(XID *xid);
bool xid_cache_insert(XID *xid, enum xa_states xa_state);
bool xid_cache_insert(XID_STATE *xid_state);
void xid_cache_delete(XID_STATE *xid_state);

/**
  @class Security_context
  @brief A set of THD members describing the current authenticated user.
*/

class Security_context {
public:
  Security_context() {}                       /* Remove gcc warning */
  /*
    host - host of the client
    user - user of the client, set to NULL until the user has been read from
    the connection
    priv_user - The user privilege we are using. May be "" for anonymous user.
    ip - client IP
  */
  char   *host, *user, *priv_user, *ip;
  /* The host privilege we are using */
  char   priv_host[MAX_HOSTNAME];
  /* points to host if host is available, otherwise points to ip */
  const char *host_or_ip;
  ulong master_access;                 /* Global privileges from mysql.user */
  ulong db_access;                     /* Privileges for current db */

  void init();
  void destroy();
  void skip_grants();
  inline char *priv_host_name()
  {
    return (*priv_host ? priv_host : (char *)"%");
  }
  
  bool set_user(char *user_arg);

#ifndef NO_EMBEDDED_ACCESS_CHECKS
  bool
  change_security_context(THD *thd,
                          LEX_STRING *definer_user,
                          LEX_STRING *definer_host,
                          LEX_STRING *db,
                          Security_context **backup);

  void
  restore_security_context(THD *thd, Security_context *backup);
#endif
  bool user_matches(Security_context *);
};


/**
  A registry for item tree transformations performed during
  query optimization. We register only those changes which require
  a rollback to re-execute a prepared statement or stored procedure
  yet another time.
*/

struct Item_change_record;
typedef I_List<Item_change_record> Item_change_list;


/**
  Type of prelocked mode.
  See comment for THD::prelocked_mode for complete description.
*/

enum prelocked_mode_type {NON_PRELOCKED= 0, PRELOCKED= 1,
                          PRELOCKED_UNDER_LOCK_TABLES= 2};


/**
  Class that holds information about tables which were opened and locked
  by the thread. It is also used to save/restore this information in
  push_open_tables_state()/pop_open_tables_state().
*/

class Open_tables_state
{
public:
  /**
    As part of class THD, this member is set during execution
    of a prepared statement. When it is set, it is used
    by the locking subsystem to report a change in table metadata.

    When Open_tables_state part of THD is reset to open
    a system or INFORMATION_SCHEMA table, the member is cleared
    to avoid spurious ER_NEED_REPREPARE errors -- system and
    INFORMATION_SCHEMA tables are not subject to metadata version
    tracking.
    @sa check_and_update_table_version()
  */
  Reprepare_observer *m_reprepare_observer;

  /**
    List of regular tables in use by this thread. Contains temporary and
    base tables that were opened with @see open_tables().
  */
  TABLE *open_tables;
  /**
    List of temporary tables used by this thread. Contains user-level
    temporary tables, created with CREATE TEMPORARY TABLE, and
    internal temporary tables, created, e.g., to resolve a SELECT,
    or for an intermediate table used in ALTER.
    XXX Why are internal temporary tables added to this list?
  */
  TABLE *temporary_tables;
  /**
    List of tables that were opened with HANDLER OPEN and are
    still in use by this thread.
  */
  TABLE *handler_tables;
  TABLE *derived_tables;
  /*
    During a MySQL session, one can lock tables in two modes: automatic
    or manual. In automatic mode all necessary tables are locked just before
    statement execution, and all acquired locks are stored in 'lock'
    member. Unlocking takes place automatically as well, when the
    statement ends.
    Manual mode comes into play when a user issues a 'LOCK TABLES'
    statement. In this mode the user can only use the locked tables.
    Trying to use any other tables will give an error. The locked tables are
    stored in 'locked_tables' member.  Manual locking is described in
    the 'LOCK_TABLES' chapter of the MySQL manual.
    See also lock_tables() for details.
  */
  MYSQL_LOCK *lock;
  /*
    Tables that were locked with explicit or implicit LOCK TABLES.
    (Implicit LOCK TABLES happens when we are prelocking tables for
     execution of statement which uses stored routines. See description
     THD::prelocked_mode for more info.)
  */
  MYSQL_LOCK *locked_tables;

  /*
    CREATE-SELECT keeps an extra lock for the table being
    created. This field is used to keep the extra lock available for
    lower level routines, which would otherwise miss that lock.
   */
  MYSQL_LOCK *extra_lock;

  /*
    prelocked_mode_type enum and prelocked_mode member are used for
    indicating whenever "prelocked mode" is on, and what type of
    "prelocked mode" is it.

    Prelocked mode is used for execution of queries which explicitly
    or implicitly (via views or triggers) use functions, thus may need
    some additional tables (mentioned in query table list) for their
    execution.

    First open_tables() call for such query will analyse all functions
    used by it and add all additional tables to table its list. It will
    also mark this query as requiring prelocking. After that lock_tables()
    will issue implicit LOCK TABLES for the whole table list and change
    thd::prelocked_mode to non-0. All queries called in functions invoked
    by the main query will use prelocked tables. Non-0 prelocked_mode
    will also surpress mentioned analysys in those queries thus saving
    cycles. Prelocked mode will be turned off once close_thread_tables()
    for the main query will be called.

    Note: Since not all "tables" present in table list are really locked
    thd::prelocked_mode does not imply thd::locked_tables.
  */
  prelocked_mode_type prelocked_mode;
  ulong	version;
  uint current_tablenr;

  enum enum_flags {
    BACKUPS_AVAIL = (1U << 0)     /* There are backups available */
  };

  /*
    Flags with information about the open tables state.
  */
  uint state_flags;

  /*
    This constructor serves for creation of Open_tables_state instances
    which are used as backup storage.
  */
  Open_tables_state() : state_flags(0U) { }

  Open_tables_state(ulong version_arg);

  void set_open_tables_state(Open_tables_state *state)
  {
    *this= *state;
  }

  void reset_open_tables_state()
  {
    open_tables= temporary_tables= handler_tables= derived_tables= 0;
    extra_lock= lock= locked_tables= 0;
    prelocked_mode= NON_PRELOCKED;
    state_flags= 0U;
    m_reprepare_observer= NULL;
  }
};

/**
  @class Sub_statement_state
  @brief Used to save context when executing a function or trigger
*/

/* Defines used for Sub_statement_state::in_sub_stmt */

#define SUB_STMT_TRIGGER 1
#define SUB_STMT_FUNCTION 2


class Sub_statement_state
{
public:
  ulonglong options;
  ulonglong first_successful_insert_id_in_prev_stmt;
  ulonglong first_successful_insert_id_in_cur_stmt, insert_id_for_cur_row;
  Discrete_interval auto_inc_interval_for_cur_row;
  Discrete_intervals_list auto_inc_intervals_forced;
  ulonglong limit_found_rows;
  ha_rows    cuted_fields, sent_row_count, examined_row_count;
  ulong client_capabilities;
  uint in_sub_stmt;
  bool enable_slow_log;
  bool last_insert_id_used;
  SAVEPOINT *savepoints;
  enum enum_check_fields count_cuted_fields;
};


/* Flags for the THD::system_thread variable */
enum enum_thread_type
{
  NON_SYSTEM_THREAD= 0,
  SYSTEM_THREAD_DELAYED_INSERT= 1,
  SYSTEM_THREAD_SLAVE_IO= 2,
  SYSTEM_THREAD_SLAVE_SQL= 4,
  SYSTEM_THREAD_NDBCLUSTER_BINLOG= 8,
  SYSTEM_THREAD_EVENT_SCHEDULER= 16,
  SYSTEM_THREAD_EVENT_WORKER= 32
};

inline char const *
show_system_thread(enum_thread_type thread)
{
#define RETURN_NAME_AS_STRING(NAME) case (NAME): return #NAME
  switch (thread) {
    static char buf[64];
    RETURN_NAME_AS_STRING(NON_SYSTEM_THREAD);
    RETURN_NAME_AS_STRING(SYSTEM_THREAD_DELAYED_INSERT);
    RETURN_NAME_AS_STRING(SYSTEM_THREAD_SLAVE_IO);
    RETURN_NAME_AS_STRING(SYSTEM_THREAD_SLAVE_SQL);
    RETURN_NAME_AS_STRING(SYSTEM_THREAD_NDBCLUSTER_BINLOG);
    RETURN_NAME_AS_STRING(SYSTEM_THREAD_EVENT_SCHEDULER);
    RETURN_NAME_AS_STRING(SYSTEM_THREAD_EVENT_WORKER);
  default:
    sprintf(buf, "<UNKNOWN SYSTEM THREAD: %d>", thread);
    return buf;
  }
#undef RETURN_NAME_AS_STRING
}

/**
  This class represents the interface for internal error handlers.
  Internal error handlers are exception handlers used by the server
  implementation.
*/
class Internal_error_handler
{
protected:
  Internal_error_handler() :
    m_prev_internal_handler(NULL)
  {}

  virtual ~Internal_error_handler() {}

public:
  /**
    Handle an error condition.
    This method can be implemented by a subclass to achieve any of the
    following:
    - mask an error internally, prevent exposing it to the user,
    - mask an error and throw another one instead.
    When this method returns true, the error condition is considered
    'handled', and will not be propagated to upper layers.
    It is the responsability of the code installing an internal handler
    to then check for trapped conditions, and implement logic to recover
    from the anticipated conditions trapped during runtime.

    This mechanism is similar to C++ try/throw/catch:
    - 'try' correspond to <code>THD::push_internal_handler()</code>,
    - 'throw' correspond to <code>my_error()</code>,
    which invokes <code>my_message_sql()</code>,
    - 'catch' correspond to checking how/if an internal handler was invoked,
    before removing it from the exception stack with
    <code>THD::pop_internal_handler()</code>.

    @param sql_errno the error number
    @param level the error level
    @param thd the calling thread
    @return true if the error is handled
  */
  virtual bool handle_error(uint sql_errno,
                            const char *message,
                            MYSQL_ERROR::enum_warning_level level,
                            THD *thd) = 0;
private:
  Internal_error_handler *m_prev_internal_handler;
  friend class THD;
};


/**
  Implements the trivial error handler which cancels all error states
  and prevents an SQLSTATE to be set.
*/

class Dummy_error_handler : public Internal_error_handler
{
public:
  bool handle_error(uint sql_errno,
                    const char *message,
                    MYSQL_ERROR::enum_warning_level level,
                    THD *thd)
  {
    /* Ignore error */
    return TRUE;
  }
};


/**
  This class is an internal error handler implementation for 
  DROP TABLE statements. The thing is that there may be warnings during
  execution of these statements, which should not be exposed to the user.
  This class is intended to silence such warnings.
*/

class Drop_table_error_handler : public Internal_error_handler
{
public:
  Drop_table_error_handler(Internal_error_handler *err_handler)
    :m_err_handler(err_handler)
  { }

public:
  bool handle_error(uint sql_errno,
                    const char *message,
                    MYSQL_ERROR::enum_warning_level level,
                    THD *thd);

private:
  Internal_error_handler *m_err_handler;
};


/**
  Stores status of the currently executed statement.
  Cleared at the beginning of the statement, and then
  can hold either OK, ERROR, or EOF status.
  Can not be assigned twice per statement.
*/

class Diagnostics_area
{
public:
  enum enum_diagnostics_status
  {
    /** The area is cleared at start of a statement. */
    DA_EMPTY= 0,
    /** Set whenever one calls my_ok(). */
    DA_OK,
    /** Set whenever one calls my_eof(). */
    DA_EOF,
    /** Set whenever one calls my_error() or my_message(). */
    DA_ERROR,
    /** Set in case of a custom response, such as one from COM_STMT_PREPARE. */
    DA_DISABLED
  };
  /** True if status information is sent to the client. */
  bool is_sent;
  /** Set to make set_error_status after set_{ok,eof}_status possible. */
  bool can_overwrite_status;

  void set_ok_status(THD *thd, ha_rows affected_rows_arg,
                     ulonglong last_insert_id_arg,
                     const char *message);
  void set_eof_status(THD *thd);
  void set_error_status(THD *thd, uint sql_errno_arg, const char *message_arg);

  /* Modify affected rows count and optionally message */
  void modify_affected_rows(ha_rows new_affected_rows, const char *new_message= 0);

  void disable_status();

  void reset_diagnostics_area();

  bool is_set() const { return m_status != DA_EMPTY; }
  bool is_error() const { return m_status == DA_ERROR; }
  bool is_eof() const { return m_status == DA_EOF; }
  bool is_ok() const { return m_status == DA_OK; }
  bool is_disabled() const { return m_status == DA_DISABLED; }
  enum_diagnostics_status status() const { return m_status; }

  const char *message() const
  { DBUG_ASSERT(m_status == DA_ERROR || m_status == DA_OK); return m_message; }

  uint sql_errno() const
  { DBUG_ASSERT(m_status == DA_ERROR); return m_sql_errno; }

  uint server_status() const
  {
    DBUG_ASSERT(m_status == DA_OK || m_status == DA_EOF);
    return m_server_status;
  }

  ha_rows affected_rows() const
  { DBUG_ASSERT(m_status == DA_OK); return m_affected_rows; }

  ulonglong last_insert_id() const
  { DBUG_ASSERT(m_status == DA_OK); return m_last_insert_id; }

  uint total_warn_count() const
  {
    DBUG_ASSERT(m_status == DA_OK || m_status == DA_EOF);
    return m_total_warn_count;
  }

  Diagnostics_area() { reset_diagnostics_area(); }

private:
  /** Message buffer. Can be used by OK or ERROR status. */
  char m_message[MYSQL_ERRMSG_SIZE];
  /**
    SQL error number. One of ER_ codes from share/errmsg.txt.
    Set by set_error_status.
  */
  uint m_sql_errno;

  /**
    Copied from thd->server_status when the diagnostics area is assigned.
    We need this member as some places in the code use the following pattern:
    thd->server_status|= ...
    my_eof(thd);
    thd->server_status&= ~...
    Assigned by OK, EOF or ERROR.
  */
  uint m_server_status;
  /**
    The number of rows affected by the last statement. This is
    semantically close to thd->row_count_func, but has a different
    life cycle. thd->row_count_func stores the value returned by
    function ROW_COUNT() and is cleared only by statements that
    update its value, such as INSERT, UPDATE, DELETE and few others.
    This member is cleared at the beginning of the next statement.

    We could possibly merge the two, but life cycle of thd->row_count_func
    can not be changed.
  */
  ha_rows    m_affected_rows;
  /**
    Similarly to the previous member, this is a replacement of
    thd->first_successful_insert_id_in_prev_stmt, which is used
    to implement LAST_INSERT_ID().
  */
  ulonglong   m_last_insert_id;
  /** The total number of warnings. */
  uint	     m_total_warn_count;
  enum_diagnostics_status m_status;
  /**
    @todo: the following THD members belong here:
    - warn_list, warn_count,
  */
};


/**
  Storage engine specific thread local data.
*/

struct Ha_data
{
  /**
    Storage engine specific thread local data.
    Lifetime: one user connection.
  */
  void *ha_ptr;
  /**
    0: Life time: one statement within a transaction. If @@autocommit is
    on, also represents the entire transaction.
    @sa trans_register_ha()

    1: Life time: one transaction within a connection.
    If the storage engine does not participate in a transaction,
    this should not be used.
    @sa trans_register_ha()
  */
  Ha_trx_info ha_info[2];
  /**
    NULL: engine is not bound to this thread
    non-NULL: engine is bound to this thread, engine shutdown forbidden
  */
  plugin_ref lock;
  Ha_data() :ha_ptr(NULL) {}
};


/**
  @class THD
  For each client connection we create a separate thread with THD serving as
  a thread/connection descriptor
*/

class THD :public Statement,
           public Open_tables_state
{
public:
  /* Used to execute base64 coded binlog events in MySQL server */
  Relay_log_info* rli_fake;

  /*
    Constant for THD::where initialization in the beginning of every query.

    It's needed because we do not save/restore THD::where normally during
    primary (non subselect) query execution.
  */
  static const char * const DEFAULT_WHERE;

#ifdef EMBEDDED_LIBRARY
  struct st_mysql  *mysql;
  unsigned long	 client_stmt_id;
  unsigned long  client_param_count;
  struct st_mysql_bind *client_params;
  char *extra_data;
  ulong extra_length;
  struct st_mysql_data *cur_data;
  struct st_mysql_data *first_data;
  struct st_mysql_data **data_tail;
  void clear_data_list();
  struct st_mysql_data *alloc_new_dataset();
  /*
    In embedded server it points to the statement that is processed
    in the current query. We store some results directly in statement
    fields then.
  */
  struct st_mysql_stmt *current_stmt;
#endif
  NET	  net;				// client connection descriptor
  MEM_ROOT warn_root;			// For warnings and errors
  Protocol *protocol;			// Current protocol
  Protocol_text   protocol_text;	// Normal protocol
  Protocol_binary protocol_binary;	// Binary protocol
  HASH    user_vars;			// hash for user variables
  String  packet;			// dynamic buffer for network I/O
  String  convert_buffer;               // buffer for charset conversions
  struct  sockaddr_in remote;		// client socket address
  struct  rand_struct rand;		// used for authentication
  struct  system_variables variables;	// Changeable local variables
  struct  system_status_var status_var; // Per thread statistic vars
  struct  system_status_var *initial_status_var; /* used by show status */
  THR_LOCK_INFO lock_info;              // Locking info of this thread
  THR_LOCK_OWNER main_lock_id;          // To use for conventional queries
  THR_LOCK_OWNER *lock_id;              // If not main_lock_id, points to
                                        // the lock_id of a cursor.
  /**
    Protects THD data accessed from other threads:
    - thd->query and thd->query_length (used by SHOW ENGINE
      INNODB STATUS and SHOW PROCESSLIST
    - thd->mysys_var (used by KILL statement and shutdown).
    Is locked when THD is deleted.
  */
  pthread_mutex_t LOCK_thd_data;

  /* all prepared statements and cursors of this connection */
  Statement_map stmt_map;
  /*
    A pointer to the stack frame of handle_one_connection(),
    which is called first in the thread for handling a client
  */
  char	  *thread_stack;

  /**
    Currently selected catalog.
  */
  char *catalog;

  /**
    @note
    Some members of THD (currently 'Statement::db',
    'catalog' and 'query')  are set and alloced by the slave SQL thread
    (for the THD of that thread); that thread is (and must remain, for now)
    the only responsible for freeing these 3 members. If you add members
    here, and you add code to set them in replication, don't forget to
    free_them_and_set_them_to_0 in replication properly. For details see
    the 'err:' label of the handle_slave_sql() in sql/slave.cc.

    @see handle_slave_sql
  */

  Security_context main_security_ctx;
  Security_context *security_ctx;

  /*
    Points to info-string that we show in SHOW PROCESSLIST
    You are supposed to update thd->proc_info only if you have coded
    a time-consuming piece that MySQL can get stuck in for a long time.

    Set it using the  thd_proc_info(THD *thread, const char *message)
    macro/function.

    This member is accessed and assigned without any synchronization.
    Therefore, it may point only to constant (statically
    allocated) strings, which memory won't go away over time.
  */
  const char *proc_info;

  /*
    Used in error messages to tell user in what part of MySQL we found an
    error. E. g. when where= "having clause", if fix_fields() fails, user
    will know that the error was in having clause.
  */
  const char *where;

  double tmp_double_value;                    /* Used in set_var.cc */
  ulong client_capabilities;		/* What the client supports */
  ulong max_client_packet_length;

  HASH		handler_tables_hash;
  /*
    One thread can hold up to one named user-level lock. This variable
    points to a lock object if the lock is present. See item_func.cc and
    chapter 'Miscellaneous functions', for functions GET_LOCK, RELEASE_LOCK. 
  */
  User_level_lock *ull;
#ifndef DBUG_OFF
  uint dbug_sentry; // watch out for memory corruption
#endif
  struct st_my_thread_var *mysys_var;
  /*
    Type of current query: COM_STMT_PREPARE, COM_QUERY, etc. Set from
    first byte of the packet in do_command()
  */
  enum enum_server_command command;
  uint32     server_id;
  uint32     file_id;			// for LOAD DATA INFILE
  /* remote (peer) port */
  uint16 peer_port;
  time_t     start_time, user_time;
  // track down slow pthread_create
  ulonglong  prior_thr_create_utime, thr_create_utime;
  ulonglong  start_utime, utime_after_lock;
  
  thr_lock_type update_lock_default;
  Delayed_insert *di;

  /* <> 0 if we are inside of trigger or stored function. */
  uint in_sub_stmt;
  /* TRUE when the current top has SQL_LOG_BIN ON */
  bool sql_log_bin_toplevel;

  /* container for handler's private per-connection data */
  Ha_data ha_data[MAX_HA];

#ifndef MYSQL_CLIENT
  int binlog_setup_trx_data();

  /*
    Public interface to write RBR events to the binlog
  */
  void binlog_start_trans_and_stmt();
  void binlog_set_stmt_begin();
  int binlog_write_table_map(TABLE *table, bool is_transactional);
  int binlog_write_row(TABLE* table, bool is_transactional,
                       MY_BITMAP const* cols, size_t colcnt,
                       const uchar *buf);
  int binlog_delete_row(TABLE* table, bool is_transactional,
                        MY_BITMAP const* cols, size_t colcnt,
                        const uchar *buf);
  int binlog_update_row(TABLE* table, bool is_transactional,
                        MY_BITMAP const* cols, size_t colcnt,
                        const uchar *old_data, const uchar *new_data);

  void set_server_id(uint32 sid) { server_id = sid; }

  /*
    Member functions to handle pending event for row-level logging.
  */
  template <class RowsEventT> Rows_log_event*
    binlog_prepare_pending_rows_event(TABLE* table, uint32 serv_id,
                                      MY_BITMAP const* cols,
                                      size_t colcnt,
                                      size_t needed,
                                      bool is_transactional,
				      RowsEventT* hint);
  Rows_log_event* binlog_get_pending_rows_event() const;
  void            binlog_set_pending_rows_event(Rows_log_event* ev);
  int binlog_flush_pending_rows_event(bool stmt_end);
  int binlog_remove_pending_rows_event(bool clear_maps);

private:
  /*
    Number of outstanding table maps, i.e., table maps in the
    transaction cache.
  */
  uint binlog_table_maps;

  enum enum_binlog_flag {
    BINLOG_FLAG_UNSAFE_STMT_PRINTED,
    BINLOG_FLAG_COUNT
  };

  /**
     Flags with per-thread information regarding the status of the
     binary log.
   */
  uint32 binlog_flags;
public:
  uint get_binlog_table_maps() const {
    return binlog_table_maps;
  }
#endif /* MYSQL_CLIENT */

public:

  struct st_transactions {
    SAVEPOINT *savepoints;
    THD_TRANS all;			// Trans since BEGIN WORK
    THD_TRANS stmt;			// Trans for current statement
    bool on;                            // see ha_enable_transaction()
    XID_STATE xid_state;
    Rows_log_event *m_pending_rows_event;

    /*
       Tables changed in transaction (that must be invalidated in query cache).
       List contain only transactional tables, that not invalidated in query
       cache (instead of full list of changed in transaction tables).
    */
    CHANGED_TABLE_LIST* changed_tables;
    MEM_ROOT mem_root; // Transaction-life memory allocation pool
    void cleanup()
    {
      changed_tables= 0;
      savepoints= 0;
      /*
        If rm_error is raised, it means that this piece of a distributed
        transaction has failed and must be rolled back. But the user must
        rollback it explicitly, so don't start a new distributed XA until
        then.
      */
      if (!xid_state.rm_error)
        xid_state.xid.null();
#ifdef USING_TRANSACTIONS
      free_root(&mem_root,MYF(MY_KEEP_PREALLOC));
#endif
    }
    st_transactions()
    {
#ifdef USING_TRANSACTIONS
      bzero((char*)this, sizeof(*this));
      xid_state.xid.null();
      init_sql_alloc(&mem_root, ALLOC_ROOT_MIN_BLOCK_SIZE, 0);
#else
      xid_state.xa_state= XA_NOTR;
#endif
    }
  } transaction;
  Field      *dup_field;
#ifndef __WIN__
  sigset_t signals;
#endif
#ifdef SIGNAL_WITH_VIO_CLOSE
  Vio* active_vio;
#endif
  /*
    This is to track items changed during execution of a prepared
    statement/stored procedure. It's created by
    register_item_tree_change() in memory root of THD, and freed in
    rollback_item_tree_changes(). For conventional execution it's always
    empty.
  */
  Item_change_list change_list;

  /*
    A permanent memory area of the statement. For conventional
    execution, the parsed tree and execution runtime reside in the same
    memory root. In this case stmt_arena points to THD. In case of
    a prepared statement or a stored procedure statement, thd->mem_root
    conventionally points to runtime memory, and thd->stmt_arena
    points to the memory of the PS/SP, where the parsed tree of the
    statement resides. Whenever you need to perform a permanent
    transformation of a parsed tree, you should allocate new memory in
    stmt_arena, to allow correct re-execution of PS/SP.
    Note: in the parser, stmt_arena == thd, even for PS/SP.
  */
  Query_arena *stmt_arena;

  /*
    map for tables that will be updated for a multi-table update query
    statement, for other query statements, this will be zero.
  */
  table_map table_map_for_update;

  /* Tells if LAST_INSERT_ID(#) was called for the current statement */
  bool arg_of_last_insert_id_function;
  /*
    ALL OVER THIS FILE, "insert_id" means "*automatically generated* value for
    insertion into an auto_increment column".
  */
  /*
    This is the first autogenerated insert id which was *successfully*
    inserted by the previous statement (exactly, if the previous statement
    didn't successfully insert an autogenerated insert id, then it's the one
    of the statement before, etc).
    It can also be set by SET LAST_INSERT_ID=# or SELECT LAST_INSERT_ID(#).
    It is returned by LAST_INSERT_ID().
  */
  ulonglong  first_successful_insert_id_in_prev_stmt;
  /*
    Variant of the above, used for storing in statement-based binlog. The
    difference is that the one above can change as the execution of a stored
    function progresses, while the one below is set once and then does not
    change (which is the value which statement-based binlog needs).
  */
  ulonglong  first_successful_insert_id_in_prev_stmt_for_binlog;
  /*
    This is the first autogenerated insert id which was *successfully*
    inserted by the current statement. It is maintained only to set
    first_successful_insert_id_in_prev_stmt when statement ends.
  */
  ulonglong  first_successful_insert_id_in_cur_stmt;
  /*
    We follow this logic:
    - when stmt starts, first_successful_insert_id_in_prev_stmt contains the
    first insert id successfully inserted by the previous stmt.
    - as stmt makes progress, handler::insert_id_for_cur_row changes;
    every time get_auto_increment() is called,
    auto_inc_intervals_in_cur_stmt_for_binlog is augmented with the
    reserved interval (if statement-based binlogging).
    - at first successful insertion of an autogenerated value,
    first_successful_insert_id_in_cur_stmt is set to
    handler::insert_id_for_cur_row.
    - when stmt goes to binlog,
    auto_inc_intervals_in_cur_stmt_for_binlog is binlogged if
    non-empty.
    - when stmt ends, first_successful_insert_id_in_prev_stmt is set to
    first_successful_insert_id_in_cur_stmt.
  */
  /*
    stmt_depends_on_first_successful_insert_id_in_prev_stmt is set when
    LAST_INSERT_ID() is used by a statement.
    If it is set, first_successful_insert_id_in_prev_stmt_for_binlog will be
    stored in the statement-based binlog.
    This variable is CUMULATIVE along the execution of a stored function or
    trigger: if one substatement sets it to 1 it will stay 1 until the
    function/trigger ends, thus making sure that
    first_successful_insert_id_in_prev_stmt_for_binlog does not change anymore
    and is propagated to the caller for binlogging.
  */
  bool       stmt_depends_on_first_successful_insert_id_in_prev_stmt;
  /*
    List of auto_increment intervals reserved by the thread so far, for
    storage in the statement-based binlog.
    Note that its minimum is not first_successful_insert_id_in_cur_stmt:
    assuming a table with an autoinc column, and this happens:
    INSERT INTO ... VALUES(3);
    SET INSERT_ID=3; INSERT IGNORE ... VALUES (NULL);
    then the latter INSERT will insert no rows
    (first_successful_insert_id_in_cur_stmt == 0), but storing "INSERT_ID=3"
    in the binlog is still needed; the list's minimum will contain 3.
    This variable is cumulative: if several statements are written to binlog
    as one (stored functions or triggers are used) this list is the
    concatenation of all intervals reserved by all statements.
  */
  Discrete_intervals_list auto_inc_intervals_in_cur_stmt_for_binlog;
  /* Used by replication and SET INSERT_ID */
  Discrete_intervals_list auto_inc_intervals_forced;
  /*
    There is BUG#19630 where statement-based replication of stored
    functions/triggers with two auto_increment columns breaks.
    We however ensure that it works when there is 0 or 1 auto_increment
    column; our rules are
    a) on master, while executing a top statement involving substatements,
    first top- or sub- statement to generate auto_increment values wins the
    exclusive right to see its values be written to binlog (the write
    will be done by the statement or its caller), and the losers won't see
    their values be written to binlog.
    b) on slave, while replicating a top statement involving substatements,
    first top- or sub- statement to need to read auto_increment values from
    the master's binlog wins the exclusive right to read them (so the losers
    won't read their values from binlog but instead generate on their own).
    a) implies that we mustn't backup/restore
    auto_inc_intervals_in_cur_stmt_for_binlog.
    b) implies that we mustn't backup/restore auto_inc_intervals_forced.

    If there are more than 1 auto_increment columns, then intervals for
    different columns may mix into the
    auto_inc_intervals_in_cur_stmt_for_binlog list, which is logically wrong,
    but there is no point in preventing this mixing by preventing intervals
    from the secondly inserted column to come into the list, as such
    prevention would be wrong too.
    What will happen in the case of
    INSERT INTO t1 (auto_inc) VALUES(NULL);
    where t1 has a trigger which inserts into an auto_inc column of t2, is
    that in binlog we'll store the interval of t1 and the interval of t2 (when
    we store intervals, soon), then in slave, t1 will use both intervals, t2
    will use none; if t1 inserts the same number of rows as on master,
    normally the 2nd interval will not be used by t1, which is fine. t2's
    values will be wrong if t2's internal auto_increment counter is different
    from what it was on master (which is likely). In 5.1, in mixed binlogging
    mode, row-based binlogging is used for such cases where two
    auto_increment columns are inserted.
  */
  inline void record_first_successful_insert_id_in_cur_stmt(ulonglong id_arg)
  {
    if (first_successful_insert_id_in_cur_stmt == 0)
      first_successful_insert_id_in_cur_stmt= id_arg;
  }
  inline ulonglong read_first_successful_insert_id_in_prev_stmt(void)
  {
    if (!stmt_depends_on_first_successful_insert_id_in_prev_stmt)
    {
      /* It's the first time we read it */
      first_successful_insert_id_in_prev_stmt_for_binlog=
        first_successful_insert_id_in_prev_stmt;
      stmt_depends_on_first_successful_insert_id_in_prev_stmt= 1;
    }
    return first_successful_insert_id_in_prev_stmt;
  }
  /*
    Used by Intvar_log_event::do_apply_event() and by "SET INSERT_ID=#"
    (mysqlbinlog). We'll soon add a variant which can take many intervals in
    argument.
  */
  inline void force_one_auto_inc_interval(ulonglong next_id)
  {
    auto_inc_intervals_forced.empty(); // in case of multiple SET INSERT_ID
    auto_inc_intervals_forced.append(next_id, ULONGLONG_MAX, 0);
  }

  ulonglong  limit_found_rows;
  ulonglong  options;           /* Bitmap of states */
  longlong   row_count_func;    /* For the ROW_COUNT() function */
  ha_rows    cuted_fields;

  /*
    number of rows we actually sent to the client, including "synthetic"
    rows in ROLLUP etc.
  */
  ha_rows    sent_row_count;

  /**
    Number of rows read and/or evaluated for a statement. Used for
    slow log reporting.

    An examined row is defined as a row that is read and/or evaluated
    according to a statement condition, including in
    create_sort_index(). Rows may be counted more than once, e.g., a
    statement including ORDER BY could possibly evaluate the row in
    filesort() before reading it for e.g. update.
  */
  ha_rows    examined_row_count;

  /*
    The set of those tables whose fields are referenced in all subqueries
    of the query.
    TODO: possibly this it is incorrect to have used tables in THD because
    with more than one subquery, it is not clear what does the field mean.
  */
  table_map  used_tables;
  USER_CONN *user_connect;
  CHARSET_INFO *db_charset;
  /*
    FIXME: this, and some other variables like 'count_cuted_fields'
    maybe should be statement/cursor local, that is, moved to Statement
    class. With current implementation warnings produced in each prepared
    statement/cursor settle here.
  */
  List	     <MYSQL_ERROR> warn_list;
  uint	     warn_count[(uint) MYSQL_ERROR::WARN_LEVEL_END];
  uint	     total_warn_count;
  Diagnostics_area main_da;
#if defined(ENABLED_PROFILING) && defined(COMMUNITY_SERVER)
  PROFILING  profiling;
#endif

  /*
    Id of current query. Statement can be reused to execute several queries
    query_id is global in context of the whole MySQL server.
    ID is automatically generated from mutex-protected counter.
    It's used in handler code for various purposes: to check which columns
    from table are necessary for this select, to check if it's necessary to
    update auto-updatable fields (like auto_increment and timestamp).
  */
  query_id_t query_id, warn_id;
  ulong      col_access;

#ifdef ERROR_INJECT_SUPPORT
  ulong      error_inject_value;
#endif
  /* Statement id is thread-wide. This counter is used to generate ids */
  ulong      statement_id_counter;
  ulong	     rand_saved_seed1, rand_saved_seed2;
  /*
    Row counter, mainly for errors and warnings. Not increased in
    create_sort_index(); may differ from examined_row_count.
  */
  ulong      row_count;
  pthread_t  real_id;                           /* For debugging */
  my_thread_id  thread_id;
  uint	     tmp_table, global_read_lock;
  uint	     server_status,open_options;
  enum enum_thread_type system_thread;
  uint       select_number;             //number of select (used for EXPLAIN)
  /* variables.transaction_isolation is reset to this after each commit */
  enum_tx_isolation session_tx_isolation;
  enum_check_fields count_cuted_fields;

  DYNAMIC_ARRAY user_var_events;        /* For user variables replication */
  MEM_ROOT      *user_var_events_alloc; /* Allocate above array elements here */

  enum killed_state
  {
    NOT_KILLED=0,
    KILL_BAD_DATA=1,
    KILL_CONNECTION=ER_SERVER_SHUTDOWN,
    KILL_QUERY=ER_QUERY_INTERRUPTED,
    KILLED_NO_VALUE      /* means neither of the states */
  };
  killed_state volatile killed;

  /* scramble - random string sent to client on handshake */
  char	     scramble[SCRAMBLE_LENGTH+1];

  bool       slave_thread, one_shot_set;
  /* tells if current statement should binlog row-based(1) or stmt-based(0) */
  bool       current_stmt_binlog_row_based;
  bool	     locked, some_tables_deleted;
  bool       last_cuted_field;
  bool	     no_errors, password;
  /**
    Set to TRUE if execution of the current compound statement
    can not continue. In particular, disables activation of
    CONTINUE or EXIT handlers of stored routines.
    Reset in the end of processing of the current user request, in
    @see mysql_reset_thd_for_next_command().
  */
  bool is_fatal_error;
  /**
    Set by a storage engine to request the entire
    transaction (that possibly spans multiple engines) to
    rollback. Reset in ha_rollback.
  */
  bool       transaction_rollback_request;
  /**
    TRUE if we are in a sub-statement and the current error can
    not be safely recovered until we left the sub-statement mode.
    In particular, disables activation of CONTINUE and EXIT
    handlers inside sub-statements. E.g. if it is a deadlock
    error and requires a transaction-wide rollback, this flag is
    raised (traditionally, MySQL first has to close all the reads
    via @see handler::ha_index_or_rnd_end() and only then perform
    the rollback).
    Reset to FALSE when we leave the sub-statement mode.
  */
  bool       is_fatal_sub_stmt_error;
  bool	     query_start_used, rand_used, time_zone_used;
  /* for IS NULL => = last_insert_id() fix in remove_eq_conds() */
  bool       substitute_null_with_insert_id;
  bool	     in_lock_tables;
  /**
    True if a slave error. Causes the slave to stop. Not the same
    as the statement execution error (is_error()), since
    a statement may be expected to return an error, e.g. because
    it returned an error on master, and this is OK on the slave.
  */
  bool       is_slave_error;
  bool       bootstrap, cleanup_done;
  
  /**  is set if some thread specific value(s) used in a statement. */
  bool       thread_specific_used;
  bool	     charset_is_system_charset, charset_is_collation_connection;
  bool       charset_is_character_set_filesystem;
  bool       enable_slow_log;   /* enable slow log for current statement */
  bool	     abort_on_warning;
  bool 	     got_warning;       /* Set on call to push_warning() */
  bool	     no_warnings_for_error; /* no warnings on call to my_error() */
  /* set during loop of derived table processing */
  bool       derived_tables_processing;
  my_bool    tablespace_op;	/* This is TRUE in DISCARD/IMPORT TABLESPACE */

  sp_rcontext *spcont;		// SP runtime context
  sp_cache   *sp_proc_cache;
  sp_cache   *sp_func_cache;

  /** number of name_const() substitutions, see sp_head.cc:subst_spvars() */
  uint       query_name_consts;

  /*
    If we do a purge of binary logs, log index info of the threads
    that are currently reading it needs to be adjusted. To do that
    each thread that is using LOG_INFO needs to adjust the pointer to it
  */
  LOG_INFO*  current_linfo;
  NET*       slave_net;			// network connection from slave -> m.
  /* Used by the sys_var class to store temporary values */
  union
  {
    my_bool   my_bool_value;
    long      long_value;
    ulong     ulong_value;
    ulonglong ulonglong_value;
  } sys_var_tmp;
  
  struct {
    /* 
      If true, mysql_bin_log::write(Log_event) call will not write events to 
      binlog, and maintain 2 below variables instead (use
      mysql_bin_log.start_union_events to turn this on)
    */
    bool do_union;
    /*
      If TRUE, at least one mysql_bin_log::write(Log_event) call has been
      made after last mysql_bin_log.start_union_events() call.
    */
    bool unioned_events;
    /*
      If TRUE, at least one mysql_bin_log::write(Log_event e), where 
      e.cache_stmt == TRUE call has been made after last 
      mysql_bin_log.start_union_events() call.
    */
    bool unioned_events_trans;
    
    /* 
      'queries' (actually SP statements) that run under inside this binlog
      union have thd->query_id >= first_query_id.
    */
    query_id_t first_query_id;
  } binlog_evt_union;

  /**
    Internal parser state.
    Note that since the parser is not re-entrant, we keep only one parser
    state here. This member is valid only when executing code during parsing.
  */
  Parser_state *m_parser_state;

#ifdef WITH_PARTITION_STORAGE_ENGINE
  partition_info *work_part_info;
#endif

#if defined(ENABLED_DEBUG_SYNC)
  /* Debug Sync facility. See debug_sync.cc. */
  struct st_debug_sync_control *debug_sync_control;
#endif /* defined(ENABLED_DEBUG_SYNC) */

  THD();
  ~THD();

  void init(void);
  /*
    Initialize memory roots necessary for query processing and (!)
    pre-allocate memory for it. We can't do that in THD constructor because
    there are use cases (acl_init, delayed inserts, watcher threads,
    killing mysqld) where it's vital to not allocate excessive and not used
    memory. Note, that we still don't return error from init_for_queries():
    if preallocation fails, we should notice that at the first call to
    alloc_root. 
  */
  void init_for_queries();
  void change_user(void);
  void cleanup(void);
  void cleanup_after_query();
  bool store_globals();
#ifdef SIGNAL_WITH_VIO_CLOSE
  inline void set_active_vio(Vio* vio)
  {
    pthread_mutex_lock(&LOCK_thd_data);
    active_vio = vio;
    pthread_mutex_unlock(&LOCK_thd_data);
  }
  inline void clear_active_vio()
  {
    pthread_mutex_lock(&LOCK_thd_data);
    active_vio = 0;
    pthread_mutex_unlock(&LOCK_thd_data);
  }
  void close_active_vio();
#endif
  void awake(THD::killed_state state_to_set);

#ifndef MYSQL_CLIENT
  enum enum_binlog_query_type {
    /*
      The query can be logged row-based or statement-based
    */
    ROW_QUERY_TYPE,
    
    /*
      The query has to be logged statement-based
    */
    STMT_QUERY_TYPE,
    
    /*
      The query represents a change to a table in the "mysql"
      database and is currently mapped to ROW_QUERY_TYPE.
    */
    MYSQL_QUERY_TYPE,
    QUERY_TYPE_COUNT
  };
  
  int binlog_query(enum_binlog_query_type qtype,
                   char const *query, ulong query_len,
                   bool is_trans, bool suppress_use,
                   int errcode);
#endif

  /*
    For enter_cond() / exit_cond() to work the mutex must be got before
    enter_cond(); this mutex is then released by exit_cond().
    Usage must be: lock mutex; enter_cond(); your code; exit_cond().
  */
  inline const char* enter_cond(pthread_cond_t *cond, pthread_mutex_t* mutex,
			  const char* msg)
  {
    const char* old_msg = proc_info;
    safe_mutex_assert_owner(mutex);
    mysys_var->current_mutex = mutex;
    mysys_var->current_cond = cond;
    proc_info = msg;
    return old_msg;
  }
  inline void exit_cond(const char* old_msg)
  {
    /*
      Putting the mutex unlock in exit_cond() ensures that
      mysys_var->current_mutex is always unlocked _before_ mysys_var->mutex is
      locked (if that would not be the case, you'll get a deadlock if someone
      does a THD::awake() on you).
    */
    pthread_mutex_unlock(mysys_var->current_mutex);
    pthread_mutex_lock(&mysys_var->mutex);
    mysys_var->current_mutex = 0;
    mysys_var->current_cond = 0;
    proc_info = old_msg;
    pthread_mutex_unlock(&mysys_var->mutex);
  }
  inline time_t query_start() { query_start_used=1; return start_time; }
  inline void set_time()
  {
    if (user_time)
    {
      start_time= user_time;
      start_utime= utime_after_lock= my_micro_time();
    }
    else
      start_utime= utime_after_lock= my_micro_time_and_time(&start_time);
  }
  inline void	set_current_time()    { start_time= my_time(MY_WME); }
  inline void	set_time(time_t t)
  {
    start_time= user_time= t;
    start_utime= utime_after_lock= my_micro_time();
  }
  /*TODO: this will be obsolete when we have support for 64 bit my_time_t */
  inline bool	is_valid_time() 
  { 
    return (start_time < (time_t) MY_TIME_T_MAX); 
  }
  void set_time_after_lock()  { utime_after_lock= my_micro_time(); }
  ulonglong current_utime()  { return my_micro_time(); }
  inline ulonglong found_rows(void)
  {
    return limit_found_rows;
  }
  inline bool active_transaction()
  {
#ifdef USING_TRANSACTIONS
    return server_status & SERVER_STATUS_IN_TRANS;
#else
    return 0;
#endif
  }
  inline bool fill_derived_tables()
  {
    return !stmt_arena->is_stmt_prepare() && !lex->only_view_structure();
  }
  inline bool fill_information_schema_tables()
  {
    return !stmt_arena->is_stmt_prepare();
  }
  inline void* trans_alloc(unsigned int size)
  {
    return alloc_root(&transaction.mem_root,size);
  }

  LEX_STRING *make_lex_string(LEX_STRING *lex_str,
                              const char* str, uint length,
                              bool allocate_lex_string);

  bool convert_string(LEX_STRING *to, CHARSET_INFO *to_cs,
		      const char *from, uint from_length,
		      CHARSET_INFO *from_cs);

  bool convert_string(String *s, CHARSET_INFO *from_cs, CHARSET_INFO *to_cs);

  void add_changed_table(TABLE *table);
  void add_changed_table(const char *key, long key_length);
  CHANGED_TABLE_LIST * changed_table_dup(const char *key, long key_length);
  int send_explain_fields(select_result *result);
#ifndef EMBEDDED_LIBRARY
  /**
    Clear the current error, if any.
    We do not clear is_fatal_error or is_fatal_sub_stmt_error since we
    assume this is never called if the fatal error is set.
    @todo: To silence an error, one should use Internal_error_handler
    mechanism. In future this function will be removed.
  */
  inline void clear_error()
  {
    DBUG_ENTER("clear_error");
    if (main_da.is_error())
      main_da.reset_diagnostics_area();
    is_slave_error= 0;
    DBUG_VOID_RETURN;
  }
  inline bool vio_ok() const { return net.vio != 0; }
#else
  void clear_error();
  inline bool vio_ok() const { return true; }
#endif
  /**
    Mark the current error as fatal. Warning: this does not
    set any error, it sets a property of the error, so must be
    followed or prefixed with my_error().
  */
  inline void fatal_error()
  {
    is_fatal_error= 1;
    DBUG_PRINT("error",("Fatal error set"));
  }
  /**
    TRUE if there is an error in the error stack.

    Please use this method instead of direct access to
    net.report_error.

    If TRUE, the current (sub)-statement should be aborted.
    The main difference between this member and is_fatal_error
    is that a fatal error can not be handled by a stored
    procedure continue handler, whereas a normal error can.

    To raise this flag, use my_error().
  */
  inline bool is_error() const { return main_da.is_error(); }
  inline CHARSET_INFO *charset() { return variables.character_set_client; }
  void update_charset();

  inline Query_arena *activate_stmt_arena_if_needed(Query_arena *backup)
  {
    /*
      Use the persistent arena if we are in a prepared statement or a stored
      procedure statement and we have not already changed to use this arena.
    */
    if (!stmt_arena->is_conventional() && mem_root != stmt_arena->mem_root)
    {
      set_n_backup_active_arena(stmt_arena, backup);
      return stmt_arena;
    }
    return 0;
  }

  void change_item_tree(Item **place, Item *new_value)
  {
    /* TODO: check for OOM condition here */
    if (!stmt_arena->is_conventional())
      nocheck_register_item_tree_change(place, *place, mem_root);
    *place= new_value;
  }
  void nocheck_register_item_tree_change(Item **place, Item *old_value,
                                         MEM_ROOT *runtime_memroot);
  void rollback_item_tree_changes();

  /*
    Cleanup statement parse state (parse tree, lex) and execution
    state after execution of a non-prepared SQL statement.
  */
  void end_statement();
  inline int killed_errno() const
  {
    killed_state killed_val; /* to cache the volatile 'killed' */
    return (killed_val= killed) != KILL_BAD_DATA ? killed_val : 0;
  }
  inline void send_kill_message() const
  {
    int err= killed_errno();
    if (err)
    {
      if ((err == KILL_CONNECTION) && !shutdown_in_progress)
        err = KILL_QUERY;
      my_message(err, ER(err), MYF(0));
    }
  }
  /* return TRUE if we will abort query if we make a warning now */
  inline bool really_abort_on_warning()
  {
    return (abort_on_warning &&
            (!transaction.stmt.modified_non_trans_table ||
             (variables.sql_mode & MODE_STRICT_ALL_TABLES)));
  }
  void set_status_var_init();
  bool is_context_analysis_only()
    { return stmt_arena->is_stmt_prepare() || lex->view_prepare_mode; }
  void reset_n_backup_open_tables_state(Open_tables_state *backup);
  void restore_backup_open_tables_state(Open_tables_state *backup);
  void reset_sub_statement_state(Sub_statement_state *backup, uint new_state);
  void restore_sub_statement_state(Sub_statement_state *backup);
  void set_n_backup_active_arena(Query_arena *set, Query_arena *backup);
  void restore_active_arena(Query_arena *set, Query_arena *backup);

  inline void set_current_stmt_binlog_row_based_if_mixed()
  {
    /*
      If in a stored/function trigger, the caller should already have done the
      change. We test in_sub_stmt to prevent introducing bugs where people
      wouldn't ensure that, and would switch to row-based mode in the middle
      of executing a stored function/trigger (which is too late, see also
      reset_current_stmt_binlog_row_based()); this condition will make their
      tests fail and so force them to propagate the
      lex->binlog_row_based_if_mixed upwards to the caller.
    */
    if ((variables.binlog_format == BINLOG_FORMAT_MIXED) &&
        (in_sub_stmt == 0))
      current_stmt_binlog_row_based= TRUE;
  }
  inline void set_current_stmt_binlog_row_based()
  {
    current_stmt_binlog_row_based= TRUE;
  }
  inline void clear_current_stmt_binlog_row_based()
  {
    current_stmt_binlog_row_based= FALSE;
  }
  inline void reset_current_stmt_binlog_row_based()
  {
    /*
      If there are temporary tables, don't reset back to
      statement-based. Indeed it could be that:
      CREATE TEMPORARY TABLE t SELECT UUID(); # row-based
      # and row-based does not store updates to temp tables
      # in the binlog.
      INSERT INTO u SELECT * FROM t; # stmt-based
      and then the INSERT will fail as data inserted into t was not logged.
      So we continue with row-based until the temp table is dropped.
      If we are in a stored function or trigger, we mustn't reset in the
      middle of its execution (as the binary logging way of a stored function
      or trigger is decided when it starts executing, depending for example on
      the caller (for a stored function: if caller is SELECT or
      INSERT/UPDATE/DELETE...).

      Don't reset binlog format for NDB binlog injector thread.
    */
    DBUG_PRINT("debug",
               ("temporary_tables: %s, in_sub_stmt: %s, system_thread: %s",
                YESNO(temporary_tables), YESNO(in_sub_stmt),
                show_system_thread(system_thread)));
    if ((temporary_tables == NULL) && (in_sub_stmt == 0) &&
        (system_thread != SYSTEM_THREAD_NDBCLUSTER_BINLOG))
    {
      current_stmt_binlog_row_based= 
        test(variables.binlog_format == BINLOG_FORMAT_ROW);
    }
  }

  /**
    Set the current database; use deep copy of C-string.

    @param new_db     a pointer to the new database name.
    @param new_db_len length of the new database name.

    Initialize the current database from a NULL-terminated string with
    length. If we run out of memory, we free the current database and
    return TRUE.  This way the user will notice the error as there will be
    no current database selected (in addition to the error message set by
    malloc).

    @note This operation just sets {db, db_length}. Switching the current
    database usually involves other actions, like switching other database
    attributes including security context. In the future, this operation
    will be made private and more convenient interface will be provided.

    @return Operation status
      @retval FALSE Success
      @retval TRUE  Out-of-memory error
  */
  bool set_db(const char *new_db, size_t new_db_len)
  {
    /* Do not reallocate memory if current chunk is big enough. */
    if (db && new_db && db_length >= new_db_len)
      memcpy(db, new_db, new_db_len+1);
    else
    {
      x_free(db);
      db= new_db ? my_strndup(new_db, new_db_len, MYF(MY_WME)) : NULL;
    }
    db_length= db ? new_db_len : 0;
    return new_db && !db;
  }

  /**
    Set the current database; use shallow copy of C-string.

    @param new_db     a pointer to the new database name.
    @param new_db_len length of the new database name.

    @note This operation just sets {db, db_length}. Switching the current
    database usually involves other actions, like switching other database
    attributes including security context. In the future, this operation
    will be made private and more convenient interface will be provided.
  */
  void reset_db(char *new_db, size_t new_db_len)
  {
    db= new_db;
    db_length= new_db_len;
  }
  /*
    Copy the current database to the argument. Use the current arena to
    allocate memory for a deep copy: current database may be freed after
    a statement is parsed but before it's executed.
  */
  bool copy_db_to(char **p_db, size_t *p_db_length)
  {
    if (db == NULL)
    {
      my_message(ER_NO_DB_ERROR, ER(ER_NO_DB_ERROR), MYF(0));
      return TRUE;
    }
    *p_db= strmake(db, db_length);
    *p_db_length= db_length;
    return FALSE;
  }
  thd_scheduler scheduler;

public:
  inline Internal_error_handler *get_internal_handler()
  { return m_internal_handler; }

  /**
    Add an internal error handler to the thread execution context.
    @param handler the exception handler to add
  */
  void push_internal_handler(Internal_error_handler *handler);

  /**
    Handle an error condition.
    @param sql_errno the error number
    @param level the error level
    @return true if the error is handled
  */
  virtual bool handle_error(uint sql_errno, const char *message,
                            MYSQL_ERROR::enum_warning_level level);

  /**
    Remove the error handler last pushed.
  */
  Internal_error_handler *pop_internal_handler();

  /** Overloaded to guard query/query_length fields */
  virtual void set_statement(Statement *stmt);

  /**
    Assign a new value to thd->query.
    Protected with LOCK_thd_data mutex.
  */
  void set_query(char *query_arg, uint32 query_length_arg);
  void set_current_user_used() { current_user_used= TRUE; }
  bool is_current_user_used() { return current_user_used; }
  void clean_current_user_used() { current_user_used= FALSE; }
  void get_definer(LEX_USER *definer);
  void set_invoker(const LEX_STRING *user, const LEX_STRING *host)
  {
    invoker_user= *user;
    invoker_host= *host;
  }
  LEX_STRING get_invoker_user() { return invoker_user; }
  LEX_STRING get_invoker_host() { return invoker_host; }
  bool has_invoker() { return invoker_user.length > 0; }
private:
  /** The current internal error handler for this thread, or NULL. */
  Internal_error_handler *m_internal_handler;
  /**
    The lex to hold the parsed tree of conventional (non-prepared) queries.
    Whereas for prepared and stored procedure statements we use an own lex
    instance for each new query, for conventional statements we reuse
    the same lex. (@see mysql_parse for details).
  */
  LEX main_lex;
  /**
    This memory root is used for two purposes:
    - for conventional queries, to allocate structures stored in main_lex
    during parsing, and allocate runtime data (execution plan, etc.)
    during execution.
    - for prepared queries, only to allocate runtime data. The parsed
    tree itself is reused between executions and thus is stored elsewhere.
  */
  MEM_ROOT main_mem_root;

  /**
    It will be set TURE if CURRENT_USER() is called in account management
    statements or default definer is set in CREATE/ALTER SP, SF, Event,
    TRIGGER or VIEW statements.

    Current user will be binlogged into Query_log_event if current_user_used
    is TRUE; It will be stored into invoker_host and invoker_user by SQL thread.
   */
  bool current_user_used;

  /**
    It points to the invoker in the Query_log_event.
    SQL thread use it as the default definer in CREATE/ALTER SP, SF, Event,
    TRIGGER or VIEW statements or current user in account management
    statements if it is not NULL.
   */
  LEX_STRING invoker_user;
  LEX_STRING invoker_host;
};


/** A short cut for thd->main_da.set_ok_status(). */

inline void
my_ok(THD *thd, ha_rows affected_rows= 0, ulonglong id= 0,
        const char *message= NULL)
{
  thd->main_da.set_ok_status(thd, affected_rows, id, message);
}


/** A short cut for thd->main_da.set_eof_status(). */

inline void
my_eof(THD *thd)
{
  thd->main_da.set_eof_status(thd);
}

#define tmp_disable_binlog(A)       \
  {ulonglong tmp_disable_binlog__save_options= (A)->options; \
  (A)->options&= ~OPTION_BIN_LOG

#define reenable_binlog(A)   (A)->options= tmp_disable_binlog__save_options;}


/*
  Used to hold information about file and file structure in exchange
  via non-DB file (...INTO OUTFILE..., ...LOAD DATA...)
  XXX: We never call destructor for objects of this class.
*/

class sql_exchange :public Sql_alloc
{
public:
  char *file_name;
  String *field_term,*enclosed,*line_term,*line_start,*escaped;
  bool opt_enclosed;
  bool dumpfile;
  ulong skip_lines;
  CHARSET_INFO *cs;
  sql_exchange(char *name,bool dumpfile_flag);
  bool escaped_given(void);
};

#include "log_event.h"

/*
  This is used to get result from a select
*/

class JOIN;

class select_result :public Sql_alloc {
protected:
  THD *thd;
  SELECT_LEX_UNIT *unit;
  int nest_level;
public:
  select_result();
  virtual ~select_result() {};
  virtual int prepare(List<Item> &list, SELECT_LEX_UNIT *u)
  {
    unit= u;
    return 0;
  }
  virtual int prepare2(void) { return 0; }
  /*
    Because of peculiarities of prepared statements protocol
    we need to know number of columns in the result set (if
    there is a result set) apart from sending columns metadata.
  */
  virtual uint field_count(List<Item> &fields) const
  { return fields.elements; }
  virtual bool send_fields(List<Item> &list, uint flags)=0;
  virtual bool send_data(List<Item> &items)=0;
  virtual bool initialize_tables (JOIN *join=0) { return 0; }
  virtual void send_error(uint errcode,const char *err);
  virtual bool send_eof()=0;
  /**
    Check if this query returns a result set and therefore is allowed in
    cursors and set an error message if it is not the case.

    @retval FALSE     success
    @retval TRUE      error, an error message is set
  */
  virtual bool check_simple_select() const;
  virtual void abort() {}
  /*
    Cleanup instance of this class for next execution of a prepared
    statement/stored procedure.
  */
  virtual void cleanup();
  void set_thd(THD *thd_arg) { thd= thd_arg; }
  /**
     The nest level, if supported. 
     @return
     -1 if nest level is undefined, otherwise a positive integer.
   */
  int get_nest_level() { return nest_level; }
#ifdef EMBEDDED_LIBRARY
  virtual void begin_dataset() {}
#else
  void begin_dataset() {}
#endif
};


/*
  Base class for select_result descendands which intercept and
  transform result set rows. As the rows are not sent to the client,
  sending of result set metadata should be suppressed as well.
*/

class select_result_interceptor: public select_result
{
public:
  select_result_interceptor() {}              /* Remove gcc warning */
  uint field_count(List<Item> &fields) const { return 0; }
  bool send_fields(List<Item> &fields, uint flag) { return FALSE; }
};


class select_send :public select_result {
  /**
    True if we have sent result set metadata to the client.
    In this case the client always expects us to end the result
    set with an eof or error packet
  */
  bool is_result_set_started;
public:
  select_send() :is_result_set_started(FALSE) {}
  bool send_fields(List<Item> &list, uint flags);
  bool send_data(List<Item> &items);
  bool send_eof();
  virtual bool check_simple_select() const { return FALSE; }
  void abort();
  virtual void cleanup();
};


class select_to_file :public select_result_interceptor {
protected:
  sql_exchange *exchange;
  File file;
  IO_CACHE cache;
  ha_rows row_count;
  char path[FN_REFLEN];

public:
  select_to_file(sql_exchange *ex) :exchange(ex), file(-1),row_count(0L)
  { path[0]=0; }
  ~select_to_file();
  void send_error(uint errcode,const char *err);
  bool send_eof();
  void cleanup();
};


#define ESCAPE_CHARS "ntrb0ZN" // keep synchronous with READ_INFO::unescape


/*
 List of all possible characters of a numeric value text representation.
*/
#define NUMERIC_CHARS ".0123456789e+-"


class select_export :public select_to_file {
  uint field_term_length;
  int field_sep_char,escape_char,line_sep_char;
  int field_term_char; // first char of FIELDS TERMINATED BY or MAX_INT
  /*
    The is_ambiguous_field_sep field is true if a value of the field_sep_char
    field is one of the 'n', 't', 'r' etc characters
    (see the READ_INFO::unescape method and the ESCAPE_CHARS constant value).
  */
  bool is_ambiguous_field_sep;
  /*
     The is_ambiguous_field_term is true if field_sep_char contains the first
     char of the FIELDS TERMINATED BY (ENCLOSED BY is empty), and items can
     contain this character.
  */
  bool is_ambiguous_field_term;
  /*
    The is_unsafe_field_sep field is true if a value of the field_sep_char
    field is one of the '0'..'9', '+', '-', '.' and 'e' characters
    (see the NUMERIC_CHARS constant value).
  */
  bool is_unsafe_field_sep;
  bool fixed_row_size;
  CHARSET_INFO *write_cs; // output charset
public:
  select_export(sql_exchange *ex) :select_to_file(ex) {}
  /**
     Creates a select_export to represent INTO OUTFILE <filename> with a
     defined level of subquery nesting.
   */
  select_export(sql_exchange *ex, int nest_level_arg) :select_to_file(ex) 
  {
    nest_level= nest_level_arg;
  }
  ~select_export();
  int prepare(List<Item> &list, SELECT_LEX_UNIT *u);
  bool send_data(List<Item> &items);
};


class select_dump :public select_to_file {
public:
  select_dump(sql_exchange *ex) :select_to_file(ex) {}
  /**
     Creates a select_export to represent INTO DUMPFILE <filename> with a
     defined level of subquery nesting.
   */  
  select_dump(sql_exchange *ex, int nest_level_arg) : 
    select_to_file(ex) 
  {
    nest_level= nest_level_arg;
  }
  int prepare(List<Item> &list, SELECT_LEX_UNIT *u);
  bool send_data(List<Item> &items);
};


class select_insert :public select_result_interceptor {
protected:
  virtual int write_to_binlog(bool is_trans, int errcode);
public:
  TABLE_LIST *table_list;
  TABLE *table;
  List<Item> *fields;
  ulonglong autoinc_value_of_last_inserted_row; // autogenerated or not
  COPY_INFO info;
  bool insert_into_view;
  select_insert(TABLE_LIST *table_list_par,
		TABLE *table_par, List<Item> *fields_par,
		List<Item> *update_fields, List<Item> *update_values,
		enum_duplicates duplic, bool ignore);
  ~select_insert();
  int prepare(List<Item> &list, SELECT_LEX_UNIT *u);
  virtual int prepare2(void);
  bool send_data(List<Item> &items);
  virtual void store_values(List<Item> &values);
  virtual bool can_rollback_data() { return 0; }
  void send_error(uint errcode,const char *err);
  bool send_eof();
  void abort();
  /* not implemented: select_insert is never re-used in prepared statements */
  void cleanup();
};


class select_create: public select_insert {
  ORDER *group;
  TABLE_LIST *create_table;
  HA_CREATE_INFO *create_info;
  TABLE_LIST *select_tables;
  Alter_info *alter_info;
  Field **field;
  /* lock data for tmp table */
  MYSQL_LOCK *m_lock;
  /* m_lock or thd->extra_lock */
  MYSQL_LOCK **m_plock;

  virtual int write_to_binlog(bool is_trans, int errcode);
public:
  select_create (TABLE_LIST *table_arg,
		 HA_CREATE_INFO *create_info_par,
                 Alter_info *alter_info_arg,
		 List<Item> &select_fields,enum_duplicates duplic, bool ignore,
                 TABLE_LIST *select_tables_arg)
    :select_insert (NULL, NULL, &select_fields, 0, 0, duplic, ignore),
    create_table(table_arg),
    create_info(create_info_par),
    select_tables(select_tables_arg),
    alter_info(alter_info_arg),
    m_plock(NULL)
    {}
  int prepare(List<Item> &list, SELECT_LEX_UNIT *u);

  int binlog_show_create_table(TABLE **tables, uint count, int errcode);
  void store_values(List<Item> &values);
  void send_error(uint errcode,const char *err);
  bool send_eof();
  void abort();
  virtual bool can_rollback_data() { return 1; }

  // Needed for access from local class MY_HOOKS in prepare(), since thd is proteted.
  const THD *get_thd(void) { return thd; }
  const HA_CREATE_INFO *get_create_info() { return create_info; };
  int prepare2(void) { return 0; }
};

#include <myisam.h>

/* 
  Param to create temporary tables when doing SELECT:s 
  NOTE
    This structure is copied using memcpy as a part of JOIN.
*/

class TMP_TABLE_PARAM :public Sql_alloc
{
private:
  /* Prevent use of these (not safe because of lists and copy_field) */
  TMP_TABLE_PARAM(const TMP_TABLE_PARAM &);
  void operator=(TMP_TABLE_PARAM &);

public:
  List<Item> copy_funcs;
  List<Item> save_copy_funcs;
  Copy_field *copy_field, *copy_field_end;
  Copy_field *save_copy_field, *save_copy_field_end;
  uchar	    *group_buff;
  Item	    **items_to_copy;			/* Fields in tmp table */
  MI_COLUMNDEF *recinfo,*start_recinfo;
  KEY *keyinfo;
  ha_rows end_write_records;
  /**
    Number of normal fields in the query, including those referred to
    from aggregate functions. Hence, "SELECT `field1`,
    SUM(`field2`) from t1" sets this counter to 2.

    @see count_field_types
  */
  uint	field_count; 
  /**
    Number of fields in the query that have functions. Includes both
    aggregate functions (e.g., SUM) and non-aggregates (e.g., RAND).
    Also counts functions referred to from aggregate functions, i.e.,
    "SELECT SUM(RAND())" sets this counter to 2.

    @see count_field_types
  */
  uint  func_count;  
  /**
    Number of fields in the query that have aggregate functions. Note
    that the optimizer may choose to optimize away these fields by
    replacing them with constants, in which case sum_func_count will
    need to be updated.

    @see opt_sum_query, count_field_types
  */
  uint  sum_func_count;   
  uint  hidden_field_count;
  uint	group_parts,group_length,group_null_parts;
  uint	quick_group;
  bool  using_indirect_summary_function;
  /* If >0 convert all blob fields to varchar(convert_blob_length) */
  uint  convert_blob_length; 
  CHARSET_INFO *table_charset; 
  bool schema_table;
  /*
    True if GROUP BY and its aggregate functions are already computed
    by a table access method (e.g. by loose index scan). In this case
    query execution should not perform aggregation and should treat
    aggregate functions as normal functions.
  */
  bool precomputed_group_by;
  bool force_copy_fields;

  TMP_TABLE_PARAM()
    :copy_field(0), group_parts(0),
     group_length(0), group_null_parts(0), convert_blob_length(0),
     schema_table(0), precomputed_group_by(0), force_copy_fields(0)
  {}
  ~TMP_TABLE_PARAM()
  {
    cleanup();
  }
  void init(void);
  inline void cleanup(void)
  {
    if (copy_field)				/* Fix for Intel compiler */
    {
      delete [] copy_field;
      save_copy_field= copy_field= 0;
    }
  }
};

class select_union :public select_result_interceptor
{
  TMP_TABLE_PARAM tmp_table_param;
public:
  TABLE *table;

  select_union() :table(0) {}
  int prepare(List<Item> &list, SELECT_LEX_UNIT *u);
  bool send_data(List<Item> &items);
  bool send_eof();
  bool flush();

  bool create_result_table(THD *thd, List<Item> *column_types,
                           bool is_distinct, ulonglong options,
                           const char *alias);
};

/* Base subselect interface class */
class select_subselect :public select_result_interceptor
{
protected:
  Item_subselect *item;
public:
  select_subselect(Item_subselect *item);
  bool send_data(List<Item> &items)=0;
  bool send_eof() { return 0; };
};

/* Single value subselect interface class */
class select_singlerow_subselect :public select_subselect
{
public:
  select_singlerow_subselect(Item_subselect *item_arg)
    :select_subselect(item_arg)
  {}
  bool send_data(List<Item> &items);
};

/* used in independent ALL/ANY optimisation */
class select_max_min_finder_subselect :public select_subselect
{
  Item_cache *cache;
  bool (select_max_min_finder_subselect::*op)();
  bool fmax;
public:
  select_max_min_finder_subselect(Item_subselect *item_arg, bool mx)
    :select_subselect(item_arg), cache(0), fmax(mx)
  {}
  void cleanup();
  bool send_data(List<Item> &items);
  bool cmp_real();
  bool cmp_int();
  bool cmp_decimal();
  bool cmp_str();
};

/* EXISTS subselect interface class */
class select_exists_subselect :public select_subselect
{
public:
  select_exists_subselect(Item_subselect *item_arg)
    :select_subselect(item_arg){}
  bool send_data(List<Item> &items);
};

/* Structs used when sorting */

typedef struct st_sort_field {
  Field *field;				/* Field to sort */
  Item	*item;				/* Item if not sorting fields */
  uint	 length;			/* Length of sort field */
  uint   suffix_length;                 /* Length suffix (0-4) */
  Item_result result_type;		/* Type of item */
  bool reverse;				/* if descending sort */
  bool need_strxnfrm;			/* If we have to use strxnfrm() */
} SORT_FIELD;


typedef struct st_sort_buffer {
  uint index;					/* 0 or 1 */
  uint sort_orders;
  uint change_pos;				/* If sort-fields changed */
  char **buff;
  SORT_FIELD *sortorder;
} SORT_BUFFER;

/* Structure for db & table in sql_yacc */

class Table_ident :public Sql_alloc
{
public:
  LEX_STRING db;
  LEX_STRING table;
  SELECT_LEX_UNIT *sel;
  inline Table_ident(THD *thd, LEX_STRING db_arg, LEX_STRING table_arg,
		     bool force)
    :table(table_arg), sel((SELECT_LEX_UNIT *)0)
  {
    if (!force && (thd->client_capabilities & CLIENT_NO_SCHEMA))
      db.str=0;
    else
      db= db_arg;
  }
  inline Table_ident(LEX_STRING table_arg) 
    :table(table_arg), sel((SELECT_LEX_UNIT *)0)
  {
    db.str=0;
  }
  /*
    This constructor is used only for the case when we create a derived
    table. A derived table has no name and doesn't belong to any database.
    Later, if there was an alias specified for the table, it will be set
    by add_table_to_list.
  */
  inline Table_ident(SELECT_LEX_UNIT *s) : sel(s)
  {
    /* We must have a table name here as this is used with add_table_to_list */
    db.str= empty_c_string;                    /* a subject to casedn_str */
    db.length= 0;
    table.str= internal_table_name;
    table.length=1;
  }
  bool is_derived_table() const { return test(sel); }
  inline void change_db(char *db_name)
  {
    db.str= db_name; db.length= (uint) strlen(db_name);
  }
};

// this is needed for user_vars hash
class user_var_entry
{
 public:
  user_var_entry() {}                         /* Remove gcc warning */
  LEX_STRING name;
  char *value;
  ulong length;
  query_id_t update_query_id, used_query_id;
  Item_result type;
  bool unsigned_flag;

  double val_real(my_bool *null_value);
  longlong val_int(my_bool *null_value) const;
  String *val_str(my_bool *null_value, String *str, uint decimals);
  my_decimal *val_decimal(my_bool *null_value, my_decimal *result);
  DTCollation collation;
};

/*
   Unique -- class for unique (removing of duplicates). 
   Puts all values to the TREE. If the tree becomes too big,
   it's dumped to the file. User can request sorted values, or
   just iterate through them. In the last case tree merging is performed in
   memory simultaneously with iteration, so it should be ~2-3x faster.
 */

class Unique :public Sql_alloc
{
  DYNAMIC_ARRAY file_ptrs;
  ulong max_elements;
  ulonglong max_in_memory_size;
  IO_CACHE file;
  TREE tree;
  uchar *record_pointers;
  bool flush();
  uint size;

public:
  ulong elements;
  Unique(qsort_cmp2 comp_func, void *comp_func_fixed_arg,
	 uint size_arg, ulonglong max_in_memory_size_arg);
  ~Unique();
  ulong elements_in_tree() { return tree.elements_in_tree; }
  inline bool unique_add(void *ptr)
  {
    DBUG_ENTER("unique_add");
    DBUG_PRINT("info", ("tree %u - %lu", tree.elements_in_tree, max_elements));
    if (tree.elements_in_tree > max_elements && flush())
      DBUG_RETURN(1);
    DBUG_RETURN(!tree_insert(&tree, ptr, 0, tree.custom_arg));
  }

  bool get(TABLE *table);
  static double get_use_cost(uint *buffer, uint nkeys, uint key_size, 
                             ulonglong max_in_memory_size);
  inline static int get_cost_calc_buff_size(ulong nkeys, uint key_size, 
                                            ulonglong max_in_memory_size)
  {
    register ulonglong max_elems_in_tree=
      (1 + max_in_memory_size / ALIGN_SIZE(sizeof(TREE_ELEMENT)+key_size));
    return (int) (sizeof(uint)*(1 + nkeys/max_elems_in_tree));
  }

  void reset();
  bool walk(tree_walk_action action, void *walk_action_arg);

  uint get_size() const { return size; }
  ulonglong get_max_in_memory_size() const { return max_in_memory_size; }

  friend int unique_write_to_file(uchar* key, element_count count, Unique *unique);
  friend int unique_write_to_ptrs(uchar* key, element_count count, Unique *unique);
};


class multi_delete :public select_result_interceptor
{
  TABLE_LIST *delete_tables, *table_being_deleted;
  Unique **tempfiles;
  ha_rows deleted, found;
  uint num_of_tables;
  int error;
  bool do_delete;
  /* True if at least one table we delete from is transactional */
  bool transactional_tables;
  /* True if at least one table we delete from is not transactional */
  bool normal_tables;
  bool delete_while_scanning;
  /*
     error handling (rollback and binlogging) can happen in send_eof()
     so that afterward send_error() needs to find out that.
  */
  bool error_handled;

public:
  multi_delete(TABLE_LIST *dt, uint num_of_tables);
  ~multi_delete();
  int prepare(List<Item> &list, SELECT_LEX_UNIT *u);
  bool send_data(List<Item> &items);
  bool initialize_tables (JOIN *join);
  void send_error(uint errcode,const char *err);
  int do_deletes();
  int do_table_deletes(TABLE *table, bool ignore);
  bool send_eof();
  virtual void abort();
};


class multi_update :public select_result_interceptor
{
  TABLE_LIST *all_tables; /* query/update command tables */
  TABLE_LIST *leaves;     /* list of leves of join table tree */
  TABLE_LIST *update_tables, *table_being_updated;
  TABLE **tmp_tables, *main_table, *table_to_update;
  TMP_TABLE_PARAM *tmp_table_param;
  ha_rows updated, found;
  List <Item> *fields, *values;
  List <Item> **fields_for_table, **values_for_table;
  uint table_count;
  /*
   List of tables referenced in the CHECK OPTION condition of
   the updated view excluding the updated table. 
  */
  List <TABLE> unupdated_check_opt_tables;
  Copy_field *copy_field;
  enum enum_duplicates handle_duplicates;
  bool do_update, trans_safe;
  /* True if the update operation has made a change in a transactional table */
  bool transactional_tables;
  bool ignore;
  /* 
     error handling (rollback and binlogging) can happen in send_eof()
     so that afterward send_error() needs to find out that.
  */
  bool error_handled;

public:
  multi_update(TABLE_LIST *ut, TABLE_LIST *leaves_list,
	       List<Item> *fields, List<Item> *values,
	       enum_duplicates handle_duplicates, bool ignore);
  ~multi_update();
  int prepare(List<Item> &list, SELECT_LEX_UNIT *u);
  bool send_data(List<Item> &items);
  bool initialize_tables (JOIN *join);
  void send_error(uint errcode,const char *err);
  int  do_updates();
  bool send_eof();
  virtual void abort();
};

class my_var : public Sql_alloc  {
public:
  LEX_STRING s;
#ifndef DBUG_OFF
  /*
    Routine to which this Item_splocal belongs. Used for checking if correct
    runtime context is used for variable handling.
  */
  sp_head *sp;
#endif
  bool local;
  uint offset;
  enum_field_types type;
  my_var (LEX_STRING& j, bool i, uint o, enum_field_types t)
    :s(j), local(i), offset(o), type(t)
  {}
  ~my_var() {}
};

class select_dumpvar :public select_result_interceptor {
  ha_rows row_count;
public:
  List<my_var> var_list;
  select_dumpvar()  { var_list.empty(); row_count= 0;}
  /**
     Creates a select_dumpvar to represent INTO <variable> with a defined 
     level of subquery nesting.
   */
  select_dumpvar(int nest_level_arg)
  {
    var_list.empty();
    row_count= 0;
    nest_level= nest_level_arg;
  }
  ~select_dumpvar() {}
  int prepare(List<Item> &list, SELECT_LEX_UNIT *u);
  bool send_data(List<Item> &items);
  bool send_eof();
  virtual bool check_simple_select() const;
  void cleanup();
};

/* Bits in sql_command_flags */

#define CF_CHANGES_DATA		1
#define CF_HAS_ROW_COUNT	2
#define CF_STATUS_COMMAND	4
#define CF_SHOW_TABLE_COMMAND	8
#define CF_WRITE_LOGS_COMMAND  16
/**
  Must be set for SQL statements that may contain
  Item expressions and/or use joins and tables.
  Indicates that the parse tree of such statement may
  contain rule-based optimizations that depend on metadata
  (i.e. number of columns in a table), and consequently
  that the statement must be re-prepared whenever
  referenced metadata changes. Must not be set for
  statements that themselves change metadata, e.g. RENAME,
  ALTER and other DDL, since otherwise will trigger constant
  reprepare. Consequently, complex item expressions and
  joins are currently prohibited in these statements.
*/
#define CF_REEXECUTION_FRAGILE 32

/* Functions in sql_class.cc */

void add_to_status(STATUS_VAR *to_var, STATUS_VAR *from_var);

void add_diff_to_status(STATUS_VAR *to_var, STATUS_VAR *from_var,
                        STATUS_VAR *dec_var);
void mark_transaction_to_rollback(THD *thd, bool all);

#endif /* MYSQL_SERVER */<|MERGE_RESOLUTION|>--- conflicted
+++ resolved
@@ -86,20 +86,13 @@
 enum enum_duplicates { DUP_ERROR, DUP_REPLACE, DUP_UPDATE };
 enum enum_delay_key_write { DELAY_KEY_WRITE_NONE, DELAY_KEY_WRITE_ON,
 			    DELAY_KEY_WRITE_ALL };
-<<<<<<< HEAD
-enum enum_slave_exec_mode { SLAVE_EXEC_MODE_STRICT,
-                            SLAVE_EXEC_MODE_IDEMPOTENT,
-                            SLAVE_EXEC_MODE_LAST_BIT};
+#define SLAVE_EXEC_MODE_STRICT      (1U << 0)
+#define SLAVE_EXEC_MODE_IDEMPOTENT  (1U << 1)
 enum enum_slave_type_conversions {
   SLAVE_TYPE_CONVERSIONS_ALL_LOSSY,
   SLAVE_TYPE_CONVERSIONS_ALL_NON_LOSSY,
   SLAVE_TYPE_CONVERSIONS_COUNT
 };
-=======
-
-#define SLAVE_EXEC_MODE_STRICT      (1U << 0)
-#define SLAVE_EXEC_MODE_IDEMPOTENT  (1U << 1)
->>>>>>> 34700a18
 
 enum enum_mark_columns
 { MARK_COLUMNS_NONE, MARK_COLUMNS_READ, MARK_COLUMNS_WRITE};
