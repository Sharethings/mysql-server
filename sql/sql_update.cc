/* Copyright (c) 2000, 2012, Oracle and/or its affiliates. All rights reserved.

   This program is free software; you can redistribute it and/or modify
   it under the terms of the GNU General Public License as published by
   the Free Software Foundation; version 2 of the License.

   This program is distributed in the hope that it will be useful,
   but WITHOUT ANY WARRANTY; without even the implied warranty of
   MERCHANTABILITY or FITNESS FOR A PARTICULAR PURPOSE.  See the
   GNU General Public License for more details.

   You should have received a copy of the GNU General Public License
   along with this program; if not, write to the Free Software Foundation,
   51 Franklin Street, Suite 500, Boston, MA 02110-1335 USA */


/*
  Single table and multi table updates of tables.
  Multi-table updates were introduced by Sinisa & Monty
*/

#include "my_global.h"                          /* NO_EMBEDDED_ACCESS_CHECKS */
#include "sql_priv.h"
#include "unireg.h"                    // REQUIRED: for other includes
#include "sql_update.h"
#include "sql_cache.h"                          // query_cache_*
#include "sql_base.h"                       // close_tables_for_reopen
#include "sql_parse.h"                          // cleanup_items
#include "sql_partition.h"                   // partition_key_modified
#include "sql_select.h"
#include "sql_view.h"                           // check_key_in_view
#include "sp_head.h"
#include "sql_trigger.h"
#include "probes_mysql.h"
#include "debug_sync.h"
#include "key.h"                                // is_key_used
#include "sql_acl.h"                            // *_ACL, check_grant
#include "records.h"                            // init_read_record,
                                                // end_read_record
#include "filesort.h"                           // filesort
#include "opt_explain.h"
#include "sql_derived.h" // mysql_derived_prepare,
                         // mysql_handle_derived,
                         // mysql_derived_filling
#include "opt_trace.h"   // Opt_trace_object
#include "sql_tmp_table.h"                      // tmp tables
#include "sql_optimizer.h"                      // remove_eq_conds
#include "sql_resolver.h"                       // setup_order, fix_inner_refs

/**
   True if the table's input and output record buffers are comparable using
   compare_records(TABLE*).
 */
bool records_are_comparable(const TABLE *table) {
  return ((table->file->ha_table_flags() & HA_PARTIAL_COLUMN_READ) == 0) ||
    bitmap_is_subset(table->write_set, table->read_set);
}


/**
   Compares the input and outbut record buffers of the table to see if a row
   has changed. The algorithm iterates over updated columns and if they are
   nullable compares NULL bits in the buffer before comparing actual
   data. Special care must be taken to compare only the relevant NULL bits and
   mask out all others as they may be undefined. The storage engine will not
   and should not touch them.

   @param table The table to evaluate.

   @return true if row has changed.
   @return false otherwise.
*/
bool compare_records(const TABLE *table)
{
  DBUG_ASSERT(records_are_comparable(table));

  if ((table->file->ha_table_flags() & HA_PARTIAL_COLUMN_READ) != 0)
  {
    /*
      Storage engine may not have read all columns of the record.  Fields
      (including NULL bits) not in the write_set may not have been read and
      can therefore not be compared.
    */ 
    for (Field **ptr= table->field ; *ptr != NULL; ptr++)
    {
      Field *field= *ptr;
      if (bitmap_is_set(table->write_set, field->field_index))
      {
        if (field->real_maybe_null())
        {
          uchar null_byte_index= field->null_offset();
          
          if (((table->record[0][null_byte_index]) & field->null_bit) !=
              ((table->record[1][null_byte_index]) & field->null_bit))
            return TRUE;
        }
        if (field->cmp_binary_offset(table->s->rec_buff_length))
          return TRUE;
      }
    }
    return FALSE;
  }
  
  /* 
     The storage engine has read all columns, so it's safe to compare all bits
     including those not in the write_set. This is cheaper than the field-by-field
     comparison done above.
  */ 
  if (table->s->blob_fields + table->s->varchar_fields == 0)
    // Fixed-size record: do bitwise comparison of the records 
    return cmp_record(table,record[1]);
  /* Compare null bits */
  if (memcmp(table->null_flags,
	     table->null_flags+table->s->rec_buff_length,
	     table->s->null_bytes))
    return TRUE;				// Diff in NULL value
  /* Compare updated fields */
  for (Field **ptr= table->field ; *ptr ; ptr++)
  {
    if (bitmap_is_set(table->write_set, (*ptr)->field_index) &&
	(*ptr)->cmp_binary_offset(table->s->rec_buff_length))
      return TRUE;
  }
  return FALSE;
}


/*
  check that all fields are real fields

  SYNOPSIS
    check_fields()
    thd             thread handler
    items           Items for check

  RETURN
    TRUE  Items can't be used in UPDATE
    FALSE Items are OK
*/

static bool check_fields(THD *thd, List<Item> &items)
{
  List_iterator<Item> it(items);
  Item *item;
  Item_field *field;

  while ((item= it++))
  {
    if (!(field= item->field_for_view_update()))
    {
      /* item has name, because it comes from VIEW SELECT list */
      my_error(ER_NONUPDATEABLE_COLUMN, MYF(0), item->item_name.ptr());
      return TRUE;
    }
    /*
      we make temporary copy of Item_field, to avoid influence of changing
      result_field on Item_ref which refer on this field
    */
    thd->change_item_tree(it.ref(), new Item_field(thd, field));
  }
  return FALSE;
}


/**
  Check if all expressions in list are constant expressions
<<<<<<< HEAD

  @param[in] values List of expressions

  @retval true Only constant expressions
  @retval false At least one non-constant expression
*/

static bool check_constant_expressions(List<Item> &values)
{
  Item *value;
  List_iterator_fast<Item> v(values);
  DBUG_ENTER("check_constant_expressions");

  while ((value= v++))
  {
    if (!value->const_item())
    {
      DBUG_PRINT("exit", ("expression is not constant"));
      DBUG_RETURN(false);
    }
  }
  DBUG_PRINT("exit", ("expression is constant"));
  DBUG_RETURN(true);
}


/**
  Re-read record if more columns are needed for error message.
=======
>>>>>>> b7fc4388

  @param[in] values List of expressions

  @retval true Only constant expressions
  @retval false At least one non-constant expression
*/

static bool check_constant_expressions(List<Item> &values)
{
  Item *value;
  List_iterator_fast<Item> v(values);
  DBUG_ENTER("check_constant_expressions");

<<<<<<< HEAD
  /* Create unique_map with all fields used by that index. */
  bitmap_init(&unique_map, unique_map_buf, table->s->fields, FALSE);
  table->mark_columns_used_by_index_no_reset(keynr, &unique_map);

  /* Subtract read_set and write_set. */
  bitmap_subtract(&unique_map, table->read_set);
  bitmap_subtract(&unique_map, table->write_set);

  /*
    If the unique index uses columns that are neither in read_set
    nor in write_set, we must re-read the record.
    Otherwise no need to do anything.
  */
  if (bitmap_is_clear_all(&unique_map))
    DBUG_VOID_RETURN;

  /* Get identifier of last read record into table->file->ref. */
  table->file->position(table->record[0]);
  /* Add all fields used by unique index to read_set. */
  bitmap_union(table->read_set, &unique_map);
  /* Tell the engine about the new set. */
  table->file->column_bitmaps_signal();
  /* Read record that is identified by table->file->ref. */
  (void) table->file->ha_rnd_pos(table->record[1], table->file->ref);
  /* Copy the newly read columns into the new record. */
  for (field_p= table->field; (field= *field_p); field_p++)
    if (bitmap_is_set(&unique_map, field->field_index))
      field->copy_from_tmp(table->s->rec_buff_length);

  DBUG_VOID_RETURN;
=======
  while ((value= v++))
  {
    if (!value->const_item())
    {
      DBUG_PRINT("exit", ("expression is not constant"));
      DBUG_RETURN(false);
    }
  }
  DBUG_PRINT("exit", ("expression is constant"));
  DBUG_RETURN(true);
>>>>>>> b7fc4388
}


/*
  Process usual UPDATE

  SYNOPSIS
    mysql_update()
    thd			thread handler
    fields		fields for update
    values		values of fields for update
    conds		WHERE clause expression
    order_num		number of elemen in ORDER BY clause
    order		ORDER BY clause list
    limit		limit clause
    handle_duplicates	how to handle duplicates

  RETURN
    0  - OK
    2  - privilege check and openning table passed, but we need to convert to
         multi-update because of view substitution
    1  - error
*/

int mysql_update(THD *thd,
                 TABLE_LIST *table_list,
                 List<Item> &fields,
		 List<Item> &values,
                 Item *conds,
                 uint order_num, ORDER *order,
		 ha_rows limit,
		 enum enum_duplicates handle_duplicates, bool ignore,
                 ha_rows *found_return, ha_rows *updated_return)
{
  bool		using_limit= limit != HA_POS_ERROR;
  bool		safe_update= test(thd->variables.option_bits & OPTION_SAFE_UPDATES);
  bool          used_key_is_modified= FALSE, transactional_table, will_batch;
  int           res;
  int           error= 1;
  int           loc_error;
  uint          used_index, dup_key_found;
  bool          need_sort= TRUE;
  bool          reverse= FALSE;
  bool          using_filesort;
  bool          read_removal= false;
#ifndef NO_EMBEDDED_ACCESS_CHECKS
  uint		want_privilege;
#endif
  ha_rows	updated, found;
  key_map	old_covering_keys;
  TABLE		*table;
  SQL_SELECT	*select= NULL;
  READ_RECORD	info;
  SELECT_LEX    *select_lex= &thd->lex->select_lex;
  ulonglong     id;
  List<Item> all_fields;
  THD::killed_state killed_status= THD::NOT_KILLED;
  COPY_INFO update(COPY_INFO::UPDATE_OPERATION, &fields, &values);

  DBUG_ENTER("mysql_update");

  if (open_normal_and_derived_tables(thd, table_list, 0))
    DBUG_RETURN(1);

  if (table_list->multitable_view)
  {
    DBUG_ASSERT(table_list->view != 0);
    DBUG_PRINT("info", ("Switch to multi-update"));
    /* convert to multiupdate */
    DBUG_RETURN(2);
  }

  THD_STAGE_INFO(thd, stage_init);
  table= table_list->table;

<<<<<<< HEAD
  if (thd->fill_derived_tables() &&
      mysql_handle_derived(thd->lex, &mysql_derived_create))
=======
  if (!table_list->updatable)
>>>>>>> b7fc4388
  {
    my_error(ER_NON_UPDATABLE_TABLE, MYF(0), table_list->alias, "UPDATE");
    DBUG_RETURN(1);
  }
<<<<<<< HEAD

  THD_STAGE_INFO(thd, stage_init);
  table= table_list->table;
=======
>>>>>>> b7fc4388

  if (!table_list->updatable)
  {
    my_error(ER_NON_UPDATABLE_TABLE, MYF(0), table_list->alias, "UPDATE");
    DBUG_RETURN(1);
  }

  /* Calculate "table->covering_keys" based on the WHERE */
  table->covering_keys= table->s->keys_in_use;
  table->quick_keys.clear_all();

#ifndef NO_EMBEDDED_ACCESS_CHECKS
  /* Force privilege re-checking for views after they have been opened. */
  want_privilege= (table_list->view ? UPDATE_ACL :
                   table_list->grant.want_privilege);
#endif
  if (mysql_prepare_update(thd, table_list, &conds, order_num, order))
    DBUG_RETURN(1);

  old_covering_keys= table->covering_keys;		// Keys used in WHERE
  /* Check the fields we are going to modify */
#ifndef NO_EMBEDDED_ACCESS_CHECKS
  table_list->grant.want_privilege= table->grant.want_privilege= want_privilege;
  table_list->register_want_access(want_privilege);
#endif
  if (setup_fields_with_no_wrap(thd, Ref_ptr_array(),
                                fields, MARK_COLUMNS_WRITE, 0, 0))
    DBUG_RETURN(1);                     /* purecov: inspected */
  if (table_list->view && check_fields(thd, fields))
  {
    DBUG_RETURN(1);
  }
  if (!table_list->updatable || check_key_in_view(thd, table_list))
  {
    my_error(ER_NON_UPDATABLE_TABLE, MYF(0), table_list->alias, "UPDATE");
    DBUG_RETURN(1);
  }

  if (update.add_function_default_columns(table, table->write_set))
    DBUG_RETURN(1);

#ifndef NO_EMBEDDED_ACCESS_CHECKS
  /* Check values */
  table_list->grant.want_privilege= table->grant.want_privilege=
    (SELECT_ACL & ~table->grant.privilege);
#endif
  if (setup_fields(thd, Ref_ptr_array(), values, MARK_COLUMNS_READ, 0, 0))
  {
    free_underlaid_joins(thd, select_lex);
    DBUG_RETURN(1);				/* purecov: inspected */
  }

  if (select_lex->inner_refs_list.elements &&
    fix_inner_refs(thd, all_fields, select_lex, select_lex->ref_pointer_array))
    DBUG_RETURN(1);

  if ((table->file->ha_table_flags() & HA_PARTIAL_COLUMN_READ) != 0 &&
      update.function_defaults_apply(table))
    /*
      A column is to be set to its ON UPDATE function default only if other
      columns of the row are changing. To know this, we must be able to
      compare the "before" and "after" value of those columns
      (i.e. records_are_comparable() must be true below). Thus, we must read
      those columns:
    */
    bitmap_union(table->read_set, table->write_set);

  // Don't count on usage of 'only index' when calculating which key to use
  table->covering_keys.clear_all();

  /*
    This must be done before partitioning pruning, since prune_partitions()
    uses the table->write_set to determine may prune locks too.
  */
  if (table->triggers)
    table->triggers->mark_fields_used(TRG_EVENT_UPDATE);

#ifdef WITH_PARTITION_STORAGE_ENGINE
  if (table->part_info)
  {
    if (prune_partitions(thd, table, conds))
      DBUG_RETURN(1);
    if (table->all_partitions_pruned_away)
    {
      /* No matching records */
      if (thd->lex->describe)
      {
        error= explain_no_table(thd,
                                "No matching rows after partition pruning");
        goto exit_without_my_ok;
      }
      my_ok(thd);                            // No matching records
      DBUG_RETURN(0);
    }
  }
#endif
  if (lock_tables(thd, table_list, thd->lex->table_count, 0))
    DBUG_RETURN(1);

  // Must be done after lock_tables()
  if (conds)
  {
    COND_EQUAL *cond_equal= NULL;
    Item::cond_result result;
    if (table_list->check_option)
    {
      /*
        If this UPDATE is on a view with CHECK OPTION, Item_fields
        must not be replaced by constants. The reason is that when
        'conds' is optimized, 'check_option' is also optimized (it is
        part of 'conds'). Const replacement is fine for 'conds'
        because it is evaluated on a read row, but 'check_option' is
        evaluated on a row with updated fields and needs those updated
        values to be correct.

        Example:
        CREATE VIEW v1 ... WHERE fld < 2 WITH CHECK_OPTION
        UPDATE v1 SET fld=4 WHERE fld=1

        check_option is  "(fld < 2)"
        conds is         "(fld < 2) and (fld = 1)"

        optimize_cond() would propagate fld=1 to the first argument of
        the AND to create "(1 < 2) AND (fld = 1)". After this,
        check_option would be "(1 < 2)". But for check_option to work
        it must be evaluated with the *updated* value of fld: 4.
        Otherwise it will evaluate to true even when it should be
        false, which is the case for the UPDATE statement above.

        Thus, if there is a check_option, we do only the "safe" parts
        of optimize_cond(): Item_row -> Item_func_eq conversion (to
        enable range access) and removal of always true/always false
        predicates.

        An alternative to restricting this optimization of 'conds' in
        the presense of check_option: the Item-tree of 'check_option'
        could be cloned before optimizing 'conds' and thereby avoid
        const replacement. However, at the moment there is no such
        thing as Item::clone().
      */
      conds= build_equal_items(thd, conds, NULL, false,
                               select_lex->join_list, &cond_equal);
      conds= remove_eq_conds(thd, conds, &result);
    }
    else
      conds= optimize_cond(thd, conds, &cond_equal, select_lex->join_list,
                           true, &result);

    if (result == Item::COND_FALSE)
    {
      limit= 0;                                   // Impossible WHERE
      if (thd->lex->describe)
      {
        error= explain_no_table(thd, "Impossible WHERE");
        goto exit_without_my_ok;
      }
    }
    if (conds)
    {
      conds= substitute_for_best_equal_field(conds, cond_equal, 0);
      conds->update_used_tables();
    }
  }

<<<<<<< HEAD
  if ((table->file->ha_table_flags() & HA_PARTIAL_COLUMN_READ) != 0 &&
      update.function_defaults_apply(table))
    /*
      A column is to be set to its ON UPDATE function default only if other
      columns of the row are changing. To know this, we must be able to
      compare the "before" and "after" value of those columns
      (i.e. records_are_comparable() must be true below). Thus, we must read
      those columns:
    */
    bitmap_union(table->read_set, table->write_set);

  // Don't count on usage of 'only index' when calculating which key to use
  table->covering_keys.clear_all();

#ifdef WITH_PARTITION_STORAGE_ENGINE
  if (prune_partitions(thd, table, conds))
  { // No matching records
    if (thd->lex->describe)
    {
      error= explain_no_table(thd,
                              "No matching rows after partition pruning");
      goto exit_without_my_ok;
    }

    free_underlaid_joins(thd, select_lex);
    my_ok(thd);				// No matching records
    DBUG_RETURN(0);
=======
#ifdef WITH_PARTITION_STORAGE_ENGINE
  /*
    Also try a second time after locking, to prune when subqueries and
    stored programs can be evaluated.
  */
  if (table->part_info)
  {
    if (prune_partitions(thd, table, conds))
      DBUG_RETURN(1);
    if (table->all_partitions_pruned_away)
    {
      /* No matching records */
      if (thd->lex->describe)
      {
        error= explain_no_table(thd,
                                "No matching rows after partition pruning");
        goto exit_without_my_ok;
      }
      my_ok(thd);                            // No matching records
      DBUG_RETURN(0);
    }
>>>>>>> b7fc4388
  }
#endif
  /* Update the table->file->stats.records number */
  table->file->info(HA_STATUS_VARIABLE | HA_STATUS_NO_LOCK);

  table->mark_columns_needed_for_update();
  select= make_select(table, 0, 0, conds, 0, &error);

  { // Enter scope for optimizer trace wrapper
    Opt_trace_object wrapper(&thd->opt_trace);
    wrapper.add_utf8_table(table);

    if (error || !limit ||
        (select && select->check_quick(thd, safe_update, limit)))
    {
      if (thd->lex->describe && !error && !thd->is_error())
      {
        error= explain_no_table(thd, "Impossible WHERE");
        goto exit_without_my_ok;
      }
      delete select;
      free_underlaid_joins(thd, select_lex);
      /*
        There was an error or the error was already sent by
        the quick select evaluation.
        TODO: Add error code output parameter to Item::val_xxx() methods.
        Currently they rely on the user checking DA for
        errors when unwinding the stack after calling Item::val_xxx().
      */
      if (error || thd->is_error())
      {
        DBUG_RETURN(1);				// Error in where
      }
<<<<<<< HEAD
      my_ok(thd);				// No matching records
=======

      char buff[MYSQL_ERRMSG_SIZE];
      my_snprintf(buff, sizeof(buff), ER(ER_UPDATE_INFO), 0, 0,
                  (ulong) thd->get_stmt_da()->current_statement_warn_count());
      my_ok(thd, 0, 0, buff);

      DBUG_PRINT("info",("0 records updated"));
>>>>>>> b7fc4388
      DBUG_RETURN(0);
    }
  } // Ends scope for optimizer trace wrapper

  /* If running in safe sql mode, don't allow updates without keys */
  if (table->quick_keys.is_clear_all())
  {
    thd->server_status|=SERVER_QUERY_NO_INDEX_USED;
    if (safe_update && !using_limit)
    {
      my_message(ER_UPDATE_WITHOUT_KEY_IN_SAFE_MODE,
		 ER(ER_UPDATE_WITHOUT_KEY_IN_SAFE_MODE), MYF(0));
      goto exit_without_my_ok;
    }
  }
  init_ftfuncs(thd, select_lex, 1);

  table->update_const_key_parts(conds);
  order= simple_remove_const(order, conds);
        
  used_index= get_index_for_order(order, table, select, limit,
                                  &need_sort, &reverse);
  if (need_sort)
  { // Assign table scan index to check below for modified key fields:
    used_index= table->file->key_used_on_scan;
  }
  if (used_index != MAX_KEY)
  { // Check if we are modifying a key that we are used to search with:
    used_key_is_modified= is_key_used(table, used_index, table->write_set);
  }
  else if (select && select->quick)
  {
    /*
      select->quick != NULL and used_index == MAX_KEY happens for index
      merge and should be handled in a different way.
    */
    used_key_is_modified= (!select->quick->unique_key_range() &&
                           select->quick->is_keys_used(table->write_set));
  }

#ifdef WITH_PARTITION_STORAGE_ENGINE
  used_key_is_modified|= partition_key_modified(table, table->write_set);
#endif

  using_filesort= order && (need_sort||used_key_is_modified);
  if (thd->lex->describe)
  {
    const bool using_tmp_table= !using_filesort &&
                                (used_key_is_modified || order);
    error= explain_single_table_modification(thd, table, select, used_index,
                                             limit, using_tmp_table,
                                             using_filesort,
                                             true,
                                             used_key_is_modified);
    goto exit_without_my_ok;
  }

  if (used_key_is_modified || order)
  {
    /*
      We can't update table directly;  We must first search after all
      matching rows before updating the table!
    */

    if (used_index < MAX_KEY && old_covering_keys.is_set(used_index))
      table->set_keyread(true);

    /* note: We avoid sorting if we sort on the used index */
    if (using_filesort)
    {
      /*
	Doing an ORDER BY;  Let filesort find and sort the rows we are going
	to update
        NOTE: filesort will call table->prepare_for_position()
      */
      ha_rows examined_rows;
      ha_rows found_rows;
<<<<<<< HEAD

      table->sort.io_cache = (IO_CACHE *) my_malloc(sizeof(IO_CACHE),
						    MYF(MY_FAE | MY_ZEROFILL));
      if (!(sortorder=make_unireg_sortorder(order, &length, NULL)) ||
          (table->sort.found_records= filesort(thd, table, sortorder, length,
                                               select, limit,
                                               true,
=======
      Filesort fsort(order, limit, select);

      table->sort.io_cache = (IO_CACHE *) my_malloc(sizeof(IO_CACHE),
						    MYF(MY_FAE | MY_ZEROFILL));
      if ((table->sort.found_records= filesort(thd, table, &fsort, true,
>>>>>>> b7fc4388
                                               &examined_rows, &found_rows))
          == HA_POS_ERROR)
      {
        goto exit_without_my_ok;
      }
      thd->inc_examined_row_count(examined_rows);
      /*
	Filesort has already found and selected the rows we want to update,
	so we don't need the where clause
      */
      delete select;
      select= 0;
    }
    else
    {
      /*
	We are doing a search on a key that is updated. In this case
	we go trough the matching rows, save a pointer to them and
	update these in a separate loop based on the pointer.
      */
      table->prepare_for_position();

      IO_CACHE tempfile;
      if (open_cached_file(&tempfile, mysql_tmpdir,TEMP_PREFIX,
			   DISK_BUFFER_SIZE, MYF(MY_WME)))
        goto exit_without_my_ok;

      /* If quick select is used, initialize it before retrieving rows. */
      if (select && select->quick && select->quick->reset())
        goto exit_without_my_ok;
      table->file->try_semi_consistent_read(1);

      /*
        When we get here, we have one of the following options:
        A. used_index == MAX_KEY
           This means we should use full table scan, and start it with
           init_read_record call
        B. used_index != MAX_KEY
           B.1 quick select is used, start the scan with init_read_record
           B.2 quick select is not used, this is full index scan (with LIMIT)
               Full index scan must be started with init_read_record_idx
      */

      if (used_index == MAX_KEY || (select && select->quick))
        error= init_read_record(&info, thd, table, select, 0, 1, FALSE);
      else
        error= init_read_record_idx(&info, thd, table, 1, used_index, reverse);

      if (error)
        goto exit_without_my_ok;

      THD_STAGE_INFO(thd, stage_searching_rows_for_update);
      ha_rows tmp_limit= limit;

      while (!(error=info.read_record(&info)) && !thd->killed)
      {
        thd->inc_examined_row_count(1);
        bool skip_record= FALSE;
        if (select && select->skip_record(thd, &skip_record))
        {
          error= 1;
          table->file->unlock_row();
          break;
        }
        if (!skip_record)
	{
          if (table->file->was_semi_consistent_read())
	    continue;  /* repeat the read of the same row if it still exists */

	  table->file->position(table->record[0]);
	  if (my_b_write(&tempfile,table->file->ref,
			 table->file->ref_length))
	  {
	    error=1; /* purecov: inspected */
	    break; /* purecov: inspected */
	  }
	  if (!--limit && using_limit)
	  {
	    error= -1;
	    break;
	  }
	}
	else
	  table->file->unlock_row();
      }
      if (thd->killed && !error)
	error= 1;				// Aborted
      limit= tmp_limit;
      table->file->try_semi_consistent_read(0);
      end_read_record(&info);
     
      /* Change select to use tempfile */
      if (select)
      {
        select->set_quick(NULL);
        if (select->free_cond)
          delete select->cond;
        select->cond= NULL;
      }
      else
      {
	select= new SQL_SELECT;
	select->head=table;
      }
      if (reinit_io_cache(&tempfile,READ_CACHE,0L,0,0))
	error=1; /* purecov: inspected */
      select->file=tempfile;			// Read row ptrs from this file
      if (error >= 0)
        goto exit_without_my_ok;
    }
    if (used_index < MAX_KEY && old_covering_keys.is_set(used_index))
      table->set_keyread(false);
  }

  if (ignore)
    table->file->extra(HA_EXTRA_IGNORE_DUP_KEY);
  
  if (select && select->quick && select->quick->reset())
    goto exit_without_my_ok;
  table->file->try_semi_consistent_read(1);
  if ((error= init_read_record(&info, thd, table, select, 0, 1, FALSE)))
    goto exit_without_my_ok;

  updated= found= 0;
  /*
    Generate an error (in TRADITIONAL mode) or warning
    when trying to set a NOT NULL field to NULL.
  */
  thd->count_cuted_fields= CHECK_FIELD_WARN;
  thd->cuted_fields=0L;
  THD_STAGE_INFO(thd, stage_updating);

  transactional_table= table->file->has_transactions();
  thd->abort_on_warning= (!ignore && thd->is_strict_mode());

  if (table->triggers &&
      table->triggers->has_triggers(TRG_EVENT_UPDATE,
                                    TRG_ACTION_AFTER))
  {
    /*
      The table has AFTER UPDATE triggers that might access to subject 
      table and therefore might need update to be done immediately. 
      So we turn-off the batching.
    */ 
    (void) table->file->extra(HA_EXTRA_UPDATE_CANNOT_BATCH);
    will_batch= FALSE;
  }
  else
    will_batch= !table->file->start_bulk_update();

  if ((table->file->ha_table_flags() & HA_READ_BEFORE_WRITE_REMOVAL) &&
      !ignore && !using_limit &&
      select && select->quick && select->quick->index != MAX_KEY &&
      check_constant_expressions(values))
    read_removal= table->check_read_removal(select->quick->index);
<<<<<<< HEAD

  // For prepare_record_for_error_message():
  if (table->file->ha_table_flags() & HA_PARTIAL_COLUMN_READ)
    table->prepare_for_position();
=======
>>>>>>> b7fc4388

  while (!(error=info.read_record(&info)) && !thd->killed)
  {
    thd->inc_examined_row_count(1);
    bool skip_record;
    if (!select || (!select->skip_record(thd, &skip_record) && !skip_record))
    {
      if (table->file->was_semi_consistent_read())
        continue;  /* repeat the read of the same row if it still exists */

      store_record(table,record[1]);
      if (fill_record_n_invoke_before_triggers(thd, fields, values, 0,
                                               table->triggers,
                                               TRG_EVENT_UPDATE))
        break; /* purecov: inspected */

      found++;

      if (!records_are_comparable(table) || compare_records(table))
      {
        if ((res= table_list->view_check_option(thd, ignore)) !=
            VIEW_CHECK_OK)
        {
          found--;
          if (res == VIEW_CHECK_SKIP)
            continue;
          else if (res == VIEW_CHECK_ERROR)
          {
            error= 1;
            break;
          }
        }

        /*
          In order to keep MySQL legacy behavior, we do this update *after*
          the CHECK OPTION test. Proper behavior is probably to throw an
          error, though.
        */
        update.set_function_defaults(table);

        if (will_batch)
        {
          /*
            Typically a batched handler can execute the batched jobs when:
            1) When specifically told to do so
            2) When it is not a good idea to batch anymore
            3) When it is necessary to send batch for other reasons
               (One such reason is when READ's must be performed)

            1) is covered by exec_bulk_update calls.
            2) and 3) is handled by the bulk_update_row method.
            
            bulk_update_row can execute the updates including the one
            defined in the bulk_update_row or not including the row
            in the call. This is up to the handler implementation and can
            vary from call to call.

            The dup_key_found reports the number of duplicate keys found
            in those updates actually executed. It only reports those if
            the extra call with HA_EXTRA_IGNORE_DUP_KEY have been issued.
            If this hasn't been issued it returns an error code and can
            ignore this number. Thus any handler that implements batching
            for UPDATE IGNORE must also handle this extra call properly.

            If a duplicate key is found on the record included in this
            call then it should be included in the count of dup_key_found
            and error should be set to 0 (only if these errors are ignored).
          */
          error= table->file->ha_bulk_update_row(table->record[1],
                                                 table->record[0],
                                                 &dup_key_found);
          limit+= dup_key_found;
          updated-= dup_key_found;
        }
        else
        {
          /* Non-batched update */
	  error= table->file->ha_update_row(table->record[1],
                                            table->record[0]);
        }
        if (!error || error == HA_ERR_RECORD_IS_THE_SAME)
	{
          if (error != HA_ERR_RECORD_IS_THE_SAME)
            updated++;
          else
            error= 0;
	}
 	else if (!ignore ||
                 table->file->is_fatal_error(error, HA_CHECK_DUP_KEY))
	{
          /*
            If (ignore && error is ignorable) we don't have to
            do anything; otherwise...
          */
          myf flags= 0;

          if (table->file->is_fatal_error(error, HA_CHECK_DUP_KEY))
            flags|= ME_FATALERROR; /* Other handler errors are fatal */

	  table->file->print_error(error,MYF(flags));
	  error= 1;
	  break;
	}
      }

      if (table->triggers &&
          table->triggers->process_triggers(thd, TRG_EVENT_UPDATE,
                                            TRG_ACTION_AFTER, TRUE))
      {
        error= 1;
        break;
      }

      if (!--limit && using_limit)
      {
        /*
          We have reached end-of-file in most common situations where no
          batching has occurred and if batching was supposed to occur but
          no updates were made and finally when the batch execution was
          performed without error and without finding any duplicate keys.
          If the batched updates were performed with errors we need to
          check and if no error but duplicate key's found we need to
          continue since those are not counted for in limit.
        */
        if (will_batch &&
            ((error= table->file->exec_bulk_update(&dup_key_found)) ||
             dup_key_found))
        {
 	  if (error)
          {
            /* purecov: begin inspected */
            /*
              The handler should not report error of duplicate keys if they
              are ignored. This is a requirement on batching handlers.
            */
            table->file->print_error(error,MYF(0));
            error= 1;
            break;
            /* purecov: end */
          }
          /*
            Either an error was found and we are ignoring errors or there
            were duplicate keys found. In both cases we need to correct
            the counters and continue the loop.
          */
          limit= dup_key_found; //limit is 0 when we get here so need to +
          updated-= dup_key_found;
        }
        else
        {
	  error= -1;				// Simulate end of file
	  break;
        }
      }
    }
    else
      table->file->unlock_row();
    thd->get_stmt_da()->inc_current_row_for_warning();
    if (thd->is_error())
    {
      error= 1;
      break;
    }
  }
  table->auto_increment_field_not_null= FALSE;
  dup_key_found= 0;
  /*
    Caching the killed status to pass as the arg to query event constuctor;
    The cached value can not change whereas the killed status can
    (externally) since this point and change of the latter won't affect
    binlogging.
    It's assumed that if an error was set in combination with an effective 
    killed status then the error is due to killing.
  */
  killed_status= thd->killed; // get the status of the volatile 
  // simulated killing after the loop must be ineffective for binlogging
  DBUG_EXECUTE_IF("simulate_kill_bug27571",
                  {
                    thd->killed= THD::KILL_QUERY;
                  };);
  error= (killed_status == THD::NOT_KILLED)?  error : 1;
  
  if (error &&
      will_batch &&
      (loc_error= table->file->exec_bulk_update(&dup_key_found)))
    /*
      An error has occurred when a batched update was performed and returned
      an error indication. It cannot be an allowed duplicate key error since
      we require the batching handler to treat this as a normal behavior.

      Otherwise we simply remove the number of duplicate keys records found
      in the batched update.
    */
  {
    /* purecov: begin inspected */
    table->file->print_error(loc_error,MYF(ME_FATALERROR));
    error= 1;
    /* purecov: end */
  }
  else
    updated-= dup_key_found;
  if (will_batch)
    table->file->end_bulk_update();
  table->file->try_semi_consistent_read(0);

  if (read_removal)
  {
    /* Only handler knows how many records really was written */
    updated= table->file->end_read_removal();
    if (!records_are_comparable(table))
      found= updated;
  }

  if (!transactional_table && updated > 0)
    thd->transaction.stmt.mark_modified_non_trans_table();

  end_read_record(&info);
  delete select;
  THD_STAGE_INFO(thd, stage_end);
  (void) table->file->extra(HA_EXTRA_NO_IGNORE_DUP_KEY);

  /*
    Invalidate the table in the query cache if something changed.
    This must be before binlog writing and ha_autocommit_...
  */
  if (updated)
  {
    query_cache_invalidate3(thd, table_list, 1);
  }
  
  /*
    error < 0 means really no error at all: we processed all rows until the
    last one without error. error > 0 means an error (e.g. unique key
    violation and no IGNORE or REPLACE). error == 0 is also an error (if
    preparing the record or invoking before triggers fails). See
    ha_autocommit_or_rollback(error>=0) and DBUG_RETURN(error>=0) below.
    Sometimes we want to binlog even if we updated no rows, in case user used
    it to be sure master and slave are in same state.
  */
  if ((error < 0) || thd->transaction.stmt.cannot_safely_rollback())
  {
    if (mysql_bin_log.is_open())
    {
      int errcode= 0;
      if (error < 0)
        thd->clear_error();
      else
        errcode= query_error_code(thd, killed_status == THD::NOT_KILLED);

      if (thd->binlog_query(THD::ROW_QUERY_TYPE,
                            thd->query(), thd->query_length(),
                            transactional_table, FALSE, FALSE, errcode))
      {
        error=1;				// Rollback update
      }
    }
  }
  DBUG_ASSERT(transactional_table || !updated ||
              thd->transaction.stmt.cannot_safely_rollback());
  free_underlaid_joins(thd, select_lex);

  /* If LAST_INSERT_ID(X) was used, report X */
  id= thd->arg_of_last_insert_id_function ?
    thd->first_successful_insert_id_in_prev_stmt : 0;

  if (error < 0)
  {
    char buff[MYSQL_ERRMSG_SIZE];
    my_snprintf(buff, sizeof(buff), ER(ER_UPDATE_INFO), (ulong) found,
                (ulong) updated,
                (ulong) thd->get_stmt_da()->current_statement_warn_count());
    my_ok(thd, (thd->client_capabilities & CLIENT_FOUND_ROWS) ? found : updated,
          id, buff);
    DBUG_PRINT("info",("%ld records updated", (long) updated));
  }
  thd->count_cuted_fields= CHECK_FIELD_IGNORE;		/* calc cuted fields */
  thd->abort_on_warning= 0;
  *found_return= found;
  *updated_return= updated;
  DBUG_RETURN((error >= 0 || thd->is_error()) ? 1 : 0);

exit_without_my_ok:
  delete select;
  free_underlaid_joins(thd, select_lex);
  table->set_keyread(FALSE);
  thd->abort_on_warning= 0;
  DBUG_RETURN(error);
}

/*
  Prepare items in UPDATE statement

  SYNOPSIS
    mysql_prepare_update()
    thd			- thread handler
    table_list		- global/local table list
    conds		- conditions
    order_num		- number of ORDER BY list entries
    order		- ORDER BY clause list

  RETURN VALUE
    FALSE OK
    TRUE  error
*/
bool mysql_prepare_update(THD *thd, TABLE_LIST *table_list,
			 Item **conds, uint order_num, ORDER *order)
{
  Item *fake_conds= 0;
#ifndef NO_EMBEDDED_ACCESS_CHECKS
  TABLE *table= table_list->table;
#endif
  List<Item> all_fields;
  SELECT_LEX *select_lex= &thd->lex->select_lex;
  DBUG_ENTER("mysql_prepare_update");

#ifndef NO_EMBEDDED_ACCESS_CHECKS
  table_list->grant.want_privilege= table->grant.want_privilege= 
    (SELECT_ACL & ~table->grant.privilege);
  table_list->register_want_access(SELECT_ACL);
#endif

  thd->lex->allow_sum_func= 0;

  if (setup_tables_and_check_access(thd, &select_lex->context, 
                                    &select_lex->top_join_list,
                                    table_list,
                                    &select_lex->leaf_tables,
                                    FALSE, UPDATE_ACL, SELECT_ACL) ||
      setup_conds(thd, table_list, select_lex->leaf_tables, conds) ||
      select_lex->setup_ref_array(thd, order_num) ||
      setup_order(thd, select_lex->ref_pointer_array,
		  table_list, all_fields, all_fields, order) ||
      setup_ftfuncs(select_lex))
    DBUG_RETURN(TRUE);

  /* Check that we are not using table that we are updating in a sub select */
  {
    TABLE_LIST *duplicate;
    if ((duplicate= unique_table(thd, table_list, table_list->next_global, 0)))
    {
      update_non_unique_table_error(table_list, "UPDATE", duplicate);
      DBUG_RETURN(TRUE);
    }
  }
  select_lex->fix_prepare_information(thd, conds, &fake_conds);
  DBUG_RETURN(FALSE);
}


/***************************************************************************
  Update multiple tables from join 
***************************************************************************/

/*
  Get table map for list of Item_field
*/

static table_map get_table_map(List<Item> *items)
{
  List_iterator_fast<Item> item_it(*items);
  Item_field *item;
  table_map map= 0;

  while ((item= (Item_field *) item_it++)) 
    map|= item->used_tables();
  DBUG_PRINT("info", ("table_map: 0x%08lx", (long) map));
  return map;
}

/**
  If one row is updated through two different aliases and the first
  update physically moves the row, the second update will error
  because the row is no longer located where expected. This function
  checks if the multiple-table update is about to do that and if so
  returns with an error.

  The following update operations physically moves rows:
    1) Update of a column in a clustered primary key
    2) Update of a column used to calculate which partition the row belongs to

  This function returns with an error if both of the following are
  true:

    a) A table in the multiple-table update statement is updated
       through multiple aliases (including views)
    b) At least one of the updates on the table from a) may physically
       moves the row. Note: Updating a column used to calculate which
       partition a row belongs to does not necessarily mean that the
       row is moved. The new value may or may not belong to the same
       partition.

  @param leaves               First leaf table
  @param tables_for_update    Map of tables that are updated

  @return
    true   if the update is unsafe, in which case an error message is also set,
    false  otherwise.
*/
static
bool unsafe_key_update(TABLE_LIST *leaves, table_map tables_for_update)
{
  TABLE_LIST *tl= leaves;

  for (tl= leaves; tl ; tl= tl->next_leaf)
  {
    if (tl->table->map & tables_for_update)
    {
      TABLE *table1= tl->table;
      bool primkey_clustered= (table1->file->primary_key_is_clustered() &&
                               table1->s->primary_key != MAX_KEY);

      bool table_partitioned= false;
#ifdef WITH_PARTITION_STORAGE_ENGINE
      table_partitioned= (table1->part_info != NULL);
#endif

      if (!table_partitioned && !primkey_clustered)
        continue;

      for (TABLE_LIST* tl2= tl->next_leaf; tl2 ; tl2= tl2->next_leaf)
      {
        /*
          Look at "next" tables only since all previous tables have
          already been checked
        */
        TABLE *table2= tl2->table;
        if (table2->map & tables_for_update && table1->s == table2->s)
        {
#ifdef WITH_PARTITION_STORAGE_ENGINE
          // A table is updated through two aliases
          if (table_partitioned &&
              (partition_key_modified(table1, table1->write_set) ||
               partition_key_modified(table2, table2->write_set)))
          {
            // Partitioned key is updated
            my_error(ER_MULTI_UPDATE_KEY_CONFLICT, MYF(0),
                     tl->belong_to_view ? tl->belong_to_view->alias
                                        : tl->alias,
                     tl2->belong_to_view ? tl2->belong_to_view->alias
                                         : tl2->alias);
            return true;
          }
#endif

          if (primkey_clustered)
          {
            // The primary key can cover multiple columns
            KEY key_info= table1->key_info[table1->s->primary_key];
            KEY_PART_INFO *key_part= key_info.key_part;
            KEY_PART_INFO *key_part_end= key_part + key_info.key_parts;

            for (;key_part != key_part_end; ++key_part)
            {
              if (bitmap_is_set(table1->write_set, key_part->fieldnr-1) ||
                  bitmap_is_set(table2->write_set, key_part->fieldnr-1))
              {
                // Clustered primary key is updated
                my_error(ER_MULTI_UPDATE_KEY_CONFLICT, MYF(0),
                         tl->belong_to_view ? tl->belong_to_view->alias
                         : tl->alias,
                         tl2->belong_to_view ? tl2->belong_to_view->alias
                         : tl2->alias);
                return true;
              }
            }
          }
        }
      }
    }
  }
  return false;
}


/**
  Check if there is enough privilege on specific table used by the
  main select list of multi-update directly or indirectly (through
  a view).

  @param[in]      thd                Thread context.
  @param[in]      table              Table list element for the table.
  @param[in]      tables_for_update  Bitmap with tables being updated.
  @param[in/out]  updated_arg        Set to true if table in question is
                                     updated, also set to true if it is
                                     a view and one of its underlying
                                     tables is updated. Should be
                                     initialized to false by the caller
                                     before a sequence of calls to this
                                     function.

  @note To determine which tables/views are updated we have to go from
        leaves to root since tables_for_update contains map of leaf
        tables being updated and doesn't include non-leaf tables
        (fields are already resolved to leaf tables).

  @retval false - Success, all necessary privileges on all tables are
                  present or might be present on column-level.
  @retval true  - Failure, some necessary privilege on some table is
                  missing.
*/

static bool multi_update_check_table_access(THD *thd, TABLE_LIST *table,
                                            table_map tables_for_update,
                                            bool *updated_arg)
{
  if (table->view)
  {
    bool updated= false;
    /*
      If it is a mergeable view then we need to check privileges on its
      underlying tables being merged (including views). We also need to
      check if any of them is updated in order to find if this view is
      updated.
      If it is a non-mergeable view then it can't be updated.
    */
    DBUG_ASSERT(table->merge_underlying_list ||
                (!table->updatable &&
                 !(table->table->map & tables_for_update)));

    for (TABLE_LIST *tbl= table->merge_underlying_list; tbl;
         tbl= tbl->next_local)
    {
      if (multi_update_check_table_access(thd, tbl, tables_for_update, &updated))
        return true;
    }
    if (check_table_access(thd, updated ? UPDATE_ACL: SELECT_ACL, table,
                           FALSE, 1, FALSE))
      return true;
    *updated_arg|= updated;
    /* We only need SELECT privilege for columns in the values list. */
    table->grant.want_privilege= SELECT_ACL & ~table->grant.privilege;
  }
  else
  {
    /* Must be a base or derived table. */
    const bool updated= table->table->map & tables_for_update;
    if (check_table_access(thd, updated ? UPDATE_ACL : SELECT_ACL, table,
                           FALSE, 1, FALSE))
      return true;
    *updated_arg|= updated;
    /* We only need SELECT privilege for columns in the values list. */
    if (!table->derived)
    {
      table->grant.want_privilege= SELECT_ACL & ~table->grant.privilege;
      table->table->grant.want_privilege= SELECT_ACL & ~table->table->grant.privilege;
    }
  }
  return false;
}


/*
  make update specific preparation and checks after opening tables

  SYNOPSIS
    mysql_multi_update_prepare()
    thd         thread handler

  RETURN
    FALSE OK
    TRUE  Error
*/

int mysql_multi_update_prepare(THD *thd)
{
  LEX *lex= thd->lex;
  TABLE_LIST *table_list= lex->query_tables;
  TABLE_LIST *tl, *leaves;
  List<Item> *fields= &lex->select_lex.item_list;
  table_map tables_for_update;
  bool update_view= 0;
  const bool using_lock_tables= thd->locked_tables_mode != LTM_NONE;
  bool original_multiupdate= (thd->lex->sql_command == SQLCOM_UPDATE_MULTI);
  DBUG_ENTER("mysql_multi_update_prepare");

  /* following need for prepared statements, to run next time multi-update */
  thd->lex->sql_command= SQLCOM_UPDATE_MULTI;

  /*
    Open tables and create derived ones, but do not lock and fill them yet.

    During prepare phase acquire only S metadata locks instead of SW locks to
    keep prepare of multi-UPDATE compatible with concurrent LOCK TABLES WRITE
    and global read lock.
  */
  if (original_multiupdate &&
      open_normal_and_derived_tables(thd, table_list,
                                     (thd->stmt_arena->is_stmt_prepare() ?
                                      MYSQL_OPEN_FORCE_SHARED_MDL : 0)))
    DBUG_RETURN(TRUE);
  /*
    setup_tables() need for VIEWs. JOIN::prepare() will call setup_tables()
    second time, but this call will do nothing (there are check for second
    call in setup_tables()).
  */

  if (setup_tables(thd, &lex->select_lex.context,
                   &lex->select_lex.top_join_list,
                   table_list, &lex->select_lex.leaf_tables,
                   FALSE))
    DBUG_RETURN(TRUE);

  if (setup_fields_with_no_wrap(thd, Ref_ptr_array(),
                                *fields, MARK_COLUMNS_WRITE, 0, 0))
    DBUG_RETURN(TRUE);

  /*
   Setting tl->updating= false for view as it is correctly set
   for tables below
  */
  for (tl= table_list; tl ; tl= tl->next_local)
  {
    if (tl->view)
    {
      update_view= 1;
      tl->updating= false;
    }
  }

  if (update_view && check_fields(thd, *fields))
  {
    DBUG_RETURN(TRUE);
  }

  thd->table_map_for_update= tables_for_update= get_table_map(fields);

  leaves= lex->select_lex.leaf_tables;

  if (unsafe_key_update(leaves, tables_for_update))
    DBUG_RETURN(true);

  /*
    Setup timestamp handling and locking mode
  */
  for (tl= leaves; tl; tl= tl->next_leaf)
  {
    TABLE *table= tl->table;

    /* if table will be updated then check that it is unique */
    if (table->map & tables_for_update)
    {
      if (!tl->updatable || check_key_in_view(thd, tl))
      {
        my_error(ER_NON_UPDATABLE_TABLE, MYF(0), tl->alias, "UPDATE");
        DBUG_RETURN(TRUE);
      }

      DBUG_PRINT("info",("setting table `%s` for update", tl->alias));
      /*
        If table will be updated we should not downgrade lock for it and
        leave it as is.
      */
    }
    else
    {
      DBUG_PRINT("info",("setting table `%s` for read-only", tl->alias));
      /*
        If we are using the binary log, we need TL_READ_NO_INSERT to get
        correct order of statements. Otherwise, we use a TL_READ lock to
        improve performance.
        We don't downgrade metadata lock from SW to SR in this case as
        there is no guarantee that the same ticket is not used by
        another table instance used by this statement which is going to
        be write-locked (for example, trigger to be invoked might try
        to update this table).
        Last argument routine_modifies_data for read_lock_type_for_table()
        is ignored, as prelocking placeholder will never be set here.
      */
      DBUG_ASSERT(tl->prelocking_placeholder == false);
      tl->lock_type= read_lock_type_for_table(thd, lex, tl, true);
      tl->updating= 0;
      /* Update TABLE::lock_type accordingly. */
      if (!tl->placeholder() && !using_lock_tables)
        tl->table->reginfo.lock_type= tl->lock_type;
    }
  }

  /*
    Check access privileges for tables being updated or read.
    Note that unlike in the above loop we need to iterate here not only
    through all leaf tables but also through all view hierarchy.
  */
  for (tl= table_list; tl; tl= tl->next_local)
  {
    bool not_used= false;
    if (multi_update_check_table_access(thd, tl, tables_for_update, &not_used))
      DBUG_RETURN(TRUE);
  }

  /* check single table update for view compound from several tables */
  for (tl= table_list; tl; tl= tl->next_local)
  {
    if (tl->effective_algorithm == VIEW_ALGORITHM_MERGE)
    {
      TABLE_LIST *for_update= 0;
      if (tl->check_single_table(&for_update, tables_for_update, tl))
      {
	my_error(ER_VIEW_MULTIUPDATE, MYF(0),
		 tl->view_db.str, tl->view_name.str);
	DBUG_RETURN(-1);
      }
    }
  }

  /* @todo: downgrade the metadata locks here. */

  /*
    Check that we are not using table that we are updating, but we should
    skip all tables of UPDATE SELECT itself
  */
  lex->select_lex.exclude_from_table_unique_test= TRUE;
  for (tl= leaves; tl; tl= tl->next_leaf)
  {
    if (tl->lock_type != TL_READ &&
        tl->lock_type != TL_READ_NO_INSERT)
    {
      TABLE_LIST *duplicate;
      if ((duplicate= unique_table(thd, tl, table_list, 0)))
      {
        update_non_unique_table_error(table_list, "UPDATE", duplicate);
        DBUG_RETURN(TRUE);
      }
    }
  }
  /*
    Set exclude_from_table_unique_test value back to FALSE. It is needed for
    further check in multi_update::prepare whether to use record cache.
  */
  lex->select_lex.exclude_from_table_unique_test= FALSE;
  DBUG_RETURN (FALSE);
}


/*
  Setup multi-update handling and call SELECT to do the join
*/

bool mysql_multi_update(THD *thd,
                        TABLE_LIST *table_list,
                        List<Item> *fields,
                        List<Item> *values,
                        Item *conds,
                        ulonglong options,
                        enum enum_duplicates handle_duplicates,
                        bool ignore,
                        SELECT_LEX_UNIT *unit,
                        SELECT_LEX *select_lex,
                        multi_update **result)
{
  bool res;
  DBUG_ENTER("mysql_multi_update");

  if (!(*result= new multi_update(table_list,
				 thd->lex->select_lex.leaf_tables,
				 fields, values,
				 handle_duplicates, ignore)))
  {
    DBUG_RETURN(TRUE);
  }

  thd->abort_on_warning= (!ignore && thd->is_strict_mode());

  if (thd->lex->describe)
    res= explain_multi_table_modification(thd, *result);
  else
  {
    List<Item> total_list;

    res= mysql_select(thd,
                      table_list, select_lex->with_wild,
                      total_list,
<<<<<<< HEAD
                      conds, 0, (ORDER *) NULL, (ORDER *)NULL, (Item *) NULL,
                      (ORDER *)NULL,
=======
                      conds, (SQL_I_List<ORDER> *) NULL,
                      (SQL_I_List<ORDER> *)NULL, (Item *) NULL,
>>>>>>> b7fc4388
                      options | SELECT_NO_JOIN_CACHE | SELECT_NO_UNLOCK |
                      OPTION_SETUP_TABLES_DONE,
                      *result, unit, select_lex);

    DBUG_PRINT("info",("res: %d  report_error: %d",res, (int) thd->is_error()));
    res|= thd->is_error();
    if (unlikely(res))
    {
      /* If we had a another error reported earlier then this will be ignored */
      (*result)->send_error(ER_UNKNOWN_ERROR, ER(ER_UNKNOWN_ERROR));
      (*result)->abort_result_set();
    }
  }
  thd->abort_on_warning= 0;
  DBUG_RETURN(res);
}


multi_update::multi_update(TABLE_LIST *table_list,
			   TABLE_LIST *leaves_list,
			   List<Item> *field_list, List<Item> *value_list,
			   enum enum_duplicates handle_duplicates_arg,
                           bool ignore_arg)
  :all_tables(table_list), leaves(leaves_list), update_tables(0),
   tmp_tables(0), updated(0), found(0), fields(field_list),
   values(value_list), table_count(0), copy_field(0),
   handle_duplicates(handle_duplicates_arg), do_update(1), trans_safe(1),
   transactional_tables(0), ignore(ignore_arg), error_handled(0),
   update_operations(NULL)
{}


/*
  Connect fields with tables and create list of tables that are updated
*/

int multi_update::prepare(List<Item> &not_used_values,
			  SELECT_LEX_UNIT *lex_unit)
{
  TABLE_LIST *table_ref;
  SQL_I_List<TABLE_LIST> update;
  table_map tables_to_update;
  Item_field *item;
  List_iterator_fast<Item> field_it(*fields);
  List_iterator_fast<Item> value_it(*values);
  uint i, max_fields;
  uint leaf_table_count= 0;
  DBUG_ENTER("multi_update::prepare");

  thd->count_cuted_fields= CHECK_FIELD_WARN;
  thd->cuted_fields=0L;
  THD_STAGE_INFO(thd, stage_updating_main_table);

  tables_to_update= get_table_map(fields);

  if (!tables_to_update)
  {
    my_message(ER_NO_TABLES_USED, ER(ER_NO_TABLES_USED), MYF(0));
    DBUG_RETURN(1);
  }

  /*
    We gather the set of columns read during evaluation of SET expression in
    TABLE::tmp_set by pointing TABLE::read_set to it and then restore it after
    setup_fields().
  */
  for (table_ref= leaves; table_ref; table_ref= table_ref->next_leaf)
  {
    TABLE *table= table_ref->table;
    if (tables_to_update & table->map)
    {
      DBUG_ASSERT(table->read_set == &table->def_read_set);
      table->read_set= &table->tmp_set;
      bitmap_clear_all(table->read_set);
    }
  }

  /*
    We have to check values after setup_tables to get covering_keys right in
    reference tables
  */

  int error= setup_fields(thd, Ref_ptr_array(),
                          *values, MARK_COLUMNS_READ, 0, 0);

  for (table_ref= leaves; table_ref; table_ref= table_ref->next_leaf)
  {
    TABLE *table= table_ref->table;
    if (tables_to_update & table->map)
    {
      table->read_set= &table->def_read_set;
      bitmap_union(table->read_set, &table->tmp_set);
    }
  }
  
  if (error)
    DBUG_RETURN(1);    

  /*
    Save tables beeing updated in update_tables
    update_table->shared is position for table
    Don't use key read on tables that are updated
  */

  update.empty();
  for (table_ref= leaves; table_ref; table_ref= table_ref->next_leaf)
  {
    /* TODO: add support of view of join support */
    TABLE *table=table_ref->table;
    leaf_table_count++;
    if (tables_to_update & table->map)
    {
      TABLE_LIST *tl= (TABLE_LIST*) thd->memdup(table_ref,
						sizeof(*tl));
      if (!tl)
	DBUG_RETURN(1);
      update.link_in_list(tl, &tl->next_local);
      tl->shared= table_count++;
      table->no_keyread=1;
      table->covering_keys.clear_all();
      table->pos_in_table_list= tl;
      if (table->triggers &&
          table->triggers->has_triggers(TRG_EVENT_UPDATE,
                                        TRG_ACTION_AFTER))
      {
	/*
           The table has AFTER UPDATE triggers that might access to subject 
           table and therefore might need update to be done immediately. 
           So we turn-off the batching.
	*/ 
	(void) table->file->extra(HA_EXTRA_UPDATE_CANNOT_BATCH);
      }
    }
  }


  table_count=  update.elements;
  update_tables= update.first;

  tmp_tables = (TABLE**) thd->calloc(sizeof(TABLE *) * table_count);
  tmp_table_param = (TMP_TABLE_PARAM*) thd->calloc(sizeof(TMP_TABLE_PARAM) *
						   table_count);
  fields_for_table= (List_item **) thd->alloc(sizeof(List_item *) *
					      table_count);
  values_for_table= (List_item **) thd->alloc(sizeof(List_item *) *
					      table_count);

  DBUG_ASSERT(update_operations == NULL);
  update_operations= (COPY_INFO**) thd->calloc(sizeof(COPY_INFO*) *
                                               table_count);

  if (thd->is_fatal_error)
    DBUG_RETURN(1);
  for (i=0 ; i < table_count ; i++)
  {
    fields_for_table[i]= new List_item;
    values_for_table[i]= new List_item;
  }
  if (thd->is_fatal_error)
    DBUG_RETURN(1);

  /* Split fields into fields_for_table[] and values_by_table[] */

  while ((item= (Item_field *) field_it++))
  {
    Item *value= value_it++;
    uint offset= item->field->table->pos_in_table_list->shared;
    fields_for_table[offset]->push_back(item);
    values_for_table[offset]->push_back(value);
  }
  if (thd->is_fatal_error)
    DBUG_RETURN(1);

  /* Allocate copy fields */
  max_fields=0;
  for (i=0 ; i < table_count ; i++)
    set_if_bigger(max_fields, fields_for_table[i]->elements + leaf_table_count);
  copy_field= new Copy_field[max_fields];


  for (TABLE_LIST *ref= leaves; ref != NULL; ref= ref->next_leaf)
  {
    TABLE *table= ref->table;
    if (tables_to_update & table->map)
    {
      const uint position= table->pos_in_table_list->shared;
      List<Item> *cols= fields_for_table[position];
      List<Item> *vals= values_for_table[position];
      COPY_INFO *update=
        new (thd->mem_root) COPY_INFO(COPY_INFO::UPDATE_OPERATION, cols, vals);
      if (update == NULL ||
          update->add_function_default_columns(table, table->write_set))
        DBUG_RETURN(1);

      update_operations[position]= update;

      if ((table->file->ha_table_flags() & HA_PARTIAL_COLUMN_READ) != 0 &&
          update->function_defaults_apply(table))
      {
        /*
          A column is to be set to its ON UPDATE function default only if
          other columns of the row are changing. To know this, we must be able
          to compare the "before" and "after" value of those columns. Thus, we
          must read those columns:
        */
        bitmap_union(table->read_set, table->write_set);
      }
<<<<<<< HEAD
=======
      /* All needed columns must be marked before prune_partitions(). */
      if (table->triggers)
        table->triggers->mark_fields_used(TRG_EVENT_UPDATE);
>>>>>>> b7fc4388
    }
  }

  DBUG_RETURN(thd->is_fatal_error != 0);
}


/*
  Check if table is safe to update on fly

  SYNOPSIS
    safe_update_on_fly()
    thd                 Thread handler
    join_tab            How table is used in join
    all_tables          List of tables

  NOTES
    We can update the first table in join on the fly if we know that
    a row in this table will never be read twice. This is true under
    the following conditions:

    - No column is both written to and read in SET expressions.

    - We are doing a table scan and the data is in a separate file (MyISAM) or
      if we don't update a clustered key.

    - We are doing a range scan and we don't update the scan key or
      the primary key for a clustered table handler.

    - Table is not joined to itself.

    This function gets information about fields to be updated from
    the TABLE::write_set bitmap.

  WARNING
    This code is a bit dependent of how make_join_readinfo() works.

    The field table->tmp_set is used for keeping track of which fields are
    read during evaluation of the SET expression. See multi_update::prepare.

  RETURN
    0		Not safe to update
    1		Safe to update
*/

static bool safe_update_on_fly(THD *thd, JOIN_TAB *join_tab,
                               TABLE_LIST *table_ref, TABLE_LIST *all_tables)
{
  TABLE *table= join_tab->table;
  if (unique_table(thd, table_ref, all_tables, 0))
    return 0;
  switch (join_tab->type) {
  case JT_SYSTEM:
  case JT_CONST:
  case JT_EQ_REF:
    return TRUE;				// At most one matching row
  case JT_REF:
  case JT_REF_OR_NULL:
    return !is_key_used(table, join_tab->ref.key, table->write_set);
  case JT_ALL:
    if (bitmap_is_overlapping(&table->tmp_set, table->write_set))
      return FALSE;
    /* If range search on index */
    if (join_tab->quick)
      return !join_tab->quick->is_keys_used(table->write_set);
    /* If scanning in clustered key */
    if ((table->file->ha_table_flags() & HA_PRIMARY_KEY_IN_READ_INDEX) &&
	table->s->primary_key < MAX_KEY)
      return !is_key_used(table, table->s->primary_key, table->write_set);
    return TRUE;
  default:
    break;					// Avoid compler warning
  }
  return FALSE;

}


/*
  Initialize table for multi table

  IMPLEMENTATION
    - Update first table in join on the fly, if possible
    - Create temporary tables to store changed values for all other tables
      that are updated (and main_table if the above doesn't hold).
*/

bool
multi_update::initialize_tables(JOIN *join)
{
  TABLE_LIST *table_ref;
  DBUG_ENTER("initialize_tables");

  if ((thd->variables.option_bits & OPTION_SAFE_UPDATES) && error_if_full_join(join))
    DBUG_RETURN(1);
  main_table=join->join_tab->table;
  table_to_update= 0;

  /* Any update has at least one pair (field, value) */
  DBUG_ASSERT(fields->elements);
  /*
   Only one table may be modified by UPDATE of an updatable view.
   For an updatable view first_table_for_update indicates this
   table.
   For a regular multi-update it refers to some updated table.
  */ 
  TABLE *first_table_for_update= ((Item_field *) fields->head())->field->table;

  /* Create a temporary table for keys to all tables, except main table */
  for (table_ref= update_tables; table_ref; table_ref= table_ref->next_local)
  {
    TABLE *table=table_ref->table;
    uint cnt= table_ref->shared;
    List<Item> temp_fields;
    ORDER     group;
    TMP_TABLE_PARAM *tmp_param;

    if (ignore)
      table->file->extra(HA_EXTRA_IGNORE_DUP_KEY);
    if (table == main_table)			// First table in join
    {
      if (safe_update_on_fly(thd, join->join_tab, table_ref, all_tables))
      {
        table->mark_columns_needed_for_update();
	table_to_update= table;			// Update table on the fly
	continue;
      }
    }
    table->mark_columns_needed_for_update();

    /*
      enable uncacheable flag if we update a view with check option
      and check option has a subselect, otherwise, the check option
      can be evaluated after the subselect was freed as independent
      (See full_local in JOIN::join_free()).
    */
    if (table_ref->check_option && !join->select_lex->uncacheable)
    {
      SELECT_LEX_UNIT *tmp_unit;
      SELECT_LEX *sl;
      for (tmp_unit= join->select_lex->first_inner_unit();
           tmp_unit;
           tmp_unit= tmp_unit->next_unit())
      {
        for (sl= tmp_unit->first_select(); sl; sl= sl->next_select())
        {
          if (sl->master_unit()->item)
          {
            join->select_lex->uncacheable|= UNCACHEABLE_CHECKOPTION;
            goto loop_end;
          }
        }
      }
    }
loop_end:

    if (table == first_table_for_update && table_ref->check_option)
    {
      table_map unupdated_tables= table_ref->check_option->used_tables() &
                                  ~first_table_for_update->map;
      for (TABLE_LIST *tbl_ref =leaves;
           unupdated_tables && tbl_ref;
           tbl_ref= tbl_ref->next_leaf)
      {
        if (unupdated_tables & tbl_ref->table->map)
          unupdated_tables&= ~tbl_ref->table->map;
        else
          continue;
        if (unupdated_check_opt_tables.push_back(tbl_ref->table))
          DBUG_RETURN(1);
      }
    }

    tmp_param= tmp_table_param+cnt;

    /*
      Create a temporary table to store all fields that are changed for this
      table. The first field in the temporary table is a pointer to the
      original row so that we can find and update it. For the updatable
      VIEW a few following fields are rowids of tables used in the CHECK
      OPTION condition.
    */

    List_iterator_fast<TABLE> tbl_it(unupdated_check_opt_tables);
    TABLE *tbl= table;
    do
    {
      /*
        Signal each table (including tables referenced by WITH CHECK OPTION
        clause) for which we will store row position in the temporary table
        that we need a position to be read first.
      */
      tbl->prepare_for_position();

      Field_string *field= new Field_string(tbl->file->ref_length, 0,
                                            tbl->alias, &my_charset_bin);
      if (!field)
        DBUG_RETURN(1);
      field->init(tbl);
      /*
        The field will be converted to varstring when creating tmp table if
        table to be updated was created by mysql 4.1. Deny this.
      */
      field->can_alter_field_type= 0;
      Item_field *ifield= new Item_field((Field *) field);
      if (!ifield)
         DBUG_RETURN(1);
      ifield->maybe_null= 0;
      if (temp_fields.push_back(ifield))
        DBUG_RETURN(1);
    } while ((tbl= tbl_it++));

    temp_fields.concat(fields_for_table[cnt]);

    /* Make an unique key over the first field to avoid duplicated updates */
    memset(&group, 0, sizeof(group));
    group.direction= ORDER::ORDER_ASC;
    group.item= (Item**) temp_fields.head_ref();

    tmp_param->quick_group=1;
    tmp_param->field_count=temp_fields.elements;
    tmp_param->group_parts=1;
    tmp_param->group_length= table->file->ref_length;
    /* small table, ignore SQL_BIG_TABLES */
    my_bool save_big_tables= thd->variables.big_tables; 
    thd->variables.big_tables= FALSE;
    tmp_tables[cnt]=create_tmp_table(thd, tmp_param, temp_fields,
                                     (ORDER*) &group, 0, 0,
                                     TMP_TABLE_ALL_COLUMNS, HA_POS_ERROR, "");
    thd->variables.big_tables= save_big_tables;
    if (!tmp_tables[cnt])
      DBUG_RETURN(1);
    tmp_tables[cnt]->file->extra(HA_EXTRA_WRITE_CACHE);
  }
  DBUG_RETURN(0);
}


multi_update::~multi_update()
{
  TABLE_LIST *table;
  for (table= update_tables ; table; table= table->next_local)
  {
    table->table->no_keyread= table->table->no_cache= 0;
    if (ignore)
      table->table->file->extra(HA_EXTRA_NO_IGNORE_DUP_KEY);
  }

  if (tmp_tables)
  {
    for (uint cnt = 0; cnt < table_count; cnt++)
    {
      if (tmp_tables[cnt])
      {
	free_tmp_table(thd, tmp_tables[cnt]);
	tmp_table_param[cnt].cleanup();
      }
    }
  }
  if (copy_field)
    delete [] copy_field;
  thd->count_cuted_fields= CHECK_FIELD_IGNORE;		// Restore this setting
  DBUG_ASSERT(trans_safe || !updated ||
              thd->transaction.stmt.cannot_safely_rollback());

  if (update_operations != NULL)
    for (uint i= 0; i < table_count; i++)
      delete update_operations[i];
}


bool multi_update::send_data(List<Item> &not_used_values)
{
  TABLE_LIST *cur_table;
  DBUG_ENTER("multi_update::send_data");

  for (cur_table= update_tables; cur_table; cur_table= cur_table->next_local)
  {
    TABLE *table= cur_table->table;
    uint offset= cur_table->shared;
    /*
      Check if we are using outer join and we didn't find the row
      or if we have already updated this row in the previous call to this
      function.

      The same row may be presented here several times in a join of type
      UPDATE t1 FROM t1,t2 SET t1.a=t2.a

      In this case we will do the update for the first found row combination.
      The join algorithm guarantees that we will not find the a row in
      t1 several times.
    */
    if (table->status & (STATUS_NULL_ROW | STATUS_UPDATED))
      continue;

    if (table == table_to_update)
    {
      table->status|= STATUS_UPDATED;
      store_record(table,record[1]);
      if (fill_record_n_invoke_before_triggers(thd,
                                               *fields_for_table[offset],
                                               *values_for_table[offset],
                                               false, // ignore_errors
                                               table->triggers,
                                               TRG_EVENT_UPDATE))
	DBUG_RETURN(1);

      /*
        Reset the table->auto_increment_field_not_null as it is valid for
        only one row.
      */
      table->auto_increment_field_not_null= FALSE;
      found++;
      if (!records_are_comparable(table) || compare_records(table))
      {
        update_operations[offset]->set_function_defaults(table);

	int error;
        if ((error= cur_table->view_check_option(thd, ignore)) !=
            VIEW_CHECK_OK)
        {
          found--;
          if (error == VIEW_CHECK_SKIP)
            continue;
          else if (error == VIEW_CHECK_ERROR)
            DBUG_RETURN(1);
        }
        if (!updated++)
        {
          /*
            Inform the main table that we are going to update the table even
            while we may be scanning it.  This will flush the read cache
            if it's used.
          */
          main_table->file->extra(HA_EXTRA_PREPARE_FOR_UPDATE);
        }
        if ((error=table->file->ha_update_row(table->record[1],
                                              table->record[0])) &&
            error != HA_ERR_RECORD_IS_THE_SAME)
        {
          updated--;
          if (!ignore ||
              table->file->is_fatal_error(error, HA_CHECK_DUP_KEY))
          {
            /*
              If (ignore && error == is ignorable) we don't have to
              do anything; otherwise...
            */
            myf flags= 0;

            if (table->file->is_fatal_error(error, HA_CHECK_DUP_KEY))
              flags|= ME_FATALERROR; /* Other handler errors are fatal */

            table->file->print_error(error,MYF(flags));
            DBUG_RETURN(1);
          }
        }
        else
        {
          if (error == HA_ERR_RECORD_IS_THE_SAME)
          {
            error= 0;
            updated--;
          }
          /* non-transactional or transactional table got modified   */
          /* either multi_update class' flag is raised in its branch */
          if (table->file->has_transactions())
            transactional_tables= TRUE;
          else
          {
            trans_safe= FALSE;
            thd->transaction.stmt.mark_modified_non_trans_table();
          }
        }
      }
      if (table->triggers &&
          table->triggers->process_triggers(thd, TRG_EVENT_UPDATE,
                                            TRG_ACTION_AFTER, TRUE))
        DBUG_RETURN(1);
    }
    else
    {
      int error;
      TABLE *tmp_table= tmp_tables[offset];
      /*
       For updatable VIEW store rowid of the updated table and
       rowids of tables used in the CHECK OPTION condition.
      */
      uint field_num= 0;
      List_iterator_fast<TABLE> tbl_it(unupdated_check_opt_tables);
      TABLE *tbl= table;
      do
      {
        tbl->file->position(tbl->record[0]);
        memcpy((char*) tmp_table->field[field_num]->ptr,
               (char*) tbl->file->ref, tbl->file->ref_length);
        /*
         For outer joins a rowid field may have no NOT_NULL_FLAG,
         so we have to reset NULL bit for this field.
         (set_notnull() resets NULL bit only if available).
        */
        tmp_table->field[field_num]->set_notnull();
        field_num++;
      } while ((tbl= tbl_it++));

      /* Store regular updated fields in the row. */
      fill_record(thd,
                  tmp_table->field + 1 + unupdated_check_opt_tables.elements,
                  *values_for_table[offset], 1, NULL);

      /* Write row, ignoring duplicated updates to a row */
      error= tmp_table->file->ha_write_row(tmp_table->record[0]);
      if (error != HA_ERR_FOUND_DUPP_KEY && error != HA_ERR_FOUND_DUPP_UNIQUE)
      {
        if (error &&
            create_myisam_from_heap(thd, tmp_table,
                                         tmp_table_param[offset].start_recinfo,
                                         &tmp_table_param[offset].recinfo,
                                         error, TRUE, NULL))
        {
          do_update= 0;
	  DBUG_RETURN(1);			// Not a table_is_full error
	}
        found++;
      }
    }
  }
  DBUG_RETURN(0);
}


void multi_update::send_error(uint errcode,const char *err)
{
  /* First send error what ever it is ... */
  my_error(errcode, MYF(0), err);
}


void multi_update::abort_result_set()
{
  /* the error was handled or nothing deleted and no side effects return */
  if (error_handled ||
      (!thd->transaction.stmt.cannot_safely_rollback() && !updated))
    return;

  /* Something already updated so we have to invalidate cache */
  if (updated)
    query_cache_invalidate3(thd, update_tables, 1);
  /*
    If all tables that has been updated are trans safe then just do rollback.
    If not attempt to do remaining updates.
  */

  if (! trans_safe)
  {
    DBUG_ASSERT(thd->transaction.stmt.cannot_safely_rollback());
    if (do_update && table_count > 1)
    {
      /* Add warning here */
      /* 
         todo/fixme: do_update() is never called with the arg 1.
         should it change the signature to become argless?
      */
      (void) do_updates();
    }
  }
  if (thd->transaction.stmt.cannot_safely_rollback())
  {
    /*
      The query has to binlog because there's a modified non-transactional table
      either from the query's list or via a stored routine: bug#13270,23333
    */
    if (mysql_bin_log.is_open())
    {
      /*
        THD::killed status might not have been set ON at time of an error
        got caught and if happens later the killed error is written
        into repl event.
      */
      int errcode= query_error_code(thd, thd->killed == THD::NOT_KILLED);
      /* the error of binary logging is ignored */
      (void)thd->binlog_query(THD::ROW_QUERY_TYPE,
                        thd->query(), thd->query_length(),
                        transactional_tables, FALSE, FALSE, errcode);
    }
  }
  DBUG_ASSERT(trans_safe || !updated || thd->transaction.stmt.cannot_safely_rollback());
}


int multi_update::do_updates()
{
  TABLE_LIST *cur_table;
  int local_error= 0;
  ha_rows org_updated;
  TABLE *table, *tmp_table;
  List_iterator_fast<TABLE> check_opt_it(unupdated_check_opt_tables);
  DBUG_ENTER("multi_update::do_updates");

  do_update= 0;					// Don't retry this function
  if (!found)
    DBUG_RETURN(0);
  for (cur_table= update_tables; cur_table; cur_table= cur_table->next_local)
  {
    uint offset= cur_table->shared;

    table = cur_table->table;
    if (table == table_to_update)
      continue;					// Already updated
    org_updated= updated;
    tmp_table= tmp_tables[cur_table->shared];
    tmp_table->file->extra(HA_EXTRA_CACHE);	// Change to read cache
    if ((local_error= table->file->ha_rnd_init(0)))
      goto err;
    table->file->extra(HA_EXTRA_NO_CACHE);

    check_opt_it.rewind();
    while(TABLE *tbl= check_opt_it++)
    {
      if (tbl->file->ha_rnd_init(1))
        goto err;
      tbl->file->extra(HA_EXTRA_CACHE);
    }

    /*
      Setup copy functions to copy fields from temporary table
    */
    List_iterator_fast<Item> field_it(*fields_for_table[offset]);
    Field **field= tmp_table->field + 
                   1 + unupdated_check_opt_tables.elements; // Skip row pointers
    Copy_field *copy_field_ptr= copy_field, *copy_field_end;
    for ( ; *field ; field++)
    {
      Item_field *item= (Item_field* ) field_it++;
      (copy_field_ptr++)->set(item->field, *field, 0);
    }
    copy_field_end=copy_field_ptr;

    if ((local_error = tmp_table->file->ha_rnd_init(1)))
      goto err;

    for (;;)
    {
      if (thd->killed && trans_safe)
	goto err;
      if ((local_error=tmp_table->file->ha_rnd_next(tmp_table->record[0])))
      {
	if (local_error == HA_ERR_END_OF_FILE)
	  break;
	if (local_error == HA_ERR_RECORD_DELETED)
	  continue;				// May happen on dup key
	goto err;
      }

      /* call ha_rnd_pos() using rowids from temporary table */
      check_opt_it.rewind();
      TABLE *tbl= table;
      uint field_num= 0;
      do
      {
        if((local_error=
              tbl->file->ha_rnd_pos(tbl->record[0],
                                    (uchar *) tmp_table->field[field_num]->ptr)))
          goto err;
        field_num++;
      } while((tbl= check_opt_it++));

      table->status|= STATUS_UPDATED;
      store_record(table,record[1]);

      /* Copy data from temporary table to current table */
      for (copy_field_ptr=copy_field;
	   copy_field_ptr != copy_field_end;
	   copy_field_ptr++)
	(*copy_field_ptr->do_copy)(copy_field_ptr);

      if (table->triggers &&
          table->triggers->process_triggers(thd, TRG_EVENT_UPDATE,
                                            TRG_ACTION_BEFORE, TRUE))
        goto err2;

      if (!records_are_comparable(table) || compare_records(table))
      {
        update_operations[offset]->set_function_defaults(table);
        int error;
        if ((error= cur_table->view_check_option(thd, ignore)) !=
            VIEW_CHECK_OK)
        {
          if (error == VIEW_CHECK_SKIP)
            continue;
          else if (error == VIEW_CHECK_ERROR)
            goto err;
        }
        local_error= table->file->ha_update_row(table->record[1],
                                                table->record[0]);
        if (!local_error)
          updated++;
        else if (local_error == HA_ERR_RECORD_IS_THE_SAME)
          local_error= 0;
        else if (!ignore ||
                 table->file->is_fatal_error(local_error, HA_CHECK_DUP_KEY))
          goto err;
        else
          local_error= 0;
      }

      if (table->triggers &&
          table->triggers->process_triggers(thd, TRG_EVENT_UPDATE,
                                            TRG_ACTION_AFTER, TRUE))
        goto err2;
    }

    if (updated != org_updated)
    {
      if (table->file->has_transactions())
        transactional_tables= TRUE;
      else
      {
        trans_safe= FALSE;				// Can't do safe rollback
        thd->transaction.stmt.mark_modified_non_trans_table();
      }
    }
    (void) table->file->ha_rnd_end();
    (void) tmp_table->file->ha_rnd_end();
    check_opt_it.rewind();
    while (TABLE *tbl= check_opt_it++)
        tbl->file->ha_rnd_end();

  }
  DBUG_RETURN(0);

err:
  {
    table->file->print_error(local_error,MYF(ME_FATALERROR));
  }

err2:
  if (table->file->inited)
    (void) table->file->ha_rnd_end();
  if (tmp_table->file->inited)
    (void) tmp_table->file->ha_rnd_end();
  check_opt_it.rewind();
  while (TABLE *tbl= check_opt_it++)
  {
    if (tbl->file->inited)
      (void) tbl->file->ha_rnd_end();
  }

  if (updated != org_updated)
  {
    if (table->file->has_transactions())
      transactional_tables= TRUE;
    else
    {
      trans_safe= FALSE;
      thd->transaction.stmt.mark_modified_non_trans_table();
    }
  }
  DBUG_RETURN(1);
}


/* out: 1 if error, 0 if success */

bool multi_update::send_eof()
{
  char buff[STRING_BUFFER_USUAL_SIZE];
  ulonglong id;
  THD::killed_state killed_status= THD::NOT_KILLED;
  DBUG_ENTER("multi_update::send_eof");
  THD_STAGE_INFO(thd, stage_updating_reference_tables);

  /* 
     Does updates for the last n - 1 tables, returns 0 if ok;
     error takes into account killed status gained in do_updates()
  */
  int local_error= thd->is_error();
  if (!local_error)
    local_error = (table_count) ? do_updates() : 0;
  /*
    if local_error is not set ON until after do_updates() then
    later carried out killing should not affect binlogging.
  */
  killed_status= (local_error == 0)? THD::NOT_KILLED : thd->killed;
  THD_STAGE_INFO(thd, stage_end);

  /* We must invalidate the query cache before binlog writing and
  ha_autocommit_... */

  if (updated)
  {
    query_cache_invalidate3(thd, update_tables, 1);
  }
  /*
    Write the SQL statement to the binlog if we updated
    rows and we succeeded or if we updated some non
    transactional tables.
    
    The query has to binlog because there's a modified non-transactional table
    either from the query's list or via a stored routine: bug#13270,23333
  */

  if (local_error == 0 || thd->transaction.stmt.cannot_safely_rollback())
  {
    if (mysql_bin_log.is_open())
    {
      int errcode= 0;
      if (local_error == 0)
        thd->clear_error();
      else
        errcode= query_error_code(thd, killed_status == THD::NOT_KILLED);
      if (thd->binlog_query(THD::ROW_QUERY_TYPE,
                            thd->query(), thd->query_length(),
                            transactional_tables, FALSE, FALSE, errcode))
      {
	local_error= 1;				// Rollback update
      }
    }
  }
  DBUG_ASSERT(trans_safe || !updated || 
              thd->transaction.stmt.cannot_safely_rollback());

  if (local_error != 0)
    error_handled= TRUE; // to force early leave from ::send_error()

  if (local_error > 0) // if the above log write did not fail ...
  {
    /* Safety: If we haven't got an error before (can happen in do_updates) */
    my_message(ER_UNKNOWN_ERROR, "An error occured in multi-table update",
	       MYF(0));
    DBUG_RETURN(TRUE);
  }

  id= thd->arg_of_last_insert_id_function ?
    thd->first_successful_insert_id_in_prev_stmt : 0;
  my_snprintf(buff, sizeof(buff), ER(ER_UPDATE_INFO),
              (ulong) found, (ulong) updated, (ulong) thd->cuted_fields);
  ::my_ok(thd, (thd->client_capabilities & CLIENT_FOUND_ROWS) ? found : updated,
          id, buff);
  DBUG_RETURN(FALSE);
}<|MERGE_RESOLUTION|>--- conflicted
+++ resolved
@@ -164,7 +164,6 @@
 
 /**
   Check if all expressions in list are constant expressions
-<<<<<<< HEAD
 
   @param[in] values List of expressions
 
@@ -188,69 +187,6 @@
   }
   DBUG_PRINT("exit", ("expression is constant"));
   DBUG_RETURN(true);
-}
-
-
-/**
-  Re-read record if more columns are needed for error message.
-=======
->>>>>>> b7fc4388
-
-  @param[in] values List of expressions
-
-  @retval true Only constant expressions
-  @retval false At least one non-constant expression
-*/
-
-static bool check_constant_expressions(List<Item> &values)
-{
-  Item *value;
-  List_iterator_fast<Item> v(values);
-  DBUG_ENTER("check_constant_expressions");
-
-<<<<<<< HEAD
-  /* Create unique_map with all fields used by that index. */
-  bitmap_init(&unique_map, unique_map_buf, table->s->fields, FALSE);
-  table->mark_columns_used_by_index_no_reset(keynr, &unique_map);
-
-  /* Subtract read_set and write_set. */
-  bitmap_subtract(&unique_map, table->read_set);
-  bitmap_subtract(&unique_map, table->write_set);
-
-  /*
-    If the unique index uses columns that are neither in read_set
-    nor in write_set, we must re-read the record.
-    Otherwise no need to do anything.
-  */
-  if (bitmap_is_clear_all(&unique_map))
-    DBUG_VOID_RETURN;
-
-  /* Get identifier of last read record into table->file->ref. */
-  table->file->position(table->record[0]);
-  /* Add all fields used by unique index to read_set. */
-  bitmap_union(table->read_set, &unique_map);
-  /* Tell the engine about the new set. */
-  table->file->column_bitmaps_signal();
-  /* Read record that is identified by table->file->ref. */
-  (void) table->file->ha_rnd_pos(table->record[1], table->file->ref);
-  /* Copy the newly read columns into the new record. */
-  for (field_p= table->field; (field= *field_p); field_p++)
-    if (bitmap_is_set(&unique_map, field->field_index))
-      field->copy_from_tmp(table->s->rec_buff_length);
-
-  DBUG_VOID_RETURN;
-=======
-  while ((value= v++))
-  {
-    if (!value->const_item())
-    {
-      DBUG_PRINT("exit", ("expression is not constant"));
-      DBUG_RETURN(false);
-    }
-  }
-  DBUG_PRINT("exit", ("expression is constant"));
-  DBUG_RETURN(true);
->>>>>>> b7fc4388
 }
 
 
@@ -326,23 +262,6 @@
   THD_STAGE_INFO(thd, stage_init);
   table= table_list->table;
 
-<<<<<<< HEAD
-  if (thd->fill_derived_tables() &&
-      mysql_handle_derived(thd->lex, &mysql_derived_create))
-=======
-  if (!table_list->updatable)
->>>>>>> b7fc4388
-  {
-    my_error(ER_NON_UPDATABLE_TABLE, MYF(0), table_list->alias, "UPDATE");
-    DBUG_RETURN(1);
-  }
-<<<<<<< HEAD
-
-  THD_STAGE_INFO(thd, stage_init);
-  table= table_list->table;
-=======
->>>>>>> b7fc4388
-
   if (!table_list->updatable)
   {
     my_error(ER_NON_UPDATABLE_TABLE, MYF(0), table_list->alias, "UPDATE");
@@ -506,35 +425,6 @@
     }
   }
 
-<<<<<<< HEAD
-  if ((table->file->ha_table_flags() & HA_PARTIAL_COLUMN_READ) != 0 &&
-      update.function_defaults_apply(table))
-    /*
-      A column is to be set to its ON UPDATE function default only if other
-      columns of the row are changing. To know this, we must be able to
-      compare the "before" and "after" value of those columns
-      (i.e. records_are_comparable() must be true below). Thus, we must read
-      those columns:
-    */
-    bitmap_union(table->read_set, table->write_set);
-
-  // Don't count on usage of 'only index' when calculating which key to use
-  table->covering_keys.clear_all();
-
-#ifdef WITH_PARTITION_STORAGE_ENGINE
-  if (prune_partitions(thd, table, conds))
-  { // No matching records
-    if (thd->lex->describe)
-    {
-      error= explain_no_table(thd,
-                              "No matching rows after partition pruning");
-      goto exit_without_my_ok;
-    }
-
-    free_underlaid_joins(thd, select_lex);
-    my_ok(thd);				// No matching records
-    DBUG_RETURN(0);
-=======
 #ifdef WITH_PARTITION_STORAGE_ENGINE
   /*
     Also try a second time after locking, to prune when subqueries and
@@ -556,7 +446,6 @@
       my_ok(thd);                            // No matching records
       DBUG_RETURN(0);
     }
->>>>>>> b7fc4388
   }
 #endif
   /* Update the table->file->stats.records number */
@@ -590,9 +479,6 @@
       {
         DBUG_RETURN(1);				// Error in where
       }
-<<<<<<< HEAD
-      my_ok(thd);				// No matching records
-=======
 
       char buff[MYSQL_ERRMSG_SIZE];
       my_snprintf(buff, sizeof(buff), ER(ER_UPDATE_INFO), 0, 0,
@@ -600,7 +486,6 @@
       my_ok(thd, 0, 0, buff);
 
       DBUG_PRINT("info",("0 records updated"));
->>>>>>> b7fc4388
       DBUG_RETURN(0);
     }
   } // Ends scope for optimizer trace wrapper
@@ -678,21 +563,11 @@
       */
       ha_rows examined_rows;
       ha_rows found_rows;
-<<<<<<< HEAD
-
-      table->sort.io_cache = (IO_CACHE *) my_malloc(sizeof(IO_CACHE),
-						    MYF(MY_FAE | MY_ZEROFILL));
-      if (!(sortorder=make_unireg_sortorder(order, &length, NULL)) ||
-          (table->sort.found_records= filesort(thd, table, sortorder, length,
-                                               select, limit,
-                                               true,
-=======
       Filesort fsort(order, limit, select);
 
       table->sort.io_cache = (IO_CACHE *) my_malloc(sizeof(IO_CACHE),
 						    MYF(MY_FAE | MY_ZEROFILL));
       if ((table->sort.found_records= filesort(thd, table, &fsort, true,
->>>>>>> b7fc4388
                                                &examined_rows, &found_rows))
           == HA_POS_ERROR)
       {
@@ -848,13 +723,6 @@
       select && select->quick && select->quick->index != MAX_KEY &&
       check_constant_expressions(values))
     read_removal= table->check_read_removal(select->quick->index);
-<<<<<<< HEAD
-
-  // For prepare_record_for_error_message():
-  if (table->file->ha_table_flags() & HA_PARTIAL_COLUMN_READ)
-    table->prepare_for_position();
-=======
->>>>>>> b7fc4388
 
   while (!(error=info.read_record(&info)) && !thd->killed)
   {
@@ -1626,13 +1494,8 @@
     res= mysql_select(thd,
                       table_list, select_lex->with_wild,
                       total_list,
-<<<<<<< HEAD
-                      conds, 0, (ORDER *) NULL, (ORDER *)NULL, (Item *) NULL,
-                      (ORDER *)NULL,
-=======
                       conds, (SQL_I_List<ORDER> *) NULL,
                       (SQL_I_List<ORDER> *)NULL, (Item *) NULL,
->>>>>>> b7fc4388
                       options | SELECT_NO_JOIN_CACHE | SELECT_NO_UNLOCK |
                       OPTION_SETUP_TABLES_DONE,
                       *result, unit, select_lex);
@@ -1840,12 +1703,9 @@
         */
         bitmap_union(table->read_set, table->write_set);
       }
-<<<<<<< HEAD
-=======
       /* All needed columns must be marked before prune_partitions(). */
       if (table->triggers)
         table->triggers->mark_fields_used(TRG_EVENT_UPDATE);
->>>>>>> b7fc4388
     }
   }
 
