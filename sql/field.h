#ifndef FIELD_INCLUDED
#define FIELD_INCLUDED

/* Copyright (c) 2000, 2016, Oracle and/or its affiliates. All rights reserved.

   This program is free software; you can redistribute it and/or modify
   it under the terms of the GNU General Public License as published by
   the Free Software Foundation; version 2 of the License.

   This program is distributed in the hope that it will be useful,
   but WITHOUT ANY WARRANTY; without even the implied warranty of
   MERCHANTABILITY or FITNESS FOR A PARTICULAR PURPOSE.  See the
   GNU General Public License for more details.

   You should have received a copy of the GNU General Public License
   along with this program; if not, write to the Free Software
   Foundation, Inc., 51 Franklin St, Fifth Floor, Boston, MA 02110-1301  USA */

#include "my_global.h"

#include "my_base.h"                            // ha_storage_media
#include "my_compare.h"                         // portable_sizeof_char_ptr
#include "my_time.h"                            // MYSQL_TIME_NOTE_TRUNCATED
#include "binary_log_funcs.h"                   // my_time_binary_length
#include "handler.h"                            // column_format_type
#include "mysqld.h"                             // system_charset_info
#include "mysqld_error.h"                       // ER_*
#include "sql_error.h"                          // Sql_condition
#include "sql_string.h"                         // String
#include "table.h"                              // TABLE
#include "mysql_version.h"                      // FRM_VER

class Create_field;
class Json_dom;
class Json_wrapper;
class Protocol;
class Relay_log_info;
class Send_field;

/*

Field class hierarchy


Field (abstract)
|
+--Field_bit
|  +--Field_bit_as_char
|  
+--Field_num (abstract)
|  |  +--Field_real (asbstract)
|  |     +--Field_decimal
|  |     +--Field_float
|  |     +--Field_double
|  |
|  +--Field_new_decimal
|  +--Field_short
|  +--Field_medium
|  +--Field_long
|  +--Field_longlong
|  +--Field_tiny
|     +--Field_year
|
+--Field_str (abstract)
|  +--Field_longstr
|  |  +--Field_string
|  |  +--Field_varstring
|  |  +--Field_blob
|  |     +--Field_geom
|  |     +--Field_json
|  |
|  +--Field_null
|  +--Field_enum
|     +--Field_set
|
+--Field_temporal (abstract)
   +--Field_time_common (abstract)
   |  +--Field_time
   |  +--Field_timef
   |
   +--Field_temporal_with_date (abstract)
      +--Field_newdate
      +--Field_temporal_with_date_and_time (abstract)
         +--Field_timestamp
         +--Field_datetime
         +--Field_temporal_with_date_and_timef (abstract)
            +--Field_timestampf
            +--Field_datetimef
*/


enum enum_check_fields
{
  CHECK_FIELD_IGNORE,
  CHECK_FIELD_WARN,
  CHECK_FIELD_ERROR_FOR_NULL
};


enum Derivation
{
  DERIVATION_IGNORABLE= 6,
  DERIVATION_NUMERIC= 5,
  DERIVATION_COERCIBLE= 4,
  DERIVATION_SYSCONST= 3,
  DERIVATION_IMPLICIT= 2,
  DERIVATION_NONE= 1,
  DERIVATION_EXPLICIT= 0
};

/**
  Status when storing a value in a field or converting from one
  datatype to another. The values should be listed in order of
  increasing seriousness so that if two type_conversion_status
  variables are compared, the bigger one is most serious.
*/
enum type_conversion_status
{
  /// Storage/conversion went fine.
  TYPE_OK= 0,
  /**
    A minor problem when converting between temporal values, e.g.
    if datetime is converted to date the time information is lost.
  */
  TYPE_NOTE_TIME_TRUNCATED,
  /**
    Value outside min/max limit of datatype. The min/max value is
    stored by Field::store() instead (if applicable)
  */
  TYPE_WARN_OUT_OF_RANGE,
  /**
    Value was stored, but something was cut. What was cut is
    considered insignificant enough to only issue a note. Example:
    trying to store a number with 5 decimal places into a field that
    can only store 3 decimals. The number rounded to 3 decimal places
    should be stored. Another example: storing the string "foo " into
    a VARCHAR(3). The string "foo" is stored in this case, so only
    whitespace is cut.
  */
  TYPE_NOTE_TRUNCATED,
  /**
    Value was stored, but something was cut. What was cut is
    considered significant enough to issue a warning. Example: storing
    the string "foo" into a VARCHAR(2). The string "fo" is stored in
    this case. Another example: storing the string "2010-01-01foo"
    into a DATE. The garbage in the end of the string is cut in this
    case.
  */
  TYPE_WARN_TRUNCATED,
  /**
    Value has invalid string data. When present in a predicate with
    equality operator, range optimizer returns an impossible where.
  */
  TYPE_WARN_INVALID_STRING,
  /// Trying to store NULL in a NOT NULL field.
  TYPE_ERR_NULL_CONSTRAINT_VIOLATION,
  /**
    Store/convert incompatible values, like converting "foo" to a
    date.
  */
  TYPE_ERR_BAD_VALUE,
  /// Out of memory
  TYPE_ERR_OOM
};

/*
  Some defines for exit codes for ::is_equal class functions.
*/
#define IS_EQUAL_NO 0
#define IS_EQUAL_YES 1
#define IS_EQUAL_PACK_LENGTH 2

#define STORAGE_TYPE_MASK 7
#define COLUMN_FORMAT_MASK 7
#define COLUMN_FORMAT_SHIFT 3

#define my_charset_numeric      my_charset_latin1
#define MY_REPERTOIRE_NUMERIC   MY_REPERTOIRE_ASCII

#define FRM_VER_TRUE_VARCHAR (FRM_VER+4) /* 10 */

struct st_cache_field;
type_conversion_status field_conv(Field *to,Field *from);

inline uint get_enum_pack_length(int elements)
{
  return elements < 256 ? 1 : 2;
}

inline uint get_set_pack_length(int elements)
{
  uint len= (elements + 7) / 8;
  return len > 4 ? 8 : len;
}

inline type_conversion_status
decimal_err_to_type_conv_status(int dec_error)
{
  if (dec_error & E_DEC_OOM)
    return TYPE_ERR_OOM;

  if (dec_error & (E_DEC_DIV_ZERO | E_DEC_BAD_NUM))
    return TYPE_ERR_BAD_VALUE;

  if (dec_error & E_DEC_TRUNCATED)
    return TYPE_NOTE_TRUNCATED;

  if (dec_error & E_DEC_OVERFLOW)
    return TYPE_WARN_OUT_OF_RANGE;

  if (dec_error == E_DEC_OK)
    return TYPE_OK;

  // impossible
  DBUG_ASSERT(false);
  return TYPE_ERR_BAD_VALUE;
}

/**
  Convert warnings returned from str_to_time() and str_to_datetime()
  to their corresponding type_conversion_status codes.
*/
inline type_conversion_status
time_warning_to_type_conversion_status(const int warn)
{
  if (warn & MYSQL_TIME_NOTE_TRUNCATED)
    return TYPE_NOTE_TIME_TRUNCATED;

  if (warn & MYSQL_TIME_WARN_OUT_OF_RANGE)
    return TYPE_WARN_OUT_OF_RANGE;

  if (warn & MYSQL_TIME_WARN_TRUNCATED)
    return TYPE_NOTE_TRUNCATED;

  if (warn & (MYSQL_TIME_WARN_ZERO_DATE | MYSQL_TIME_WARN_ZERO_IN_DATE))
    return TYPE_ERR_BAD_VALUE;

  if (warn & MYSQL_TIME_WARN_INVALID_TIMESTAMP)
    // date was fine but pointed to daylight saving time switch gap
    return TYPE_OK;

  DBUG_ASSERT(!warn);
  return TYPE_OK;
}

#define ASSERT_COLUMN_MARKED_FOR_READ \
DBUG_ASSERT(!table || (!table->read_set || \
                       bitmap_is_set(table->read_set, field_index)))
#define ASSERT_COLUMN_MARKED_FOR_WRITE \
DBUG_ASSERT(!table || (!table->write_set || \
                       bitmap_is_set(table->write_set, field_index)))


/**
  Tests if field type is temporal, i.e. represents
  DATE, TIME, DATETIME or TIMESTAMP types in SQL.
     
  @param type    Field type, as returned by field->type().
  @retval true   If field type is temporal
  @retval false  If field type is not temporal
*/
inline bool is_temporal_type(enum_field_types type)
{
  switch (type)
  {
  case MYSQL_TYPE_TIME:
  case MYSQL_TYPE_DATETIME:
  case MYSQL_TYPE_TIMESTAMP:
  case MYSQL_TYPE_DATE:
  case MYSQL_TYPE_NEWDATE:
    return true;
  default:
    return false;
  }
}


/**
  Tests if field real type is temporal, i.e. represents
  all existing implementations of
  DATE, TIME, DATETIME or TIMESTAMP types in SQL.
     
  @param type    Field real type, as returned by field->real_type()
  @retval true   If field real type is temporal
  @retval false  If field real type is not temporal
*/
inline bool is_temporal_real_type(enum_field_types type)
{
  switch (type)
  {
  case MYSQL_TYPE_TIME2:
  case MYSQL_TYPE_TIMESTAMP2:
  case MYSQL_TYPE_DATETIME2:
    return true;
  default:
    return is_temporal_type(type);
  }
}


/**
  Tests if field type is temporal and has time part,
  i.e. represents TIME, DATETIME or TIMESTAMP types in SQL.

  @param type    Field type, as returned by field->type().
  @retval true   If field type is temporal type with time part.
  @retval false  If field type is not temporal type with time part.
*/
inline bool is_temporal_type_with_time(enum_field_types type)
{
  switch (type)
  {
  case MYSQL_TYPE_TIME:
  case MYSQL_TYPE_DATETIME:
  case MYSQL_TYPE_TIMESTAMP:
    return true;
  default:
    return false;
  }
}


/**
  Tests if field type is temporal and has date part,
  i.e. represents DATE, DATETIME or TIMESTAMP types in SQL.

  @param type    Field type, as returned by field->type().
  @retval true   If field type is temporal type with date part.
  @retval false  If field type is not temporal type with date part.
*/
inline bool is_temporal_type_with_date(enum_field_types type)
{
  switch (type)
  {
  case MYSQL_TYPE_DATE:
  case MYSQL_TYPE_DATETIME:
  case MYSQL_TYPE_TIMESTAMP:
    return true;
  default:
    return false;
  }
}


/**
  Tests if field type is temporal and has date and time parts,
  i.e. represents DATETIME or TIMESTAMP types in SQL.

  @param type    Field type, as returned by field->type().
  @retval true   If field type is temporal type with date and time parts.
  @retval false  If field type is not temporal type with date and time parts.
*/
inline bool is_temporal_type_with_date_and_time(enum_field_types type)
{
  switch (type)
  {
  case MYSQL_TYPE_DATETIME:
  case MYSQL_TYPE_TIMESTAMP:
    return true;
  default:
    return false;
  }
}


/**
  Tests if field real type can have "DEFAULT CURRENT_TIMESTAMP",
  i.e. represents TIMESTAMP types in SQL.

  @param type    Field type, as returned by field->real_type().
  @retval true   If field real type can have "DEFAULT CURRENT_TIMESTAMP".
  @retval false  If field real type can not have "DEFAULT CURRENT_TIMESTAMP".
*/
inline bool real_type_with_now_as_default(enum_field_types type)
{
  return type == MYSQL_TYPE_TIMESTAMP || type == MYSQL_TYPE_TIMESTAMP2 ||
    type == MYSQL_TYPE_DATETIME || type == MYSQL_TYPE_DATETIME2;
}


/**
  Tests if field real type can have "ON UPDATE CURRENT_TIMESTAMP",
  i.e. represents TIMESTAMP types in SQL.

  @param type    Field type, as returned by field->real_type().
  @retval true   If field real type can have "ON UPDATE CURRENT_TIMESTAMP".
  @retval false  If field real type can not have "ON UPDATE CURRENT_TIMESTAMP".
*/
inline bool real_type_with_now_on_update(enum_field_types type)
{
  return type == MYSQL_TYPE_TIMESTAMP || type == MYSQL_TYPE_TIMESTAMP2 ||
    type == MYSQL_TYPE_DATETIME || type == MYSQL_TYPE_DATETIME2;
}


/**
   Recognizer for concrete data type (called real_type for some reason),
   returning true if it is one of the TIMESTAMP types.
*/
inline bool is_timestamp_type(enum_field_types type)
{
  return type == MYSQL_TYPE_TIMESTAMP || type == MYSQL_TYPE_TIMESTAMP2;
}


/**
  Convert temporal real types as retuned by field->real_type()
  to field type as returned by field->type().
  
  @param real_type  Real type.
  @retval           Field type.
*/
inline enum_field_types real_type_to_type(enum_field_types real_type)
{
  switch (real_type)
  {
  case MYSQL_TYPE_TIME2:
    return MYSQL_TYPE_TIME;
  case MYSQL_TYPE_DATETIME2:
    return MYSQL_TYPE_DATETIME;
  case MYSQL_TYPE_TIMESTAMP2:
    return MYSQL_TYPE_TIMESTAMP;
  case MYSQL_TYPE_NEWDATE:
    return MYSQL_TYPE_DATE;
  /* Note: NEWDECIMAL is a type, not only a real_type */
  default: return real_type;
  }
}


/**
   Copies an integer value to a format comparable with memcmp(). The
   format is characterized by the following:

   - The sign bit goes first and is unset for negative values.
   - The representation is big endian.

   The function template can be instantiated to copy from little or
   big endian values.

   @tparam Is_big_endian True if the source integer is big endian.

   @param to          Where to write the integer.
   @param to_length   Size in bytes of the destination buffer.
   @param from        Where to read the integer.
   @param from_length Size in bytes of the source integer
   @param is_unsigned True if the source integer is an unsigned value.
*/
template<bool Is_big_endian>
void copy_integer(uchar *to, size_t to_length,
                  const uchar* from, size_t from_length,
                  bool is_unsigned)
{
  if (Is_big_endian)
  {
    if (is_unsigned)
      to[0]= from[0];
    else
      to[0]= (char)(from[0] ^ 128); // Reverse the sign bit.
    memcpy(to + 1, from + 1, to_length - 1);
  }
  else
  {
    const int sign_byte= from[from_length - 1];
    if (is_unsigned)
      to[0]= sign_byte;
    else
      to[0]= static_cast<char>(sign_byte ^ 128); // Reverse the sign bit.
    for (size_t i= 1, j= from_length - 2; i < to_length; ++i, --j)
      to[i]= from[j];
  }
}


/**
  This class is used for recording the information of
  generated column. It will be created during define a
  generated column or the table is opened.

  If one field contains such an object, it means the field
  is a genereated one.
*/
class Generated_column: public Sql_alloc
{
public:
  Item *expr_item;
  LEX_STRING expr_str;
  /* It's used to free the items created in parsing generated expression */
  Item *item_free_list;
  /// Bitmap records base columns which a generated column depends on.
  MY_BITMAP base_columns_map;

  Generated_column()
    : expr_item(0), item_free_list(0),
    field_type(MYSQL_TYPE_LONG),
    stored_in_db(false), num_non_virtual_base_cols(0),
    m_expr_str_mem_root(NULL), permanent_changes_completed(false)
  {
    expr_str.str= NULL;
    expr_str.length= 0;
  };
  ~Generated_column() {}
  enum_field_types get_real_type() const
  {
    return field_type;
  }

  void set_field_type(enum_field_types fld_type)
  {
    field_type= fld_type;
  }

  bool get_field_stored() const
  {
    return stored_in_db;
  }
  void set_field_stored(bool stored)
  {
    stored_in_db= stored;
  }
  bool register_base_columns(TABLE *table);
  /**
    Get the number of non virtual base columns that this generated
    column needs.

    @return number of non virtual base columns
  */
  uint non_virtual_base_columns() const { return num_non_virtual_base_cols; }

  /**
     Duplicates a string into expr_str.

     @param root MEM_ROOT to use for allocation; if NULL, use the remembered
     one; if non-NULL, remember it.
     @param src  source string
     @param len  length of 'src' in bytes
  */
  void dup_expr_str(MEM_ROOT *root, const char *src, size_t len);

private:
  /*
    The following data is only updated by the parser and read
    when a Create_field object is created/initialized.
  */
  enum_field_types field_type;   /* Real field type*/
  bool stored_in_db;             /* Indication that the field is 
                                    phisically stored in the database*/
  /// How many non-virtual base columns in base_columns_map
  uint num_non_virtual_base_cols;

  /// MEM_ROOT which provides memory storage for expr_str.str
  MEM_ROOT *m_expr_str_mem_root;

public:
  /**
     Used to make sure permanent changes to the item tree of expr_item are
     made only once.
  */
  bool permanent_changes_completed;
};

class Proto_field
{
public:
  virtual bool send_binary(Protocol *protocol)= 0;
  virtual bool send_text(Protocol *protocol)= 0;
};

class Field: public Proto_field
{
  Field(const Item &);				/* Prevent use of these */
  void operator=(Field &);
public:

  bool has_insert_default_function() const
  {
    return unireg_check == TIMESTAMP_DN_FIELD ||
      unireg_check == TIMESTAMP_DNUN_FIELD;
  }

  bool has_update_default_function() const
  {
    return unireg_check == TIMESTAMP_UN_FIELD ||
      unireg_check == TIMESTAMP_DNUN_FIELD;
  }

  /* To do: inherit Sql_alloc and get these for free */
  static void *operator new(size_t size) throw ()
  { return sql_alloc(size); }
  static void *operator new(size_t size, MEM_ROOT *mem_root) throw () {
    return alloc_root(mem_root, size);
  }
  static void operator delete(void *ptr, MEM_ROOT *mem_root)
  { DBUG_ASSERT(false); /* never called */ }

  static void operator delete(void *ptr_arg, size_t size) throw()
  { TRASH(ptr_arg, size); }

  uchar		*ptr;			// Position to field in record

private:
  /**
     Byte where the @c NULL bit is stored inside a record. If this Field is a
     @c NOT @c NULL field, this member is @c NULL.
  */
  uchar *m_null_ptr;

  /**
    Flag: if the NOT-NULL field can be temporary NULL.
  */
  bool m_is_tmp_nullable;

  /**
    This is a flag with the following semantics:
      - it can be changed only when m_is_tmp_nullable is true;
      - it specifies if this field in the first current record
        (TABLE::record[0]) was set to NULL (temporary NULL).

    This flag is used for trigger handling.
  */
  bool m_is_tmp_null;

  /**
    The value of THD::count_cuted_fields at the moment of setting
    m_is_tmp_null attribute.
  */
  enum_check_fields m_count_cuted_fields_saved;

protected:
  const uchar *get_null_ptr() const
  { return m_null_ptr; }

  uchar *get_null_ptr() 
  { return m_null_ptr; }

public:
  /*
    Note that you can use table->in_use as replacement for current_thd member 
    only inside of val_*() and store() members (e.g. you can't use it in cons)
  */
  TABLE *table;                                 // Pointer for table
  TABLE *orig_table;                            // Pointer to original table
  const char	**table_name, *field_name;
  LEX_STRING	comment;
  /* Field is part of the following keys */
  key_map key_start;                /* Keys that starts with this field */
<<<<<<< HEAD
  /// Indexes which contain this field entirely (not only a prefix)
  key_map part_of_key;
  key_map part_of_key_not_clustered;/* ^ but only for non-clustered keys */
  key_map part_of_sortkey;          /* ^ but only keys usable for sorting */
=======
  key_map part_of_key;              /* All keys that includes this field */
  key_map part_of_sortkey;          /* ^ but only keys usable for sorting */
  /**
    All keys that include this field, but not extended by the storage engine to
    include primary key columns.
  */
  key_map part_of_key_not_extended;
>>>>>>> edef151b

  /* 
    We use three additional unireg types for TIMESTAMP to overcome limitation 
    of current binary format of .frm file. We'd like to be able to support 
    NOW() as default and on update value for such fields but unable to hold 
    this info anywhere except unireg_check field. This issue will be resolved
    in more clean way with transition to new text based .frm format.
    See also comment for Field_timestamp::Field_timestamp().
  */
  enum utype  { NONE,DATE,SHIELD,NOEMPTY,CASEUP,PNR,BGNR,PGNR,YES,NO,REL,
		CHECK,EMPTY,UNKNOWN_FIELD,CASEDN,NEXT_NUMBER,INTERVAL_FIELD,
                BIT_FIELD, TIMESTAMP_OLD_FIELD, CAPITALIZE, BLOB_FIELD,
                TIMESTAMP_DN_FIELD, TIMESTAMP_UN_FIELD, TIMESTAMP_DNUN_FIELD,
                GENERATED_FIELD= 128 };
  enum geometry_type
  {
    GEOM_GEOMETRY = 0, GEOM_POINT = 1, GEOM_LINESTRING = 2, GEOM_POLYGON = 3,
    GEOM_MULTIPOINT = 4, GEOM_MULTILINESTRING = 5, GEOM_MULTIPOLYGON = 6,
    GEOM_GEOMETRYCOLLECTION = 7
  };
  enum imagetype { itRAW, itMBR};

  utype		unireg_check;
  uint32	field_length;		// Length of field
  uint32	flags;
  uint16        field_index;            // field number in fields array
  uchar		null_bit;		// Bit used to test null bit
  /**
     If true, this field was created in create_tmp_field_from_item from a NULL
     value. This means that the type of the field is just a guess, and the type
     may be freely coerced to another type.

     @see create_tmp_field_from_item
     @see Item_type_holder::get_real_type

   */
  bool is_created_from_null_item;
  /**
     True if this field belongs to some index (unlike part_of_key, the index
     might have only a prefix).
  */
  bool m_indexed;
private:
  enum enum_pushed_warnings
  {
    BAD_NULL_ERROR_PUSHED= 1,
    NO_DEFAULT_FOR_FIELD_PUSHED= 2,
    NO_DEFAULT_FOR_VIEW_FIELD_PUSHED= 4
  };

  /*
    Bitmask specifying which warnings have been already pushed in order
    not to repeat the same warning for the collmn multiple times.
    Uses values of enum_pushed_warnings to control pushed warnings.
  */
  unsigned int m_warnings_pushed;

public:
  /* Generated column data */
  Generated_column *gcol_info;
  /*
    Indication that the field is phycically stored in tables 
    rather than just generated on SQL queries.
    As of now, FALSE can only be set for virtual generated columns.
  */
  bool stored_in_db;
  bool is_gcol() const { return gcol_info; }
  bool is_virtual_gcol() const { return gcol_info && !stored_in_db; }

  Field(uchar *ptr_arg,uint32 length_arg,uchar *null_ptr_arg,
        uchar null_bit_arg, utype unireg_check_arg,
        const char *field_name_arg);

  virtual ~Field()
  { }

  void reset_warnings()
  { m_warnings_pushed= 0; }

  /**
    Turn on temporary nullability for the field.
  */
  void set_tmp_nullable()
  {
    m_is_tmp_nullable= true;
  }

  /**
    Turn off temporary nullability for the field.
  */
  void reset_tmp_nullable()
  {
    m_is_tmp_nullable= false;
  }

  /**
    Reset temporary NULL value for field
  */
  void reset_tmp_null()
  {
    m_is_tmp_null= false;
  }

  void set_tmp_null();

  /**
    @return temporary NULL-ability flag.
    @retval true if NULL can be assigned temporary to the Field.
    @retval false if NULL can not be assigned even temporary to the Field.
  */
  bool is_tmp_nullable() const
  { return m_is_tmp_nullable; }

  /**
    @return whether Field has temporary value NULL.
    @retval true if the Field has temporary value NULL.
    @retval false if the Field's value is NOT NULL, or if the temporary
    NULL-ability flag is reset.
  */
  bool is_tmp_null() const
  { return is_tmp_nullable() && m_is_tmp_null; }

  /* Store functions returns 1 on overflow and -1 on fatal error */
  virtual type_conversion_status store(const char *to, size_t length,
                                       const CHARSET_INFO *cs)=0;
  virtual type_conversion_status store(double nr)=0;
  virtual type_conversion_status store(longlong nr, bool unsigned_val)=0;
  /**
    Store a temporal value in packed longlong format into a field.
    The packed value is compatible with TIME_to_longlong_time_packed(),
    TIME_to_longlong_date_packed() or TIME_to_longlong_datetime_packed().
    Note, the value must be properly rounded or truncated according
    according to field->decimals().

    @param  nr  temporal value in packed longlong format.
    @retval false on success
    @retval true  on error
  */
  virtual type_conversion_status store_packed(longlong nr)
  {
    return store(nr, 0);
  }
  virtual type_conversion_status store_decimal(const my_decimal *d)=0;
  /**
    Store MYSQL_TIME value with the given amount of decimal digits
    into a field.

    Note, the "dec" parameter represents number of digits of the Item
    that previously created the MYSQL_TIME value. It's needed when we
    store the value into a CHAR/VARCHAR/TEXT field to display
    the proper amount of fractional digits.
    For other field types the "dec" value does not matter and is ignored.

    @param ltime   Time, date or datetime value.
    @param dec     Number of decimals in ltime.
    @retval false  on success
    @retval true   on error
  */
  virtual type_conversion_status store_time(MYSQL_TIME *ltime, uint8 dec);
  /**
    Store MYSQL_TYPE value into a field when the number of fractional
    digits is not important or is not know.

    @param ltime   Time, date or datetime value.
    @retval false   on success
    @retval true   on error
  */
  type_conversion_status store_time(MYSQL_TIME *ltime)
  {
    return store_time(ltime, 0);
  }
  type_conversion_status store(const char *to, size_t length,
                               const CHARSET_INFO *cs,
                               enum_check_fields check_level);
  virtual double val_real(void)=0;
  virtual longlong val_int(void)=0;
  /**
    Returns TIME value in packed longlong format.
    This method should not be called for non-temporal types.
    Temporal field types override the default method.
  */
  virtual longlong val_time_temporal()
  {
    DBUG_ASSERT(0);
    return 0;
  }
  /**
    Returns DATE/DATETIME value in packed longlong format.
    This method should not be called for non-temporal types.
    Temporal field types override the default method.
  */
  virtual longlong val_date_temporal()
  {
    DBUG_ASSERT(0);
    return 0;
  }
  /**
    Returns "native" packed longlong representation of
    a TIME or DATE/DATETIME field depending on field type.
  */
  longlong val_temporal_by_field_type()
  {
    // Return longlong TIME or DATETIME representation, depending on field type
    if (type() == MYSQL_TYPE_TIME)
      return val_time_temporal();
    DBUG_ASSERT(is_temporal_with_date());
    return val_date_temporal();
  }
  virtual my_decimal *val_decimal(my_decimal *)= 0;
  inline String *val_str(String *str) { return val_str(str, str); }
  /*
     val_str(buf1, buf2) gets two buffers and should use them as follows:
     if it needs a temp buffer to convert result to string - use buf1
       example Field_tiny::val_str()
     if the value exists as a string already - use buf2
       example Field_string::val_str()
     consequently, buf2 may be created as 'String buf;' - no memory
     will be allocated for it. buf1 will be allocated to hold a
     value if it's too small. Using allocated buffer for buf2 may result in
     an unnecessary free (and later, may be an alloc).
     This trickery is used to decrease a number of malloc calls.
  */
  virtual String *val_str(String*,String *)=0;
  String *val_int_as_str(String *val_buffer, my_bool unsigned_flag);
  /*
   str_needs_quotes() returns TRUE if the value returned by val_str() needs
   to be quoted when used in constructing an SQL query.
  */
  virtual bool str_needs_quotes() { return FALSE; }
  virtual Item_result result_type () const=0;
  /**
    Returns Item_result type of a field when it appears
    in numeric context such as:
      SELECT time_column + 1;
      SELECT SUM(time_column);
    Examples:
    - a column of type TIME, DATETIME, TIMESTAMP act as INT.
    - a column of type TIME(1), DATETIME(1), TIMESTAMP(1)
      act as DECIMAL with 1 fractional digits.
  */
  virtual Item_result numeric_context_result_type() const
  {
    return result_type();
  }
  virtual Item_result cmp_type () const { return result_type(); }
  virtual Item_result cast_to_int_type () const { return result_type(); }
  static bool type_can_have_key_part(enum_field_types);
  static enum_field_types field_type_merge(enum_field_types, enum_field_types);
  static Item_result result_merge_type(enum_field_types);
  bool gcol_expr_is_equal(const Field *field) const;
  bool gcol_expr_is_equal(const Create_field *field) const;
  virtual bool eq(Field *field)
  {
    return (ptr == field->ptr && m_null_ptr == field->m_null_ptr &&
            null_bit == field->null_bit && field->type() == type());
  }
  virtual bool eq_def(Field *field);
  
  /*
    pack_length() returns size (in bytes) used to store field data in memory
    (i.e. it returns the maximum size of the field in a row of the table,
    which is located in RAM).
  */
  virtual uint32 pack_length() const { return (uint32) field_length; }

  /*
    pack_length_in_rec() returns size (in bytes) used to store field data on
    storage (i.e. it returns the maximal size of the field in a row of the
    table, which is located on disk).
  */
  virtual uint32 pack_length_in_rec() const { return pack_length(); }
  virtual bool compatible_field_size(uint metadata, Relay_log_info *rli,
                                     uint16 mflags, int *order);
  virtual uint pack_length_from_metadata(uint field_metadata)
  {
    DBUG_ENTER("Field::pack_length_from_metadata");
    DBUG_RETURN(field_metadata);
  }
  virtual uint row_pack_length() const { return 0; }
  virtual int save_field_metadata(uchar *first_byte)
  { return do_save_field_metadata(first_byte); }

  /*
    data_length() return the "real size" of the data in memory.
    Useful only for variable length datatypes where it's overloaded.
    By default assume the length is constant.
  */
  virtual uint32 data_length(uint row_offset= 0) { return pack_length(); }
  virtual uint32 sort_length() const { return pack_length(); }

  /**
     Get the maximum size of the data in packed format.

     @return Maximum data length of the field when packed using the
     Field::pack() function.
   */
  virtual uint32 max_data_length() const {
    return pack_length();
  };

  virtual type_conversion_status reset(void)
  {
    memset(ptr, 0, pack_length());
    return TYPE_OK;
  }
  virtual void reset_fields() {}
  /**
    Returns timestamp value in "struct timeval" format.
    This method is used in "SELECT UNIX_TIMESTAMP(field)"
    to avoid conversion from timestamp to MYSQL_TIME and back.
  */
  virtual bool get_timestamp(struct timeval *tm, int *warnings);
  /**
    Stores a timestamp value in timeval format in a field.
   
   @note 
   - store_timestamp(), get_timestamp() and store_time() do not depend on
   timezone and always work "in UTC".

   - The default implementation of this interface expects that storing the
   value will not fail. For most Field descendent classes, this is not the
   case. However, this interface is only used when the function
   CURRENT_TIMESTAMP is used as a column default expression, and currently we
   only allow TIMESTAMP and DATETIME columns to be declared with this as the
   column default. Hence it is enough that the classes implementing columns
   with these types either override this interface, or that
   store_time(MYSQL_TIME*, uint8) does not fail.

   - The column types above interpret decimals() to mean the scale of the
   fractional seconds.
   
   - We also have the limitation that the scale of a column must be the same as
   the scale of the CURRENT_TIMESTAMP. I.e. we only allow 
   
   @code
   
   [ TIMESTAMP | DATETIME ] (n) [ DEFAULT | ON UPDATE ] CURRENT_TIMESTAMP (n)

   @endcode

   Since this interface relies on the caller to truncate the value according to this
   Field's scale, it will work with all constructs that we currently allow.
  */
  virtual void store_timestamp(const timeval *tm) { DBUG_ASSERT(false); }

  /**
     Interface for legacy code. Newer code uses the store_timestamp(const
     timeval*) interface.

     @param timestamp A TIMESTAMP value in the my_time_t format.
  */
  void store_timestamp(my_time_t sec)
  {
    struct timeval tm;
    tm.tv_sec= sec;
    tm.tv_usec= 0;
    store_timestamp(&tm);
  }

  virtual void set_default()
  {
    if (has_insert_default_function())
      evaluate_insert_default_function();
    else
      copy_data(table->default_values_offset());
  }


  /**
     Evaluates the @c INSERT default function and stores the result in the
     field. If no such function exists for the column, or the function is not
     valid for the column's data type, invoking this function has no effect.
  */
  void evaluate_insert_default_function();


  /**
     Evaluates the @c UPDATE default function, if one exists, and stores the
     result in the record buffer. If no such function exists for the column,
     or the function is not valid for the column's data type, invoking this
     function has no effect.
  */
  void evaluate_update_default_function();
  virtual bool binary() const { return 1; }
  virtual bool zero_pack() const { return 1; }
  virtual enum ha_base_keytype key_type() const { return HA_KEYTYPE_BINARY; }
  virtual uint32 key_length() const { return pack_length(); }
  virtual enum_field_types type() const =0;
  virtual enum_field_types real_type() const { return type(); }
  virtual enum_field_types binlog_type() const
  {
    /*
      Binlog stores field->type() as type code by default.
      This puts MYSQL_TYPE_STRING in case of CHAR, VARCHAR, SET and ENUM,
      with extra data type details put into metadata.

      We cannot store field->type() in case of temporal types with
      fractional seconds: TIME(n), DATETIME(n) and TIMESTAMP(n),
      because binlog records with MYSQL_TYPE_TIME, MYSQL_TYPE_DATETIME
      type codes do not have metadata.
      So for temporal data types with fractional seconds we'll store
      real_type() type codes instead, i.e.
      MYSQL_TYPE_TIME2, MYSQL_TYPE_DATETIME2, MYSQL_TYPE_TIMESTAMP2,
      and put precision into metatada.

      Note: perhaps binlog should eventually be modified to store
      real_type() instead of type() for all column types.
    */
    return type();
  }
  inline  int cmp(const uchar *str) { return cmp(ptr,str); }
  virtual int cmp_max(const uchar *a, const uchar *b, uint max_len)
    { return cmp(a, b); }
  virtual int cmp(const uchar *,const uchar *)=0;
  virtual int cmp_binary(const uchar *a,const uchar *b, uint32 max_length=~0L)
  { return memcmp(a,b,pack_length()); }
  virtual int cmp_offset(uint row_offset)
  { return cmp(ptr,ptr+row_offset); }
  virtual int cmp_binary_offset(uint row_offset)
  { return cmp_binary(ptr, ptr+row_offset); };
  virtual int key_cmp(const uchar *a,const uchar *b)
  { return cmp(a, b); }
  virtual int key_cmp(const uchar *str, uint length)
  { return cmp(ptr,str); }
  virtual uint decimals() const { return 0; }
  virtual bool is_text_key_type() const { return false; }

  /*
    Caller beware: sql_type can change str.Ptr, so check
    ptr() to see if it changed if you are using your own buffer
    in str and restore it with set() if needed
  */
  virtual void sql_type(String &str) const =0;

  bool is_temporal() const
  { return is_temporal_type(type()); }

  bool is_temporal_with_date() const
  { return is_temporal_type_with_date(type()); }

  bool is_temporal_with_time() const
  { return is_temporal_type_with_time(type()); }

  bool is_temporal_with_date_and_time() const
  { return is_temporal_type_with_date_and_time(type()); }

  /**
    Check whether the full table's row is NULL or the Field has value NULL.

    @return    true if the full table's row is NULL or the Field has value NULL
               false if neither table's row nor the Field has value NULL
  */
  bool is_null(my_ptrdiff_t row_offset= 0) const
  {
    /*
      if the field is NULLable, it returns NULLity based
      on m_null_ptr[row_offset] value. Otherwise it returns
      NULL flag depending on TABLE::has_null_row() value.

      The table may have been marked as containing only NULL values
      for all fields if it is a NULL-complemented row of an OUTER JOIN
      or if the query is an implicitly grouped query (has aggregate
      functions but no GROUP BY clause) with no qualifying rows. If
      this is the case (in which TABLE::has_null_row() is true) and the
      field is not nullable, the field is considered to be NULL.

      Do not change the order of testing. Fields may be associated
      with a TABLE object without being part of the current row.
      For NULL value check to work for these fields, they must
      have a valid m_null_ptr, and this pointer must be checked before
      TABLE::has_null_row().
    */
    if (real_maybe_null())
      return MY_TEST(m_null_ptr[row_offset] & null_bit);

    if (is_tmp_nullable())
      return m_is_tmp_null;

    return table->has_null_row();
  }

  /**
    Check whether the Field has value NULL (temporary or actual).

    @return   true if the Field has value NULL (temporary or actual)
              false if the Field has value NOT NULL.
  */
  bool is_real_null(my_ptrdiff_t row_offset= 0) const
  {
    if (real_maybe_null())
      return MY_TEST(m_null_ptr[row_offset] & null_bit);

    if (is_tmp_nullable())
      return m_is_tmp_null;

    return false;
  }

  /**
    Check if the Field has value NULL or the record specified by argument
    has value NULL for this Field.

    @return    true if the Field has value NULL or the record has value NULL
               for thois Field.
  */
  bool is_null_in_record(const uchar *record) const
  {
    if (real_maybe_null())
      return MY_TEST(record[null_offset()] & null_bit);

    return is_tmp_nullable() ? m_is_tmp_null : false;
  }

  void set_null(my_ptrdiff_t row_offset= 0);

  void set_notnull(my_ptrdiff_t row_offset= 0);

  type_conversion_status check_constraints(int mysql_errno);

  /**
    Remember the value of THD::count_cuted_fields to handle possible
    NOT-NULL constraint errors after BEFORE-trigger execution is finished.
    We should save the value of THD::count_cuted_fields before starting
    BEFORE-trigger processing since during triggers execution the
    value of THD::count_cuted_fields could be changed.
  */
  void set_count_cuted_fields(enum_check_fields count_cuted_fields)
  { m_count_cuted_fields_saved= count_cuted_fields; }

  bool maybe_null(void) const
  { return real_maybe_null() || table->is_nullable(); }

  /// @return true if this field is NULL-able, false otherwise.
  bool real_maybe_null(void) const
  { return m_null_ptr != NULL; }

  uint null_offset(const uchar *record) const
  { return (uint) (m_null_ptr - record); }

  uint null_offset() const
  { return null_offset(table->record[0]); }

  void set_null_ptr(uchar *p_null_ptr, uint p_null_bit)
  {
    m_null_ptr= p_null_ptr;
    null_bit= p_null_bit;
  }

  enum {
    LAST_NULL_BYTE_UNDEF= 0
  };

  /*
    Find the position of the last null byte for the field.

    SYNOPSIS
      last_null_byte()

    DESCRIPTION
      Return a pointer to the last byte of the null bytes where the
      field conceptually is placed.

    RETURN VALUE
      The position of the last null byte relative to the beginning of
      the record. If the field does not use any bits of the null
      bytes, the value 0 (LAST_NULL_BYTE_UNDEF) is returned.
   */
  size_t last_null_byte() const {
    size_t bytes= do_last_null_byte();
    DBUG_PRINT("debug", ("last_null_byte() ==> %ld", (long) bytes));
    DBUG_ASSERT(bytes <= table->s->null_bytes);
    return bytes;
  }

  virtual void make_field(Send_field *);

  /**
    Writes a copy of the current value in the record buffer, suitable for
    sorting using byte-by-byte comparison. Integers are always in big-endian
    regardless of hardware architecture. At most length bytes are written
    into the buffer.

    @param buff The buffer, assumed to be at least length bytes.

    @param length Number of bytes to write.
  */
  virtual void make_sort_key(uchar *buff, size_t length) = 0;
  virtual bool optimize_range(uint idx, uint part);
  /*
    This should be true for fields which, when compared with constant
    items, can be casted to longlong. In this case we will at 'fix_fields'
    stage cast the constant items to longlongs and at the execution stage
    use field->val_int() for comparison.  Used to optimize clauses like
    'a_column BETWEEN date_const, date_const'.
  */
  virtual bool can_be_compared_as_longlong() const { return false; }
  virtual void mem_free() {}
  virtual Field *new_field(MEM_ROOT *root, TABLE *new_table,
                           bool keep_type);
  virtual Field *new_key_field(MEM_ROOT *root, TABLE *new_table,
                               uchar *new_ptr, uchar *new_null_ptr,
                               uint new_null_bit);

  Field *new_key_field(MEM_ROOT *root, TABLE *new_table, uchar *new_ptr)
  { return new_key_field(root, new_table, new_ptr, m_null_ptr, null_bit); }

  /**
     Makes a shallow copy of the Field object.
     
     @note This member function must be overridden in all concrete
     subclasses. Several of the Field subclasses are concrete even though they
     are not leaf classes, so the compiler will not always catch this.

     @retval NULL If memory allocation failed.
  */ 
  virtual Field *clone() const =0;

  /**
     Makes a shallow copy of the Field object.
     
     @note This member function must be overridden in all concrete
     subclasses. Several of the Field subclasses are concrete even though they
     are not leaf classes, so the compiler will not always catch this.
     
     @param mem_root MEM_ROOT to use for memory allocation.
     @retval NULL If memory allocation failed.
   */
  virtual Field *clone(MEM_ROOT *mem_root) const = 0;

  void move_field(uchar *ptr_arg, uchar *null_ptr_arg, uchar null_bit_arg)
  {
    ptr= ptr_arg;
    m_null_ptr= null_ptr_arg;
    null_bit= null_bit_arg;
  }

  void move_field(uchar *ptr_arg)
  { ptr= ptr_arg; }

  virtual void move_field_offset(my_ptrdiff_t ptr_diff)
  {
    ptr= ADD_TO_PTR(ptr, ptr_diff, uchar*);
    if (real_maybe_null())
      m_null_ptr= ADD_TO_PTR(m_null_ptr, ptr_diff, uchar*);
  }

  virtual void get_image(uchar *buff, size_t length, const CHARSET_INFO *cs)
  { memcpy(buff, ptr, length); }

  virtual void set_image(const uchar *buff, size_t length, const CHARSET_INFO *cs)
  { memcpy(ptr, buff, length); }


  /*
    Copy a field part into an output buffer.

    SYNOPSIS
      Field::get_key_image()
      buff   [out] output buffer
      length       output buffer size
      type         itMBR for geometry blobs, otherwise itRAW

    DESCRIPTION
      This function makes a copy of field part of size equal to or
      less than "length" parameter value.
      For fields of string types (CHAR, VARCHAR, TEXT) the rest of buffer
      is padded by zero byte.

    NOTES
      For variable length character fields (i.e. UTF-8) the "length"
      parameter means a number of output buffer bytes as if all field
      characters have maximal possible size (mbmaxlen). In the other words,
      "length" parameter is a number of characters multiplied by
      field_charset->mbmaxlen.

    RETURN
      Number of copied bytes (excluding padded zero bytes -- see above).
  */

  virtual size_t get_key_image(uchar *buff, size_t length, imagetype type)
  {
    get_image(buff, length, &my_charset_bin);
    return length;
  }
  virtual void set_key_image(const uchar *buff, size_t length)
    { set_image(buff,length, &my_charset_bin); }
  inline longlong val_int_offset(uint row_offset)
    {
      ptr+=row_offset;
      longlong tmp=val_int();
      ptr-=row_offset;
      return tmp;
    }
  inline longlong val_int(const uchar *new_ptr)
  {
    uchar *old_ptr= ptr;
    longlong return_value;
    ptr= (uchar*) new_ptr;
    return_value= val_int();
    ptr= old_ptr;
    return return_value;
  }
  inline String *val_str(String *str, const uchar *new_ptr)
  {
    uchar *old_ptr= ptr;
    ptr= (uchar*) new_ptr;
    val_str(str);
    ptr= old_ptr;
    return str;
  }
  virtual bool send_binary(Protocol *protocol);
  virtual bool send_text(Protocol *protocol);

  virtual uchar *pack(uchar *to, const uchar *from,
                      uint max_length, bool low_byte_first);
  /**
     @overload Field::pack(uchar*, const uchar*, uint, bool)
  */
  uchar *pack(uchar *to, const uchar *from)
  {
    DBUG_ENTER("Field::pack");
    uchar *result= this->pack(to, from, UINT_MAX, table->s->db_low_byte_first);
    DBUG_RETURN(result);
  }

  virtual const uchar *unpack(uchar* to, const uchar *from,
                              uint param_data, bool low_byte_first);
  /**
     @overload Field::unpack(uchar*, const uchar*, uint, bool)
  */
  const uchar *unpack(uchar* to, const uchar *from)
  {
    DBUG_ENTER("Field::unpack");
    const uchar *result= unpack(to, from, 0U, table->s->db_low_byte_first);
    DBUG_RETURN(result);
  }

  virtual uint packed_col_length(const uchar *to, uint length)
  { return length;}

  /**
    This is a wrapper around pack_length() used by filesort() to determine
    how many bytes we need for packing "addon fields".
    @returns maximum size of a row when stored in the filesort buffer.
   */
  virtual uint max_packed_col_length()
  { return pack_length(); }

  uint offset(uchar *record)
  {
    return (uint) (ptr - record);
  }

  void copy_data(my_ptrdiff_t src_record_offset);

  uint fill_cache_field(struct st_cache_field *copy);
  virtual bool get_date(MYSQL_TIME *ltime, my_time_flags_t fuzzydate);
  virtual bool get_time(MYSQL_TIME *ltime);
  virtual const CHARSET_INFO *charset(void) const { return &my_charset_bin; }
  virtual const CHARSET_INFO *charset_for_protocol(void) const
  { return binary() ? &my_charset_bin : charset(); }
  virtual const CHARSET_INFO *sort_charset(void) const { return charset(); }
  virtual bool has_charset(void) const { return FALSE; }
  /*
    match_collation_to_optimize_range() is to distinguish in
    range optimizer (see opt_range.cc) between real string types:
      CHAR, VARCHAR, TEXT
    and the other string-alike types with result_type() == STRING_RESULT:
      DATE, TIME, DATETIME, TIMESTAMP
    We need it to decide whether to test if collation of the operation
    matches collation of the field (needed only for real string types).
    QQ: shouldn't DATE/TIME types have their own XXX_RESULT types eventually?
  */
  virtual bool match_collation_to_optimize_range() const { return false; };
  virtual enum Derivation derivation(void) const
  { return DERIVATION_IMPLICIT; }
  virtual uint repertoire(void) const { return MY_REPERTOIRE_UNICODE30; }
  virtual void set_derivation(enum Derivation derivation_arg) { }

  /**
    Produce warning or note about data saved into field.

    @param level            - level of message (Note/Warning/Error)
    @param code             - error code of message to be produced
    @param cut_increment    - whenever we should increase cut fields count

    @note
      This function won't produce warning and increase cut fields counter
      if count_cuted_fields == CHECK_FIELD_IGNORE for current thread.

      if count_cuted_fields == CHECK_FIELD_IGNORE then we ignore notes.
      This allows us to avoid notes in optimization, like
      convert_constant_item().

    @retval
      1 if count_cuted_fields == CHECK_FIELD_IGNORE and error level is not NOTE
    @retval
      0 otherwise
  */
  bool set_warning(Sql_condition::enum_severity_level level, unsigned int code,
                   int cut_increment)
  {
    return set_warning(level, code, cut_increment, NULL, NULL);
  }

  bool set_warning(Sql_condition::enum_severity_level level, uint code,
                   int cut_increment, const char *view_db,
                   const char *view_name);

  inline bool check_overflow(int op_result)
  {
    return (op_result == E_DEC_OVERFLOW);
  }
  inline bool check_truncated(int op_result)
  {
    return (op_result == E_DEC_TRUNCATED);
  }
  bool warn_if_overflow(int op_result);
  void init(TABLE *table_arg)
  {
    orig_table= table= table_arg;
    table_name= &table_arg->alias;
  }

  /* maximum possible display length */
  virtual uint32 max_display_length()= 0;

  /**
    Whether a field being created is type-compatible with an existing one.

    Used by the ALTER TABLE code to evaluate whether the new definition
    of a table is compatible with the old definition so that it can
    determine if data needs to be copied over (table data change).
    Constraints and generation clause (default value, generation expression)
    are not checked by this function.
  */
  virtual uint is_equal(Create_field *new_field);
  /* convert decimal to longlong with overflow check */
  longlong convert_decimal2longlong(const my_decimal *val, bool unsigned_flag,
                                    bool *has_overflow);
  /* The max. number of characters */
  virtual uint32 char_length()
  {
    return field_length / charset()->mbmaxlen;
  }

  virtual geometry_type get_geometry_type() const
  {
    /* shouldn't get here. */
    DBUG_ASSERT(0);
    return GEOM_GEOMETRY;
  }
#ifndef DBUG_OFF
  /* Print field value into debug trace, in NULL-aware way. */
  void dbug_print()
  {
    if (is_real_null())
      fprintf(DBUG_FILE, "NULL");
    else
    {
      char buf[256];
      String str(buf, sizeof(buf), &my_charset_bin);
      str.length(0);
      String *pstr;
      pstr= val_str(&str);
      fprintf(DBUG_FILE, "'%s'", pstr->c_ptr_safe());
    }
  }
#endif

  ha_storage_media field_storage_type() const
  {
    return (ha_storage_media)
      ((flags >> FIELD_FLAGS_STORAGE_MEDIA) & 3);
  }

  void set_storage_type(ha_storage_media storage_type_arg)
  {
    DBUG_ASSERT(field_storage_type() == HA_SM_DEFAULT);
    flags |= (storage_type_arg << FIELD_FLAGS_STORAGE_MEDIA);
  }

  column_format_type column_format() const
  {
    return (column_format_type)
      ((flags >> FIELD_FLAGS_COLUMN_FORMAT) & 3);
  }

  void set_column_format(column_format_type column_format_arg)
  {
    DBUG_ASSERT(column_format() == COLUMN_FORMAT_TYPE_DEFAULT);
    flags |= (column_format_arg << FIELD_FLAGS_COLUMN_FORMAT);
  }

  /* Validate the value stored in a field */
  virtual type_conversion_status validate_stored_val(THD *thd)
  { return TYPE_OK; }

  /* Hash value */
  virtual void hash(ulong *nr, ulong *nr2);

  /**
    Get the upper limit of the MySQL integral and floating-point type.

    @return maximum allowed value for the field
  */
  virtual ulonglong get_max_int_value() const
  {
    DBUG_ASSERT(false);
    return 0ULL;
  }

  /* Return pointer to the actual data in memory */
  virtual void get_ptr(uchar **str) { *str= ptr; }

/**
  Checks whether a string field is part of write_set.

  @return
    FALSE  - If field is not char/varchar/....
           - If field is char/varchar/.. and is not part of write set.
    TRUE   - If field is char/varchar/.. and is part of write set.
*/
  virtual bool is_updatable() const { return FALSE; }

<<<<<<< HEAD
  friend int cre_myisam(char * name, TABLE *form, uint options,
=======
  /**
    Check whether field is part of the index taking the index extensions flag
    into account.

    @param[in]     thd             THD object
    @param[in]     cur_index       Index of the key

    @retval true  Field is part of the key
    @retval false otherwise

  */
  bool is_part_of_actual_key(THD *thd, uint cur_index);

  friend int cre_myisam(char * name, register TABLE *form, uint options,
>>>>>>> edef151b
			ulonglong auto_increment_value);
  friend class Copy_field;
  friend class Item_avg_field;
  friend class Item_std_field;
  friend class Item_sum_num;
  friend class Item_sum_sum;
  friend class Item_sum_str;
  friend class Item_sum_count;
  friend class Item_sum_avg;
  friend class Item_sum_std;
  friend class Item_sum_min;
  friend class Item_sum_max;
  friend class Item_func_group_concat;

private:
  /*
    Primitive for implementing last_null_byte().

    SYNOPSIS
      do_last_null_byte()

    DESCRIPTION
      Primitive for the implementation of the last_null_byte()
      function. This represents the inheritance interface and can be
      overridden by subclasses.
   */
  virtual size_t do_last_null_byte() const;

/**
   Retrieve the field metadata for fields.

   This default implementation returns 0 and saves 0 in the metadata_ptr
   value.

   @param   metadata_ptr   First byte of field metadata

   @returns 0 no bytes written.
*/
  virtual int do_save_field_metadata(uchar *metadata_ptr)
  { return 0; }

protected:
  static void handle_int16(uchar *to, const uchar *from,
                           bool low_byte_first_from, bool low_byte_first_to)
  {
    int16 val;
#ifdef WORDS_BIGENDIAN
    if (low_byte_first_from)
      val = sint2korr(from);
    else
#endif
      shortget(&val, from);

#ifdef WORDS_BIGENDIAN
    if (low_byte_first_to)
      int2store(to, val);
    else
#endif
      shortstore(to, val);
  }

  static void handle_int24(uchar *to, const uchar *from,
                           bool low_byte_first_from, bool low_byte_first_to)
  {
    int32 val;
#ifdef WORDS_BIGENDIAN
    if (low_byte_first_from)
      val = sint3korr(from);
    else
#endif
      val= (from[0] << 16) + (from[1] << 8) + from[2];

#ifdef WORDS_BIGENDIAN
    if (low_byte_first_to)
      int2store(to, val);
    else
#endif
    {
      to[0]= 0xFF & (val >> 16);
      to[1]= 0xFF & (val >> 8);
      to[2]= 0xFF & val;
    }
  }

  /*
    Helper function to pack()/unpack() int32 values
  */
  static void handle_int32(uchar *to, const uchar *from,
                           bool low_byte_first_from, bool low_byte_first_to)
  {
    int32 val;
#ifdef WORDS_BIGENDIAN
    if (low_byte_first_from)
      val = sint4korr(from);
    else
#endif
      longget(&val, from);

#ifdef WORDS_BIGENDIAN
    if (low_byte_first_to)
      int4store(to, val);
    else
#endif
      longstore(to, val);
  }

  /*
    Helper function to pack()/unpack() int64 values
  */
  static void handle_int64(uchar* to, const uchar *from,
                           bool low_byte_first_from, bool low_byte_first_to)
  {
    int64 val;
#ifdef WORDS_BIGENDIAN
    if (low_byte_first_from)
      val = sint8korr(from);
    else
#endif
      longlongget(&val, from);

#ifdef WORDS_BIGENDIAN
    if (low_byte_first_to)
      int8store(to, val);
    else
#endif
      longlongstore(to, val);
  }

  uchar *pack_int16(uchar *to, const uchar *from, bool low_byte_first_to)
  {
    handle_int16(to, from, table->s->db_low_byte_first, low_byte_first_to);
    return to  + sizeof(int16);
  }

  const uchar *unpack_int16(uchar* to, const uchar *from,
                            bool low_byte_first_from)
  {
    handle_int16(to, from, low_byte_first_from, table->s->db_low_byte_first);
    return from + sizeof(int16);
  }

  uchar *pack_int24(uchar *to, const uchar *from, bool low_byte_first_to)
  {
    handle_int24(to, from, table->s->db_low_byte_first, low_byte_first_to);
    return to + 3;
  }

  const uchar *unpack_int24(uchar* to, const uchar *from,
                            bool low_byte_first_from)
  {
    handle_int24(to, from, low_byte_first_from, table->s->db_low_byte_first);
    return from + 3;
  }

  uchar *pack_int32(uchar *to, const uchar *from, bool low_byte_first_to)
  {
    handle_int32(to, from, table->s->db_low_byte_first, low_byte_first_to);
    return to  + sizeof(int32);
  }

  const uchar *unpack_int32(uchar* to, const uchar *from,
                            bool low_byte_first_from)
  {
    handle_int32(to, from, low_byte_first_from, table->s->db_low_byte_first);
    return from + sizeof(int32);
  }

  uchar *pack_int64(uchar* to, const uchar *from, bool low_byte_first_to)
  {
    handle_int64(to, from, table->s->db_low_byte_first, low_byte_first_to);
    return to + sizeof(int64);
  }

  const uchar *unpack_int64(uchar* to, const uchar *from,
                            bool low_byte_first_from)
  {
    handle_int64(to, from, low_byte_first_from, table->s->db_low_byte_first);
    return from + sizeof(int64);
  }

};


class Field_num :public Field {
public:
  const uint8 dec;
  bool zerofill,unsigned_flag;	// Purify cannot handle bit fields
  Field_num(uchar *ptr_arg,uint32 len_arg, uchar *null_ptr_arg,
	    uchar null_bit_arg, utype unireg_check_arg,
	    const char *field_name_arg,
            uint8 dec_arg, bool zero_arg, bool unsigned_arg);
  Item_result result_type () const { return REAL_RESULT; }
  enum Derivation derivation(void) const { return DERIVATION_NUMERIC; }
  uint repertoire(void) const { return MY_REPERTOIRE_NUMERIC; }
  const CHARSET_INFO *charset(void) const { return &my_charset_numeric; }
  void prepend_zeros(String *value);
  void add_zerofill_and_unsigned(String &res) const;
  friend class Create_field;
  uint decimals() const { return (uint) dec; }
  bool eq_def(Field *field);
  type_conversion_status store_decimal(const my_decimal *);
  type_conversion_status store_time(MYSQL_TIME *ltime, uint8 dec);
  my_decimal *val_decimal(my_decimal *);
  bool get_date(MYSQL_TIME *ltime, my_time_flags_t fuzzydate);
  bool get_time(MYSQL_TIME *ltime);
  uint is_equal(Create_field *new_field);
  uint row_pack_length() const { return pack_length(); }
  uint32 pack_length_from_metadata(uint field_metadata) {
    uint32 length= pack_length();
    DBUG_PRINT("result", ("pack_length_from_metadata(%d): %u",
                          field_metadata, length));
    return length;
  }
  type_conversion_status check_int(const CHARSET_INFO *cs,
                                   const char *str, size_t length,
                                   const char *int_end, int error);
  type_conversion_status get_int(const CHARSET_INFO *cs,
                                 const char *from, size_t len,
                                 longlong *rnd, ulonglong unsigned_max,
                                 longlong signed_min, longlong signed_max);
};


class Field_str :public Field {
protected:
  const CHARSET_INFO *field_charset;
  enum Derivation field_derivation;
public:
  Field_str(uchar *ptr_arg,uint32 len_arg, uchar *null_ptr_arg,
	    uchar null_bit_arg, utype unireg_check_arg,
	    const char *field_name_arg, const CHARSET_INFO *charset);
  Item_result result_type () const { return STRING_RESULT; }
  Item_result numeric_context_result_type() const
  { 
    return REAL_RESULT; 
  }
  uint decimals() const { return NOT_FIXED_DEC; }
  void make_field(Send_field *field);
  type_conversion_status store(double nr);
  type_conversion_status store(longlong nr, bool unsigned_val)=0;
  type_conversion_status store_decimal(const my_decimal *);
  type_conversion_status store(const char *to, size_t length,
                               const CHARSET_INFO *cs)=0;
  uint repertoire(void) const
  {
    return my_charset_repertoire(field_charset);
  }
  const CHARSET_INFO *charset(void) const { return field_charset; }
  void set_charset(const CHARSET_INFO *charset_arg)
  { field_charset= charset_arg; }
  enum Derivation derivation(void) const { return field_derivation; }
  virtual void set_derivation(enum Derivation derivation_arg)
  { field_derivation= derivation_arg; }
  bool binary() const { return field_charset == &my_charset_bin; }
  uint32 max_display_length() { return field_length; }
  friend class Create_field;
  virtual bool str_needs_quotes() { return TRUE; }
  uint is_equal(Create_field *new_field);
};


/* base class for Field_string, Field_varstring and Field_blob */

class Field_longstr :public Field_str
{
private:
  type_conversion_status report_if_important_data(const char *ptr,
                                                  const char *end,
                                                  bool count_spaces);
protected:
  type_conversion_status
    check_string_copy_error(const char *original_string,
                            const char *well_formed_error_pos,
                            const char *cannot_convert_error_pos,
                            const char *from_end_pos,
                            const char *end,
                            bool count_spaces,
                            const CHARSET_INFO *cs);
public:
  Field_longstr(uchar *ptr_arg, uint32 len_arg, uchar *null_ptr_arg,
                uchar null_bit_arg, utype unireg_check_arg,
                const char *field_name_arg, const CHARSET_INFO *charset_arg)
    :Field_str(ptr_arg, len_arg, null_ptr_arg, null_bit_arg, unireg_check_arg,
               field_name_arg, charset_arg)
    {}

  type_conversion_status store_decimal(const my_decimal *d);
  uint32 max_data_length() const;
  bool is_updatable() const
  {
    DBUG_ASSERT(table && table->write_set);
    return bitmap_is_set(table->write_set, field_index);
  }
};

/* base class for float and double and decimal (old one) */
class Field_real :public Field_num {
public:
  my_bool not_fixed;

  Field_real(uchar *ptr_arg, uint32 len_arg, uchar *null_ptr_arg,
             uchar null_bit_arg, utype unireg_check_arg,
             const char *field_name_arg,
             uint8 dec_arg, bool zero_arg, bool unsigned_arg)
    :Field_num(ptr_arg, len_arg, null_ptr_arg, null_bit_arg, unireg_check_arg,
               field_name_arg, dec_arg, zero_arg, unsigned_arg),
    not_fixed(dec_arg >= NOT_FIXED_DEC)
    {}
  type_conversion_status store_decimal(const my_decimal *);
  type_conversion_status store_time(MYSQL_TIME *ltime, uint8 dec);
  my_decimal *val_decimal(my_decimal *);
  bool get_date(MYSQL_TIME *ltime, my_time_flags_t fuzzydate);
  bool get_time(MYSQL_TIME *ltime);
  bool truncate(double *nr, double max_length);
  uint32 max_display_length() { return field_length; }
  virtual const uchar *unpack(uchar* to, const uchar *from,
                              uint param_data, bool low_byte_first);
  virtual uchar *pack(uchar* to, const uchar *from,
                      uint max_length, bool low_byte_first);
};


class Field_decimal :public Field_real {
public:
  Field_decimal(uchar *ptr_arg, uint32 len_arg, uchar *null_ptr_arg,
		uchar null_bit_arg,
		enum utype unireg_check_arg, const char *field_name_arg,
		uint8 dec_arg,bool zero_arg,bool unsigned_arg)
    :Field_real(ptr_arg, len_arg, null_ptr_arg, null_bit_arg,
                unireg_check_arg, field_name_arg,
                dec_arg, zero_arg, unsigned_arg)
    {}
  enum_field_types type() const { return MYSQL_TYPE_DECIMAL;}
  enum ha_base_keytype key_type() const
  { return zerofill ? HA_KEYTYPE_BINARY : HA_KEYTYPE_NUM; }
  type_conversion_status reset(void);
  type_conversion_status store(const char *to, size_t length,
                               const CHARSET_INFO *charset);
  type_conversion_status store(double nr);
  type_conversion_status store(longlong nr, bool unsigned_val);
  double val_real(void);
  longlong val_int(void);
  String *val_str(String*,String *);
  int cmp(const uchar *,const uchar *);
  void make_sort_key(uchar *buff, size_t length);
  void overflow(bool negative);
  bool zero_pack() const { return 0; }
  void sql_type(String &str) const;
  Field_decimal *clone(MEM_ROOT *mem_root) const {
    DBUG_ASSERT(type() == MYSQL_TYPE_DECIMAL);
    return new (mem_root) Field_decimal(*this);
  }
  Field_decimal *clone() const {
    DBUG_ASSERT(type() == MYSQL_TYPE_DECIMAL);
    return new Field_decimal(*this);
  }
  virtual const uchar *unpack(uchar* to, const uchar *from,
                              uint param_data, bool low_byte_first)
  {
    return Field::unpack(to, from, param_data, low_byte_first);
  }
  virtual uchar *pack(uchar* to, const uchar *from,
                      uint max_length, bool low_byte_first)
  {
    return Field::pack(to, from, max_length, low_byte_first);
  }
};


/* New decimal/numeric field which use fixed point arithmetic */
class Field_new_decimal :public Field_num {
private:
  int do_save_field_metadata(uchar *first_byte);
public:

  /* The maximum number of decimal digits can be stored */
  uint precision;
  uint bin_size;
  /*
    Constructors take max_length of the field as a parameter - not the
    precision as the number of decimal digits allowed.
    So for example we need to count length from precision handling
    CREATE TABLE ( DECIMAL(x,y)) 
  */
  Field_new_decimal(uchar *ptr_arg, uint32 len_arg, uchar *null_ptr_arg,
                    uchar null_bit_arg,
                    enum utype unireg_check_arg, const char *field_name_arg,
                    uint8 dec_arg, bool zero_arg, bool unsigned_arg);
  Field_new_decimal(uint32 len_arg, bool maybe_null_arg,
                    const char *field_name_arg, uint8 dec_arg,
                    bool unsigned_arg);
  enum_field_types type() const { return MYSQL_TYPE_NEWDECIMAL;}
  enum ha_base_keytype key_type() const { return HA_KEYTYPE_BINARY; }
  Item_result result_type () const { return DECIMAL_RESULT; }
  type_conversion_status reset(void);
  type_conversion_status store_value(const my_decimal *decimal_value);
  void set_value_on_overflow(my_decimal *decimal_value, bool sign);
  type_conversion_status store(const char *to, size_t length,
                               const CHARSET_INFO *charset);
  type_conversion_status store(double nr);
  type_conversion_status store(longlong nr, bool unsigned_val);
  type_conversion_status store_time(MYSQL_TIME *ltime, uint8 dec);
  type_conversion_status store_decimal(const my_decimal *);
  double val_real(void);
  longlong val_int(void);
  my_decimal *val_decimal(my_decimal *);
  bool get_date(MYSQL_TIME *ltime, my_time_flags_t fuzzydate);
  bool get_time(MYSQL_TIME *ltime);
  String *val_str(String*, String *);
  int cmp(const uchar *, const uchar *);
  void make_sort_key(uchar *buff, size_t length);
  bool zero_pack() const { return 0; }
  void sql_type(String &str) const;
  uint32 max_display_length() { return field_length; }
  uint32 pack_length() const { return (uint32) bin_size; }
  uint pack_length_from_metadata(uint field_metadata);
  uint row_pack_length() const { return pack_length(); }
  bool compatible_field_size(uint field_metadata, Relay_log_info *rli,
                             uint16 mflags, int *order_var);
  uint is_equal(Create_field *new_field);
  Field_new_decimal *clone(MEM_ROOT *mem_root) const { 
    DBUG_ASSERT(type() == MYSQL_TYPE_NEWDECIMAL);
    return new (mem_root) Field_new_decimal(*this);
  }
  Field_new_decimal *clone() const {
    DBUG_ASSERT(type() == MYSQL_TYPE_NEWDECIMAL);
    return new Field_new_decimal(*this);
  }
  virtual const uchar *unpack(uchar* to, const uchar *from,
                              uint param_data, bool low_byte_first);
  static Field *create_from_item (Item *);
  bool send_binary(Protocol *protocol);
};


class Field_tiny :public Field_num {
public:
  Field_tiny(uchar *ptr_arg, uint32 len_arg, uchar *null_ptr_arg,
	     uchar null_bit_arg,
	     enum utype unireg_check_arg, const char *field_name_arg,
	     bool zero_arg, bool unsigned_arg)
    :Field_num(ptr_arg, len_arg, null_ptr_arg, null_bit_arg,
	       unireg_check_arg, field_name_arg,
	       0, zero_arg,unsigned_arg)
    {}
  enum Item_result result_type () const { return INT_RESULT; }
  enum_field_types type() const { return MYSQL_TYPE_TINY;}
  enum ha_base_keytype key_type() const
    { return unsigned_flag ? HA_KEYTYPE_BINARY : HA_KEYTYPE_INT8; }
  type_conversion_status store(const char *to, size_t length,
                               const CHARSET_INFO *charset);
  type_conversion_status store(double nr);
  type_conversion_status store(longlong nr, bool unsigned_val);
  type_conversion_status reset(void) { ptr[0]=0; return TYPE_OK; }
  double val_real(void);
  longlong val_int(void);
  String *val_str(String*,String *);
  bool send_binary(Protocol *protocol);
  int cmp(const uchar *,const uchar *);
  void make_sort_key(uchar *buff, size_t length);
  uint32 pack_length() const { return 1; }
  void sql_type(String &str) const;
  uint32 max_display_length() { return 4; }
  Field_tiny *clone(MEM_ROOT *mem_root) const { 
    DBUG_ASSERT(type() == MYSQL_TYPE_TINY);
    return new (mem_root) Field_tiny(*this);
  }
  Field_tiny *clone() const {
    DBUG_ASSERT(type() == MYSQL_TYPE_TINY);
    return new Field_tiny(*this);
  }
  virtual uchar *pack(uchar* to, const uchar *from,
                      uint max_length, bool low_byte_first)
  {
    *to= *from;
    return to + 1;
  }

  virtual const uchar *unpack(uchar* to, const uchar *from,
                              uint param_data, bool low_byte_first)
  {
    *to= *from;
    return from + 1;
  }

  virtual ulonglong get_max_int_value() const
  {
    return unsigned_flag ? 0xFFULL : 0x7FULL;
  }
};


class Field_short :public Field_num {
public:
  Field_short(uchar *ptr_arg, uint32 len_arg, uchar *null_ptr_arg,
	      uchar null_bit_arg,
	      enum utype unireg_check_arg, const char *field_name_arg,
	      bool zero_arg, bool unsigned_arg)
    :Field_num(ptr_arg, len_arg, null_ptr_arg, null_bit_arg,
	       unireg_check_arg, field_name_arg,
	       0, zero_arg,unsigned_arg)
    {}
  Field_short(uint32 len_arg,bool maybe_null_arg, const char *field_name_arg,
	      bool unsigned_arg)
    :Field_num((uchar*) 0, len_arg, maybe_null_arg ? (uchar*) "": 0,0,
	       NONE, field_name_arg, 0, 0, unsigned_arg)
    {}
  enum Item_result result_type () const { return INT_RESULT; }
  enum_field_types type() const { return MYSQL_TYPE_SHORT;}
  enum ha_base_keytype key_type() const
    { return unsigned_flag ? HA_KEYTYPE_USHORT_INT : HA_KEYTYPE_SHORT_INT;}
  type_conversion_status store(const char *to, size_t length,
                               const CHARSET_INFO *charset);
  type_conversion_status store(double nr);
  type_conversion_status store(longlong nr, bool unsigned_val);
  type_conversion_status reset(void) { ptr[0]=ptr[1]=0; return TYPE_OK; }
  double val_real(void);
  longlong val_int(void);
  String *val_str(String*,String *);
  bool send_binary(Protocol *protocol);
  int cmp(const uchar *,const uchar *);
  void make_sort_key(uchar *buff, size_t length);
  uint32 pack_length() const { return 2; }
  void sql_type(String &str) const;
  uint32 max_display_length() { return 6; }
  Field_short *clone(MEM_ROOT *mem_root) const {
    DBUG_ASSERT(type() == MYSQL_TYPE_SHORT);
    return new (mem_root) Field_short(*this);
  }
  Field_short *clone() const {
    DBUG_ASSERT(type() == MYSQL_TYPE_SHORT);
    return new Field_short(*this);
  }
  virtual uchar *pack(uchar* to, const uchar *from,
                      uint max_length, bool low_byte_first)
  {
    return pack_int16(to, from, low_byte_first);
  }

  virtual const uchar *unpack(uchar* to, const uchar *from,
                              uint param_data, bool low_byte_first)
  {
    return unpack_int16(to, from, low_byte_first);
  }

  virtual ulonglong get_max_int_value() const
  {
    return unsigned_flag ? 0xFFFFULL : 0x7FFFULL;
  }
};

class Field_medium :public Field_num {
public:
  Field_medium(uchar *ptr_arg, uint32 len_arg, uchar *null_ptr_arg,
	      uchar null_bit_arg,
	      enum utype unireg_check_arg, const char *field_name_arg,
	      bool zero_arg, bool unsigned_arg)
    :Field_num(ptr_arg, len_arg, null_ptr_arg, null_bit_arg,
	       unireg_check_arg, field_name_arg,
	       0, zero_arg,unsigned_arg)
    {}
  enum Item_result result_type () const { return INT_RESULT; }
  enum_field_types type() const { return MYSQL_TYPE_INT24;}
  enum ha_base_keytype key_type() const
    { return unsigned_flag ? HA_KEYTYPE_UINT24 : HA_KEYTYPE_INT24; }
  type_conversion_status store(const char *to, size_t length,
                               const CHARSET_INFO *charset);
  type_conversion_status store(double nr);
  type_conversion_status store(longlong nr, bool unsigned_val);
  type_conversion_status reset(void)
  {
    ptr[0]=ptr[1]=ptr[2]=0;
    return TYPE_OK;
  }
  double val_real(void);
  longlong val_int(void);
  String *val_str(String*,String *);
  bool send_binary(Protocol *protocol);
  int cmp(const uchar *,const uchar *);
  void make_sort_key(uchar *buff, size_t length);
  uint32 pack_length() const { return 3; }
  void sql_type(String &str) const;
  uint32 max_display_length() { return 8; }
  Field_medium *clone(MEM_ROOT *mem_root) const {
    DBUG_ASSERT(type() == MYSQL_TYPE_INT24);
    return new (mem_root) Field_medium(*this);
  }
  Field_medium *clone() const {
    DBUG_ASSERT(type() == MYSQL_TYPE_INT24);
    return new Field_medium(*this);
  }
  virtual uchar *pack(uchar* to, const uchar *from,
                      uint max_length, bool low_byte_first)
  {
    return Field::pack(to, from, max_length, low_byte_first);
  }

  virtual const uchar *unpack(uchar* to, const uchar *from,
                              uint param_data, bool low_byte_first)
  {
    return Field::unpack(to, from, param_data, low_byte_first);
  }

  virtual ulonglong get_max_int_value() const
  {
    return unsigned_flag ? 0xFFFFFFULL : 0x7FFFFFULL;
  }
};


class Field_long :public Field_num {
public:

  static const int PACK_LENGTH= 4;

  Field_long(uchar *ptr_arg, uint32 len_arg, uchar *null_ptr_arg,
	     uchar null_bit_arg,
	     enum utype unireg_check_arg, const char *field_name_arg,
	     bool zero_arg, bool unsigned_arg)
    :Field_num(ptr_arg, len_arg, null_ptr_arg, null_bit_arg,
	       unireg_check_arg, field_name_arg,
	       0, zero_arg,unsigned_arg)
    {}
  Field_long(uint32 len_arg,bool maybe_null_arg, const char *field_name_arg,
	     bool unsigned_arg)
    :Field_num((uchar*) 0, len_arg, maybe_null_arg ? (uchar*) "": 0,0,
	       NONE, field_name_arg,0,0,unsigned_arg)
    {}
  enum Item_result result_type () const { return INT_RESULT; }
  enum_field_types type() const { return MYSQL_TYPE_LONG;}
  enum ha_base_keytype key_type() const
    { return unsigned_flag ? HA_KEYTYPE_ULONG_INT : HA_KEYTYPE_LONG_INT; }
  type_conversion_status store(const char *to, size_t length,
                               const CHARSET_INFO *charset);
  type_conversion_status store(double nr);
  type_conversion_status store(longlong nr, bool unsigned_val);
  type_conversion_status reset(void)
  {
    ptr[0]=ptr[1]=ptr[2]=ptr[3]=0;
    return TYPE_OK;
  }
  double val_real(void);
  longlong val_int(void);
  bool send_binary(Protocol *protocol);
  String *val_str(String*,String *);
  int cmp(const uchar *,const uchar *);
  void make_sort_key(uchar *buff, size_t length);
  uint32 pack_length() const { return PACK_LENGTH; }
  void sql_type(String &str) const;
  uint32 max_display_length() { return MY_INT32_NUM_DECIMAL_DIGITS; }
  Field_long *clone(MEM_ROOT *mem_root) const {
    DBUG_ASSERT(type() == MYSQL_TYPE_LONG);
    return new (mem_root) Field_long(*this);
  }
  Field_long *clone() const {
    DBUG_ASSERT(type() == MYSQL_TYPE_LONG);
    return new Field_long(*this);
  }
  virtual uchar *pack(uchar* to, const uchar *from,
                      uint max_length MY_ATTRIBUTE((unused)),
                      bool low_byte_first)
  {
    return pack_int32(to, from, low_byte_first);
  }
  virtual const uchar *unpack(uchar* to, const uchar *from,
                              uint param_data MY_ATTRIBUTE((unused)),
                              bool low_byte_first)
  {
    return unpack_int32(to, from, low_byte_first);
  }

  virtual ulonglong get_max_int_value() const
  {
    return unsigned_flag ? 0xFFFFFFFFULL : 0x7FFFFFFFULL;
  }
};


class Field_longlong :public Field_num {
public:
  static const int PACK_LENGTH= 8;

  Field_longlong(uchar *ptr_arg, uint32 len_arg, uchar *null_ptr_arg,
	      uchar null_bit_arg,
	      enum utype unireg_check_arg, const char *field_name_arg,
	      bool zero_arg, bool unsigned_arg)
    :Field_num(ptr_arg, len_arg, null_ptr_arg, null_bit_arg,
	       unireg_check_arg, field_name_arg,
	       0, zero_arg,unsigned_arg)
    {}
  Field_longlong(uint32 len_arg,bool maybe_null_arg,
		 const char *field_name_arg,
		  bool unsigned_arg)
    :Field_num((uchar*) 0, len_arg, maybe_null_arg ? (uchar*) "": 0,0,
	       NONE, field_name_arg,0,0,unsigned_arg)
    {}
  enum Item_result result_type () const { return INT_RESULT; }
  enum_field_types type() const { return MYSQL_TYPE_LONGLONG;}
  enum ha_base_keytype key_type() const
    { return unsigned_flag ? HA_KEYTYPE_ULONGLONG : HA_KEYTYPE_LONGLONG; }
  type_conversion_status store(const char *to, size_t length,
                               const CHARSET_INFO *charset);
  type_conversion_status store(double nr);
  type_conversion_status store(longlong nr, bool unsigned_val);
  type_conversion_status reset(void)
  {
    ptr[0]=ptr[1]=ptr[2]=ptr[3]=ptr[4]=ptr[5]=ptr[6]=ptr[7]=0;
    return TYPE_OK;
  }
  double val_real(void);
  longlong val_int(void);
  String *val_str(String*,String *);
  bool send_binary(Protocol *protocol);
  int cmp(const uchar *,const uchar *);
  void make_sort_key(uchar *buff, size_t length);
  uint32 pack_length() const { return PACK_LENGTH; }
  void sql_type(String &str) const;
  bool can_be_compared_as_longlong() const { return true; }
  uint32 max_display_length() { return 20; }
  Field_longlong *clone(MEM_ROOT *mem_root) const { 
    DBUG_ASSERT(type() == MYSQL_TYPE_LONGLONG);
    return new (mem_root) Field_longlong(*this);
  }
  Field_longlong *clone() const {
    DBUG_ASSERT(type() == MYSQL_TYPE_LONGLONG);
    return new Field_longlong(*this);
  }
  virtual uchar *pack(uchar* to, const uchar *from,
                      uint max_length  MY_ATTRIBUTE((unused)),
                      bool low_byte_first)
  {
    return pack_int64(to, from, low_byte_first);
  }
  virtual const uchar *unpack(uchar* to, const uchar *from,
                              uint param_data MY_ATTRIBUTE((unused)),
                              bool low_byte_first)
  {
    return unpack_int64(to, from, low_byte_first);
  }

  virtual ulonglong get_max_int_value() const
  {
    return unsigned_flag ? 0xFFFFFFFFFFFFFFFFULL : 0x7FFFFFFFFFFFFFFFULL;
  }
};


class Field_float :public Field_real {
public:
  Field_float(uchar *ptr_arg, uint32 len_arg, uchar *null_ptr_arg,
	      uchar null_bit_arg,
	      enum utype unireg_check_arg, const char *field_name_arg,
              uint8 dec_arg,bool zero_arg,bool unsigned_arg)
    :Field_real(ptr_arg, len_arg, null_ptr_arg, null_bit_arg,
                unireg_check_arg, field_name_arg,
                dec_arg, zero_arg, unsigned_arg)
    {}
  Field_float(uint32 len_arg, bool maybe_null_arg, const char *field_name_arg,
	      uint8 dec_arg)
    :Field_real((uchar*) 0, len_arg, maybe_null_arg ? (uchar*) "": 0, (uint) 0,
                NONE, field_name_arg, dec_arg, 0, 0)
    {}
  enum_field_types type() const { return MYSQL_TYPE_FLOAT;}
  enum ha_base_keytype key_type() const { return HA_KEYTYPE_FLOAT; }
  type_conversion_status store(const char *to, size_t length,
                               const CHARSET_INFO *charset);
  type_conversion_status store(double nr);
  type_conversion_status store(longlong nr, bool unsigned_val);
  type_conversion_status reset(void)
  {
    memset(ptr, 0, sizeof(float));
    return TYPE_OK;
  }
  double val_real(void);
  longlong val_int(void);
  String *val_str(String*,String *);
  bool send_binary(Protocol *protocol);
  int cmp(const uchar *,const uchar *);
  void make_sort_key(uchar *buff, size_t length);
  uint32 pack_length() const { return sizeof(float); }
  uint row_pack_length() const { return pack_length(); }
  void sql_type(String &str) const;
  Field_float *clone(MEM_ROOT *mem_root) const { 
    DBUG_ASSERT(type() == MYSQL_TYPE_FLOAT);
    return new (mem_root) Field_float(*this);
  }
  Field_float *clone() const {
    DBUG_ASSERT(type() == MYSQL_TYPE_FLOAT);
    return new Field_float(*this);
  }

  virtual ulonglong get_max_int_value() const
  {
    /*
      We use the maximum as per IEEE754-2008 standard, 2^24
    */
    return 0x1000000ULL;
  }

private:
  int do_save_field_metadata(uchar *first_byte);
};


class Field_double :public Field_real {
public:
  Field_double(uchar *ptr_arg, uint32 len_arg, uchar *null_ptr_arg,
	       uchar null_bit_arg,
	       enum utype unireg_check_arg, const char *field_name_arg,
	       uint8 dec_arg,bool zero_arg,bool unsigned_arg)
    :Field_real(ptr_arg, len_arg, null_ptr_arg, null_bit_arg,
                unireg_check_arg, field_name_arg,
                dec_arg, zero_arg, unsigned_arg)
    {}
  Field_double(uint32 len_arg, bool maybe_null_arg, const char *field_name_arg,
	       uint8 dec_arg)
    :Field_real((uchar*) 0, len_arg, maybe_null_arg ? (uchar*) "" : 0, (uint) 0,
                NONE, field_name_arg, dec_arg, 0, 0)
    {}
  Field_double(uint32 len_arg, bool maybe_null_arg, const char *field_name_arg,
	       uint8 dec_arg, my_bool not_fixed_arg)
    :Field_real((uchar*) 0, len_arg, maybe_null_arg ? (uchar*) "" : 0, (uint) 0,
                NONE, field_name_arg, dec_arg, 0, 0)
    {not_fixed= not_fixed_arg; }
  enum_field_types type() const { return MYSQL_TYPE_DOUBLE;}
  enum ha_base_keytype key_type() const { return HA_KEYTYPE_DOUBLE; }
  type_conversion_status store(const char *to, size_t length,
                               const CHARSET_INFO *charset);
  type_conversion_status store(double nr);
  type_conversion_status store(longlong nr, bool unsigned_val);
  type_conversion_status reset(void)
  {
    memset(ptr, 0, sizeof(double));
    return TYPE_OK;
  }
  double val_real(void);
  longlong val_int(void);
  String *val_str(String*,String *);
  bool send_binary(Protocol *protocol);
  int cmp(const uchar *,const uchar *);
  void make_sort_key(uchar *buff, size_t length);
  uint32 pack_length() const { return sizeof(double); }
  uint row_pack_length() const { return pack_length(); }
  void sql_type(String &str) const;
  Field_double *clone(MEM_ROOT *mem_root) const {
    DBUG_ASSERT(type() == MYSQL_TYPE_DOUBLE);
    return new (mem_root) Field_double(*this);
  }
  Field_double *clone() const {
    DBUG_ASSERT(type() == MYSQL_TYPE_DOUBLE);
    return new Field_double(*this);
  }

  virtual ulonglong get_max_int_value() const
  {
    /*
      We use the maximum as per IEEE754-2008 standard, 2^53
    */
    return 0x20000000000000ULL;
  }

private:
  int do_save_field_metadata(uchar *first_byte);
};


/* Everything saved in this will disappear. It will always return NULL */

class Field_null :public Field_str {
  static uchar null[1];
public:
  Field_null(uchar *ptr_arg, uint32 len_arg,
	     enum utype unireg_check_arg, const char *field_name_arg,
	     const CHARSET_INFO *cs)
    :Field_str(ptr_arg, len_arg, null, 1,
	       unireg_check_arg, field_name_arg, cs)
    {}
  enum_field_types type() const { return MYSQL_TYPE_NULL;}
  type_conversion_status store(const char *to, size_t length,
                               const CHARSET_INFO *cs)
  {
    null[0]= 1;
    return TYPE_OK;
  }
  type_conversion_status store(double nr)   { null[0]=1; return TYPE_OK; }
  type_conversion_status store(longlong nr, bool unsigned_val)
  {
    null[0]=1;
    return TYPE_OK;
  }
  type_conversion_status store_decimal(const my_decimal *d)
  {
    null[0]=1;
    return TYPE_OK;
  }
  type_conversion_status reset(void)       { return TYPE_OK; }
  double val_real(void)		{ return 0.0;}
  longlong val_int(void)	{ return 0;}
  my_decimal *val_decimal(my_decimal *) { return 0; }
  String *val_str(String *value,String *value2)
  { value2->length(0); return value2;}
  int cmp(const uchar *a, const uchar *b) { return 0;}
  void make_sort_key(uchar *buff, size_t length)  {}
  uint32 pack_length() const { return 0; }
  void sql_type(String &str) const;
  uint32 max_display_length() { return 4; }
  Field_null *clone(MEM_ROOT *mem_root) const {
    DBUG_ASSERT(type() == MYSQL_TYPE_NULL);
    return new (mem_root) Field_null(*this);
  }
  Field_null *clone() const {
    DBUG_ASSERT(type() == MYSQL_TYPE_NULL);
    return new Field_null(*this);
  }
};


/*
  Abstract class for TIME, DATE, DATETIME, TIMESTAMP
  with and without fractional part.
*/
class Field_temporal :public Field {
protected:
  uint8 dec; // Number of fractional digits

  /**
    Adjust number of decimal digits from NOT_FIXED_DEC to DATETIME_MAX_DECIMALS
  */
  uint8 normalize_dec(uint8 dec_arg)
  { return dec_arg == NOT_FIXED_DEC ? DATETIME_MAX_DECIMALS : dec_arg; }

  /**
    Low level routine to store a MYSQL_TIME value into a field.
    The value must be already properly rounded or truncated
    and checked for being a valid TIME/DATE/DATETIME value.

    @param[in]  ltime   MYSQL_TIME value.
    @param[out] error   Error flag vector, set in case of error.
    @retval     false   In case of success.
    @retval     true    In case of error.
  */
  virtual type_conversion_status store_internal(const MYSQL_TIME *ltime,
                                                int *error)= 0;

  /**
    Low level routine to store a MYSQL_TIME value into a field
    with rounding according to the field decimals() value.

    @param[in]  ltime   MYSQL_TIME value.
    @param[out] error   Error flag vector, set in case of error.
    @retval     false   In case of success.
    @retval     true    In case of error.    
  */
  virtual type_conversion_status store_internal_with_round(MYSQL_TIME *ltime,
                                                           int *warnings)= 0;

  /**
    Store a temporal value in lldiv_t into a field,
    with rounding according to the field decimals() value.

    @param[in]  lld     Temporal value.
    @param[out] warning Warning flag vector.
    @retval     false   In case of success.
    @retval     true    In case of error.    
  */
  type_conversion_status store_lldiv_t(const lldiv_t *lld, int *warning);

  /**
    Convert a string to MYSQL_TIME, according to the field type.

    @param[in]  str     String
    @param[in]  len     String length
    @param[in]  cs      String character set
    @param[out] ltime   The value is stored here
    @param[out] status  Conversion status
    @retval     false   Conversion went fine, ltime contains a valid time
    @retval     true    Conversion failed, ltime was reset and contains nothing
  */
  virtual bool convert_str_to_TIME(const char *str, size_t len,
                                   const CHARSET_INFO *cs,
                                   MYSQL_TIME *ltime, 
                                   MYSQL_TIME_STATUS *status)= 0;
  /**
    Convert a number with fractional part with nanosecond precision
    into MYSQL_TIME, according to the field type. Nanoseconds
    are rounded to milliseconds and added to ltime->second_part.

    @param[in]  nr            Number
    @param[in]  unsigned_val  SIGNED/UNSIGNED flag
    @param[in]  nanoseconds   Fractional part in nanoseconds
    @param[out] ltime         The value is stored here
    @param[out] status        Conversion status
    @retval     false         On success
    @retval     true          On error
  */
  virtual type_conversion_status convert_number_to_TIME(longlong nr,
                                                        bool unsigned_val,
                                                        int nanoseconds,
                                                        MYSQL_TIME *ltime,
                                                        int *warning)= 0;

  /**
    Convert an integer number into MYSQL_TIME, according to the field type.

    @param[in]  nr            Number
    @param[in]  unsigned_val  SIGNED/UNSIGNED flag
    @param[out] ltime         The value is stored here
    @retval     false         On success
    @retval     true          On error
  */
  longlong convert_number_to_datetime(longlong nr, bool unsigned_val,
                                      MYSQL_TIME *ltime, int *warning);

  /**
    Set a warning according to warning bit flag vector.
    Multiple warnings are possible at the same time.
    Every warning in the bit vector is set by an individual
    set_datetime_warning() call.

    @param str      Warning parameter
    @param warnings Warning bit flag
  */
  void set_warnings(ErrConvString str, int warnings);

  /**
    Flags that are passed as "flag" argument to
    check_date(), number_to_datetime(), str_to_datetime().

    Flags depend on the session sql_mode settings, such as
    MODE_NO_ZERO_DATE, MODE_NO_ZERO_IN_DATE.
    Also, Field_newdate, Field_datetime, Field_datetimef add TIME_FUZZY_DATE
    to the session sql_mode settings, to allow relaxed date format,
    while Field_timestamp, Field_timestampf do not.

    @param  thd  THD
    @retval      sql_mode flags mixed with the field type flags.
  */
  virtual my_time_flags_t date_flags(const THD *thd)
  {
    return 0;
  }
  /**
    Flags that are passed as "flag" argument to
    check_date(), number_to_datetime(), str_to_datetime().
    Similar to the above when we don't have a THD value.
  */
  my_time_flags_t date_flags()
  {
    return date_flags(table ? table->in_use : current_thd);
  }

  /**
    Set a single warning using make_truncated_value_warning().
    
    @param[in] level           Warning level (error, warning, note)
    @param[in] code            Warning code
    @param[in] str             Warning parameter
    @param[in] ts_type         Timestamp type (time, date, datetime, none)
    @param[in] cuted_inctement Incrementing of cut field counter
  */
  void set_datetime_warning(Sql_condition::enum_severity_level level, uint code,
                            ErrConvString str,
                            timestamp_type ts_type, int cuted_increment);
public:
  /**
    Constructor for Field_temporal
    @param ptr_arg           See Field definition
    @param null_ptr_arg      See Field definition
    @param null_bit_arg      See Field definition
    @param unireg_check_arg  See Field definition
    @param field_name_arg    See Field definition
    @param len_arg           Number of characters in the integer part.
    @param dec_arg           Number of second fraction digits, 0..6.
  */
  Field_temporal(uchar *ptr_arg,
                 uchar *null_ptr_arg, uchar null_bit_arg,
                 enum utype unireg_check_arg, const char *field_name_arg,
                 uint32 len_arg, uint8 dec_arg)
    :Field(ptr_arg,
           len_arg + ((dec= normalize_dec(dec_arg)) ? normalize_dec(dec_arg) + 1 : 0),
           null_ptr_arg, null_bit_arg,
           unireg_check_arg, field_name_arg)
    { flags|= BINARY_FLAG; }
  /**
    Constructor for Field_temporal
    @param maybe_null_arg    See Field definition
    @param field_name_arg    See Field definition
    @param len_arg           Number of characters in the integer part.
    @param dec_arg           Number of second fraction digits, 0..6
  */
  Field_temporal(bool maybe_null_arg, const char *field_name_arg,
                 uint32 len_arg, uint8 dec_arg)
    :Field((uchar *) 0, 
           len_arg + ((dec= normalize_dec(dec_arg)) ? normalize_dec(dec_arg) + 1 : 0),
           maybe_null_arg ? (uchar *) "" : 0, 0,
           NONE, field_name_arg)
    { flags|= BINARY_FLAG; }
  virtual Item_result result_type() const { return STRING_RESULT; }
  virtual uint32 max_display_length() { return field_length; }
  virtual bool str_needs_quotes() { return TRUE; }
  virtual uint is_equal(Create_field *new_field);
  Item_result numeric_context_result_type() const
  {
    return dec ? DECIMAL_RESULT : INT_RESULT;
  }
  enum Item_result cmp_type() const { return INT_RESULT; }
  enum Derivation derivation() const { return DERIVATION_NUMERIC; }
  uint repertoire() const { return MY_REPERTOIRE_NUMERIC; }
  const CHARSET_INFO *charset() const { return &my_charset_numeric; }
  bool can_be_compared_as_longlong() const { return true; }
  bool binary() const { return true; }
  type_conversion_status store(const char *str, size_t len,
                               const CHARSET_INFO *cs);
  type_conversion_status store_decimal(const my_decimal *decimal);
  type_conversion_status store(longlong nr, bool unsigned_val);
  type_conversion_status store(double nr);
  double val_real() // FSP-enable types redefine it.
  {
    return (double) val_int();
  }
  my_decimal *val_decimal(my_decimal *decimal_value); // FSP types redefine it
};


/**
  Abstract class for types with date
  with optional time, with or without fractional part:
  DATE, DATETIME, DATETIME(N), TIMESTAMP, TIMESTAMP(N).
*/
class Field_temporal_with_date :public Field_temporal {
protected:
  /**
    Low level function to get value into MYSQL_TIME,
    without checking for being valid.
  */
  virtual bool get_date_internal(MYSQL_TIME *ltime)= 0;

  /**
    Get value into MYSQL_TIME and check TIME_NO_ZERO_DATE flag.
    @retval   True on error: we get a zero value but flags disallow zero dates.
    @retval   False on success.
  */
  bool get_internal_check_zero(MYSQL_TIME *ltime, my_time_flags_t fuzzydate);
  
  type_conversion_status convert_number_to_TIME(longlong nr, bool unsigned_val,
                                                int nanoseconds,
                                                MYSQL_TIME *ltime,
                                                int *warning);
  bool convert_str_to_TIME(const char *str, size_t len, const CHARSET_INFO *cs,
                           MYSQL_TIME *ltime, MYSQL_TIME_STATUS *status);
  type_conversion_status store_internal_with_round(MYSQL_TIME *ltime,
                                                   int *warnings);
public:
  /**
    Constructor for Field_temporal
    @param ptr_arg           See Field definition
    @param null_ptr_arg      See Field definition
    @param null_bit_arg      See Field definition
    @param unireg_check_arg  See Field definition
    @param field_name_arg    See Field definition
    @param len_arg           Number of characters in the integer part.
    @param dec_arg           Number of second fraction digits, 0..6.
  */
  Field_temporal_with_date(uchar *ptr_arg, uchar *null_ptr_arg,
                           uchar null_bit_arg,
                           enum utype unireg_check_arg,
                           const char *field_name_arg,
                           uint8 int_length_arg, uint8 dec_arg)
    :Field_temporal(ptr_arg, null_ptr_arg, null_bit_arg,
                    unireg_check_arg, field_name_arg,
                    int_length_arg, dec_arg)
    { }
  /**
    Constructor for Field_temporal
    @param maybe_null_arg    See Field definition
    @param field_name_arg    See Field definition
    @param len_arg           Number of characters in the integer part.
    @param dec_arg           Number of second fraction digits, 0..6.
  */
  Field_temporal_with_date(bool maybe_null_arg, const char *field_name_arg,
                           uint int_length_arg, uint8 dec_arg)
    :Field_temporal((uchar*) 0, maybe_null_arg ? (uchar*) "": 0, 0,
                    NONE, field_name_arg, int_length_arg, dec_arg)
    { }
  bool send_binary(Protocol *protocol);
  type_conversion_status store_time(MYSQL_TIME *ltime, uint8 dec);
  String *val_str(String *, String *);
  longlong val_time_temporal();
  longlong val_date_temporal();
  bool get_time(MYSQL_TIME *ltime)
  {
    return get_date(ltime, TIME_FUZZY_DATE);
  }
  /* Validate the value stored in a field */
  virtual type_conversion_status validate_stored_val(THD *thd);
};


/**
  Abstract class for types with date and time,
  with or without fractional part:
  DATETIME, DATETIME(N), TIMESTAMP, TIMESTAMP(N).
*/
class Field_temporal_with_date_and_time :public Field_temporal_with_date {
private:
  int do_save_field_metadata(uchar *metadata_ptr)
  {
    if (decimals())
    {
      *metadata_ptr= decimals();
      return 1;
    }
    return 0;
  }
protected:
  /**
     Initialize flags for TIMESTAMP DEFAULT CURRENT_TIMESTAMP / ON UPDATE
     CURRENT_TIMESTAMP columns.
     
     @todo get rid of TIMESTAMP_FLAG and ON_UPDATE_NOW_FLAG.
  */
  void init_timestamp_flags();
  /**
    Store "struct timeval" value into field.
    The value must be properly rounded or truncated according
    to the number of fractional second digits.
  */
  virtual void store_timestamp_internal(const struct timeval *tm)= 0;
  bool convert_TIME_to_timestamp(THD *thd, const MYSQL_TIME *ltime,
                                 struct timeval *tm, int *error);

public:
  /**
    Constructor for Field_temporal_with_date_and_time
    @param ptr_arg           See Field definition
    @param null_ptr_arg      See Field definition
    @param null_bit_arg      See Field definition
    @param unireg_check_arg  See Field definition
    @param field_name_arg    See Field definition
    @param dec_arg           Number of second fraction digits, 0..6.
  */
  Field_temporal_with_date_and_time(uchar *ptr_arg, uchar *null_ptr_arg,
                                    uchar null_bit_arg,
                                    enum utype unireg_check_arg,
                                    const char *field_name_arg,
                                    uint8 dec_arg)
    :Field_temporal_with_date(ptr_arg, null_ptr_arg, null_bit_arg,
                              unireg_check_arg, field_name_arg,
                              MAX_DATETIME_WIDTH, dec_arg)
    { }
  void store_timestamp(const struct timeval *tm);
};


/**
  Abstract class for types with date and time, with fractional part:
  DATETIME, DATETIME(N), TIMESTAMP, TIMESTAMP(N).
*/
class Field_temporal_with_date_and_timef :
  public Field_temporal_with_date_and_time {
private:
  int do_save_field_metadata(uchar *metadata_ptr)
  {
    *metadata_ptr= decimals();
    return 1;
  }
public:
  /**
    Constructor for Field_temporal_with_date_and_timef
    @param ptr_arg           See Field definition
    @param null_ptr_arg      See Field definition
    @param null_bit_arg      See Field definition
    @param unireg_check_arg  See Field definition
    @param field_name_arg    See Field definition
    @param dec_arg           Number of second fraction digits, 0..6.
  */
  Field_temporal_with_date_and_timef(uchar *ptr_arg, uchar *null_ptr_arg,
                                     uchar null_bit_arg,
                                     enum utype unireg_check_arg,
                                     const char *field_name_arg,
                                     uint8 dec_arg)
    :Field_temporal_with_date_and_time(ptr_arg, null_ptr_arg, null_bit_arg,
                                       unireg_check_arg, field_name_arg,
                                       dec_arg)
    { }
  /**
    Constructor for Field_temporal_with_date_and_timef
    @param maybe_null_arg    See Field definition
    @param field_name_arg    See Field definition
    @param dec_arg           Number of second fraction digits, 0..6.
  */
  Field_temporal_with_date_and_timef(bool maybe_null_arg,
                                     const char *field_name_arg,
                                     uint8 dec_arg)
    :Field_temporal_with_date_and_time((uchar *) 0,
                                       maybe_null_arg ? (uchar*) "" : 0, 0,
                                       NONE, field_name_arg, dec_arg)
    { }

  uint decimals() const { return dec; }
  const CHARSET_INFO *sort_charset() const { return &my_charset_bin; }
  void make_sort_key(uchar *to, size_t length) { memcpy(to, ptr, length); }
  int cmp(const uchar *a_ptr, const uchar *b_ptr)
  {
    return memcmp(a_ptr, b_ptr, pack_length());
  }
  uint row_pack_length() const { return pack_length(); }
  double val_real();
  longlong val_int();
  my_decimal *val_decimal(my_decimal *decimal_value);
};


/*
  Field implementing TIMESTAMP data type without fractional seconds.
  We will be removed eventually.
*/
class Field_timestamp :public Field_temporal_with_date_and_time {
protected:
  my_time_flags_t date_flags(const THD *thd);
  type_conversion_status store_internal(const MYSQL_TIME *ltime, int *error);
  bool get_date_internal(MYSQL_TIME *ltime);
  void store_timestamp_internal(const struct timeval *tm);
public:
  static const int PACK_LENGTH= 4;
  Field_timestamp(uchar *ptr_arg, uint32 len_arg,
                  uchar *null_ptr_arg, uchar null_bit_arg,
		  enum utype unireg_check_arg, const char *field_name_arg);
  Field_timestamp(bool maybe_null_arg, const char *field_name_arg);
  enum_field_types type() const { return MYSQL_TYPE_TIMESTAMP;}
  enum ha_base_keytype key_type() const { return HA_KEYTYPE_ULONG_INT; }
  type_conversion_status store_packed(longlong nr);
  type_conversion_status reset(void)
  {
    ptr[0]=ptr[1]=ptr[2]=ptr[3]=0;
    return TYPE_OK;
  }
  longlong val_int(void);
  int cmp(const uchar *,const uchar *);
  void make_sort_key(uchar *buff, size_t length);
  uint32 pack_length() const { return PACK_LENGTH; }
  void sql_type(String &str) const;
  bool zero_pack() const { return 0; }
  /* Get TIMESTAMP field value as seconds since begging of Unix Epoch */
  bool get_timestamp(struct timeval *tm, int *warnings);
  bool get_date(MYSQL_TIME *ltime, my_time_flags_t fuzzydate);
  Field_timestamp *clone(MEM_ROOT *mem_root) const {
    DBUG_ASSERT(type() == MYSQL_TYPE_TIMESTAMP);
    return new (mem_root) Field_timestamp(*this);
  }
  Field_timestamp *clone() const
  {
    DBUG_ASSERT(type() == MYSQL_TYPE_TIMESTAMP);
    return new Field_timestamp(*this);
  }
  uchar *pack(uchar *to, const uchar *from,
              uint max_length MY_ATTRIBUTE((unused)), bool low_byte_first)
  {
    return pack_int32(to, from, low_byte_first);
  }
  const uchar *unpack(uchar* to, const uchar *from,
                      uint param_data MY_ATTRIBUTE((unused)),
                      bool low_byte_first)
  {
    return unpack_int32(to, from, low_byte_first);
  }
  /* Validate the value stored in a field */
  virtual type_conversion_status validate_stored_val(THD *thd);
};


/*
  Field implementing TIMESTAMP(N) data type, where N=0..6.
*/
class Field_timestampf :public Field_temporal_with_date_and_timef {
protected:
  bool get_date_internal(MYSQL_TIME *ltime);
  type_conversion_status store_internal(const MYSQL_TIME *ltime, int *error);
  my_time_flags_t date_flags(const THD *thd);
  void store_timestamp_internal(const struct timeval *tm);
public:
  static const int PACK_LENGTH= 8;
  /**
    Field_timestampf constructor
    @param ptr_arg           See Field definition
    @param null_ptr_arg      See Field definition
    @param null_bit_arg      See Field definition
    @param unireg_check_arg  See Field definition
    @param field_name_arg    See Field definition
    @param share             Table share.
    @param dec_arg           Number of fractional second digits, 0..6.
  */
  Field_timestampf(uchar *ptr_arg, uchar *null_ptr_arg, uchar null_bit_arg,
                   enum utype unireg_check_arg, const char *field_name_arg,
                   uint8 dec_arg);
  /**
    Field_timestampf constructor
    @param maybe_null_arg    See Field definition
    @param field_name_arg    See Field definition
    @param dec_arg           Number of fractional second digits, 0..6.
  */
  Field_timestampf(bool maybe_null_arg, const char *field_name_arg,
                   uint8 dec_arg);
  Field_timestampf *clone(MEM_ROOT *mem_root) const
  {
    DBUG_ASSERT(type() == MYSQL_TYPE_TIMESTAMP);
    return new (mem_root) Field_timestampf(*this);
  }
  Field_timestampf *clone() const
  {
    DBUG_ASSERT(type() == MYSQL_TYPE_TIMESTAMP);
    return new Field_timestampf(*this);
  }

  enum_field_types type() const { return MYSQL_TYPE_TIMESTAMP; }
  enum_field_types real_type() const { return MYSQL_TYPE_TIMESTAMP2; }
  enum_field_types binlog_type() const { return MYSQL_TYPE_TIMESTAMP2; }
  bool zero_pack() const { return 0; }

  uint32 pack_length() const
  {
    return my_timestamp_binary_length(dec);
  }
  virtual uint pack_length_from_metadata(uint field_metadata)
  {
    DBUG_ENTER("Field_timestampf::pack_length_from_metadata");
    uint tmp= my_timestamp_binary_length(field_metadata);
    DBUG_RETURN(tmp);
  }

  type_conversion_status reset();
  type_conversion_status store_packed(longlong nr);
  bool get_date(MYSQL_TIME *ltime, my_time_flags_t fuzzydate);
  void sql_type(String &str) const;

  bool get_timestamp(struct timeval *tm, int *warnings);
  /* Validate the value stored in a field */
  virtual type_conversion_status validate_stored_val(THD *thd);
};


class Field_year :public Field_tiny {
public:
  Field_year(uchar *ptr_arg, uint32 len_arg, uchar *null_ptr_arg,
	     uchar null_bit_arg,
	     enum utype unireg_check_arg, const char *field_name_arg)
    :Field_tiny(ptr_arg, len_arg, null_ptr_arg, null_bit_arg,
		unireg_check_arg, field_name_arg, 1, 1)
    {}
  enum_field_types type() const { return MYSQL_TYPE_YEAR;}
  type_conversion_status store(const char *to, size_t length,
                               const CHARSET_INFO *charset);
  type_conversion_status store(double nr);
  type_conversion_status store(longlong nr, bool unsigned_val);
  type_conversion_status store_time(MYSQL_TIME *ltime, uint8 dec);
  double val_real(void);
  longlong val_int(void);
  String *val_str(String*,String *);
  bool send_binary(Protocol *protocol);
  void sql_type(String &str) const;
  bool can_be_compared_as_longlong() const { return true; }
  Field_year *clone(MEM_ROOT *mem_root) const {
    DBUG_ASSERT(type() == MYSQL_TYPE_YEAR);
    return new (mem_root) Field_year(*this);
  }
  Field_year *clone() const {
    DBUG_ASSERT(type() == MYSQL_TYPE_YEAR);
    return new Field_year(*this);
  }
};


class Field_newdate :public Field_temporal_with_date {
protected:
  static const int PACK_LENGTH= 3;
  my_time_flags_t date_flags(const THD *thd);
  bool get_date_internal(MYSQL_TIME *ltime);
  type_conversion_status store_internal(const MYSQL_TIME *ltime, int *error);

public:
  Field_newdate(uchar *ptr_arg, uchar *null_ptr_arg, uchar null_bit_arg,
                enum utype unireg_check_arg, const char *field_name_arg)
    :Field_temporal_with_date(ptr_arg, null_ptr_arg, null_bit_arg,
                              unireg_check_arg, field_name_arg,
                              MAX_DATE_WIDTH, 0)
    { }
  Field_newdate(bool maybe_null_arg, const char *field_name_arg)
    :Field_temporal_with_date((uchar *) 0, maybe_null_arg ? (uchar *) "" : 0,
                              0, NONE, field_name_arg, MAX_DATE_WIDTH, 0)
    { }
  enum_field_types type() const { return MYSQL_TYPE_DATE;}
  enum_field_types real_type() const { return MYSQL_TYPE_NEWDATE; }
  enum ha_base_keytype key_type() const { return HA_KEYTYPE_UINT24; }
  type_conversion_status reset(void)
  {
    ptr[0]=ptr[1]=ptr[2]=0;
    return TYPE_OK;
  }
  type_conversion_status store_packed(longlong nr);
  longlong val_int(void);
  longlong val_time_temporal();
  longlong val_date_temporal();
  String *val_str(String*,String *);
  bool send_binary(Protocol *protocol);
  int cmp(const uchar *,const uchar *);
  void make_sort_key(uchar *buff, size_t length);
  uint32 pack_length() const { return PACK_LENGTH; }
  void sql_type(String &str) const;
  bool zero_pack() const { return 1; }
  bool get_date(MYSQL_TIME *ltime, my_time_flags_t fuzzydate);
  Field_newdate *clone(MEM_ROOT *mem_root) const
  {
    DBUG_ASSERT(type() == MYSQL_TYPE_DATE);
    DBUG_ASSERT(real_type() == MYSQL_TYPE_NEWDATE);
    return new (mem_root) Field_newdate(*this);
  }
  Field_newdate *clone() const
  {
    DBUG_ASSERT(type() == MYSQL_TYPE_DATE);
    DBUG_ASSERT(real_type() == MYSQL_TYPE_NEWDATE);
    return new Field_newdate(*this);
  }
};


/**
  Abstract class for TIME and TIME(N).
*/
class Field_time_common :public Field_temporal {
protected:
  bool convert_str_to_TIME(const char *str, size_t len, const CHARSET_INFO *cs,
                           MYSQL_TIME *ltime, MYSQL_TIME_STATUS *status);
  /**
    @todo: convert_number_to_TIME returns conversion status through
    two different interfaces: return value and warning. It should be
    refactored to only use return value.
   */
  type_conversion_status convert_number_to_TIME(longlong nr, bool unsigned_val,
                                                int nanoseconds,
                                                MYSQL_TIME *ltime,
                                                int *warning);
  /**
    Low-level function to store MYSQL_TIME value.
    The value must be rounded or truncated according to decimals().
  */
  virtual type_conversion_status store_internal(const MYSQL_TIME *ltime,
                                                int *error)= 0;
  /**
    Function to store time value.
    The value is rounded according to decimals().
  */
  virtual type_conversion_status store_internal_with_round(MYSQL_TIME *ltime,
                                                           int *warnings);
public:
  /**
    Constructor for Field_time_common
    @param ptr_arg           See Field definition
    @param null_ptr_arg      See Field definition
    @param null_bit_arg      See Field definition
    @param unireg_check_arg  See Field definition
    @param field_name_arg    See Field definition
    @param dec_arg           Number of second fraction digits, 0..6.
  */
  Field_time_common(uchar *ptr_arg, uchar *null_ptr_arg, uchar null_bit_arg,
                    enum utype unireg_check_arg, const char *field_name_arg,
                    uint8 dec_arg)
    :Field_temporal(ptr_arg, null_ptr_arg, null_bit_arg,
                    unireg_check_arg, field_name_arg,
                    MAX_TIME_WIDTH, dec_arg)
    { }
  /**
    Constructor for Field_time_common
    @param maybe_null_arg    See Field definition
    @param field_name_arg    See Field definition
    @param dec_arg           Number of second fraction digits, 0..6.
  */
  Field_time_common(bool maybe_null_arg, const char *field_name_arg,
                    uint8 dec_arg)
    :Field_temporal((uchar *) 0, maybe_null_arg ? (uchar *) "" : 0, 0,
                    NONE, field_name_arg, MAX_TIME_WIDTH, dec_arg)
    { }
  type_conversion_status store_time(MYSQL_TIME *ltime, uint8 dec);
  String *val_str(String*, String *);
  bool get_date(MYSQL_TIME *ltime, my_time_flags_t fuzzydate);
  longlong val_date_temporal();
  bool send_binary(Protocol *protocol);
};


/*
  Field implementing TIME data type without fractional seconds.
  We will be removed eventually.
*/
class Field_time :public Field_time_common {
protected:
  type_conversion_status store_internal(const MYSQL_TIME *ltime, int *error);
public:
  Field_time(uchar *ptr_arg, uchar *null_ptr_arg, uchar null_bit_arg,
	     enum utype unireg_check_arg, const char *field_name_arg)
    :Field_time_common(ptr_arg, null_ptr_arg, null_bit_arg,
                       unireg_check_arg, field_name_arg, 0)
    { }
  Field_time(bool maybe_null_arg, const char *field_name_arg)
    :Field_time_common((uchar *) 0, maybe_null_arg ? (uchar *) "" : 0, 0,
                       NONE, field_name_arg, 0)
    { }
  enum_field_types type() const { return MYSQL_TYPE_TIME;}
  enum ha_base_keytype key_type() const { return HA_KEYTYPE_INT24; }
  type_conversion_status store_packed(longlong nr);
  type_conversion_status reset(void)
  {
    ptr[0]=ptr[1]=ptr[2]=0;
    return TYPE_OK;
  }
  longlong val_int(void);
  longlong val_time_temporal();
  bool get_time(MYSQL_TIME *ltime);
  int cmp(const uchar *,const uchar *);
  void make_sort_key(uchar *buff, size_t length);
  uint32 pack_length() const { return 3; }
  void sql_type(String &str) const;
  bool zero_pack() const { return 1; }
  Field_time *clone(MEM_ROOT *mem_root) const {
    DBUG_ASSERT(type() == MYSQL_TYPE_TIME);
    return new (mem_root) Field_time(*this);
  }
  Field_time *clone() const {
    DBUG_ASSERT(type() == MYSQL_TYPE_TIME);
    return new Field_time(*this);
  }
};


/*
  Field implementing TIME(N) data type, where N=0..6.
*/
class Field_timef :public Field_time_common {
private:
  int do_save_field_metadata(uchar *metadata_ptr)
  {
    *metadata_ptr= decimals();
    return 1;
  }
protected:
  type_conversion_status store_internal(const MYSQL_TIME *ltime, int *error);
public:
  /**
    Constructor for Field_timef
    @param ptr_arg           See Field definition
    @param null_ptr_arg      See Field definition
    @param null_bit_arg      See Field definition
    @param unireg_check_arg  See Field definition
    @param field_name_arg    See Field definition
    @param dec_arg           Number of second fraction digits, 0..6.
  */
  Field_timef(uchar *ptr_arg, uchar *null_ptr_arg, uchar null_bit_arg,
              enum utype unireg_check_arg, const char *field_name_arg,
              uint8 dec_arg)
    :Field_time_common(ptr_arg, null_ptr_arg, null_bit_arg,
                       unireg_check_arg, field_name_arg, dec_arg)
  { }
  /**
    Constructor for Field_timef
    @param maybe_null_arg    See Field definition
    @param field_name_arg    See Field definition
    @param dec_arg           Number of second fraction digits, 0..6.
  */
  Field_timef(bool maybe_null_arg, const char *field_name_arg, uint8 dec_arg)
    :Field_time_common((uchar *) 0, maybe_null_arg ? (uchar *) "" : 0, 0,
                       NONE, field_name_arg, dec_arg)
  { }
  Field_timef *clone(MEM_ROOT *mem_root) const
  {
    DBUG_ASSERT(type() == MYSQL_TYPE_TIME);
    return new (mem_root) Field_timef(*this);
  }
  Field_timef *clone() const
  {
    DBUG_ASSERT(type() == MYSQL_TYPE_TIME);
    return new Field_timef(*this);
  }
  uint decimals() const { return dec; }
  enum_field_types type() const { return MYSQL_TYPE_TIME;}
  enum_field_types real_type() const { return MYSQL_TYPE_TIME2; }
  enum_field_types binlog_type() const { return MYSQL_TYPE_TIME2; }
  type_conversion_status store_packed(longlong nr);
  type_conversion_status reset();
  double val_real();
  longlong val_int();
  longlong val_time_temporal();
  bool get_time(MYSQL_TIME *ltime);
  my_decimal *val_decimal(my_decimal *);
  uint32 pack_length() const
  {
    return my_time_binary_length(dec);
  }
  virtual uint pack_length_from_metadata(uint field_metadata)
  {
    DBUG_ENTER("Field_timef::pack_length_from_metadata");
    uint tmp= my_time_binary_length(field_metadata);
    DBUG_RETURN(tmp);
  }
  uint row_pack_length() const { return pack_length(); }
  void sql_type(String &str) const;
  bool zero_pack() const { return 1; }
  const CHARSET_INFO *sort_charset(void) const { return &my_charset_bin; }
  void make_sort_key(uchar *to, size_t length) { memcpy(to, ptr, length); }
  int cmp(const uchar *a_ptr, const uchar *b_ptr)
  {
    return memcmp(a_ptr, b_ptr, pack_length());
  }
};


/*
  Field implementing DATETIME data type without fractional seconds.
  We will be removed eventually.
*/
class Field_datetime :public Field_temporal_with_date_and_time {
protected:
  type_conversion_status store_internal(const MYSQL_TIME *ltime, int *error);
  bool get_date_internal(MYSQL_TIME *ltime);
  my_time_flags_t date_flags(const THD *thd);
  void store_timestamp_internal(const struct timeval *tm);

public:
  static const int PACK_LENGTH= 8;

  /**
     DATETIME columns can be defined as having CURRENT_TIMESTAMP as the
     default value on inserts or updates. This constructor accepts a
     unireg_check value to initialize the column default expressions.

     The implementation of function defaults is heavily entangled with the
     binary .frm file format. The @c utype @c enum is part of the file format
     specification but is declared a member of the Field class.

     Four distinct unireg_check values are used for DATETIME columns to
     distinguish various cases of DEFAULT or ON UPDATE values. These values are:

     - TIMESTAMP_DN_FIELD - means DATETIME DEFAULT CURRENT_TIMESTAMP.

     - TIMESTAMP_UN_FIELD - means DATETIME DEFAULT <default value> ON UPDATE
     CURRENT_TIMESTAMP, where <default value> is an implicit or explicit
     expression other than CURRENT_TIMESTAMP or any synonym thereof
     (e.g. NOW().)

     - TIMESTAMP_DNUN_FIELD - means DATETIME DEFAULT CURRENT_TIMESTAMP ON UPDATE
     CURRENT_TIMESTAMP.

     - NONE - means that the column has neither DEFAULT CURRENT_TIMESTAMP, nor
     ON UPDATE CURRENT_TIMESTAMP
   */
  Field_datetime(uchar *ptr_arg, uchar *null_ptr_arg, uchar null_bit_arg,
                 enum utype unireg_check_arg, const char *field_name_arg)
    :Field_temporal_with_date_and_time(ptr_arg, null_ptr_arg, null_bit_arg,
                                       unireg_check_arg, field_name_arg, 0)
    {}
  Field_datetime(bool maybe_null_arg, const char *field_name_arg)
    :Field_temporal_with_date_and_time((uchar *) 0,
                                       maybe_null_arg ? (uchar *) "" : 0,
                                       0, NONE, field_name_arg, 0)
    {}
  enum_field_types type() const { return MYSQL_TYPE_DATETIME;}
  enum ha_base_keytype key_type() const { return HA_KEYTYPE_ULONGLONG; }
  using Field_temporal_with_date_and_time::store; // Make -Woverloaded-virtual
  type_conversion_status store(longlong nr, bool unsigned_val);
  type_conversion_status store_packed(longlong nr);
  type_conversion_status reset(void)
  {
    ptr[0]=ptr[1]=ptr[2]=ptr[3]=ptr[4]=ptr[5]=ptr[6]=ptr[7]=0;
    return TYPE_OK;
  }
  longlong val_int(void);
  String *val_str(String*,String *);
  int cmp(const uchar *,const uchar *);
  void make_sort_key(uchar *buff, size_t length);
  uint32 pack_length() const { return PACK_LENGTH; }
  void sql_type(String &str) const;
  bool zero_pack() const { return 1; }
  bool get_date(MYSQL_TIME *ltime, my_time_flags_t fuzzydate);
  Field_datetime *clone(MEM_ROOT *mem_root) const
  {
    DBUG_ASSERT(type() == MYSQL_TYPE_DATETIME);
    return new (mem_root) Field_datetime(*this);
  }
  Field_datetime *clone() const
  {
    DBUG_ASSERT(type() == MYSQL_TYPE_DATETIME);
    return new Field_datetime(*this);
  }
  uchar *pack(uchar* to, const uchar *from,
              uint max_length MY_ATTRIBUTE((unused)), bool low_byte_first)
  {
    return pack_int64(to, from, low_byte_first);
  }
  const uchar *unpack(uchar* to, const uchar *from,
                      uint param_data MY_ATTRIBUTE((unused)),
                      bool low_byte_first)
  {
    return unpack_int64(to, from, low_byte_first);
  }
};


/*
  Field implementing DATETIME(N) data type, where N=0..6.
*/
class Field_datetimef :public Field_temporal_with_date_and_timef {
protected:
  bool get_date_internal(MYSQL_TIME *ltime);
  type_conversion_status store_internal(const MYSQL_TIME *ltime, int *error);
  my_time_flags_t date_flags(const THD *thd);
  void store_timestamp_internal(const struct timeval *tm);

public:
  /**
    Constructor for Field_datetimef
    @param ptr_arg           See Field definition
    @param null_ptr_arg      See Field definition
    @param null_bit_arg      See Field definition
    @param unireg_check_arg  See Field definition
    @param field_name_arg    See Field definition
    @param dec_arg           Number of second fraction digits, 0..6.
  */
  Field_datetimef(uchar *ptr_arg, uchar *null_ptr_arg, uchar null_bit_arg,
                 enum utype unireg_check_arg, const char *field_name_arg,
                 uint8 dec_arg)
    :Field_temporal_with_date_and_timef(ptr_arg, null_ptr_arg, null_bit_arg,
                                        unireg_check_arg, field_name_arg,
                                        dec_arg)
    {}
  /**
    Constructor for Field_datetimef
    @param maybe_null_arg    See Field definition
    @param field_name_arg    See Field definition
    @param len_arg           See Field definition
    @param dec_arg           Number of second fraction digits, 0..6.
  */
  Field_datetimef(bool maybe_null_arg, const char *field_name_arg,
                  uint8 dec_arg)
    :Field_temporal_with_date_and_timef((uchar *) 0,
                                        maybe_null_arg ? (uchar *) "" : 0, 0,
                                        NONE, field_name_arg, dec_arg)
    {}
  Field_datetimef *clone(MEM_ROOT *mem_root) const
  {
    DBUG_ASSERT(type() == MYSQL_TYPE_DATETIME);
    return new (mem_root) Field_datetimef(*this);
  }
  Field_datetimef *clone() const
  {
    DBUG_ASSERT(type() == MYSQL_TYPE_DATETIME);
    return new Field_datetimef(*this);
  }

  enum_field_types type() const { return MYSQL_TYPE_DATETIME;}
  enum_field_types real_type() const { return MYSQL_TYPE_DATETIME2; }
  enum_field_types binlog_type() const { return MYSQL_TYPE_DATETIME2; }
  uint32 pack_length() const
  {
    return my_datetime_binary_length(dec);
  }
  virtual uint pack_length_from_metadata(uint field_metadata)
  {
    DBUG_ENTER("Field_datetimef::pack_length_from_metadata");
    uint tmp= my_datetime_binary_length(field_metadata);
    DBUG_RETURN(tmp);
  }
  bool zero_pack() const { return 1; }

  type_conversion_status store_packed(longlong nr);
  type_conversion_status reset();
  longlong val_date_temporal();
  bool get_date(MYSQL_TIME *ltime, my_time_flags_t fuzzydate);
  void sql_type(String &str) const;
};


class Field_string :public Field_longstr {
public:
  bool can_alter_field_type;
  Field_string(uchar *ptr_arg, uint32 len_arg,uchar *null_ptr_arg,
	       uchar null_bit_arg,
	       enum utype unireg_check_arg, const char *field_name_arg,
	       const CHARSET_INFO *cs)
    :Field_longstr(ptr_arg, len_arg, null_ptr_arg, null_bit_arg,
                   unireg_check_arg, field_name_arg, cs),
     can_alter_field_type(1) {};
  Field_string(uint32 len_arg,bool maybe_null_arg, const char *field_name_arg,
               const CHARSET_INFO *cs)
    :Field_longstr((uchar*) 0, len_arg, maybe_null_arg ? (uchar*) "": 0, 0,
                   NONE, field_name_arg, cs),
     can_alter_field_type(1) {};

  enum_field_types type() const
  {
    return ((can_alter_field_type && table && table->s &&
             table->s->db_create_options & HA_OPTION_PACK_RECORD &&
	     field_length >= 4) &&
            table->s->frm_version < FRM_VER_TRUE_VARCHAR ?
	    MYSQL_TYPE_VAR_STRING : MYSQL_TYPE_STRING);
  }
  bool match_collation_to_optimize_range() const { return true; }
  enum ha_base_keytype key_type() const
    { return binary() ? HA_KEYTYPE_BINARY : HA_KEYTYPE_TEXT; }
  bool zero_pack() const { return 0; }
  type_conversion_status reset(void)
  {
    charset()->cset->fill(charset(),(char*) ptr, field_length,
                          (has_charset() ? ' ' : 0));
    return TYPE_OK;
  }
  type_conversion_status store(const char *to, size_t length,
                               const CHARSET_INFO *charset);
  type_conversion_status store(longlong nr, bool unsigned_val);
  /* QQ: To be deleted */
  type_conversion_status store(double nr) { return Field_str::store(nr); }
  double val_real(void);
  longlong val_int(void);
  String *val_str(String*,String *);
  my_decimal *val_decimal(my_decimal *);
  int cmp(const uchar *,const uchar *);
  void make_sort_key(uchar *buff, size_t length);
  void sql_type(String &str) const;
  virtual uchar *pack(uchar *to, const uchar *from,
                      uint max_length, bool low_byte_first);
  virtual const uchar *unpack(uchar* to, const uchar *from,
                              uint param_data, bool low_byte_first);
  uint pack_length_from_metadata(uint field_metadata)
  {
    DBUG_PRINT("debug", ("field_metadata: 0x%04x", field_metadata));
    if (field_metadata == 0)
      return row_pack_length();
    return (((field_metadata >> 4) & 0x300) ^ 0x300) + (field_metadata & 0x00ff);
  }
  bool compatible_field_size(uint field_metadata, Relay_log_info *rli,
                             uint16 mflags, int *order_var);
  uint row_pack_length() const { return field_length; }
  int pack_cmp(const uchar *a,const uchar *b,uint key_length,
               my_bool insert_or_update);
  int pack_cmp(const uchar *b,uint key_length,my_bool insert_or_update);
  uint packed_col_length(const uchar *to, uint length);
  uint max_packed_col_length();
  enum_field_types real_type() const { return MYSQL_TYPE_STRING; }
  bool has_charset(void) const
  { return charset() == &my_charset_bin ? FALSE : TRUE; }
  Field *new_field(MEM_ROOT *root, TABLE *new_table, bool keep_type);
  Field_string *clone(MEM_ROOT *mem_root) const {
    DBUG_ASSERT(real_type() == MYSQL_TYPE_STRING);
    return new (mem_root) Field_string(*this);
  }
  Field_string *clone() const {
    DBUG_ASSERT(real_type() == MYSQL_TYPE_STRING);
    return new Field_string(*this);
  }
  virtual size_t get_key_image(uchar *buff, size_t length, imagetype type);
  virtual bool is_text_key_type() const { return binary() ? false : true; }
private:
  int do_save_field_metadata(uchar *first_byte);
};


class Field_varstring :public Field_longstr {
public:
  /*
    The maximum space available in a Field_varstring, in bytes. See
    length_bytes.
  */
  static const uint MAX_SIZE;
  /* Store number of bytes used to store length (1 or 2) */
  uint32 length_bytes;
  Field_varstring(uchar *ptr_arg,
                  uint32 len_arg, uint length_bytes_arg,
                  uchar *null_ptr_arg, uchar null_bit_arg,
		  enum utype unireg_check_arg, const char *field_name_arg,
		  TABLE_SHARE *share, const CHARSET_INFO *cs)
    :Field_longstr(ptr_arg, len_arg, null_ptr_arg, null_bit_arg,
                   unireg_check_arg, field_name_arg, cs),
     length_bytes(length_bytes_arg)
  {
    share->varchar_fields++;
  }
  Field_varstring(uint32 len_arg,bool maybe_null_arg,
                  const char *field_name_arg,
                  TABLE_SHARE *share, const CHARSET_INFO *cs)
    :Field_longstr((uchar*) 0,len_arg, maybe_null_arg ? (uchar*) "": 0, 0,
                   NONE, field_name_arg, cs),
     length_bytes(len_arg < 256 ? 1 :2)
  {
    share->varchar_fields++;
  }

  enum_field_types type() const { return MYSQL_TYPE_VARCHAR; }
  bool match_collation_to_optimize_range() const { return true; }
  enum ha_base_keytype key_type() const;
  uint row_pack_length() const { return field_length; }
  bool zero_pack() const { return 0; }
  type_conversion_status reset(void)
  {
    memset(ptr, 0, field_length+length_bytes);
    return TYPE_OK;
  }
  uint32 pack_length() const { return (uint32) field_length+length_bytes; }
  uint32 key_length() const { return (uint32) field_length; }
  uint32 sort_length() const
  {
    return (uint32) field_length + (field_charset == &my_charset_bin ?
                                    length_bytes : 0);
  }
  type_conversion_status store(const char *to, size_t length,
                               const CHARSET_INFO *charset);
  type_conversion_status store(longlong nr, bool unsigned_val);
  /* QQ: To be deleted */
  type_conversion_status store(double nr) { return Field_str::store(nr); }
  double val_real(void);
  longlong val_int(void);
  String *val_str(String*,String *);
  my_decimal *val_decimal(my_decimal *);
  int cmp_max(const uchar *, const uchar *, uint max_length);
  int cmp(const uchar *a,const uchar *b)
  {
    return cmp_max(a, b, ~0L);
  }
  void make_sort_key(uchar *buff, size_t length);
  size_t get_key_image(uchar *buff, size_t length, imagetype type);
  void set_key_image(const uchar *buff, size_t length);
  void sql_type(String &str) const;
  virtual uchar *pack(uchar *to, const uchar *from,
                      uint max_length, bool low_byte_first);
  virtual const uchar *unpack(uchar* to, const uchar *from,
                              uint param_data, bool low_byte_first);
  int cmp_binary(const uchar *a,const uchar *b, uint32 max_length=~0L);
  int key_cmp(const uchar *,const uchar*);
  int key_cmp(const uchar *str, uint length);
  uint packed_col_length(const uchar *to, uint length);

  uint32 data_length(uint row_offset= 0);
  enum_field_types real_type() const { return MYSQL_TYPE_VARCHAR; }
  bool has_charset(void) const
  { return charset() == &my_charset_bin ? FALSE : TRUE; }
  Field *new_field(MEM_ROOT *root, TABLE *new_table, bool keep_type);
  Field *new_key_field(MEM_ROOT *root, TABLE *new_table,
                       uchar *new_ptr, uchar *new_null_ptr,
                       uint new_null_bit);
  Field_varstring *clone(MEM_ROOT *mem_root) const { 
    DBUG_ASSERT(type() == MYSQL_TYPE_VARCHAR);
    DBUG_ASSERT(real_type() == MYSQL_TYPE_VARCHAR);
    return new (mem_root) Field_varstring(*this);
  }
  Field_varstring *clone() const {
    DBUG_ASSERT(type() == MYSQL_TYPE_VARCHAR);
    DBUG_ASSERT(real_type() == MYSQL_TYPE_VARCHAR);
    return new Field_varstring(*this);
  }
  uint is_equal(Create_field *new_field);
  void hash(ulong *nr, ulong *nr2);
  void get_ptr(uchar **str)
  {
    *str= ptr + length_bytes;
  }
  virtual bool is_text_key_type() const { return binary() ? false : true; }
private:
  int do_save_field_metadata(uchar *first_byte);
};


class Field_blob :public Field_longstr {
  virtual type_conversion_status store_internal(const char *from, size_t length,
                                                const CHARSET_INFO *cs);
  /**
    Copy value to memory storage.
  */
  type_conversion_status store_to_mem(const char *from, size_t length,
                                      const CHARSET_INFO *cs,
                                      size_t max_length,
                                      Blob_mem_storage *blob_storage);
protected:
  /**
    The number of bytes used to represent the length of the blob.
  */
  uint packlength;
  
  /**
    The 'value'-object is a cache fronting the storage engine.
  */
  String value;

private:
  /**
    In order to support update of virtual generated columns of blob type,
    we need to allocate the space blob needs on server for old_row and
    new_row respectively. This variable is used to record the
    allocated blob space for old_row.
  */
  String old_value;

  /**
    Whether we need to move the content of 'value' to 'old_value' before
    updating the BLOB stored in 'value'. This needs to be done for
    updates of BLOB columns that are virtual since the storage engine
    does not have its own copy of the old 'value'. This variable is set
    to true when we read the data into 'value'. It is reset when we move
    'value' to 'old_value'. The purpose of having this is to avoid that we
    do the move operation from 'value' to 'old_value' more than one time per
    record.
    Currently, this variable is introduced because the following call in
    sql_data_change.cc:
    \/\**
      @todo combine this call to update_generated_write_fields() with the one
      in fill_record() to avoid updating virtual generated fields twice.
    *\/
     if (table->has_gcol())
            update_generated_write_fields(table->write_set, table);
     When the @todo is done, m_keep_old_value can be deleted.
  */
  bool m_keep_old_value;

protected:
  /**
    Store ptr and length.
  */
  void store_ptr_and_length(const char *from, uint32 length)
  {
    store_length(length);
    memmove(ptr + packlength, &from, sizeof(char *));
  }
  
public:
  Field_blob(uchar *ptr_arg, uchar *null_ptr_arg, uchar null_bit_arg,
	     enum utype unireg_check_arg, const char *field_name_arg,
	     TABLE_SHARE *share, uint blob_pack_length, const CHARSET_INFO *cs);

  Field_blob(uint32 len_arg,bool maybe_null_arg, const char *field_name_arg,
	     const CHARSET_INFO *cs, bool set_packlength)
    :Field_longstr((uchar*) 0, len_arg, maybe_null_arg ? (uchar*) "": 0, 0,
                   NONE, field_name_arg, cs),
    packlength(4), m_keep_old_value(false)
  {
    flags|= BLOB_FLAG;
    if (set_packlength)
    {
      packlength= len_arg <= 255 ? 1 :
                  len_arg <= 65535 ? 2 :
                  len_arg <= 16777215 ? 3 : 4;
    }
  }

  Field_blob(uint32 packlength_arg)
    :Field_longstr((uchar*) 0, 0, (uchar*) "", 0,
                   NONE, "temp", system_charset_info),
    packlength(packlength_arg), m_keep_old_value(false)
  {}

  ~Field_blob() { mem_free(); }

  /* Note that the default copy constructor is used, in clone() */
  enum_field_types type() const { return MYSQL_TYPE_BLOB;}
  bool match_collation_to_optimize_range() const { return true; }
  enum ha_base_keytype key_type() const
    { return binary() ? HA_KEYTYPE_VARBINARY2 : HA_KEYTYPE_VARTEXT2; }
  type_conversion_status store(const char *to, size_t length,
                               const CHARSET_INFO *charset);
  type_conversion_status store(double nr);
  type_conversion_status store(longlong nr, bool unsigned_val);
  double val_real(void);
  longlong val_int(void);
  String *val_str(String*,String *);
  my_decimal *val_decimal(my_decimal *);
  int cmp_max(const uchar *, const uchar *, uint max_length);
  int cmp(const uchar *a,const uchar *b)
    { return cmp_max(a, b, ~0L); }
  int cmp(const uchar *a, uint32 a_length, const uchar *b, uint32 b_length);
  int cmp_binary(const uchar *a,const uchar *b, uint32 max_length=~0L);
  int key_cmp(const uchar *,const uchar*);
  int key_cmp(const uchar *str, uint length);
  uint32 key_length() const { return 0; }
  void make_sort_key(uchar *buff, size_t length);
  uint32 pack_length() const
  { return (uint32) (packlength + portable_sizeof_char_ptr); }

  /**
     Return the packed length without the pointer size added. 

     This is used to determine the size of the actual data in the row
     buffer.

     @returns The length of the raw data itself without the pointer.
  */
  uint32 pack_length_no_ptr() const
  { return (uint32) (packlength); }
  uint row_pack_length() const { return pack_length_no_ptr(); }
  uint32 sort_length() const;
  virtual uint32 max_data_length() const
  {
    return (uint32) (((ulonglong) 1 << (packlength*8)) -1);
  }
  type_conversion_status reset(void)
  {
    memset(ptr, 0, packlength+sizeof(uchar*));
    return TYPE_OK;
  }
  void reset_fields()
  { 
    memset(&value, 0, sizeof(value)); 
    memset(&old_value, 0, sizeof(old_value));
  }
  size_t get_field_buffer_size() { return value.alloced_length(); }
#ifndef WORDS_BIGENDIAN
  static
#endif
  void store_length(uchar *i_ptr, uint i_packlength, uint32 i_number, bool low_byte_first);
  void store_length(uchar *i_ptr, uint i_packlength, uint32 i_number)
  {
    store_length(i_ptr, i_packlength, i_number, table->s->db_low_byte_first);
  }
  inline void store_length(uint32 number)
  {
    store_length(ptr, packlength, number);
  }
  uint32 data_length(uint row_offset= 0) { return get_length(row_offset); }
  inline uint32 get_length(uint row_offset= 0)
  { return get_length(ptr+row_offset, this->packlength, table->s->db_low_byte_first); }
  uint32 get_length(const uchar *ptr, uint packlength, bool low_byte_first);
  uint32 get_length(const uchar *ptr_arg)
  { return get_length(ptr_arg, this->packlength, table->s->db_low_byte_first); }
  void put_length(uchar *pos, uint32 length);
  inline void get_ptr(uchar **str)
    {
      memcpy(str, ptr+packlength, sizeof(uchar*));
    }
  inline void get_ptr(uchar **str, uint row_offset)
    {
      memcpy(str, ptr+packlength+row_offset, sizeof(char*));
    }
  inline void set_ptr(uchar *length, uchar *data)
    {
      memcpy(ptr,length,packlength);
      memcpy(ptr+packlength, &data,sizeof(char*));
    }
  void set_ptr_offset(my_ptrdiff_t ptr_diff, uint32 length, uchar *data)
    {
      uchar *ptr_ofs= ADD_TO_PTR(ptr,ptr_diff,uchar*);
      store_length(ptr_ofs, packlength, length);
      memcpy(ptr_ofs+packlength, &data, sizeof(char*));
    }
  inline void set_ptr(uint32 length, uchar *data)
    {
      set_ptr_offset(0, length, data);
    }
  size_t get_key_image(uchar *buff, size_t length, imagetype type);
  void set_key_image(const uchar *buff, size_t length);
  void sql_type(String &str) const;
  inline bool copy()
  {
    uchar *tmp;
    get_ptr(&tmp);
    if (value.copy((char*) tmp, get_length(), charset()))
    {
      Field_blob::reset();
      my_error(ER_OUTOFMEMORY, MYF(ME_FATALERROR), get_length());
      return 1;
    }
    tmp=(uchar*) value.ptr();
    memcpy(ptr+packlength, &tmp, sizeof(char*));
    return 0;
  }
  Field_blob *clone(MEM_ROOT *mem_root) const { 
    DBUG_ASSERT(type() == MYSQL_TYPE_BLOB);
    return new (mem_root) Field_blob(*this);
  }
  Field_blob *clone() const {
    DBUG_ASSERT(type() == MYSQL_TYPE_BLOB);
    return new Field_blob(*this);
  }
  virtual uchar *pack(uchar *to, const uchar *from,
                      uint max_length, bool low_byte_first);
  virtual const uchar *unpack(uchar *to, const uchar *from,
                              uint param_data, bool low_byte_first);
  uint packed_col_length(const uchar *col_ptr, uint length);
  uint max_packed_col_length();
  void mem_free()
  {
    // Free all allocated space
    value.mem_free();
    old_value.mem_free();
  }
  inline void clear_temporary() { memset(&value, 0, sizeof(value)); }
  friend type_conversion_status field_conv(Field *to,Field *from);
  bool has_charset(void) const
  { return charset() == &my_charset_bin ? FALSE : TRUE; }
  uint32 max_display_length();
  uint32 char_length();
  bool copy_blob_value(MEM_ROOT *mem_root);
  uint is_equal(Create_field *new_field);
  inline bool in_read_set() { return bitmap_is_set(table->read_set, field_index); }
  inline bool in_write_set() { return bitmap_is_set(table->write_set, field_index); }
  virtual bool is_text_key_type() const { return binary() ? false : true; }

  /**
    Mark that the BLOB stored in value should be copied before updating it.

    When updating virtual generated columns we need to keep the old
    'value' for BLOBs since this can be needed when the storage engine
    does the update. During read of the record the old 'value' for the
    BLOB is evaluated and stored in 'value'. This function is to be used
    to specify that we need to copy this BLOB 'value' into 'old_value'
    before we compute the new BLOB 'value'. For more information @see
    Field_blob::keep_old_value().
  */
  void need_to_keep_old_value()
  {
    /*
      We should only need to keep a copy of the blob 'value' in the case
      where this is a virtual genarated column (that is indexed).
    */
    DBUG_ASSERT(is_virtual_gcol());

    /*
      Ensure that 'value' is copied to 'old_value' when keep_old_value() is
      called.
    */
    m_keep_old_value= true;
  }

  /**
    Save the current BLOB value to avoid that it gets overwritten.

    This is used when updating virtual generated columns that are
    BLOBs. Some storage engines require that we have both the old and
    new BLOB value for virtual generated columns that are indexed in
    order for the storage engine to be able to maintain the index. This
    function will transfer the buffer storing the current BLOB value
    from 'value' to 'old_value'. This avoids that the current BLOB value
    is over-written when the new BLOB value is saved into this field.

    The reason this requires special handling when updating/deleting
    virtual columns of BLOB type is that the BLOB value is not known to
    the storage engine. For stored columns, the "old" BLOB value is read
    by the storage engine, Field_blob is made to point to the engine's
    internal buffer; Field_blob's internal buffer (Field_blob::value)
    isn't used and remains available to store the "new" value.  For
    virtual generated columns, the "old" value is written directly into
    Field_blob::value when reading the record to be
    updated/deleted. This is done in update_generated_read_fields().
    Since, in this case, the "old" value already occupies the place to
    store the "new" value, we must call this function before we write
    the "new" value into Field_blob::value object so that the "old"
    value does not get over-written. The table->record[1] buffer will
    have a pointer that points to the memory buffer inside
    old_value. The storage engine will use table->record[1] to read the
    old value for the BLOB and use table->record[0] to read the new
    value.

    This function must be called before we store the new BLOB value in
    this field object.
  */
  void keep_old_value()
  {
    /*
      We should only need to keep a copy of the blob value in the case
      where this is a virtual genarated column (that is indexed).
    */
    DBUG_ASSERT(is_virtual_gcol());

    // Transfer ownership of the current BLOB value to old_value
    if (m_keep_old_value)
    {
      old_value.takeover(value);
      m_keep_old_value= false;
    }
  }

  /**
    Use to store the blob value into an allocated space.
  */ 
  void store_in_allocated_space(const char *from, uint32 length)
  {
    store_ptr_and_length(from, length);
  }

private:
  int do_save_field_metadata(uchar *first_byte);
};


class Field_geom :public Field_blob {
  virtual type_conversion_status store_internal(const char *from, size_t length,
                                                const CHARSET_INFO *cs);
public:
  enum geometry_type geom_type;

  Field_geom(uchar *ptr_arg, uchar *null_ptr_arg, uint null_bit_arg,
	     enum utype unireg_check_arg, const char *field_name_arg,
	     TABLE_SHARE *share, uint blob_pack_length,
	     enum geometry_type geom_type_arg)
     :Field_blob(ptr_arg, null_ptr_arg, null_bit_arg, unireg_check_arg, 
                 field_name_arg, share, blob_pack_length, &my_charset_bin)
  { geom_type= geom_type_arg; }
  Field_geom(uint32 len_arg,bool maybe_null_arg, const char *field_name_arg,
	     TABLE_SHARE *share, enum geometry_type geom_type_arg)
    :Field_blob(len_arg, maybe_null_arg, field_name_arg, &my_charset_bin, false)
  { geom_type= geom_type_arg; }
  enum ha_base_keytype key_type() const { return HA_KEYTYPE_VARBINARY2; }
  enum_field_types type() const { return MYSQL_TYPE_GEOMETRY; }
  bool match_collation_to_optimize_range() const { return false; }
  void sql_type(String &str) const;
  using Field_blob::store;
  type_conversion_status store(double nr);
  type_conversion_status store(longlong nr, bool unsigned_val);
  type_conversion_status store_decimal(const my_decimal *);
  type_conversion_status store(const char *from, size_t length,
                               const CHARSET_INFO *cs);

  /**
    Non-nullable GEOMETRY types cannot have defaults,
    but the underlying blob must still be reset.
   */
  type_conversion_status reset(void)
  {
    type_conversion_status res= Field_blob::reset();
    if (res != TYPE_OK)
      return res;
    return maybe_null() ? TYPE_OK : TYPE_ERR_NULL_CONSTRAINT_VIOLATION;
  }

  geometry_type get_geometry_type() const { return geom_type; };
  Field_geom *clone(MEM_ROOT *mem_root) const {
    DBUG_ASSERT(type() == MYSQL_TYPE_GEOMETRY);
    return new (mem_root) Field_geom(*this);
  }
  Field_geom *clone() const {
    DBUG_ASSERT(type() == MYSQL_TYPE_GEOMETRY);
    return new Field_geom(*this);
  }
  uint is_equal(Create_field *new_field);
};


/// A field that stores a JSON value.
class Field_json :public Field_blob
{
  type_conversion_status unsupported_conversion();
  type_conversion_status store_binary(const char *ptr, size_t length);

  /**
    Diagnostics utility for ER_INVALID_JSON_TEXT.

    @param err        error message argument for ER_INVALID_JSON_TEXT
    @param err_offset location in text at which there is an error
  */
  void invalid_text(const char *err, size_t err_offset) const
  {
    String s;
    s.append(*table_name);
    s.append('.');
    s.append(field_name);
    my_error(ER_INVALID_JSON_TEXT, MYF(0), err, err_offset, s.c_ptr_safe());
  }
public:
  Field_json(uchar *ptr_arg, uchar *null_ptr_arg, uint null_bit_arg,
             enum utype unireg_check_arg, const char *field_name_arg,
             TABLE_SHARE *share, uint blob_pack_length)
    : Field_blob(ptr_arg, null_ptr_arg, null_bit_arg, unireg_check_arg,
                 field_name_arg, share, blob_pack_length, &my_charset_bin)
  {}

  Field_json(uint32 len_arg, bool maybe_null_arg, const char *field_name_arg)
    :Field_blob(len_arg, maybe_null_arg, field_name_arg, &my_charset_bin, false)
  {}

  enum_field_types type() const { return MYSQL_TYPE_JSON; }
  void sql_type(String &str) const;
  /**
    Return a text charset so that string functions automatically
    convert the field value to string and treat it as a non-binary
    string.
  */
  const CHARSET_INFO *charset() const { return &my_charset_utf8mb4_bin; }
  /**
    Sort should treat the field as binary and not attempt any
    conversions.
  */
  const CHARSET_INFO *sort_charset() const { return field_charset; }
  /**
    JSON columns don't have an associated charset. Returning false
    here prevents SHOW CREATE TABLE from attaching a CHARACTER SET
    clause to the column.
  */
  bool has_charset() const { return false; }
  type_conversion_status store(const char *to, size_t length,
                               const CHARSET_INFO *charset);
  type_conversion_status store(double nr);
  type_conversion_status store(longlong nr, bool unsigned_val);
  type_conversion_status store_decimal(const my_decimal *);
  type_conversion_status store_json(Json_wrapper *json);
  type_conversion_status store_time(MYSQL_TIME *ltime, uint8 dec_arg);
  type_conversion_status store(Field_json *field);

  /**
    Retrieve the field's value as a JSON wrapper. It
    there is an error, wr is not modified and we return
    false, else true.

    @param[out]    wr   the JSON value
    @return true if a value is retrieved (or NULL), false if error
  */
  bool val_json(Json_wrapper *wr);

  /**
    Retrieve the JSON as an int if possible. This requires a JSON scalar
    of suitable type.

    @returns the JSON value as an int
  */
  longlong val_int();

  /**
   Retrieve the JSON as a double if possible. This requires a JSON scalar
   of suitable type.

   @returns the JSON value as a double
   */
  double val_real();

  /**
    Retrieve the JSON value stored in this field as text

    @param[in,out] buf1 string buffer for converting JSON value to string
    @param[in,out] buf2 unused
  */
  String *val_str(String *tmp, String *str);
  my_decimal *val_decimal(my_decimal *m);
  bool get_time(MYSQL_TIME *ltime);
  bool get_date(MYSQL_TIME *ltime, my_time_flags_t fuzzydate);
  Field_json *clone(MEM_ROOT *mem_root) const;
  Field_json *clone() const;
  uint is_equal(Create_field *new_field);
  Item_result cast_to_int_type () const { return INT_RESULT; }
  void make_sort_key(uchar *to, size_t length);

  /**
    Make a hash key that can be used by sql_executor.cc/unique_hash
    in order to support SELECT DISTINCT

    @param[in]  hash_val  An initial hash value.
  */
  ulonglong make_hash_key(ulonglong *hash_val);
};


class Field_enum :public Field_str {
protected:
  uint packlength;
public:
  TYPELIB *typelib;
  Field_enum(uchar *ptr_arg, uint32 len_arg, uchar *null_ptr_arg,
             uchar null_bit_arg,
             enum utype unireg_check_arg, const char *field_name_arg,
             uint packlength_arg,
             TYPELIB *typelib_arg,
             const CHARSET_INFO *charset_arg)
    :Field_str(ptr_arg, len_arg, null_ptr_arg, null_bit_arg,
	       unireg_check_arg, field_name_arg, charset_arg),
    packlength(packlength_arg),typelib(typelib_arg)
  {
    flags|=ENUM_FLAG;
  }
  Field *new_field(MEM_ROOT *root, TABLE *new_table, bool keep_type);
  enum_field_types type() const { return MYSQL_TYPE_STRING; }
  bool match_collation_to_optimize_range() const { return false; }
  enum Item_result cmp_type () const { return INT_RESULT; }
  enum Item_result cast_to_int_type () const { return INT_RESULT; }
  enum ha_base_keytype key_type() const;
  type_conversion_status store(const char *to, size_t length,
                               const CHARSET_INFO *charset);
  type_conversion_status store(double nr);
  type_conversion_status store(longlong nr, bool unsigned_val);
  double val_real(void);
  my_decimal *val_decimal(my_decimal *decimal_value);
  longlong val_int(void);
  String *val_str(String*,String *);
  int cmp(const uchar *,const uchar *);
  void make_sort_key(uchar *buff, size_t length);
  uint32 pack_length() const { return (uint32) packlength; }
  void store_type(ulonglong value);
  void sql_type(String &str) const;
  enum_field_types real_type() const { return MYSQL_TYPE_ENUM; }
  uint pack_length_from_metadata(uint field_metadata)
  { return (field_metadata & 0x00ff); }
  uint row_pack_length() const { return pack_length(); }
  virtual bool zero_pack() const { return 0; }
  bool optimize_range(uint idx, uint part) { return 0; }
  bool eq_def(Field *field);
  bool has_charset(void) const { return TRUE; }
  /* enum and set are sorted as integers */
  CHARSET_INFO *sort_charset(void) const { return &my_charset_bin; }
  Field_enum *clone(MEM_ROOT *mem_root) const {
    DBUG_ASSERT(real_type() == MYSQL_TYPE_ENUM);
    return new (mem_root) Field_enum(*this);
  }
  Field_enum *clone() const { 
    DBUG_ASSERT(real_type() == MYSQL_TYPE_ENUM);
    return new Field_enum(*this);
  }
  virtual uchar *pack(uchar *to, const uchar *from,
                      uint max_length, bool low_byte_first);
  virtual const uchar *unpack(uchar *to, const uchar *from,
                              uint param_data, bool low_byte_first);

private:
  int do_save_field_metadata(uchar *first_byte);
  uint is_equal(Create_field *new_field);
};


class Field_set :public Field_enum {
public:
  Field_set(uchar *ptr_arg, uint32 len_arg, uchar *null_ptr_arg,
            uchar null_bit_arg,
            enum utype unireg_check_arg, const char *field_name_arg,
            uint32 packlength_arg,
            TYPELIB *typelib_arg, const CHARSET_INFO *charset_arg)
    :Field_enum(ptr_arg, len_arg, null_ptr_arg, null_bit_arg,
                unireg_check_arg, field_name_arg,
                packlength_arg,
                typelib_arg,charset_arg),
     empty_set_string("", 0, charset_arg)
  {
    flags= (flags & ~ENUM_FLAG) | SET_FLAG;
  }
  type_conversion_status store(const char *to, size_t length,
                               const CHARSET_INFO *charset);
  type_conversion_status store(double nr)
  {
    return Field_set::store((longlong) nr, FALSE);
  }
  type_conversion_status store(longlong nr, bool unsigned_val);
  virtual bool zero_pack() const { return 1; }
  String *val_str(String*,String *);
  void sql_type(String &str) const;
  enum_field_types real_type() const { return MYSQL_TYPE_SET; }
  bool has_charset(void) const { return TRUE; }
  Field_set *clone(MEM_ROOT *mem_root) const { 
    DBUG_ASSERT(real_type() == MYSQL_TYPE_SET);
    return new (mem_root) Field_set(*this);
  }
  Field_set *clone() const {
    DBUG_ASSERT(real_type() == MYSQL_TYPE_SET);
    return new Field_set(*this);
  }
private:
  const String empty_set_string;
};


/*
  Note:
    To use Field_bit::cmp_binary() you need to copy the bits stored in
    the beginning of the record (the NULL bytes) to each memory you
    want to compare (where the arguments point).

    This is the reason:
    - Field_bit::cmp_binary() is only implemented in the base class
      (Field::cmp_binary()).
    - Field::cmp_binary() currenly use pack_length() to calculate how
      long the data is.
    - pack_length() includes size of the bits stored in the NULL bytes
      of the record.
*/
class Field_bit :public Field {
public:
  uchar *bit_ptr;     // position in record where 'uneven' bits store
  uchar bit_ofs;      // offset to 'uneven' high bits
  uint bit_len;       // number of 'uneven' high bits
  uint bytes_in_rec;
  Field_bit(uchar *ptr_arg, uint32 len_arg, uchar *null_ptr_arg,
            uchar null_bit_arg, uchar *bit_ptr_arg, uchar bit_ofs_arg,
            enum utype unireg_check_arg, const char *field_name_arg);
  enum_field_types type() const { return MYSQL_TYPE_BIT; }
  enum ha_base_keytype key_type() const { return HA_KEYTYPE_BIT; }
  uint32 key_length() const { return (uint32) (field_length + 7) / 8; }
  uint32 max_data_length() const { return (field_length + 7) / 8; }
  uint32 max_display_length() { return field_length; }
  Item_result result_type () const { return INT_RESULT; }
  type_conversion_status reset(void)
  {
    memset(ptr, 0, bytes_in_rec);
    if (bit_ptr && (bit_len > 0))  // reset odd bits among null bits
      clr_rec_bits(bit_ptr, bit_ofs, bit_len);
    return TYPE_OK;
  }
  type_conversion_status store(const char *to, size_t length,
                               const CHARSET_INFO *charset);
  type_conversion_status store(double nr);
  type_conversion_status store(longlong nr, bool unsigned_val);
  type_conversion_status store_decimal(const my_decimal *);
  double val_real(void);
  longlong val_int(void);
  String *val_str(String*, String *);
  virtual bool str_needs_quotes() { return TRUE; }
  my_decimal *val_decimal(my_decimal *);
  int cmp(const uchar *a, const uchar *b)
  {
    DBUG_ASSERT(ptr == a || ptr == b);
    if (ptr == a)
      return Field_bit::key_cmp(b, bytes_in_rec+MY_TEST(bit_len));
    else
      return Field_bit::key_cmp(a, bytes_in_rec+MY_TEST(bit_len)) * -1;
  }
  int cmp_binary_offset(uint row_offset)
  { return cmp_offset(row_offset); }
  int cmp_max(const uchar *a, const uchar *b, uint max_length);
  int key_cmp(const uchar *a, const uchar *b)
  { return cmp_binary((uchar *) a, (uchar *) b); }
  int key_cmp(const uchar *str, uint length);
  int cmp_offset(uint row_offset);
  void get_image(uchar *buff, size_t length, const CHARSET_INFO *cs)
  { get_key_image(buff, length, itRAW); }   
  void set_image(const uchar *buff, size_t length, const CHARSET_INFO *cs)
  { Field_bit::store((char *) buff, length, cs); }
  size_t get_key_image(uchar *buff, size_t length, imagetype type);
  void set_key_image(const uchar *buff, size_t length)
  { Field_bit::store((char*) buff, length, &my_charset_bin); }
  void make_sort_key(uchar *buff, size_t length)
  { get_key_image(buff, length, itRAW); }
  uint32 pack_length() const { return (uint32) (field_length + 7) / 8; }
  uint32 pack_length_in_rec() const { return bytes_in_rec; }
  uint pack_length_from_metadata(uint field_metadata);
  uint row_pack_length() const
  { return (bytes_in_rec + ((bit_len > 0) ? 1 : 0)); }
  bool compatible_field_size(uint metadata, Relay_log_info *rli,
                             uint16 mflags, int *order_var);
  void sql_type(String &str) const;
  virtual uchar *pack(uchar *to, const uchar *from,
                      uint max_length, bool low_byte_first);
  virtual const uchar *unpack(uchar *to, const uchar *from,
                              uint param_data, bool low_byte_first);
  virtual void set_default();

  Field *new_key_field(MEM_ROOT *root, TABLE *new_table,
                       uchar *new_ptr, uchar *new_null_ptr,
                       uint new_null_bit);
  void set_bit_ptr(uchar *bit_ptr_arg, uchar bit_ofs_arg)
  {
    bit_ptr= bit_ptr_arg;
    bit_ofs= bit_ofs_arg;
  }
  bool eq(Field *field)
  {
    return (Field::eq(field) &&
            bit_ptr == ((Field_bit *)field)->bit_ptr &&
            bit_ofs == ((Field_bit *)field)->bit_ofs);
  }
  uint is_equal(Create_field *new_field);
  void move_field_offset(my_ptrdiff_t ptr_diff)
  {
    Field::move_field_offset(ptr_diff);
    bit_ptr= ADD_TO_PTR(bit_ptr, ptr_diff, uchar*);
  }
  void hash(ulong *nr, ulong *nr2);
  Field_bit *clone(MEM_ROOT *mem_root) const { 
    DBUG_ASSERT(type() == MYSQL_TYPE_BIT);
    return new (mem_root) Field_bit(*this);
  }
  Field_bit *clone() const {
    DBUG_ASSERT(type() == MYSQL_TYPE_BIT);
    return new Field_bit(*this);
  }
private:
  virtual size_t do_last_null_byte() const;
  int do_save_field_metadata(uchar *first_byte);
};


/**
  BIT field represented as chars for non-MyISAM tables.

  @todo The inheritance relationship is backwards since Field_bit is
  an extended version of Field_bit_as_char and not the other way
  around. Hence, we should refactor it to fix the hierarchy order.
 */
class Field_bit_as_char: public Field_bit {
public:
  Field_bit_as_char(uchar *ptr_arg, uint32 len_arg, uchar *null_ptr_arg,
                    uchar null_bit_arg,
                    enum utype unireg_check_arg, const char *field_name_arg);
  enum ha_base_keytype key_type() const { return HA_KEYTYPE_BINARY; }
  type_conversion_status store(const char *to, size_t length,
                               const CHARSET_INFO *charset);
  type_conversion_status store(double nr) { return Field_bit::store(nr); }
  type_conversion_status store(longlong nr, bool unsigned_val)
  { return Field_bit::store(nr, unsigned_val); }
  void sql_type(String &str) const;
  Field_bit_as_char *clone(MEM_ROOT *mem_root) const { 
    return new (mem_root) Field_bit_as_char(*this);
  }
  Field_bit_as_char *clone() const { return new Field_bit_as_char(*this); }
};


/*
  Create field class for CREATE TABLE
*/

class Create_field :public Sql_alloc
{
public:
  const char *field_name;
  /**
    Name of column modified by ALTER TABLE's CHANGE/MODIFY COLUMN clauses,
    NULL for columns added.
  */
  const char *change;
  const char *after;			// Put column after this one
  LEX_STRING comment;			// Comment for field

  /**
     The declared default value, if any, otherwise NULL. Note that this member
     is NULL if the default is a function. If the column definition has a
     function declared as the default, the information is found in
     Create_field::unireg_check.
     
     @see Create_field::unireg_check
  */
  Item *def;
  enum	enum_field_types sql_type;
  /*
    At various stages in execution this can be length of field in bytes or
    max number of characters. 
  */
  size_t length;
  /*
    The value of `length' as set by parser: is the number of characters
    for most of the types, or of bytes for BLOBs or numeric types.
  */
  size_t char_length;
  uint  decimals, flags;
  size_t pack_length, key_length;
  Field::utype unireg_check;
  TYPELIB *interval;			// Which interval to use
  TYPELIB *save_interval;               // Temporary copy for the above
                                        // Used only for UCS2 intervals
  List<String> interval_list;
  const CHARSET_INFO *charset;
  Field::geometry_type geom_type;
  Field *field;				// For alter table

  uint8 row,col,sc_length,interval_id;	// For rea_create_table
  uint	offset,pack_flag;

  /* Generated column expression information */
  Generated_column *gcol_info;
  /*
    Indication that the field is phycically stored in tables 
    rather than just generated on SQL queries.
    As of now, FALSE can only be set for virtual generated columns.
  */
  bool stored_in_db;

  Create_field() :after(NULL) {}
  Create_field(Field *field, Field *orig_field);
  /* Used to make a clone of this object for ALTER/CREATE TABLE */
  Create_field *clone(MEM_ROOT *mem_root) const
    { return new (mem_root) Create_field(*this); }
  bool is_gcol() const { return gcol_info; }
  bool is_virtual_gcol() const
  { return gcol_info && !gcol_info->get_field_stored(); }
  void create_length_to_internal_length(void);

  /* Init for a tmp table field. To be extended if need be. */
  void init_for_tmp_table(enum_field_types sql_type_arg,
                          uint32 max_length, uint32 decimals,
                          bool maybe_null, bool is_unsigned,
                          uint pack_length = ~0U);

  bool init(THD *thd, const char *field_name, enum_field_types type,
            const char *length, const char *decimals, uint type_modifier,
            Item *default_value, Item *on_update_value, LEX_STRING *comment,
            const char *change, List<String> *interval_list,
            const CHARSET_INFO *cs, uint uint_geom_type,
            Generated_column *gcol_info= NULL);

  ha_storage_media field_storage_type() const
  {
    return (ha_storage_media)
      ((flags >> FIELD_FLAGS_STORAGE_MEDIA) & 3);
  }

  column_format_type column_format() const
  {
    return (column_format_type)
      ((flags >> FIELD_FLAGS_COLUMN_FORMAT) & 3);
  }
};


/*
  A class for sending info to the client
*/

class Send_field :public Sql_alloc {
 public:
  const char *db_name;
  const char *table_name,*org_table_name;
  const char *col_name,*org_col_name;
  ulong length;
  uint charsetnr, flags, decimals;
  enum_field_types type;
  /*
    TRUE <=> source item is an Item_field. Needed to workaround lack of
    architecture in legacy Protocol_text implementation. Needed only for
    Protocol_classic and descendants.
  */
  bool field;
  Send_field() {}
};


/*
  A class for quick copying data to fields
*/

class Copy_field :public Sql_alloc {
  /**
    Convenience definition of a copy function returned by
    get_copy_func.
  */
  typedef void Copy_func(Copy_field*);
  Copy_func *get_copy_func(Field *to, Field *from);
public:
  uchar *from_ptr,*to_ptr;
  uchar *from_null_ptr,*to_null_ptr;
  my_bool *null_row;
  uint	from_bit,to_bit;
  String tmp;					// For items

  Copy_field()
   :m_from_field(NULL),
    m_to_field(NULL)
  { }

  ~Copy_field()
  { }

  void set(Field *to, Field *from, bool save);	// Field to field
  void set(uchar *to, Field *from);		// Field to string

private:
  void (*m_do_copy)(Copy_field *);
  void (*m_do_copy2)(Copy_field *);		// Used to handle null values

  /**
    Number of bytes in the fields pointed to by 'from_ptr' and
    'to_ptr'. Usually this is the number of bytes that are copied from
    'from_ptr' to 'to_ptr'.

    For variable-length fields (VARCHAR), the first byte(s) describe
    the actual length of the text. For VARCHARs with length 
       < 256 there is 1 length byte 
       >= 256 there is 2 length bytes
    Thus, if from_field is VARCHAR(10), from_length (and in most cases
    to_length) is 11. For VARCHAR(1024), the length is 1026. @see
    Field_varstring::length_bytes

    Note that for VARCHARs, do_copy() will be do_varstring*() which
    only copies the length-bytes (1 or 2) + the actual length of the
    text instead of from/to_length bytes. @see get_copy_func()
  */
  uint m_from_length;
  uint m_to_length;
  Field *m_from_field;
  Field *m_to_field;

  void check_and_set_temporary_null()
  {
    if (m_from_field &&
        m_from_field->is_tmp_null() &&
        !m_to_field->is_tmp_null())
    {
      m_to_field->set_tmp_nullable();
      m_to_field->set_tmp_null();
    }
  }

public:
  void invoke_do_copy(Copy_field *f);
  void invoke_do_copy2(Copy_field *f);

  Field *from_field()
  { return m_from_field; }

  Field *to_field()
  { return m_to_field; }

  uint from_length() const
  { return m_from_length; }

  uint to_length() const
  { return m_to_length; }
};


Field *make_field(TABLE_SHARE *share, uchar *ptr, size_t field_length,
		  uchar *null_pos, uchar null_bit,
		  uint pack_flag, enum_field_types field_type,
		  const CHARSET_INFO *cs,
		  Field::geometry_type geom_type,
		  Field::utype unireg_check,
		  TYPELIB *interval, const char *field_name);
uint pack_length_to_packflag(uint type);
enum_field_types get_blob_type_from_length(ulong length);
size_t calc_pack_length(enum_field_types type, size_t length);
type_conversion_status set_field_to_null(Field *field);
type_conversion_status set_field_to_null_with_conversions(Field *field,
                                                          bool no_conversions);

/*
  The following are for the interface with the .frm file
*/

#define FIELDFLAG_DECIMAL		1
#define FIELDFLAG_BINARY		1	// Shares same flag
#define FIELDFLAG_NUMBER		2
#define FIELDFLAG_ZEROFILL		4
#define FIELDFLAG_PACK			120	// Bits used for packing
#define FIELDFLAG_INTERVAL		256     // mangled with decimals!
#define FIELDFLAG_BITFIELD		512	// mangled with decimals!
#define FIELDFLAG_BLOB			1024	// mangled with decimals!
#define FIELDFLAG_GEOM			2048    // mangled with decimals!
#define FIELDFLAG_JSON                  4096    /* mangled with decimals and
                                                   with bitfields! */

#define FIELDFLAG_TREAT_BIT_AS_CHAR     4096    /* use Field_bit_as_char */

#define FIELDFLAG_LEFT_FULLSCREEN	8192
#define FIELDFLAG_RIGHT_FULLSCREEN	16384
#define FIELDFLAG_FORMAT_NUMBER		16384	// predit: ###,,## in output
#define FIELDFLAG_NO_DEFAULT		16384   /* sql */
#define FIELDFLAG_SUM			((uint) 32768)// predit: +#fieldflag
#define FIELDFLAG_MAYBE_NULL		((uint) 32768)// sql
#define FIELDFLAG_PACK_SHIFT		3
#define FIELDFLAG_DEC_SHIFT		8
#define FIELDFLAG_MAX_DEC		31
#define FIELDFLAG_NUM_SCREEN_TYPE	0x7F01
#define FIELDFLAG_ALFA_SCREEN_TYPE	0x7800

#define MTYP_TYPENR(type) (type & 127)	/* Remove bits from type */

inline int f_is_dec(int x)
{
  return (x & FIELDFLAG_DECIMAL);
}
inline int f_is_num(int x)
{
  return (x & FIELDFLAG_NUMBER);
}
inline int f_is_zerofill(int x)
{
  return (x & FIELDFLAG_ZEROFILL);
}
inline int f_is_packed(int x)
{
  return (x & FIELDFLAG_PACK);
}
inline int f_packtype(int x)
{
  return ((x >> FIELDFLAG_PACK_SHIFT) & 15);
}
inline uint8 f_decimals(int x)
{
  return ((uint8) ((x >> FIELDFLAG_DEC_SHIFT) & FIELDFLAG_MAX_DEC));
}
inline int f_is_alpha(int x)
{
  return (!f_is_num(x));
}
inline int f_is_binary(int x)
{
  return (x & FIELDFLAG_BINARY); // 4.0- compatibility
}
inline int f_is_enum(int x)
{
  return ((x & (FIELDFLAG_INTERVAL | FIELDFLAG_NUMBER)) == FIELDFLAG_INTERVAL);
}
inline int f_is_bitfield(int x)
{
  return ((x & (FIELDFLAG_BITFIELD | FIELDFLAG_NUMBER)) == FIELDFLAG_BITFIELD);
}
inline int f_is_blob(int x)
{
  return ((x & (FIELDFLAG_BLOB | FIELDFLAG_NUMBER)) == FIELDFLAG_BLOB);
}
inline int f_is_geom(int x)
{
  return ((x & (FIELDFLAG_GEOM | FIELDFLAG_NUMBER)) == FIELDFLAG_GEOM);
}
inline int f_is_json(int x)
{
  return ((x & (FIELDFLAG_JSON | FIELDFLAG_NUMBER | FIELDFLAG_BITFIELD)) ==
          FIELDFLAG_JSON);
}
inline int f_is_equ(int x)
{
  return (x & (1+2+FIELDFLAG_PACK+31*256));
}
inline int f_settype(int x)
{
  return (x << FIELDFLAG_PACK_SHIFT);
}
inline int f_maybe_null(int x)
{
  return (x & FIELDFLAG_MAYBE_NULL);
}
inline int f_no_default(int x)
{
  return (x & FIELDFLAG_NO_DEFAULT);
}
inline int f_bit_as_char(int x)
{
  return (x & FIELDFLAG_TREAT_BIT_AS_CHAR);
}

#endif /* FIELD_INCLUDED */<|MERGE_RESOLUTION|>--- conflicted
+++ resolved
@@ -644,20 +644,14 @@
   LEX_STRING	comment;
   /* Field is part of the following keys */
   key_map key_start;                /* Keys that starts with this field */
-<<<<<<< HEAD
   /// Indexes which contain this field entirely (not only a prefix)
   key_map part_of_key;
-  key_map part_of_key_not_clustered;/* ^ but only for non-clustered keys */
-  key_map part_of_sortkey;          /* ^ but only keys usable for sorting */
-=======
-  key_map part_of_key;              /* All keys that includes this field */
   key_map part_of_sortkey;          /* ^ but only keys usable for sorting */
   /**
     All keys that include this field, but not extended by the storage engine to
     include primary key columns.
   */
   key_map part_of_key_not_extended;
->>>>>>> edef151b
 
   /* 
     We use three additional unireg types for TIMESTAMP to overcome limitation 
@@ -1583,9 +1577,6 @@
 */
   virtual bool is_updatable() const { return FALSE; }
 
-<<<<<<< HEAD
-  friend int cre_myisam(char * name, TABLE *form, uint options,
-=======
   /**
     Check whether field is part of the index taking the index extensions flag
     into account.
@@ -1599,8 +1590,7 @@
   */
   bool is_part_of_actual_key(THD *thd, uint cur_index);
 
-  friend int cre_myisam(char * name, register TABLE *form, uint options,
->>>>>>> edef151b
+  friend int cre_myisam(char * name, TABLE *form, uint options,
 			ulonglong auto_increment_value);
   friend class Copy_field;
   friend class Item_avg_field;
