--- conflicted
+++ resolved
@@ -3666,17 +3666,9 @@
                   len_arg <= 16777215 ? 3 : 4;
     }
   }
-<<<<<<< HEAD
+
   explicit Field_blob(uint32 packlength_arg);
-=======
-
-  Field_blob(uint32 packlength_arg)
-    :Field_longstr((uchar*) 0, 0, (uchar*) "", 0,
-                   NONE, "temp", system_charset_info),
-    packlength(packlength_arg), keep_old_value(false)
-  {}
-
->>>>>>> 03cb5110
+
   ~Field_blob() { mem_free(); }
 
   /* Note that the default copy constructor is used, in clone() */
