#ifndef FIELD_INCLUDED
#define FIELD_INCLUDED

/* Copyright (c) 2000, 2011, Oracle and/or its affiliates. All rights reserved.

   This program is free software; you can redistribute it and/or modify
   it under the terms of the GNU General Public License as published by
   the Free Software Foundation; version 2 of the License.

   This program is distributed in the hope that it will be useful,
   but WITHOUT ANY WARRANTY; without even the implied warranty of
   MERCHANTABILITY or FITNESS FOR A PARTICULAR PURPOSE.  See the
   GNU General Public License for more details.

   You should have received a copy of the GNU General Public License
   along with this program; if not, write to the Free Software
   Foundation, Inc., 51 Franklin St, Fifth Floor, Boston, MA 02110-1301  USA */

#ifdef USE_PRAGMA_INTERFACE
#pragma interface			/* gcc class implementation */
#endif

#include "mysqld.h"                             /* system_charset_info */
#include "table.h"                              /* TABLE */
#include "sql_string.h"                         /* String */
#include "my_decimal.h"                         /* my_decimal */
#include "sql_error.h"                          /* MYSQL_ERROR */

#define DATETIME_DEC                     6

class Send_field;
class Protocol;
class Create_field;
class Relay_log_info;
class Field;

enum enum_check_fields
{
  CHECK_FIELD_IGNORE,
  CHECK_FIELD_WARN,
  CHECK_FIELD_ERROR_FOR_NULL
};


enum Derivation
{
  DERIVATION_IGNORABLE= 6,
  DERIVATION_NUMERIC= 5,
  DERIVATION_COERCIBLE= 4,
  DERIVATION_SYSCONST= 3,
  DERIVATION_IMPLICIT= 2,
  DERIVATION_NONE= 1,
  DERIVATION_EXPLICIT= 0
};

#define STORAGE_TYPE_MASK 7
#define COLUMN_FORMAT_MASK 7
#define COLUMN_FORMAT_SHIFT 3

#define my_charset_numeric      my_charset_latin1
#define MY_REPERTOIRE_NUMERIC   MY_REPERTOIRE_ASCII

struct st_cache_field;
int field_conv(Field *to,Field *from);

inline uint get_enum_pack_length(int elements)
{
  return elements < 256 ? 1 : 2;
}

inline uint get_set_pack_length(int elements)
{
  uint len= (elements + 7) / 8;
  return len > 4 ? 8 : len;
}

class Field
{
  Field(const Item &);				/* Prevent use of these */
  void operator=(Field &);
public:
  /* To do: inherit Sql_alloc and get these for free */
  static void *operator new(size_t size) throw ()
  { return sql_alloc(size); }
  static void *operator new(size_t size, MEM_ROOT *mem_root) throw () {
    return alloc_root(mem_root, size);
  }
  static void operator delete(void *ptr_arg, size_t size) { TRASH(ptr_arg, size); }

  uchar		*ptr;			// Position to field in record
  /**
     Byte where the @c NULL bit is stored inside a record. If this Field is a
     @c NOT @c NULL field, this member is @c NULL.
  */
  uchar		*null_ptr;
  /*
    Note that you can use table->in_use as replacement for current_thd member 
    only inside of val_*() and store() members (e.g. you can't use it in cons)
  */
  TABLE *table;                                 // Pointer for table
  TABLE *orig_table;                            // Pointer to original table
  const char	**table_name, *field_name;
  LEX_STRING	comment;
  /* Field is part of the following keys */
  key_map	key_start, part_of_key, part_of_key_not_clustered;
  key_map       part_of_sortkey;
  /* 
    We use three additional unireg types for TIMESTAMP to overcome limitation 
    of current binary format of .frm file. We'd like to be able to support 
    NOW() as default and on update value for such fields but unable to hold 
    this info anywhere except unireg_check field. This issue will be resolved
    in more clean way with transition to new text based .frm format.
    See also comment for Field_timestamp::Field_timestamp().
  */
  enum utype  { NONE,DATE,SHIELD,NOEMPTY,CASEUP,PNR,BGNR,PGNR,YES,NO,REL,
		CHECK,EMPTY,UNKNOWN_FIELD,CASEDN,NEXT_NUMBER,INTERVAL_FIELD,
                BIT_FIELD, TIMESTAMP_OLD_FIELD, CAPITALIZE, BLOB_FIELD,
                TIMESTAMP_DN_FIELD, TIMESTAMP_UN_FIELD, TIMESTAMP_DNUN_FIELD};
  enum geometry_type
  {
    GEOM_GEOMETRY = 0, GEOM_POINT = 1, GEOM_LINESTRING = 2, GEOM_POLYGON = 3,
    GEOM_MULTIPOINT = 4, GEOM_MULTILINESTRING = 5, GEOM_MULTIPOLYGON = 6,
    GEOM_GEOMETRYCOLLECTION = 7
  };
  enum imagetype { itRAW, itMBR};

  utype		unireg_check;
  uint32	field_length;		// Length of field
  uint32	flags;
  uint16        field_index;            // field number in fields array
  uchar		null_bit;		// Bit used to test null bit
  /**
     If true, this field was created in create_tmp_field_from_item from a NULL
     value. This means that the type of the field is just a guess, and the type
     may be freely coerced to another type.

     @see create_tmp_field_from_item
     @see Item_type_holder::get_real_type

   */
  bool is_created_from_null_item;

  Field(uchar *ptr_arg,uint32 length_arg,uchar *null_ptr_arg,
        uchar null_bit_arg, utype unireg_check_arg,
        const char *field_name_arg);
  virtual ~Field() {}
  /* Store functions returns 1 on overflow and -1 on fatal error */
  virtual int  store(const char *to, uint length,
                     const CHARSET_INFO *cs)=0;
  virtual int  store(double nr)=0;
  virtual int  store(longlong nr, bool unsigned_val)=0;
  virtual int  store_decimal(const my_decimal *d)=0;
  virtual int store_time(MYSQL_TIME *ltime, timestamp_type t_type);
  int store(const char *to, uint length, const CHARSET_INFO *cs,
            enum_check_fields check_level);
  virtual double val_real(void)=0;
  virtual longlong val_int(void)=0;
  virtual my_decimal *val_decimal(my_decimal *);
  inline String *val_str(String *str) { return val_str(str, str); }
  /*
     val_str(buf1, buf2) gets two buffers and should use them as follows:
     if it needs a temp buffer to convert result to string - use buf1
       example Field_tiny::val_str()
     if the value exists as a string already - use buf2
       example Field_string::val_str()
     consequently, buf2 may be created as 'String buf;' - no memory
     will be allocated for it. buf1 will be allocated to hold a
     value if it's too small. Using allocated buffer for buf2 may result in
     an unnecessary free (and later, may be an alloc).
     This trickery is used to decrease a number of malloc calls.
  */
  virtual String *val_str(String*,String *)=0;
  String *val_int_as_str(String *val_buffer, my_bool unsigned_flag);
  /*
   str_needs_quotes() returns TRUE if the value returned by val_str() needs
   to be quoted when used in constructing an SQL query.
  */
  virtual bool str_needs_quotes() { return FALSE; }
  virtual Item_result result_type () const=0;
  virtual Item_result cmp_type () const { return result_type(); }
  virtual Item_result cast_to_int_type () const { return result_type(); }
  static bool type_can_have_key_part(enum_field_types);
  static enum_field_types field_type_merge(enum_field_types, enum_field_types);
  static Item_result result_merge_type(enum_field_types);
  virtual bool eq(Field *field)
  {
    return (ptr == field->ptr && null_ptr == field->null_ptr &&
            null_bit == field->null_bit && field->type() == type());
  }
  virtual bool eq_def(Field *field);
  
  /*
    pack_length() returns size (in bytes) used to store field data in memory
    (i.e. it returns the maximum size of the field in a row of the table,
    which is located in RAM).
  */
  virtual uint32 pack_length() const { return (uint32) field_length; }

  /*
    pack_length_in_rec() returns size (in bytes) used to store field data on
    storage (i.e. it returns the maximal size of the field in a row of the
    table, which is located on disk).
  */
  virtual uint32 pack_length_in_rec() const { return pack_length(); }
  virtual bool compatible_field_size(uint metadata, Relay_log_info *rli,
                                     uint16 mflags, int *order);
  virtual uint pack_length_from_metadata(uint field_metadata)
  {
    DBUG_ENTER("Field::pack_length_from_metadata");
    DBUG_RETURN(field_metadata);
  }
  virtual uint row_pack_length() { return 0; }
  virtual int save_field_metadata(uchar *first_byte)
  { return do_save_field_metadata(first_byte); }

  /*
    data_length() return the "real size" of the data in memory.
  */
  virtual uint32 data_length() { return pack_length(); }
  virtual uint32 sort_length() const { return pack_length(); }

  /**
     Get the maximum size of the data in packed format.

     @return Maximum data length of the field when packed using the
     Field::pack() function.
   */
  virtual uint32 max_data_length() const {
    return pack_length();
  };

  virtual int reset(void) { bzero(ptr,pack_length()); return 0; }
  virtual void reset_fields() {}
  virtual void set_default()
  {
    my_ptrdiff_t l_offset= (my_ptrdiff_t) (table->s->default_values -
					  table->record[0]);
    memcpy(ptr, ptr + l_offset, pack_length());
    if (null_ptr)
      *null_ptr= ((*null_ptr & (uchar) ~null_bit) |
		  (null_ptr[l_offset] & null_bit));
  }
  virtual bool binary() const { return 1; }
  virtual bool zero_pack() const { return 1; }
  virtual enum ha_base_keytype key_type() const { return HA_KEYTYPE_BINARY; }
  virtual uint32 key_length() const { return pack_length(); }
  virtual enum_field_types type() const =0;
  virtual enum_field_types real_type() const { return type(); }
  inline  int cmp(const uchar *str) { return cmp(ptr,str); }
  virtual int cmp_max(const uchar *a, const uchar *b, uint max_len)
    { return cmp(a, b); }
  virtual int cmp(const uchar *,const uchar *)=0;
  virtual int cmp_binary(const uchar *a,const uchar *b, uint32 max_length=~0L)
  { return memcmp(a,b,pack_length()); }
  virtual int cmp_offset(uint row_offset)
  { return cmp(ptr,ptr+row_offset); }
  virtual int cmp_binary_offset(uint row_offset)
  { return cmp_binary(ptr, ptr+row_offset); };
  virtual int key_cmp(const uchar *a,const uchar *b)
  { return cmp(a, b); }
  virtual int key_cmp(const uchar *str, uint length)
  { return cmp(ptr,str); }
  virtual uint decimals() const { return 0; }
  /*
    Caller beware: sql_type can change str.Ptr, so check
    ptr() to see if it changed if you are using your own buffer
    in str and restore it with set() if needed
  */
  virtual void sql_type(String &str) const =0;
  inline bool is_null(my_ptrdiff_t row_offset= 0)
  { return null_ptr ? (null_ptr[row_offset] & null_bit ? 1 : 0) : table->null_row; }
  inline bool is_real_null(my_ptrdiff_t row_offset= 0)
    { return null_ptr ? (null_ptr[row_offset] & null_bit ? 1 : 0) : 0; }
  inline bool is_null_in_record(const uchar *record)
  {
    if (!null_ptr)
      return 0;
    return test(record[(uint) (null_ptr -table->record[0])] &
		null_bit);
  }
  inline bool is_null_in_record_with_offset(my_ptrdiff_t offset)
  {
    if (!null_ptr)
      return 0;
    return test(null_ptr[offset] & null_bit);
  }
  inline void set_null(my_ptrdiff_t row_offset= 0)
    { if (null_ptr) null_ptr[row_offset]|= null_bit; }
  inline void set_notnull(my_ptrdiff_t row_offset= 0)
    { if (null_ptr) null_ptr[row_offset]&= (uchar) ~null_bit; }
  inline bool maybe_null(void) { return null_ptr != 0 || table->maybe_null; }
  /**
     Signals that this field is NULL-able.
  */
  inline bool real_maybe_null(void) { return null_ptr != 0; }

  enum {
    LAST_NULL_BYTE_UNDEF= 0
  };

  /*
    Find the position of the last null byte for the field.

    SYNOPSIS
      last_null_byte()

    DESCRIPTION
      Return a pointer to the last byte of the null bytes where the
      field conceptually is placed.

    RETURN VALUE
      The position of the last null byte relative to the beginning of
      the record. If the field does not use any bits of the null
      bytes, the value 0 (LAST_NULL_BYTE_UNDEF) is returned.
   */
  size_t last_null_byte() const {
    size_t bytes= do_last_null_byte();
    DBUG_PRINT("debug", ("last_null_byte() ==> %ld", (long) bytes));
    DBUG_ASSERT(bytes <= table->s->null_bytes);
    return bytes;
  }

  virtual void make_field(Send_field *);
  virtual void sort_string(uchar *buff,uint length)=0;
  virtual bool optimize_range(uint idx, uint part);
  /*
    This should be true for fields which, when compared with constant
    items, can be casted to longlong. In this case we will at 'fix_fields'
    stage cast the constant items to longlongs and at the execution stage
    use field->val_int() for comparison.  Used to optimize clauses like
    'a_column BETWEEN date_const, date_const'.
  */
  virtual bool can_be_compared_as_longlong() const { return FALSE; }
  virtual void free() {}
  virtual Field *new_field(MEM_ROOT *root, TABLE *new_table,
                           bool keep_type);
  virtual Field *new_key_field(MEM_ROOT *root, TABLE *new_table,
                               uchar *new_ptr, uchar *new_null_ptr,
                               uint new_null_bit);

  /**
     Makes a shallow copy of the Field object.
     
     @note This member function must be overridden in all concrete
     subclasses. Several of the Field subclasses are concrete even though they
     are not leaf classes, so the compiler will not always catch this.

     @retval NULL If memory allocation failed.
  */ 
  virtual Field *clone() const =0;

  /**
     Makes a shallow copy of the Field object.
     
     @note This member function must be overridden in all concrete
     subclasses. Several of the Field subclasses are concrete even though they
     are not leaf classes, so the compiler will not always catch this.
     
     @param mem_root MEM_ROOT to use for memory allocation.
     @retval NULL If memory allocation failed.
   */
  virtual Field *clone(MEM_ROOT *mem_root) const =0;
  inline void move_field(uchar *ptr_arg,uchar *null_ptr_arg,uchar null_bit_arg)
  {
    ptr=ptr_arg; null_ptr=null_ptr_arg; null_bit=null_bit_arg;
  }
  inline void move_field(uchar *ptr_arg) { ptr=ptr_arg; }
  virtual void move_field_offset(my_ptrdiff_t ptr_diff)
  {
    ptr=ADD_TO_PTR(ptr,ptr_diff, uchar*);
    if (null_ptr)
      null_ptr=ADD_TO_PTR(null_ptr,ptr_diff,uchar*);
  }
  virtual void get_image(uchar *buff, uint length, const CHARSET_INFO *cs)
    { memcpy(buff,ptr,length); }
  virtual void set_image(const uchar *buff,uint length,
                         const CHARSET_INFO *cs)
    { memcpy(ptr,buff,length); }


  /*
    Copy a field part into an output buffer.

    SYNOPSIS
      Field::get_key_image()
      buff   [out] output buffer
      length       output buffer size
      type         itMBR for geometry blobs, otherwise itRAW

    DESCRIPTION
      This function makes a copy of field part of size equal to or
      less than "length" parameter value.
      For fields of string types (CHAR, VARCHAR, TEXT) the rest of buffer
      is padded by zero byte.

    NOTES
      For variable length character fields (i.e. UTF-8) the "length"
      parameter means a number of output buffer bytes as if all field
      characters have maximal possible size (mbmaxlen). In the other words,
      "length" parameter is a number of characters multiplied by
      field_charset->mbmaxlen.

    RETURN
      Number of copied bytes (excluding padded zero bytes -- see above).
  */

  virtual uint get_key_image(uchar *buff, uint length, imagetype type)
  {
    get_image(buff, length, &my_charset_bin);
    return length;
  }
  virtual void set_key_image(const uchar *buff,uint length)
    { set_image(buff,length, &my_charset_bin); }
  inline longlong val_int_offset(uint row_offset)
    {
      ptr+=row_offset;
      longlong tmp=val_int();
      ptr-=row_offset;
      return tmp;
    }
  inline longlong val_int(const uchar *new_ptr)
  {
    uchar *old_ptr= ptr;
    longlong return_value;
    ptr= (uchar*) new_ptr;
    return_value= val_int();
    ptr= old_ptr;
    return return_value;
  }
  inline String *val_str(String *str, const uchar *new_ptr)
  {
    uchar *old_ptr= ptr;
    ptr= (uchar*) new_ptr;
    val_str(str);
    ptr= old_ptr;
    return str;
  }
  virtual bool send_binary(Protocol *protocol);

  virtual uchar *pack(uchar *to, const uchar *from,
                      uint max_length, bool low_byte_first);
  /**
     @overload Field::pack(uchar*, const uchar*, uint, bool)
  */
  uchar *pack(uchar *to, const uchar *from)
  {
    DBUG_ENTER("Field::pack");
    uchar *result= this->pack(to, from, UINT_MAX, table->s->db_low_byte_first);
    DBUG_RETURN(result);
  }

  virtual const uchar *unpack(uchar* to, const uchar *from,
                              uint param_data, bool low_byte_first);
  /**
     @overload Field::unpack(uchar*, const uchar*, uint, bool)
  */
  const uchar *unpack(uchar* to, const uchar *from)
  {
    DBUG_ENTER("Field::unpack");
    const uchar *result= unpack(to, from, 0U, table->s->db_low_byte_first);
    DBUG_RETURN(result);
  }

  virtual uint packed_col_length(const uchar *to, uint length)
  { return length;}
  virtual uint max_packed_col_length(uint max_length)
  { return max_length;}

  uint offset(uchar *record)
  {
    return (uint) (ptr - record);
  }
  void copy_from_tmp(int offset);
  uint fill_cache_field(struct st_cache_field *copy);
  virtual bool get_date(MYSQL_TIME *ltime,uint fuzzydate);
  virtual bool get_time(MYSQL_TIME *ltime);
  virtual const CHARSET_INFO *charset(void) const { return &my_charset_bin; }
  virtual const CHARSET_INFO *charset_for_protocol(void) const
  { return binary() ? &my_charset_bin : charset(); }
  virtual const CHARSET_INFO *sort_charset(void) const { return charset(); }
  virtual bool has_charset(void) const { return FALSE; }
  virtual void set_charset(const CHARSET_INFO *charset_arg) { }
  virtual enum Derivation derivation(void) const
  { return DERIVATION_IMPLICIT; }
  virtual uint repertoire(void) const { return MY_REPERTOIRE_UNICODE30; }
  virtual void set_derivation(enum Derivation derivation_arg) { }
  bool set_warning(MYSQL_ERROR::enum_warning_level, unsigned int code,
                   int cuted_increment);
  void set_datetime_warning(MYSQL_ERROR::enum_warning_level, uint code, 
                            const char *str, uint str_len,
                            timestamp_type ts_type, int cuted_increment);
  void set_datetime_warning(MYSQL_ERROR::enum_warning_level, uint code, 
                            longlong nr, timestamp_type ts_type,
                            int cuted_increment);
  void set_datetime_warning(MYSQL_ERROR::enum_warning_level, const uint code, 
                            double nr, timestamp_type ts_type);
  inline bool check_overflow(int op_result)
  {
    return (op_result == E_DEC_OVERFLOW);
  }
  int warn_if_overflow(int op_result);
  void init(TABLE *table_arg)
  {
    orig_table= table= table_arg;
    table_name= &table_arg->alias;
  }

  /* maximum possible display length */
  virtual uint32 max_display_length()= 0;

  /**
    Whether a field being created is compatible with a existing one.

    Used by the ALTER TABLE code to evaluate whether the new definition
    of a table is compatible with the old definition so that it can
    determine if data needs to be copied over (table data change).
  */
  virtual uint is_equal(Create_field *new_field);
  /* convert decimal to longlong with overflow check */
  longlong convert_decimal2longlong(const my_decimal *val, bool unsigned_flag,
                                    int *err);
  /* The max. number of characters */
  virtual uint32 char_length()
  {
    return field_length / charset()->mbmaxlen;
  }

  virtual geometry_type get_geometry_type()
  {
    /* shouldn't get here. */
    DBUG_ASSERT(0);
    return GEOM_GEOMETRY;
  }
<<<<<<< HEAD
#ifndef DBUG_OFF
  /* Print field value into debug trace, in NULL-aware way. */
  void dbug_print()
  {
    if (is_real_null())
      fprintf(DBUG_FILE, "NULL");
    else
    {
      char buf[256];
      String str(buf, sizeof(buf), &my_charset_bin);
      str.length(0);
      String *pstr;
      pstr= val_str(&str);
      fprintf(DBUG_FILE, "'%s'", pstr->c_ptr_safe());
    }
=======

#ifndef MCP_WL3627
  ha_storage_media field_storage_type() const
  {
    return (ha_storage_media)
      ((flags >> FIELD_FLAGS_STORAGE_MEDIA) & 3);
  }

  void set_storage_type(ha_storage_media storage_type)
  {
    flags |= (storage_type << FIELD_FLAGS_STORAGE_MEDIA);
  }

  column_format_type column_format() const
  {
    return (column_format_type)
      ((flags >> FIELD_FLAGS_COLUMN_FORMAT) & 3);
  }

  void set_column_format(column_format_type column_format)
  {
    flags |= (column_format << FIELD_FLAGS_COLUMN_FORMAT);
>>>>>>> 424e3b78
  }
#endif

  /* Hash value */
  virtual void hash(ulong *nr, ulong *nr2);
  friend int cre_myisam(char * name, register TABLE *form, uint options,
			ulonglong auto_increment_value);
  friend class Copy_field;
  friend class Item_avg_field;
  friend class Item_std_field;
  friend class Item_sum_num;
  friend class Item_sum_sum;
  friend class Item_sum_str;
  friend class Item_sum_count;
  friend class Item_sum_avg;
  friend class Item_sum_std;
  friend class Item_sum_min;
  friend class Item_sum_max;
  friend class Item_func_group_concat;

private:
  /*
    Primitive for implementing last_null_byte().

    SYNOPSIS
      do_last_null_byte()

    DESCRIPTION
      Primitive for the implementation of the last_null_byte()
      function. This represents the inheritance interface and can be
      overridden by subclasses.
   */
  virtual size_t do_last_null_byte() const;

/**
   Retrieve the field metadata for fields.

   This default implementation returns 0 and saves 0 in the metadata_ptr
   value.

   @param   metadata_ptr   First byte of field metadata

   @returns 0 no bytes written.
*/
  virtual int do_save_field_metadata(uchar *metadata_ptr)
  { return 0; }

protected:
  static void handle_int16(uchar *to, const uchar *from,
                           bool low_byte_first_from, bool low_byte_first_to)
  {
    int16 val;
#ifdef WORDS_BIGENDIAN
    if (low_byte_first_from)
      val = sint2korr(from);
    else
#endif
      shortget(val, from);

#ifdef WORDS_BIGENDIAN
    if (low_byte_first_to)
      int2store(to, val);
    else
#endif
      shortstore(to, val);
  }

  static void handle_int24(uchar *to, const uchar *from,
                           bool low_byte_first_from, bool low_byte_first_to)
  {
    int32 val;
#ifdef WORDS_BIGENDIAN
    if (low_byte_first_from)
      val = sint3korr(from);
    else
#endif
      val= (from[0] << 16) + (from[1] << 8) + from[2];

#ifdef WORDS_BIGENDIAN
    if (low_byte_first_to)
      int2store(to, val);
    else
#endif
    {
      to[0]= 0xFF & (val >> 16);
      to[1]= 0xFF & (val >> 8);
      to[2]= 0xFF & val;
    }
  }

  /*
    Helper function to pack()/unpack() int32 values
  */
  static void handle_int32(uchar *to, const uchar *from,
                           bool low_byte_first_from, bool low_byte_first_to)
  {
    int32 val;
#ifdef WORDS_BIGENDIAN
    if (low_byte_first_from)
      val = sint4korr(from);
    else
#endif
      longget(val, from);

#ifdef WORDS_BIGENDIAN
    if (low_byte_first_to)
      int4store(to, val);
    else
#endif
      longstore(to, val);
  }

  /*
    Helper function to pack()/unpack() int64 values
  */
  static void handle_int64(uchar* to, const uchar *from,
                           bool low_byte_first_from, bool low_byte_first_to)
  {
    int64 val;
#ifdef WORDS_BIGENDIAN
    if (low_byte_first_from)
      val = sint8korr(from);
    else
#endif
      longlongget(val, from);

#ifdef WORDS_BIGENDIAN
    if (low_byte_first_to)
      int8store(to, val);
    else
#endif
      longlongstore(to, val);
  }

  uchar *pack_int16(uchar *to, const uchar *from, bool low_byte_first_to)
  {
    handle_int16(to, from, table->s->db_low_byte_first, low_byte_first_to);
    return to  + sizeof(int16);
  }

  const uchar *unpack_int16(uchar* to, const uchar *from,
                            bool low_byte_first_from)
  {
    handle_int16(to, from, low_byte_first_from, table->s->db_low_byte_first);
    return from + sizeof(int16);
  }

  uchar *pack_int24(uchar *to, const uchar *from, bool low_byte_first_to)
  {
    handle_int24(to, from, table->s->db_low_byte_first, low_byte_first_to);
    return to + 3;
  }

  const uchar *unpack_int24(uchar* to, const uchar *from,
                            bool low_byte_first_from)
  {
    handle_int24(to, from, low_byte_first_from, table->s->db_low_byte_first);
    return from + 3;
  }

  uchar *pack_int32(uchar *to, const uchar *from, bool low_byte_first_to)
  {
    handle_int32(to, from, table->s->db_low_byte_first, low_byte_first_to);
    return to  + sizeof(int32);
  }

  const uchar *unpack_int32(uchar* to, const uchar *from,
                            bool low_byte_first_from)
  {
    handle_int32(to, from, low_byte_first_from, table->s->db_low_byte_first);
    return from + sizeof(int32);
  }

  uchar *pack_int64(uchar* to, const uchar *from, bool low_byte_first_to)
  {
    handle_int64(to, from, table->s->db_low_byte_first, low_byte_first_to);
    return to + sizeof(int64);
  }

  const uchar *unpack_int64(uchar* to, const uchar *from,
                            bool low_byte_first_from)
  {
    handle_int64(to, from, low_byte_first_from, table->s->db_low_byte_first);
    return from + sizeof(int64);
  }

  bool field_flags_are_binary()
  {
    return (flags & (BINCMP_FLAG | BINARY_FLAG)) != 0;
  }

};


class Field_num :public Field {
public:
  const uint8 dec;
  bool zerofill,unsigned_flag;	// Purify cannot handle bit fields
  Field_num(uchar *ptr_arg,uint32 len_arg, uchar *null_ptr_arg,
	    uchar null_bit_arg, utype unireg_check_arg,
	    const char *field_name_arg,
            uint8 dec_arg, bool zero_arg, bool unsigned_arg);
  Item_result result_type () const { return REAL_RESULT; }
  enum Derivation derivation(void) const { return DERIVATION_NUMERIC; }
  uint repertoire(void) const { return MY_REPERTOIRE_NUMERIC; }
  const CHARSET_INFO *charset(void) const { return &my_charset_numeric; }
  void prepend_zeros(String *value);
  void add_zerofill_and_unsigned(String &res) const;
  friend class Create_field;
  void make_field(Send_field *);
  uint decimals() const { return (uint) dec; }
  bool eq_def(Field *field);
  int store_decimal(const my_decimal *);
  my_decimal *val_decimal(my_decimal *);
  uint is_equal(Create_field *new_field);
  uint row_pack_length() { return pack_length(); }
  uint32 pack_length_from_metadata(uint field_metadata) {
    uint32 length= pack_length();
    DBUG_PRINT("result", ("pack_length_from_metadata(%d): %u",
                          field_metadata, length));
    return length;
  }
  int check_int(const CHARSET_INFO *cs, const char *str, int length,
                const char *int_end, int error);
  bool get_int(const CHARSET_INFO *cs, const char *from, uint len, 
               longlong *rnd, ulonglong unsigned_max, 
               longlong signed_min, longlong signed_max);
};


class Field_str :public Field {
protected:
  const CHARSET_INFO *field_charset;
  enum Derivation field_derivation;
public:
  Field_str(uchar *ptr_arg,uint32 len_arg, uchar *null_ptr_arg,
	    uchar null_bit_arg, utype unireg_check_arg,
	    const char *field_name_arg, const CHARSET_INFO *charset);
  Item_result result_type () const { return STRING_RESULT; }
  /*
    match_collation_to_optimize_range() is to distinguish in
    range optimizer (see opt_range.cc) between real string types:
      CHAR, VARCHAR, TEXT
    and the other string-alike types with result_type() == STRING_RESULT:
      DATE, TIME, DATETIME, TIMESTAMP
    We need it to decide whether to test if collation of the operation
    matches collation of the field (needed only for real string types).
    QQ: shouldn't DATE/TIME types have their own XXX_RESULT types eventually?
  */
  virtual bool match_collation_to_optimize_range() const=0;
  uint decimals() const { return NOT_FIXED_DEC; }
  int  store(double nr);
  int  store(longlong nr, bool unsigned_val)=0;
  int  store_decimal(const my_decimal *);
  int  store(const char *to,uint length, const CHARSET_INFO *cs)=0;
  uint repertoire(void) const
  {
    return my_charset_repertoire(field_charset);
  }
  const CHARSET_INFO *charset(void) const { return field_charset; }
  void set_charset(const CHARSET_INFO *charset_arg)
  { field_charset= charset_arg; }
  enum Derivation derivation(void) const { return field_derivation; }
  virtual void set_derivation(enum Derivation derivation_arg)
  { field_derivation= derivation_arg; }
  bool binary() const { return field_charset == &my_charset_bin; }
  uint32 max_display_length() { return field_length; }
  friend class Create_field;
  my_decimal *val_decimal(my_decimal *);
  virtual bool str_needs_quotes() { return TRUE; }
  uint is_equal(Create_field *new_field);
};


/* base class for Field_string, Field_varstring and Field_blob */

class Field_longstr :public Field_str
{
protected:
  int report_if_important_data(const char *ptr, const char *end,
                               bool count_spaces);
public:
  Field_longstr(uchar *ptr_arg, uint32 len_arg, uchar *null_ptr_arg,
                uchar null_bit_arg, utype unireg_check_arg,
                const char *field_name_arg, const CHARSET_INFO *charset_arg)
    :Field_str(ptr_arg, len_arg, null_ptr_arg, null_bit_arg, unireg_check_arg,
               field_name_arg, charset_arg)
    {}

  int store_decimal(const my_decimal *d);
  uint32 max_data_length() const;
};

/* base class for float and double and decimal (old one) */
class Field_real :public Field_num {
public:
  my_bool not_fixed;

  Field_real(uchar *ptr_arg, uint32 len_arg, uchar *null_ptr_arg,
             uchar null_bit_arg, utype unireg_check_arg,
             const char *field_name_arg,
             uint8 dec_arg, bool zero_arg, bool unsigned_arg)
    :Field_num(ptr_arg, len_arg, null_ptr_arg, null_bit_arg, unireg_check_arg,
               field_name_arg, dec_arg, zero_arg, unsigned_arg),
    not_fixed(dec_arg >= NOT_FIXED_DEC)
    {}
  int store_decimal(const my_decimal *);
  my_decimal *val_decimal(my_decimal *);
  int truncate(double *nr, double max_length);
  uint32 max_display_length() { return field_length; }
  virtual const uchar *unpack(uchar* to, const uchar *from,
                              uint param_data, bool low_byte_first);
  virtual uchar *pack(uchar* to, const uchar *from,
                      uint max_length, bool low_byte_first);
};


class Field_decimal :public Field_real {
public:
  Field_decimal(uchar *ptr_arg, uint32 len_arg, uchar *null_ptr_arg,
		uchar null_bit_arg,
		enum utype unireg_check_arg, const char *field_name_arg,
		uint8 dec_arg,bool zero_arg,bool unsigned_arg)
    :Field_real(ptr_arg, len_arg, null_ptr_arg, null_bit_arg,
                unireg_check_arg, field_name_arg,
                dec_arg, zero_arg, unsigned_arg)
    {}
  enum_field_types type() const { return MYSQL_TYPE_DECIMAL;}
  enum ha_base_keytype key_type() const
  { return zerofill ? HA_KEYTYPE_BINARY : HA_KEYTYPE_NUM; }
  int reset(void);
  int store(const char *to,uint length, const CHARSET_INFO *charset);
  int store(double nr);
  int store(longlong nr, bool unsigned_val);
  double val_real(void);
  longlong val_int(void);
  String *val_str(String*,String *);
  int cmp(const uchar *,const uchar *);
  void sort_string(uchar *buff,uint length);
  void overflow(bool negative);
  bool zero_pack() const { return 0; }
  void sql_type(String &str) const;
  Field_decimal *clone(MEM_ROOT *mem_root) const {
    DBUG_ASSERT(type() == MYSQL_TYPE_DECIMAL);
    return new (mem_root) Field_decimal(*this);
  }
  Field_decimal *clone() const {
    DBUG_ASSERT(type() == MYSQL_TYPE_DECIMAL);
    return new Field_decimal(*this);
  }
  virtual const uchar *unpack(uchar* to, const uchar *from,
                              uint param_data, bool low_byte_first)
  {
    return Field::unpack(to, from, param_data, low_byte_first);
  }
  virtual uchar *pack(uchar* to, const uchar *from,
                      uint max_length, bool low_byte_first)
  {
    return Field::pack(to, from, max_length, low_byte_first);
  }
};


/* New decimal/numeric field which use fixed point arithmetic */
class Field_new_decimal :public Field_num {
private:
  int do_save_field_metadata(uchar *first_byte);
public:
  /* The maximum number of decimal digits can be stored */
  uint precision;
  uint bin_size;
  /*
    Constructors take max_length of the field as a parameter - not the
    precision as the number of decimal digits allowed.
    So for example we need to count length from precision handling
    CREATE TABLE ( DECIMAL(x,y)) 
  */
  Field_new_decimal(uchar *ptr_arg, uint32 len_arg, uchar *null_ptr_arg,
                    uchar null_bit_arg,
                    enum utype unireg_check_arg, const char *field_name_arg,
                    uint8 dec_arg, bool zero_arg, bool unsigned_arg);
  Field_new_decimal(uint32 len_arg, bool maybe_null_arg,
                    const char *field_name_arg, uint8 dec_arg,
                    bool unsigned_arg);
  enum_field_types type() const { return MYSQL_TYPE_NEWDECIMAL;}
  enum ha_base_keytype key_type() const { return HA_KEYTYPE_BINARY; }
  Item_result result_type () const { return DECIMAL_RESULT; }
  int  reset(void);
  bool store_value(const my_decimal *decimal_value);
  void set_value_on_overflow(my_decimal *decimal_value, bool sign);
  int  store(const char *to, uint length, const CHARSET_INFO *charset);
  int  store(double nr);
  int  store(longlong nr, bool unsigned_val);
  int store_time(MYSQL_TIME *ltime, timestamp_type t_type);
  int  store_decimal(const my_decimal *);
  double val_real(void);
  longlong val_int(void);
  my_decimal *val_decimal(my_decimal *);
  String *val_str(String*, String *);
  int cmp(const uchar *, const uchar *);
  void sort_string(uchar *buff, uint length);
  bool zero_pack() const { return 0; }
  void sql_type(String &str) const;
  uint32 max_display_length() { return field_length; }
  uint32 pack_length() const { return (uint32) bin_size; }
  uint pack_length_from_metadata(uint field_metadata);
  uint row_pack_length() { return pack_length(); }
  bool compatible_field_size(uint field_metadata, Relay_log_info *rli,
                             uint16 mflags, int *order_var);
  uint is_equal(Create_field *new_field);
  Field_new_decimal *clone(MEM_ROOT *mem_root) const { 
    DBUG_ASSERT(type() == MYSQL_TYPE_NEWDECIMAL);
    return new (mem_root) Field_new_decimal(*this);
  }
  Field_new_decimal *clone() const {
    DBUG_ASSERT(type() == MYSQL_TYPE_NEWDECIMAL);
    return new Field_new_decimal(*this);
  }
  virtual const uchar *unpack(uchar* to, const uchar *from,
                              uint param_data, bool low_byte_first);
  static Field *create_from_item (Item *);
};


class Field_tiny :public Field_num {
public:
  Field_tiny(uchar *ptr_arg, uint32 len_arg, uchar *null_ptr_arg,
	     uchar null_bit_arg,
	     enum utype unireg_check_arg, const char *field_name_arg,
	     bool zero_arg, bool unsigned_arg)
    :Field_num(ptr_arg, len_arg, null_ptr_arg, null_bit_arg,
	       unireg_check_arg, field_name_arg,
	       0, zero_arg,unsigned_arg)
    {}
  enum Item_result result_type () const { return INT_RESULT; }
  enum_field_types type() const { return MYSQL_TYPE_TINY;}
  enum ha_base_keytype key_type() const
    { return unsigned_flag ? HA_KEYTYPE_BINARY : HA_KEYTYPE_INT8; }
  int store(const char *to,uint length, const CHARSET_INFO *charset);
  int store(double nr);
  int store(longlong nr, bool unsigned_val);
  int reset(void) { ptr[0]=0; return 0; }
  double val_real(void);
  longlong val_int(void);
  String *val_str(String*,String *);
  bool send_binary(Protocol *protocol);
  int cmp(const uchar *,const uchar *);
  void sort_string(uchar *buff,uint length);
  uint32 pack_length() const { return 1; }
  void sql_type(String &str) const;
  uint32 max_display_length() { return 4; }
  Field_tiny *clone(MEM_ROOT *mem_root) const { 
    DBUG_ASSERT(type() == MYSQL_TYPE_TINY);
    return new (mem_root) Field_tiny(*this);
  }
  Field_tiny *clone() const {
    DBUG_ASSERT(type() == MYSQL_TYPE_TINY);
    return new Field_tiny(*this);
  }
  virtual uchar *pack(uchar* to, const uchar *from,
                      uint max_length, bool low_byte_first)
  {
    *to= *from;
    return to + 1;
  }

  virtual const uchar *unpack(uchar* to, const uchar *from,
                              uint param_data, bool low_byte_first)
  {
    *to= *from;
    return from + 1;
  }
};


class Field_short :public Field_num {
public:
  Field_short(uchar *ptr_arg, uint32 len_arg, uchar *null_ptr_arg,
	      uchar null_bit_arg,
	      enum utype unireg_check_arg, const char *field_name_arg,
	      bool zero_arg, bool unsigned_arg)
    :Field_num(ptr_arg, len_arg, null_ptr_arg, null_bit_arg,
	       unireg_check_arg, field_name_arg,
	       0, zero_arg,unsigned_arg)
    {}
  Field_short(uint32 len_arg,bool maybe_null_arg, const char *field_name_arg,
	      bool unsigned_arg)
    :Field_num((uchar*) 0, len_arg, maybe_null_arg ? (uchar*) "": 0,0,
	       NONE, field_name_arg, 0, 0, unsigned_arg)
    {}
  enum Item_result result_type () const { return INT_RESULT; }
  enum_field_types type() const { return MYSQL_TYPE_SHORT;}
  enum ha_base_keytype key_type() const
    { return unsigned_flag ? HA_KEYTYPE_USHORT_INT : HA_KEYTYPE_SHORT_INT;}
  int store(const char *to,uint length, const CHARSET_INFO *charset);
  int store(double nr);
  int store(longlong nr, bool unsigned_val);
  int reset(void) { ptr[0]=ptr[1]=0; return 0; }
  double val_real(void);
  longlong val_int(void);
  String *val_str(String*,String *);
  bool send_binary(Protocol *protocol);
  int cmp(const uchar *,const uchar *);
  void sort_string(uchar *buff,uint length);
  uint32 pack_length() const { return 2; }
  void sql_type(String &str) const;
  uint32 max_display_length() { return 6; }
  Field_short *clone(MEM_ROOT *mem_root) const {
    DBUG_ASSERT(type() == MYSQL_TYPE_SHORT);
    return new (mem_root) Field_short(*this);
  }
  Field_short *clone() const {
    DBUG_ASSERT(type() == MYSQL_TYPE_SHORT);
    return new Field_short(*this);
  }
  virtual uchar *pack(uchar* to, const uchar *from,
                      uint max_length, bool low_byte_first)
  {
    return pack_int16(to, from, low_byte_first);
  }

  virtual const uchar *unpack(uchar* to, const uchar *from,
                              uint param_data, bool low_byte_first)
  {
    return unpack_int16(to, from, low_byte_first);
  }
};

class Field_medium :public Field_num {
public:
  Field_medium(uchar *ptr_arg, uint32 len_arg, uchar *null_ptr_arg,
	      uchar null_bit_arg,
	      enum utype unireg_check_arg, const char *field_name_arg,
	      bool zero_arg, bool unsigned_arg)
    :Field_num(ptr_arg, len_arg, null_ptr_arg, null_bit_arg,
	       unireg_check_arg, field_name_arg,
	       0, zero_arg,unsigned_arg)
    {}
  enum Item_result result_type () const { return INT_RESULT; }
  enum_field_types type() const { return MYSQL_TYPE_INT24;}
  enum ha_base_keytype key_type() const
    { return unsigned_flag ? HA_KEYTYPE_UINT24 : HA_KEYTYPE_INT24; }
  int store(const char *to,uint length, const CHARSET_INFO *charset);
  int store(double nr);
  int store(longlong nr, bool unsigned_val);
  int reset(void) { ptr[0]=ptr[1]=ptr[2]=0; return 0; }
  double val_real(void);
  longlong val_int(void);
  String *val_str(String*,String *);
  bool send_binary(Protocol *protocol);
  int cmp(const uchar *,const uchar *);
  void sort_string(uchar *buff,uint length);
  uint32 pack_length() const { return 3; }
  void sql_type(String &str) const;
  uint32 max_display_length() { return 8; }
  Field_medium *clone(MEM_ROOT *mem_root) const {
    DBUG_ASSERT(type() == MYSQL_TYPE_INT24);
    return new (mem_root) Field_medium(*this);
  }
  Field_medium *clone() const {
    DBUG_ASSERT(type() == MYSQL_TYPE_INT24);
    return new Field_medium(*this);
  }
  virtual uchar *pack(uchar* to, const uchar *from,
                      uint max_length, bool low_byte_first)
  {
    return Field::pack(to, from, max_length, low_byte_first);
  }

  virtual const uchar *unpack(uchar* to, const uchar *from,
                              uint param_data, bool low_byte_first)
  {
    return Field::unpack(to, from, param_data, low_byte_first);
  }
};


class Field_long :public Field_num {
public:
  Field_long(uchar *ptr_arg, uint32 len_arg, uchar *null_ptr_arg,
	     uchar null_bit_arg,
	     enum utype unireg_check_arg, const char *field_name_arg,
	     bool zero_arg, bool unsigned_arg)
    :Field_num(ptr_arg, len_arg, null_ptr_arg, null_bit_arg,
	       unireg_check_arg, field_name_arg,
	       0, zero_arg,unsigned_arg)
    {}
  Field_long(uint32 len_arg,bool maybe_null_arg, const char *field_name_arg,
	     bool unsigned_arg)
    :Field_num((uchar*) 0, len_arg, maybe_null_arg ? (uchar*) "": 0,0,
	       NONE, field_name_arg,0,0,unsigned_arg)
    {}
  enum Item_result result_type () const { return INT_RESULT; }
  enum_field_types type() const { return MYSQL_TYPE_LONG;}
  enum ha_base_keytype key_type() const
    { return unsigned_flag ? HA_KEYTYPE_ULONG_INT : HA_KEYTYPE_LONG_INT; }
  int store(const char *to,uint length, const CHARSET_INFO *charset);
  int store(double nr);
  int store(longlong nr, bool unsigned_val);
  int reset(void) { ptr[0]=ptr[1]=ptr[2]=ptr[3]=0; return 0; }
  double val_real(void);
  longlong val_int(void);
  bool send_binary(Protocol *protocol);
  String *val_str(String*,String *);
  int cmp(const uchar *,const uchar *);
  void sort_string(uchar *buff,uint length);
  uint32 pack_length() const { return 4; }
  void sql_type(String &str) const;
  uint32 max_display_length() { return MY_INT32_NUM_DECIMAL_DIGITS; }
  Field_long *clone(MEM_ROOT *mem_root) const {
    DBUG_ASSERT(type() == MYSQL_TYPE_LONG);
    return new (mem_root) Field_long(*this);
  }
  Field_long *clone() const {
    DBUG_ASSERT(type() == MYSQL_TYPE_LONG);
    return new Field_long(*this);
  }
  virtual uchar *pack(uchar* to, const uchar *from,
                      uint max_length __attribute__((unused)),
                      bool low_byte_first)
  {
    return pack_int32(to, from, low_byte_first);
  }
  virtual const uchar *unpack(uchar* to, const uchar *from,
                              uint param_data __attribute__((unused)),
                              bool low_byte_first)
  {
    return unpack_int32(to, from, low_byte_first);
  }
};


#ifdef HAVE_LONG_LONG
class Field_longlong :public Field_num {
public:
  Field_longlong(uchar *ptr_arg, uint32 len_arg, uchar *null_ptr_arg,
	      uchar null_bit_arg,
	      enum utype unireg_check_arg, const char *field_name_arg,
	      bool zero_arg, bool unsigned_arg)
    :Field_num(ptr_arg, len_arg, null_ptr_arg, null_bit_arg,
	       unireg_check_arg, field_name_arg,
	       0, zero_arg,unsigned_arg)
    {}
  Field_longlong(uint32 len_arg,bool maybe_null_arg,
		 const char *field_name_arg,
		  bool unsigned_arg)
    :Field_num((uchar*) 0, len_arg, maybe_null_arg ? (uchar*) "": 0,0,
	       NONE, field_name_arg,0,0,unsigned_arg)
    {}
  enum Item_result result_type () const { return INT_RESULT; }
  enum_field_types type() const { return MYSQL_TYPE_LONGLONG;}
  enum ha_base_keytype key_type() const
    { return unsigned_flag ? HA_KEYTYPE_ULONGLONG : HA_KEYTYPE_LONGLONG; }
  int store(const char *to,uint length, const CHARSET_INFO *charset);
  int store(double nr);
  int store(longlong nr, bool unsigned_val);
  int reset(void)
  {
    ptr[0]=ptr[1]=ptr[2]=ptr[3]=ptr[4]=ptr[5]=ptr[6]=ptr[7]=0;
    return 0;
  }
  double val_real(void);
  longlong val_int(void);
  String *val_str(String*,String *);
  bool send_binary(Protocol *protocol);
  int cmp(const uchar *,const uchar *);
  void sort_string(uchar *buff,uint length);
  uint32 pack_length() const { return 8; }
  void sql_type(String &str) const;
  bool can_be_compared_as_longlong() const { return TRUE; }
  uint32 max_display_length() { return 20; }
  Field_longlong *clone(MEM_ROOT *mem_root) const { 
    DBUG_ASSERT(type() == MYSQL_TYPE_LONGLONG);
    return new (mem_root) Field_longlong(*this);
  }
  Field_longlong *clone() const {
    DBUG_ASSERT(type() == MYSQL_TYPE_LONGLONG);
    return new Field_longlong(*this);
  }
  virtual uchar *pack(uchar* to, const uchar *from,
                      uint max_length  __attribute__((unused)),
                      bool low_byte_first)
  {
    return pack_int64(to, from, low_byte_first);
  }
  virtual const uchar *unpack(uchar* to, const uchar *from,
                              uint param_data __attribute__((unused)),
                              bool low_byte_first)
  {
    return unpack_int64(to, from, low_byte_first);
  }
};
#endif


class Field_float :public Field_real {
public:
  Field_float(uchar *ptr_arg, uint32 len_arg, uchar *null_ptr_arg,
	      uchar null_bit_arg,
	      enum utype unireg_check_arg, const char *field_name_arg,
              uint8 dec_arg,bool zero_arg,bool unsigned_arg)
    :Field_real(ptr_arg, len_arg, null_ptr_arg, null_bit_arg,
                unireg_check_arg, field_name_arg,
                dec_arg, zero_arg, unsigned_arg)
    {}
  Field_float(uint32 len_arg, bool maybe_null_arg, const char *field_name_arg,
	      uint8 dec_arg)
    :Field_real((uchar*) 0, len_arg, maybe_null_arg ? (uchar*) "": 0, (uint) 0,
                NONE, field_name_arg, dec_arg, 0, 0)
    {}
  enum_field_types type() const { return MYSQL_TYPE_FLOAT;}
  enum ha_base_keytype key_type() const { return HA_KEYTYPE_FLOAT; }
  int store(const char *to,uint length, const CHARSET_INFO *charset);
  int store(double nr);
  int store(longlong nr, bool unsigned_val);
  int reset(void) { bzero(ptr,sizeof(float)); return 0; }
  double val_real(void);
  longlong val_int(void);
  String *val_str(String*,String *);
  bool send_binary(Protocol *protocol);
  int cmp(const uchar *,const uchar *);
  void sort_string(uchar *buff,uint length);
  uint32 pack_length() const { return sizeof(float); }
  uint row_pack_length() { return pack_length(); }
  void sql_type(String &str) const;
  Field_float *clone(MEM_ROOT *mem_root) const { 
    DBUG_ASSERT(type() == MYSQL_TYPE_FLOAT);
    return new (mem_root) Field_float(*this);
  }
  Field_float *clone() const {
    DBUG_ASSERT(type() == MYSQL_TYPE_FLOAT);
    return new Field_float(*this);
  }
private:
  int do_save_field_metadata(uchar *first_byte);
};


class Field_double :public Field_real {
public:
  Field_double(uchar *ptr_arg, uint32 len_arg, uchar *null_ptr_arg,
	       uchar null_bit_arg,
	       enum utype unireg_check_arg, const char *field_name_arg,
	       uint8 dec_arg,bool zero_arg,bool unsigned_arg)
    :Field_real(ptr_arg, len_arg, null_ptr_arg, null_bit_arg,
                unireg_check_arg, field_name_arg,
                dec_arg, zero_arg, unsigned_arg)
    {}
  Field_double(uint32 len_arg, bool maybe_null_arg, const char *field_name_arg,
	       uint8 dec_arg)
    :Field_real((uchar*) 0, len_arg, maybe_null_arg ? (uchar*) "" : 0, (uint) 0,
                NONE, field_name_arg, dec_arg, 0, 0)
    {}
  Field_double(uint32 len_arg, bool maybe_null_arg, const char *field_name_arg,
	       uint8 dec_arg, my_bool not_fixed_arg)
    :Field_real((uchar*) 0, len_arg, maybe_null_arg ? (uchar*) "" : 0, (uint) 0,
                NONE, field_name_arg, dec_arg, 0, 0)
    {not_fixed= not_fixed_arg; }
  enum_field_types type() const { return MYSQL_TYPE_DOUBLE;}
  enum ha_base_keytype key_type() const { return HA_KEYTYPE_DOUBLE; }
  int  store(const char *to,uint length, const CHARSET_INFO *charset);
  int  store(double nr);
  int  store(longlong nr, bool unsigned_val);
  int reset(void) { bzero(ptr,sizeof(double)); return 0; }
  double val_real(void);
  longlong val_int(void);
  String *val_str(String*,String *);
  bool send_binary(Protocol *protocol);
  int cmp(const uchar *,const uchar *);
  void sort_string(uchar *buff,uint length);
  uint32 pack_length() const { return sizeof(double); }
  uint row_pack_length() { return pack_length(); }
  void sql_type(String &str) const;
  Field_double *clone(MEM_ROOT *mem_root) const {
    DBUG_ASSERT(type() == MYSQL_TYPE_DOUBLE);
    return new (mem_root) Field_double(*this);
  }
  Field_double *clone() const {
    DBUG_ASSERT(type() == MYSQL_TYPE_DOUBLE);
    return new Field_double(*this);
  }
private:
  int do_save_field_metadata(uchar *first_byte);
};


/* Everything saved in this will disappear. It will always return NULL */

class Field_null :public Field_str {
  static uchar null[1];
public:
  Field_null(uchar *ptr_arg, uint32 len_arg,
	     enum utype unireg_check_arg, const char *field_name_arg,
	     const CHARSET_INFO *cs)
    :Field_str(ptr_arg, len_arg, null, 1,
	       unireg_check_arg, field_name_arg, cs)
    {}
  enum_field_types type() const { return MYSQL_TYPE_NULL;}
  bool match_collation_to_optimize_range() const { return FALSE; }
  int  store(const char *to, uint length, const CHARSET_INFO *cs)
  { null[0]=1; return 0; }
  int store(double nr)   { null[0]=1; return 0; }
  int store(longlong nr, bool unsigned_val) { null[0]=1; return 0; }
  int store_decimal(const my_decimal *d)  { null[0]=1; return 0; }
  int reset(void)	  { return 0; }
  double val_real(void)		{ return 0.0;}
  longlong val_int(void)	{ return 0;}
  my_decimal *val_decimal(my_decimal *) { return 0; }
  String *val_str(String *value,String *value2)
  { value2->length(0); return value2;}
  int cmp(const uchar *a, const uchar *b) { return 0;}
  void sort_string(uchar *buff, uint length)  {}
  uint32 pack_length() const { return 0; }
  void sql_type(String &str) const;
  uint32 max_display_length() { return 4; }
  Field_null *clone(MEM_ROOT *mem_root) const {
    DBUG_ASSERT(type() == MYSQL_TYPE_NULL);
    return new (mem_root) Field_null(*this);
  }
  Field_null *clone() const {
    DBUG_ASSERT(type() == MYSQL_TYPE_NULL);
    return new Field_null(*this);
  }
};


class Field_timestamp :public Field_str {
public:
  Field_timestamp(uchar *ptr_arg, uint32 len_arg,
                  uchar *null_ptr_arg, uchar null_bit_arg,
		  enum utype unireg_check_arg, const char *field_name_arg,
		  TABLE_SHARE *share, const CHARSET_INFO *cs);
  Field_timestamp(bool maybe_null_arg, const char *field_name_arg,
		  const CHARSET_INFO *cs);
  enum_field_types type() const { return MYSQL_TYPE_TIMESTAMP;}
  bool match_collation_to_optimize_range() const { return FALSE; }
  enum ha_base_keytype key_type() const { return HA_KEYTYPE_ULONG_INT; }
  enum Item_result cmp_type () const { return INT_RESULT; }
  enum Derivation derivation(void) const { return DERIVATION_NUMERIC; }
  uint repertoire(void) const { return MY_REPERTOIRE_NUMERIC; }
  const CHARSET_INFO *charset(void) const { return &my_charset_numeric; }
  bool binary() const { return 1; }
  int  store(const char *to,uint length,const CHARSET_INFO *charset);
  int  store(double nr);
  int  store(longlong nr, bool unsigned_val);
  int  reset(void) { ptr[0]=ptr[1]=ptr[2]=ptr[3]=0; return 0; }
  double val_real(void);
  longlong val_int(void);
  String *val_str(String*,String *);
  bool send_binary(Protocol *protocol);
  int cmp(const uchar *,const uchar *);
  void sort_string(uchar *buff,uint length);
  uint32 pack_length() const { return 4; }
  void sql_type(String &str) const;
  bool can_be_compared_as_longlong() const { return TRUE; }
  bool zero_pack() const { return 0; }
  void set_time();
  virtual void set_default()
  {
    if (table->timestamp_field == this &&
        unireg_check != TIMESTAMP_UN_FIELD)
      set_time();
    else
      Field::set_default();
  }
  /* Get TIMESTAMP field value as seconds since begging of Unix Epoch */
  inline long get_timestamp(my_bool *null_value)
  {
    if ((*null_value= is_null()))
      return 0;
#ifdef WORDS_BIGENDIAN
    if (table && table->s->db_low_byte_first)
      return sint4korr(ptr);
#endif
    long tmp;
    longget(tmp,ptr);
    return tmp;
  }
  inline void store_timestamp(my_time_t timestamp)
  {
#ifdef WORDS_BIGENDIAN
    if (table && table->s->db_low_byte_first)
    {
      int4store(ptr,timestamp);
    }
    else
#endif
      longstore(ptr,(uint32) timestamp);
  }
  bool get_date(MYSQL_TIME *ltime,uint fuzzydate);
  bool get_time(MYSQL_TIME *ltime);
  timestamp_auto_set_type get_auto_set_type() const;
  Field_timestamp *clone(MEM_ROOT *mem_root) const {
    DBUG_ASSERT(type() == MYSQL_TYPE_TIMESTAMP);
    return new (mem_root) Field_timestamp(*this);
  }
  Field_timestamp *clone() const {
    DBUG_ASSERT(type() == MYSQL_TYPE_TIMESTAMP);
    return new Field_timestamp(*this);
  }
  uchar *pack(uchar *to, const uchar *from,
              uint max_length __attribute__((unused)), bool low_byte_first)
  {
    return pack_int32(to, from, low_byte_first);
  }
  const uchar *unpack(uchar* to, const uchar *from,
                      uint param_data __attribute__((unused)),
                      bool low_byte_first)
  {
    return unpack_int32(to, from, low_byte_first);
  }
};


class Field_year :public Field_tiny {
public:
  Field_year(uchar *ptr_arg, uint32 len_arg, uchar *null_ptr_arg,
	     uchar null_bit_arg,
	     enum utype unireg_check_arg, const char *field_name_arg)
    :Field_tiny(ptr_arg, len_arg, null_ptr_arg, null_bit_arg,
		unireg_check_arg, field_name_arg, 1, 1)
    {}
  enum_field_types type() const { return MYSQL_TYPE_YEAR;}
  int  store(const char *to,uint length, const CHARSET_INFO *charset);
  int  store(double nr);
  int  store(longlong nr, bool unsigned_val);
  double val_real(void);
  longlong val_int(void);
  String *val_str(String*,String *);
  bool send_binary(Protocol *protocol);
  void sql_type(String &str) const;
  bool can_be_compared_as_longlong() const { return TRUE; }
  Field_year *clone(MEM_ROOT *mem_root) const {
    DBUG_ASSERT(type() == MYSQL_TYPE_YEAR);
    return new (mem_root) Field_year(*this);
  }
  Field_year *clone() const {
    DBUG_ASSERT(type() == MYSQL_TYPE_YEAR);
    return new Field_year(*this);
  }
};


class Field_date :public Field_str {
public:
  Field_date(uchar *ptr_arg, uchar *null_ptr_arg, uchar null_bit_arg,
	     enum utype unireg_check_arg, const char *field_name_arg,
	     const CHARSET_INFO *cs)
    :Field_str(ptr_arg, MAX_DATE_WIDTH, null_ptr_arg, null_bit_arg,
	       unireg_check_arg, field_name_arg, cs)
    { flags|= BINARY_FLAG; }
  Field_date(bool maybe_null_arg, const char *field_name_arg,
             const CHARSET_INFO *cs)
    :Field_str((uchar*) 0, MAX_DATE_WIDTH, maybe_null_arg ? (uchar*) "": 0,0,
	       NONE, field_name_arg, cs) { flags|= BINARY_FLAG; }
  enum_field_types type() const { return MYSQL_TYPE_DATE;}
  bool match_collation_to_optimize_range() const { return FALSE; }
  enum ha_base_keytype key_type() const { return HA_KEYTYPE_ULONG_INT; }
  enum Item_result cmp_type () const { return INT_RESULT; }
  enum Derivation derivation(void) const { return DERIVATION_NUMERIC; }
  uint repertoire(void) const { return MY_REPERTOIRE_NUMERIC; }
  const CHARSET_INFO *charset(void) const { return &my_charset_numeric; }
  bool binary() const { return 1; }
  int store(const char *to,uint length, const CHARSET_INFO *charset);
  int store(double nr);
  int store(longlong nr, bool unsigned_val);
  int reset(void) { ptr[0]=ptr[1]=ptr[2]=ptr[3]=0; return 0; }
  double val_real(void);
  longlong val_int(void);
  String *val_str(String*,String *);
  bool get_time(MYSQL_TIME *ltime);
  bool send_binary(Protocol *protocol);
  int cmp(const uchar *,const uchar *);
  void sort_string(uchar *buff,uint length);
  uint32 pack_length() const { return 4; }
  void sql_type(String &str) const;
  bool can_be_compared_as_longlong() const { return TRUE; }
  bool zero_pack() const { return 1; }
  Field_date *clone(MEM_ROOT *mem_root) const {
    DBUG_ASSERT(type() == MYSQL_TYPE_DATE);
    return new (mem_root) Field_date(*this);
  }
  Field_date *clone() const {
    DBUG_ASSERT(type() == MYSQL_TYPE_DATE);
    return new Field_date(*this);
  }
  uchar *pack(uchar* to, const uchar *from,
              uint max_length __attribute__((unused)), bool low_byte_first)
  {
    return pack_int32(to, from, low_byte_first);
  }
  const uchar *unpack(uchar* to, const uchar *from,
                      uint param_data __attribute__((unused)),
                      bool low_byte_first)
  {
    return unpack_int32(to, from, low_byte_first);
  }
};


class Field_newdate :public Field_str {
public:
  Field_newdate(uchar *ptr_arg, uchar *null_ptr_arg, uchar null_bit_arg,
		enum utype unireg_check_arg, const char *field_name_arg,
		const CHARSET_INFO *cs)
    :Field_str(ptr_arg, 10, null_ptr_arg, null_bit_arg,
	       unireg_check_arg, field_name_arg, cs)
    { flags|= BINARY_FLAG; }
  Field_newdate(bool maybe_null_arg, const char *field_name_arg,
                const CHARSET_INFO *cs)
    :Field_str((uchar*) 0,10, maybe_null_arg ? (uchar*) "": 0,0,
               NONE, field_name_arg, cs) { flags|= BINARY_FLAG; }
  enum_field_types type() const { return MYSQL_TYPE_DATE;}
  enum_field_types real_type() const { return MYSQL_TYPE_NEWDATE; }
  bool match_collation_to_optimize_range() const { return FALSE; }
  enum ha_base_keytype key_type() const { return HA_KEYTYPE_UINT24; }
  enum Item_result cmp_type () const { return INT_RESULT; }
  enum Derivation derivation(void) const { return DERIVATION_NUMERIC; }
  uint repertoire(void) const { return MY_REPERTOIRE_NUMERIC; }
  const CHARSET_INFO *charset(void) const { return &my_charset_numeric; }
  bool binary() const { return 1; }
  int  store(const char *to,uint length, const CHARSET_INFO *charset);
  int  store(double nr);
  int  store(longlong nr, bool unsigned_val);
  int store_time(MYSQL_TIME *ltime, timestamp_type type);
  int reset(void) { ptr[0]=ptr[1]=ptr[2]=0; return 0; }
  double val_real(void);
  longlong val_int(void);
  String *val_str(String*,String *);
  bool send_binary(Protocol *protocol);
  int cmp(const uchar *,const uchar *);
  void sort_string(uchar *buff,uint length);
  uint32 pack_length() const { return 3; }
  void sql_type(String &str) const;
  bool can_be_compared_as_longlong() const { return TRUE; }
  bool zero_pack() const { return 1; }
  bool get_date(MYSQL_TIME *ltime,uint fuzzydate);
  bool get_time(MYSQL_TIME *ltime);
  Field_newdate *clone(MEM_ROOT *mem_root) const {
    DBUG_ASSERT(type() == MYSQL_TYPE_DATE);
    DBUG_ASSERT(real_type() == MYSQL_TYPE_NEWDATE);
    return new (mem_root) Field_newdate(*this);
  }
  Field_newdate *clone() const {
    DBUG_ASSERT(type() == MYSQL_TYPE_DATE);
    DBUG_ASSERT(real_type() == MYSQL_TYPE_NEWDATE);
    return new Field_newdate(*this);
  }
};


class Field_time :public Field_str {
public:
  Field_time(uchar *ptr_arg, uchar *null_ptr_arg, uchar null_bit_arg,
	     enum utype unireg_check_arg, const char *field_name_arg,
	     const CHARSET_INFO *cs)
    :Field_str(ptr_arg, 8, null_ptr_arg, null_bit_arg,
	       unireg_check_arg, field_name_arg, cs)
    { flags|= BINARY_FLAG; }
  Field_time(bool maybe_null_arg, const char *field_name_arg,
             const CHARSET_INFO *cs)
    :Field_str((uchar*) 0,8, maybe_null_arg ? (uchar*) "": 0,0,
	       NONE, field_name_arg, cs) { flags|= BINARY_FLAG; }
  enum_field_types type() const { return MYSQL_TYPE_TIME;}
  bool match_collation_to_optimize_range() const { return FALSE; }
  enum ha_base_keytype key_type() const { return HA_KEYTYPE_INT24; }
  enum Item_result cmp_type () const { return INT_RESULT; }
  enum Derivation derivation(void) const { return DERIVATION_NUMERIC; }
  uint repertoire(void) const { return MY_REPERTOIRE_NUMERIC; }
  const CHARSET_INFO *charset(void) const { return &my_charset_numeric; }
  bool binary() const { return 1; }
  int store_time(MYSQL_TIME *ltime, timestamp_type type);
  int store(const char *to,uint length, const CHARSET_INFO *charset);
  int store(double nr);
  int store(longlong nr, bool unsigned_val);
  int reset(void) { ptr[0]=ptr[1]=ptr[2]=0; return 0; }
  double val_real(void);
  longlong val_int(void);
  String *val_str(String*,String *);
  bool get_date(MYSQL_TIME *ltime, uint fuzzydate);
  bool send_binary(Protocol *protocol);
  bool get_time(MYSQL_TIME *ltime);
  int cmp(const uchar *,const uchar *);
  void sort_string(uchar *buff,uint length);
  uint32 pack_length() const { return 3; }
  void sql_type(String &str) const;
  bool can_be_compared_as_longlong() const { return TRUE; }
  bool zero_pack() const { return 1; }
  Field_time *clone(MEM_ROOT *mem_root) const {
    DBUG_ASSERT(type() == MYSQL_TYPE_TIME);
    return new (mem_root) Field_time(*this);
  }
  Field_time *clone() const {
    DBUG_ASSERT(type() == MYSQL_TYPE_TIME);
    return new Field_time(*this);
  }
};


class Field_datetime :public Field_str {
public:
  Field_datetime(uchar *ptr_arg, uchar *null_ptr_arg, uchar null_bit_arg,
		 enum utype unireg_check_arg, const char *field_name_arg,
		 const CHARSET_INFO *cs)
    :Field_str(ptr_arg, MAX_DATETIME_WIDTH, null_ptr_arg, null_bit_arg,
	       unireg_check_arg, field_name_arg, cs)
    { flags|= BINARY_FLAG; }
  Field_datetime(bool maybe_null_arg, const char *field_name_arg,
		 const CHARSET_INFO *cs)
    :Field_str((uchar*) 0, MAX_DATETIME_WIDTH, maybe_null_arg ? (uchar*) "": 0,0,
	       NONE, field_name_arg, cs) { flags|= BINARY_FLAG; }
  enum_field_types type() const { return MYSQL_TYPE_DATETIME;}
  bool match_collation_to_optimize_range() const { return FALSE; }
#ifdef HAVE_LONG_LONG
  enum ha_base_keytype key_type() const { return HA_KEYTYPE_ULONGLONG; }
#endif
  enum Item_result cmp_type () const { return INT_RESULT; }
  enum Derivation derivation(void) const { return DERIVATION_NUMERIC; }
  uint repertoire(void) const { return MY_REPERTOIRE_NUMERIC; }
  const CHARSET_INFO *charset(void) const { return &my_charset_numeric; }
  bool binary() const { return 1; }
  uint decimals() const { return DATETIME_DEC; }
  int  store(const char *to,uint length, const CHARSET_INFO *charset);
  int  store(double nr);
  int  store(longlong nr, bool unsigned_val);
  int store_time(MYSQL_TIME *ltime, timestamp_type type);
  int reset(void)
  {
    ptr[0]=ptr[1]=ptr[2]=ptr[3]=ptr[4]=ptr[5]=ptr[6]=ptr[7]=0;
    return 0;
  }
  double val_real(void);
  longlong val_int(void);
  String *val_str(String*,String *);
  bool send_binary(Protocol *protocol);
  int cmp(const uchar *,const uchar *);
  void sort_string(uchar *buff,uint length);
  uint32 pack_length() const { return 8; }
  void sql_type(String &str) const;
  bool can_be_compared_as_longlong() const { return TRUE; }
  bool zero_pack() const { return 1; }
  bool get_date(MYSQL_TIME *ltime,uint fuzzydate);
  bool get_time(MYSQL_TIME *ltime);
  Field_datetime *clone(MEM_ROOT *mem_root) const {
    DBUG_ASSERT(type() == MYSQL_TYPE_DATETIME);
    return new (mem_root) Field_datetime(*this);
  }
  Field_datetime *clone() const {
    DBUG_ASSERT(type() == MYSQL_TYPE_DATETIME);
    return new Field_datetime(*this);
  }
  uchar *pack(uchar* to, const uchar *from,
              uint max_length __attribute__((unused)), bool low_byte_first)
  {
    return pack_int64(to, from, low_byte_first);
  }
  const uchar *unpack(uchar* to, const uchar *from,
                      uint param_data __attribute__((unused)),
                      bool low_byte_first)
  {
    return unpack_int64(to, from, low_byte_first);
  }
};


class Field_string :public Field_longstr {
public:
  bool can_alter_field_type;
  Field_string(uchar *ptr_arg, uint32 len_arg,uchar *null_ptr_arg,
	       uchar null_bit_arg,
	       enum utype unireg_check_arg, const char *field_name_arg,
	       const CHARSET_INFO *cs)
    :Field_longstr(ptr_arg, len_arg, null_ptr_arg, null_bit_arg,
                   unireg_check_arg, field_name_arg, cs),
     can_alter_field_type(1) {};
  Field_string(uint32 len_arg,bool maybe_null_arg, const char *field_name_arg,
               const CHARSET_INFO *cs)
    :Field_longstr((uchar*) 0, len_arg, maybe_null_arg ? (uchar*) "": 0, 0,
                   NONE, field_name_arg, cs),
     can_alter_field_type(1) {};

  enum_field_types type() const
  {
    return ((can_alter_field_type && orig_table &&
             orig_table->s->db_create_options & HA_OPTION_PACK_RECORD &&
	     field_length >= 4) &&
            orig_table->s->frm_version < FRM_VER_TRUE_VARCHAR ?
	    MYSQL_TYPE_VAR_STRING : MYSQL_TYPE_STRING);
  }
  bool match_collation_to_optimize_range() const { return TRUE; }
  enum ha_base_keytype key_type() const
    { return binary() ? HA_KEYTYPE_BINARY : HA_KEYTYPE_TEXT; }
  bool zero_pack() const { return 0; }
  int reset(void)
  {
    charset()->cset->fill(charset(),(char*) ptr, field_length,
                          (has_charset() ? ' ' : 0));
    return 0;
  }
  int store(const char *to,uint length, const CHARSET_INFO *charset);
  int store(longlong nr, bool unsigned_val);
  int store(double nr) { return Field_str::store(nr); } /* QQ: To be deleted */
  double val_real(void);
  longlong val_int(void);
  String *val_str(String*,String *);
  my_decimal *val_decimal(my_decimal *);
  int cmp(const uchar *,const uchar *);
  void sort_string(uchar *buff,uint length);
  void sql_type(String &str) const;
  virtual uchar *pack(uchar *to, const uchar *from,
                      uint max_length, bool low_byte_first);
  virtual const uchar *unpack(uchar* to, const uchar *from,
                              uint param_data, bool low_byte_first);
  uint pack_length_from_metadata(uint field_metadata)
  {
    DBUG_PRINT("debug", ("field_metadata: 0x%04x", field_metadata));
    if (field_metadata == 0)
      return row_pack_length();
    return (((field_metadata >> 4) & 0x300) ^ 0x300) + (field_metadata & 0x00ff);
  }
  bool compatible_field_size(uint field_metadata, Relay_log_info *rli,
                             uint16 mflags, int *order_var);
  uint row_pack_length() { return field_length; }
  int pack_cmp(const uchar *a,const uchar *b,uint key_length,
               my_bool insert_or_update);
  int pack_cmp(const uchar *b,uint key_length,my_bool insert_or_update);
  uint packed_col_length(const uchar *to, uint length);
  uint max_packed_col_length(uint max_length);
  enum_field_types real_type() const { return MYSQL_TYPE_STRING; }
  bool has_charset(void) const
  { return charset() == &my_charset_bin ? FALSE : TRUE; }
  Field *new_field(MEM_ROOT *root, TABLE *new_table, bool keep_type);
  Field_string *clone(MEM_ROOT *mem_root) const {
    DBUG_ASSERT(real_type() == MYSQL_TYPE_STRING);
    return new (mem_root) Field_string(*this);
  }
  Field_string *clone() const {
    DBUG_ASSERT(real_type() == MYSQL_TYPE_STRING);
    return new Field_string(*this);
  }
  virtual uint get_key_image(uchar *buff,uint length, imagetype type);
private:
  int do_save_field_metadata(uchar *first_byte);
};


class Field_varstring :public Field_longstr {
public:
  /*
    The maximum space available in a Field_varstring, in bytes. See
    length_bytes.
  */
  static const uint MAX_SIZE;
  /* Store number of bytes used to store length (1 or 2) */
  uint32 length_bytes;
  Field_varstring(uchar *ptr_arg,
                  uint32 len_arg, uint length_bytes_arg,
                  uchar *null_ptr_arg, uchar null_bit_arg,
		  enum utype unireg_check_arg, const char *field_name_arg,
		  TABLE_SHARE *share, const CHARSET_INFO *cs)
    :Field_longstr(ptr_arg, len_arg, null_ptr_arg, null_bit_arg,
                   unireg_check_arg, field_name_arg, cs),
     length_bytes(length_bytes_arg)
  {
    share->varchar_fields++;
  }
  Field_varstring(uint32 len_arg,bool maybe_null_arg,
                  const char *field_name_arg,
                  TABLE_SHARE *share, const CHARSET_INFO *cs)
    :Field_longstr((uchar*) 0,len_arg, maybe_null_arg ? (uchar*) "": 0, 0,
                   NONE, field_name_arg, cs),
     length_bytes(len_arg < 256 ? 1 :2)
  {
    share->varchar_fields++;
  }

  enum_field_types type() const { return MYSQL_TYPE_VARCHAR; }
  bool match_collation_to_optimize_range() const { return TRUE; }
  enum ha_base_keytype key_type() const;
  uint row_pack_length() { return field_length; }
  bool zero_pack() const { return 0; }
  int  reset(void) { bzero(ptr,field_length+length_bytes); return 0; }
  uint32 pack_length() const { return (uint32) field_length+length_bytes; }
  uint32 key_length() const { return (uint32) field_length; }
  uint32 sort_length() const
  {
    return (uint32) field_length + (field_charset == &my_charset_bin ?
                                    length_bytes : 0);
  }
  int  store(const char *to,uint length, const CHARSET_INFO *charset);
  int  store(longlong nr, bool unsigned_val);
  int  store(double nr) { return Field_str::store(nr); } /* QQ: To be deleted */
  double val_real(void);
  longlong val_int(void);
  String *val_str(String*,String *);
  my_decimal *val_decimal(my_decimal *);
  int cmp_max(const uchar *, const uchar *, uint max_length);
  int cmp(const uchar *a,const uchar *b)
  {
    return cmp_max(a, b, ~0L);
  }
  void sort_string(uchar *buff,uint length);
  uint get_key_image(uchar *buff,uint length, imagetype type);
  void set_key_image(const uchar *buff,uint length);
  void sql_type(String &str) const;
  virtual uchar *pack(uchar *to, const uchar *from,
                      uint max_length, bool low_byte_first);
  virtual const uchar *unpack(uchar* to, const uchar *from,
                              uint param_data, bool low_byte_first);
  int cmp_binary(const uchar *a,const uchar *b, uint32 max_length=~0L);
  int key_cmp(const uchar *,const uchar*);
  int key_cmp(const uchar *str, uint length);
  uint packed_col_length(const uchar *to, uint length);
  uint max_packed_col_length(uint max_length);
  uint32 data_length();
  enum_field_types real_type() const { return MYSQL_TYPE_VARCHAR; }
  bool has_charset(void) const
  { return charset() == &my_charset_bin ? FALSE : TRUE; }
  Field *new_field(MEM_ROOT *root, TABLE *new_table, bool keep_type);
  Field *new_key_field(MEM_ROOT *root, TABLE *new_table,
                       uchar *new_ptr, uchar *new_null_ptr,
                       uint new_null_bit);
  Field_varstring *clone(MEM_ROOT *mem_root) const { 
    DBUG_ASSERT(type() == MYSQL_TYPE_VARCHAR);
    DBUG_ASSERT(real_type() == MYSQL_TYPE_VARCHAR);
    return new (mem_root) Field_varstring(*this);
  }
  Field_varstring *clone() const {
    DBUG_ASSERT(type() == MYSQL_TYPE_VARCHAR);
    DBUG_ASSERT(real_type() == MYSQL_TYPE_VARCHAR);
    return new Field_varstring(*this);
  }
  uint is_equal(Create_field *new_field);
  void hash(ulong *nr, ulong *nr2);
private:
  int do_save_field_metadata(uchar *first_byte);
};


class Field_blob :public Field_longstr {
protected:
  /**
    The number of bytes used to represent the length of the blob.
  */
  uint packlength;
  
  /**
    The 'value'-object is a cache fronting the storage engine.
  */
  String value;
  
public:
  Field_blob(uchar *ptr_arg, uchar *null_ptr_arg, uchar null_bit_arg,
	     enum utype unireg_check_arg, const char *field_name_arg,
	     TABLE_SHARE *share, uint blob_pack_length, const CHARSET_INFO *cs);
  Field_blob(uint32 len_arg,bool maybe_null_arg, const char *field_name_arg,
             const CHARSET_INFO *cs)
    :Field_longstr((uchar*) 0, len_arg, maybe_null_arg ? (uchar*) "": 0, 0,
                   NONE, field_name_arg, cs),
    packlength(4)
  {
    flags|= BLOB_FLAG;
  }
  Field_blob(uint32 len_arg,bool maybe_null_arg, const char *field_name_arg,
	     const CHARSET_INFO *cs, bool set_packlength)
    :Field_longstr((uchar*) 0,len_arg, maybe_null_arg ? (uchar*) "": 0, 0,
                   NONE, field_name_arg, cs)
  {
    flags|= BLOB_FLAG;
    packlength= 4;
    if (set_packlength)
    {
      uint32 l_char_length= len_arg/cs->mbmaxlen;
      packlength= l_char_length <= 255 ? 1 :
                  l_char_length <= 65535 ? 2 :
                  l_char_length <= 16777215 ? 3 : 4;
    }
  }
  Field_blob(uint32 packlength_arg)
    :Field_longstr((uchar*) 0, 0, (uchar*) "", 0, NONE, "temp", system_charset_info),
    packlength(packlength_arg) {}
  enum_field_types type() const { return MYSQL_TYPE_BLOB;}
  bool match_collation_to_optimize_range() const { return TRUE; }
  enum ha_base_keytype key_type() const
    { return binary() ? HA_KEYTYPE_VARBINARY2 : HA_KEYTYPE_VARTEXT2; }
  int  store(const char *to,uint length, const CHARSET_INFO *charset);
  int  store(double nr);
  int  store(longlong nr, bool unsigned_val);
  double val_real(void);
  longlong val_int(void);
  String *val_str(String*,String *);
  my_decimal *val_decimal(my_decimal *);
  int cmp_max(const uchar *, const uchar *, uint max_length);
  int cmp(const uchar *a,const uchar *b)
    { return cmp_max(a, b, ~0L); }
  int cmp(const uchar *a, uint32 a_length, const uchar *b, uint32 b_length);
  int cmp_binary(const uchar *a,const uchar *b, uint32 max_length=~0L);
  int key_cmp(const uchar *,const uchar*);
  int key_cmp(const uchar *str, uint length);
  uint32 key_length() const { return 0; }
  void sort_string(uchar *buff,uint length);
  uint32 pack_length() const
  { return (uint32) (packlength+table->s->blob_ptr_size); }

  /**
     Return the packed length without the pointer size added. 

     This is used to determine the size of the actual data in the row
     buffer.

     @returns The length of the raw data itself without the pointer.
  */
  uint32 pack_length_no_ptr() const
  { return (uint32) (packlength); }
  uint row_pack_length() { return pack_length_no_ptr(); }
  uint32 sort_length() const;
  virtual uint32 max_data_length() const
  {
    return (uint32) (((ulonglong) 1 << (packlength*8)) -1);
  }
  int reset(void) { bzero(ptr, packlength+sizeof(uchar*)); return 0; }
  void reset_fields() { bzero((uchar*) &value,sizeof(value)); }
  uint32 get_field_buffer_size(void) { return value.alloced_length(); }
#ifndef WORDS_BIGENDIAN
  static
#endif
  void store_length(uchar *i_ptr, uint i_packlength, uint32 i_number, bool low_byte_first);
  void store_length(uchar *i_ptr, uint i_packlength, uint32 i_number)
  {
    store_length(i_ptr, i_packlength, i_number, table->s->db_low_byte_first);
  }
  inline void store_length(uint32 number)
  {
    store_length(ptr, packlength, number);
  }

  /**
     Return the packed length plus the length of the data. 

     This is used to determine the size of the data plus the 
     packed length portion in the row data.

     @returns The length in the row plus the size of the data.
  */
  uint32 get_packed_size(const uchar *ptr_arg, bool low_byte_first)
    {return packlength + get_length(ptr_arg, packlength, low_byte_first);}

  inline uint32 get_length(uint row_offset= 0)
  { return get_length(ptr+row_offset, this->packlength, table->s->db_low_byte_first); }
  uint32 get_length(const uchar *ptr, uint packlength, bool low_byte_first);
  uint32 get_length(const uchar *ptr_arg)
  { return get_length(ptr_arg, this->packlength, table->s->db_low_byte_first); }
  void put_length(uchar *pos, uint32 length);
  inline void get_ptr(uchar **str)
    {
      memcpy(str, ptr+packlength, sizeof(uchar*));
    }
  inline void get_ptr(uchar **str, uint row_offset)
    {
      memcpy(str, ptr+packlength+row_offset, sizeof(char*));
    }
  inline void set_ptr(uchar *length, uchar *data)
    {
      memcpy(ptr,length,packlength);
      memcpy(ptr+packlength, &data,sizeof(char*));
    }
  void set_ptr_offset(my_ptrdiff_t ptr_diff, uint32 length, uchar *data)
    {
      uchar *ptr_ofs= ADD_TO_PTR(ptr,ptr_diff,uchar*);
      store_length(ptr_ofs, packlength, length);
      memcpy(ptr_ofs+packlength, &data, sizeof(char*));
    }
  inline void set_ptr(uint32 length, uchar *data)
    {
      set_ptr_offset(0, length, data);
    }
  uint get_key_image(uchar *buff,uint length, imagetype type);
  void set_key_image(const uchar *buff,uint length);
  void sql_type(String &str) const;
  inline bool copy()
  {
    uchar *tmp;
    get_ptr(&tmp);
    if (value.copy((char*) tmp, get_length(), charset()))
    {
      Field_blob::reset();
      return 1;
    }
    tmp=(uchar*) value.ptr();
    memcpy(ptr+packlength, &tmp, sizeof(char*));
    return 0;
  }
  Field_blob *clone(MEM_ROOT *mem_root) const { 
    DBUG_ASSERT(type() == MYSQL_TYPE_BLOB);
    return new (mem_root) Field_blob(*this);
  }
  Field_blob *clone() const {
    DBUG_ASSERT(type() == MYSQL_TYPE_BLOB);
    return new Field_blob(*this);
  }
  virtual uchar *pack(uchar *to, const uchar *from,
                      uint max_length, bool low_byte_first);
  virtual const uchar *unpack(uchar *to, const uchar *from,
                              uint param_data, bool low_byte_first);
  uint packed_col_length(const uchar *col_ptr, uint length);
  uint max_packed_col_length(uint max_length);
  void free() { value.free(); }
  inline void clear_temporary() { bzero((uchar*) &value,sizeof(value)); }
  friend int field_conv(Field *to,Field *from);
  bool has_charset(void) const
  { return charset() == &my_charset_bin ? FALSE : TRUE; }
  uint32 max_display_length();
  uint32 char_length();
  uint is_equal(Create_field *new_field);
  inline bool in_read_set() { return bitmap_is_set(table->read_set, field_index); }
  inline bool in_write_set() { return bitmap_is_set(table->write_set, field_index); }
private:
  int do_save_field_metadata(uchar *first_byte);
};


#ifdef HAVE_SPATIAL
class Field_geom :public Field_blob {
public:
  enum geometry_type geom_type;

  Field_geom(uchar *ptr_arg, uchar *null_ptr_arg, uint null_bit_arg,
	     enum utype unireg_check_arg, const char *field_name_arg,
	     TABLE_SHARE *share, uint blob_pack_length,
	     enum geometry_type geom_type_arg)
     :Field_blob(ptr_arg, null_ptr_arg, null_bit_arg, unireg_check_arg, 
                 field_name_arg, share, blob_pack_length, &my_charset_bin)
  { geom_type= geom_type_arg; }
  Field_geom(uint32 len_arg,bool maybe_null_arg, const char *field_name_arg,
	     TABLE_SHARE *share, enum geometry_type geom_type_arg)
    :Field_blob(len_arg, maybe_null_arg, field_name_arg, &my_charset_bin)
  { geom_type= geom_type_arg; }
  enum ha_base_keytype key_type() const { return HA_KEYTYPE_VARBINARY2; }
  enum_field_types type() const { return MYSQL_TYPE_GEOMETRY; }
  bool match_collation_to_optimize_range() const { return FALSE; }
  void sql_type(String &str) const;
  int  store(const char *to, uint length, const CHARSET_INFO *charset);
  int  store(double nr);
  int  store(longlong nr, bool unsigned_val);
  int  store_decimal(const my_decimal *);
  int  reset(void) { return !maybe_null() || Field_blob::reset(); }
  geometry_type get_geometry_type() { return geom_type; };
  Field_geom *clone(MEM_ROOT *mem_root) const {
    DBUG_ASSERT(type() == MYSQL_TYPE_GEOMETRY);
    return new (mem_root) Field_geom(*this);
  }
  Field_geom *clone() const { 
    DBUG_ASSERT(type() == MYSQL_TYPE_GEOMETRY);
    return new Field_geom(*this);
  }
};
#endif /*HAVE_SPATIAL*/


class Field_enum :public Field_str {
protected:
  uint packlength;
public:
  TYPELIB *typelib;
  Field_enum(uchar *ptr_arg, uint32 len_arg, uchar *null_ptr_arg,
             uchar null_bit_arg,
             enum utype unireg_check_arg, const char *field_name_arg,
             uint packlength_arg,
             TYPELIB *typelib_arg,
             const CHARSET_INFO *charset_arg)
    :Field_str(ptr_arg, len_arg, null_ptr_arg, null_bit_arg,
	       unireg_check_arg, field_name_arg, charset_arg),
    packlength(packlength_arg),typelib(typelib_arg)
  {
      flags|=ENUM_FLAG;
  }
  Field *new_field(MEM_ROOT *root, TABLE *new_table, bool keep_type);
  enum_field_types type() const { return MYSQL_TYPE_STRING; }
  bool match_collation_to_optimize_range() const { return FALSE; }
  enum Item_result cmp_type () const { return INT_RESULT; }
  enum Item_result cast_to_int_type () const { return INT_RESULT; }
  enum ha_base_keytype key_type() const;
  int  store(const char *to,uint length, const CHARSET_INFO *charset);
  int  store(double nr);
  int  store(longlong nr, bool unsigned_val);
  double val_real(void);
  longlong val_int(void);
  String *val_str(String*,String *);
  int cmp(const uchar *,const uchar *);
  void sort_string(uchar *buff,uint length);
  uint32 pack_length() const { return (uint32) packlength; }
  void store_type(ulonglong value);
  void sql_type(String &str) const;
  enum_field_types real_type() const { return MYSQL_TYPE_ENUM; }
  uint pack_length_from_metadata(uint field_metadata)
  { return (field_metadata & 0x00ff); }
  uint row_pack_length() { return pack_length(); }
  virtual bool zero_pack() const { return 0; }
  bool optimize_range(uint idx, uint part) { return 0; }
  bool eq_def(Field *field);
  bool has_charset(void) const { return TRUE; }
  /* enum and set are sorted as integers */
  CHARSET_INFO *sort_charset(void) const { return &my_charset_bin; }
  Field_enum *clone(MEM_ROOT *mem_root) const {
    DBUG_ASSERT(real_type() == MYSQL_TYPE_ENUM);
    return new (mem_root) Field_enum(*this);
  }
  Field_enum *clone() const { 
    DBUG_ASSERT(real_type() == MYSQL_TYPE_ENUM);
    return new Field_enum(*this);
  }
  virtual uchar *pack(uchar *to, const uchar *from,
                      uint max_length, bool low_byte_first);
  virtual const uchar *unpack(uchar *to, const uchar *from,
                              uint param_data, bool low_byte_first);

private:
  int do_save_field_metadata(uchar *first_byte);
  uint is_equal(Create_field *new_field);
};


class Field_set :public Field_enum {
public:
  Field_set(uchar *ptr_arg, uint32 len_arg, uchar *null_ptr_arg,
	    uchar null_bit_arg,
	    enum utype unireg_check_arg, const char *field_name_arg,
	    uint32 packlength_arg,
	    TYPELIB *typelib_arg, const CHARSET_INFO *charset_arg)
    :Field_enum(ptr_arg, len_arg, null_ptr_arg, null_bit_arg,
		    unireg_check_arg, field_name_arg,
                packlength_arg,
                typelib_arg,charset_arg)
    {
      flags=(flags & ~ENUM_FLAG) | SET_FLAG;
    }
  int  store(const char *to,uint length, const CHARSET_INFO *charset);
  int  store(double nr) { return Field_set::store((longlong) nr, FALSE); }
  int  store(longlong nr, bool unsigned_val);
  virtual bool zero_pack() const { return 1; }
  String *val_str(String*,String *);
  void sql_type(String &str) const;
  enum_field_types real_type() const { return MYSQL_TYPE_SET; }
  bool has_charset(void) const { return TRUE; }
  Field_set *clone(MEM_ROOT *mem_root) const { 
    DBUG_ASSERT(real_type() == MYSQL_TYPE_SET);
    return new (mem_root) Field_set(*this);
  }
  Field_set *clone() const {
    DBUG_ASSERT(real_type() == MYSQL_TYPE_SET);
    return new Field_set(*this);
  }
};


/*
  Note:
    To use Field_bit::cmp_binary() you need to copy the bits stored in
    the beginning of the record (the NULL bytes) to each memory you
    want to compare (where the arguments point).

    This is the reason:
    - Field_bit::cmp_binary() is only implemented in the base class
      (Field::cmp_binary()).
    - Field::cmp_binary() currenly use pack_length() to calculate how
      long the data is.
    - pack_length() includes size of the bits stored in the NULL bytes
      of the record.
*/
class Field_bit :public Field {
public:
  uchar *bit_ptr;     // position in record where 'uneven' bits store
  uchar bit_ofs;      // offset to 'uneven' high bits
  uint bit_len;       // number of 'uneven' high bits
  uint bytes_in_rec;
  Field_bit(uchar *ptr_arg, uint32 len_arg, uchar *null_ptr_arg,
            uchar null_bit_arg, uchar *bit_ptr_arg, uchar bit_ofs_arg,
            enum utype unireg_check_arg, const char *field_name_arg);
  enum_field_types type() const { return MYSQL_TYPE_BIT; }
  enum ha_base_keytype key_type() const { return HA_KEYTYPE_BIT; }
  uint32 key_length() const { return (uint32) (field_length + 7) / 8; }
  uint32 max_data_length() const { return (field_length + 7) / 8; }
  uint32 max_display_length() { return field_length; }
  Item_result result_type () const { return INT_RESULT; }
  int reset(void) { 
    bzero(ptr, bytes_in_rec); 
    if (bit_ptr && (bit_len > 0))  // reset odd bits among null bits
      clr_rec_bits(bit_ptr, bit_ofs, bit_len);
    return 0; 
  }
  int store(const char *to, uint length, const CHARSET_INFO *charset);
  int store(double nr);
  int store(longlong nr, bool unsigned_val);
  int store_decimal(const my_decimal *);
  double val_real(void);
  longlong val_int(void);
  String *val_str(String*, String *);
  virtual bool str_needs_quotes() { return TRUE; }
  my_decimal *val_decimal(my_decimal *);
  int cmp(const uchar *a, const uchar *b)
  {
    DBUG_ASSERT(ptr == a || ptr == b);
    if (ptr == a)
      return Field_bit::key_cmp(b, bytes_in_rec+test(bit_len));
    else
      return Field_bit::key_cmp(a, bytes_in_rec+test(bit_len)) * -1;
  }
  int cmp_binary_offset(uint row_offset)
  { return cmp_offset(row_offset); }
  int cmp_max(const uchar *a, const uchar *b, uint max_length);
  int key_cmp(const uchar *a, const uchar *b)
  { return cmp_binary((uchar *) a, (uchar *) b); }
  int key_cmp(const uchar *str, uint length);
  int cmp_offset(uint row_offset);
  void get_image(uchar *buff, uint length, const CHARSET_INFO *cs)
  { get_key_image(buff, length, itRAW); }   
  void set_image(const uchar *buff,uint length, const CHARSET_INFO *cs)
  { Field_bit::store((char *) buff, length, cs); }
  uint get_key_image(uchar *buff, uint length, imagetype type);
  void set_key_image(const uchar *buff, uint length)
  { Field_bit::store((char*) buff, length, &my_charset_bin); }
  void sort_string(uchar *buff, uint length)
  { get_key_image(buff, length, itRAW); }
  uint32 pack_length() const { return (uint32) (field_length + 7) / 8; }
  uint32 pack_length_in_rec() const { return bytes_in_rec; }
  uint pack_length_from_metadata(uint field_metadata);
  uint row_pack_length()
  { return (bytes_in_rec + ((bit_len > 0) ? 1 : 0)); }
  bool compatible_field_size(uint metadata, Relay_log_info *rli,
                             uint16 mflags, int *order_var);
  void sql_type(String &str) const;
  virtual uchar *pack(uchar *to, const uchar *from,
                      uint max_length, bool low_byte_first);
  virtual const uchar *unpack(uchar *to, const uchar *from,
                              uint param_data, bool low_byte_first);
  virtual void set_default();

  Field *new_key_field(MEM_ROOT *root, TABLE *new_table,
                       uchar *new_ptr, uchar *new_null_ptr,
                       uint new_null_bit);
  void set_bit_ptr(uchar *bit_ptr_arg, uchar bit_ofs_arg)
  {
    bit_ptr= bit_ptr_arg;
    bit_ofs= bit_ofs_arg;
  }
  bool eq(Field *field)
  {
    return (Field::eq(field) &&
            bit_ptr == ((Field_bit *)field)->bit_ptr &&
            bit_ofs == ((Field_bit *)field)->bit_ofs);
  }
  uint is_equal(Create_field *new_field);
  void move_field_offset(my_ptrdiff_t ptr_diff)
  {
    Field::move_field_offset(ptr_diff);
    bit_ptr= ADD_TO_PTR(bit_ptr, ptr_diff, uchar*);
  }
  void hash(ulong *nr, ulong *nr2);
  Field_bit *clone(MEM_ROOT *mem_root) const { 
    DBUG_ASSERT(type() == MYSQL_TYPE_BIT);
    return new (mem_root) Field_bit(*this);
  }
  Field_bit *clone() const {
    DBUG_ASSERT(type() == MYSQL_TYPE_BIT);
    return new Field_bit(*this);
  }
private:
  virtual size_t do_last_null_byte() const;
  int do_save_field_metadata(uchar *first_byte);
};


/**
  BIT field represented as chars for non-MyISAM tables.

  @todo The inheritance relationship is backwards since Field_bit is
  an extended version of Field_bit_as_char and not the other way
  around. Hence, we should refactor it to fix the hierarchy order.
 */
class Field_bit_as_char: public Field_bit {
public:
  Field_bit_as_char(uchar *ptr_arg, uint32 len_arg, uchar *null_ptr_arg,
                    uchar null_bit_arg,
                    enum utype unireg_check_arg, const char *field_name_arg);
  enum ha_base_keytype key_type() const { return HA_KEYTYPE_BINARY; }
  int store(const char *to, uint length, const CHARSET_INFO *charset);
  int store(double nr) { return Field_bit::store(nr); }
  int store(longlong nr, bool unsigned_val)
  { return Field_bit::store(nr, unsigned_val); }
  void sql_type(String &str) const;
  Field_bit_as_char *clone(MEM_ROOT *mem_root) const { 
    return new (mem_root) Field_bit_as_char(*this);
  }
  Field_bit_as_char *clone() const { return new Field_bit_as_char(*this); }
};


/*
  Create field class for CREATE TABLE
*/

class Create_field :public Sql_alloc
{
public:
  const char *field_name;
  const char *change;			// If done with alter table
  const char *after;			// Put column after this one
  LEX_STRING comment;			// Comment for field
  Item	*def;				// Default value
  enum	enum_field_types sql_type;
  /*
    At various stages in execution this can be length of field in bytes or
    max number of characters. 
  */
  ulong length;
  /*
    The value of `length' as set by parser: is the number of characters
    for most of the types, or of bytes for BLOBs or numeric types.
  */
  uint32 char_length;
  uint  decimals, flags, pack_length, key_length;
  Field::utype unireg_check;
  TYPELIB *interval;			// Which interval to use
  TYPELIB *save_interval;               // Temporary copy for the above
                                        // Used only for UCS2 intervals
  List<String> interval_list;
  const CHARSET_INFO *charset;
  Field::geometry_type geom_type;
  Field *field;				// For alter table

  uint8 row,col,sc_length,interval_id;	// For rea_create_table
  uint	offset,pack_flag;
  Create_field() :after(0) {}
  Create_field(Field *field, Field *orig_field);
  /* Used to make a clone of this object for ALTER/CREATE TABLE */
  Create_field *clone(MEM_ROOT *mem_root) const
    { return new (mem_root) Create_field(*this); }
  void create_length_to_internal_length(void);

  /* Init for a tmp table field. To be extended if need be. */
  void init_for_tmp_table(enum_field_types sql_type_arg,
                          uint32 max_length, uint32 decimals,
                          bool maybe_null, bool is_unsigned,
                          uint pack_length = ~0U);

  bool init(THD *thd, char *field_name, enum_field_types type, char *length,
            char *decimals, uint type_modifier, Item *default_value,
            Item *on_update_value, LEX_STRING *comment, char *change,
            List<String> *interval_list, const CHARSET_INFO *cs,
            uint uint_geom_type);

  bool field_flags_are_binary()
  {
    return (flags & (BINCMP_FLAG | BINARY_FLAG)) != 0;
  }

#ifndef MCP_WL3627
  ha_storage_media field_storage_type() const
  {
    return (ha_storage_media)
      ((flags >> FIELD_FLAGS_STORAGE_MEDIA) & 3);
  }

  column_format_type column_format() const
  {
    return (column_format_type)
      ((flags >> FIELD_FLAGS_COLUMN_FORMAT) & 3);
  }
#endif
};


/*
  A class for sending info to the client
*/

class Send_field :public Sql_alloc {
 public:
  const char *db_name;
  const char *table_name,*org_table_name;
  const char *col_name,*org_col_name;
  ulong length;
  uint charsetnr, flags, decimals;
  enum_field_types type;
  Send_field() {}
};


/*
  A class for quick copying data to fields
*/

class Copy_field :public Sql_alloc {
  /**
    Convenience definition of a copy function returned by
    get_copy_func.
  */
  typedef void Copy_func(Copy_field*);
  Copy_func *get_copy_func(Field *to, Field *from);
public:
  uchar *from_ptr,*to_ptr;
  uchar *from_null_ptr,*to_null_ptr;
  my_bool *null_row;
  uint	from_bit,to_bit;
  uint from_length,to_length;
  Field *from_field,*to_field;
  String tmp;					// For items

  Copy_field() {}
  ~Copy_field() {}
  void set(Field *to,Field *from,bool save);	// Field to field 
  void set(uchar *to,Field *from);		// Field to string
  void (*do_copy)(Copy_field *);
  void (*do_copy2)(Copy_field *);		// Used to handle null values
};


Field *make_field(TABLE_SHARE *share, uchar *ptr, uint32 field_length,
		  uchar *null_pos, uchar null_bit,
		  uint pack_flag, enum_field_types field_type,
		  const CHARSET_INFO *cs,
		  Field::geometry_type geom_type,
		  Field::utype unireg_check,
		  TYPELIB *interval, const char *field_name);
uint pack_length_to_packflag(uint type);
enum_field_types get_blob_type_from_length(ulong length);
uint32 calc_pack_length(enum_field_types type,uint32 length);
int set_field_to_null(Field *field);
int set_field_to_null_with_conversions(Field *field, bool no_conversions);

/*
  The following are for the interface with the .frm file
*/

#define FIELDFLAG_DECIMAL		1
#define FIELDFLAG_BINARY		1	// Shares same flag
#define FIELDFLAG_NUMBER		2
#define FIELDFLAG_ZEROFILL		4
#define FIELDFLAG_PACK			120	// Bits used for packing
#define FIELDFLAG_INTERVAL		256     // mangled with decimals!
#define FIELDFLAG_BITFIELD		512	// mangled with decimals!
#define FIELDFLAG_BLOB			1024	// mangled with decimals!
#define FIELDFLAG_GEOM			2048    // mangled with decimals!

#define FIELDFLAG_TREAT_BIT_AS_CHAR     4096    /* use Field_bit_as_char */

#define FIELDFLAG_LEFT_FULLSCREEN	8192
#define FIELDFLAG_RIGHT_FULLSCREEN	16384
#define FIELDFLAG_FORMAT_NUMBER		16384	// predit: ###,,## in output
#define FIELDFLAG_NO_DEFAULT		16384   /* sql */
#define FIELDFLAG_SUM			((uint) 32768)// predit: +#fieldflag
#define FIELDFLAG_MAYBE_NULL		((uint) 32768)// sql
#define FIELDFLAG_HEX_ESCAPE		((uint) 0x10000)
#define FIELDFLAG_PACK_SHIFT		3
#define FIELDFLAG_DEC_SHIFT		8
#define FIELDFLAG_MAX_DEC		31
#define FIELDFLAG_NUM_SCREEN_TYPE	0x7F01
#define FIELDFLAG_ALFA_SCREEN_TYPE	0x7800

#define MTYP_TYPENR(type) (type & 127)	/* Remove bits from type */

#define f_is_dec(x)		((x) & FIELDFLAG_DECIMAL)
#define f_is_num(x)		((x) & FIELDFLAG_NUMBER)
#define f_is_zerofill(x)	((x) & FIELDFLAG_ZEROFILL)
#define f_is_packed(x)		((x) & FIELDFLAG_PACK)
#define f_packtype(x)		(((x) >> FIELDFLAG_PACK_SHIFT) & 15)
#define f_decimals(x)		((uint8) (((x) >> FIELDFLAG_DEC_SHIFT) & FIELDFLAG_MAX_DEC))
#define f_is_alpha(x)		(!f_is_num(x))
#define f_is_binary(x)          ((x) & FIELDFLAG_BINARY) // 4.0- compatibility
#define f_is_enum(x)            (((x) & (FIELDFLAG_INTERVAL | FIELDFLAG_NUMBER)) == FIELDFLAG_INTERVAL)
#define f_is_bitfield(x)        (((x) & (FIELDFLAG_BITFIELD | FIELDFLAG_NUMBER)) == FIELDFLAG_BITFIELD)
#define f_is_blob(x)		(((x) & (FIELDFLAG_BLOB | FIELDFLAG_NUMBER)) == FIELDFLAG_BLOB)
#define f_is_geom(x)		(((x) & (FIELDFLAG_GEOM | FIELDFLAG_NUMBER)) == FIELDFLAG_GEOM)
#define f_is_equ(x)		((x) & (1+2+FIELDFLAG_PACK+31*256))
#define f_settype(x)		(((int) x) << FIELDFLAG_PACK_SHIFT)
#define f_maybe_null(x)		(x & FIELDFLAG_MAYBE_NULL)
#define f_no_default(x)		(x & FIELDFLAG_NO_DEFAULT)
#define f_bit_as_char(x)        ((x) & FIELDFLAG_TREAT_BIT_AS_CHAR)
#define f_is_hex_escape(x)      ((x) & FIELDFLAG_HEX_ESCAPE)

#endif /* FIELD_INCLUDED */<|MERGE_RESOLUTION|>--- conflicted
+++ resolved
@@ -531,7 +531,6 @@
     DBUG_ASSERT(0);
     return GEOM_GEOMETRY;
   }
-<<<<<<< HEAD
 #ifndef DBUG_OFF
   /* Print field value into debug trace, in NULL-aware way. */
   void dbug_print()
@@ -547,7 +546,8 @@
       pstr= val_str(&str);
       fprintf(DBUG_FILE, "'%s'", pstr->c_ptr_safe());
     }
-=======
+  }
+#endif
 
 #ifndef MCP_WL3627
   ha_storage_media field_storage_type() const
@@ -570,7 +570,6 @@
   void set_column_format(column_format_type column_format)
   {
     flags |= (column_format << FIELD_FLAGS_COLUMN_FORMAT);
->>>>>>> 424e3b78
   }
 #endif
 
