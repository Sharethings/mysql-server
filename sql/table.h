--- conflicted
+++ resolved
@@ -1388,8 +1388,6 @@
   OT_TEMPORARY_OR_BASE= 0, OT_TEMPORARY_ONLY, OT_BASE_ONLY
 };
 
-<<<<<<< HEAD
-=======
 /**
   This structure is used to keep info about possible key for the result table
   of a derived table/view.
@@ -1405,7 +1403,6 @@
   key_map used_fields;
 };
 
->>>>>>> 6c989d1e
 class Semijoin_mat_exec;
 class Index_hint;
 class Item_exists_subselect;
@@ -1934,27 +1931,6 @@
     return (embedding && (!embedding->sj_on_expr || embedding->embedding)); 
   }
 
-  /**
-    @brief Returns whether the table (or join nest) that this TABLE_LIST 
-    represents, is part of an outer-join nest.
-
-    @details There are two kinds of join nests, outer-join nests and semi-join 
-    nests.  This function returns @c TRUE in the following cases:
-      @li 1. If this table/nest is embedded in a nest and this nest IS NOT a 
-             semi-join nest.  (In other words, it is an outer-join nest.)
-      @li 2. If this table/nest is embedded in a nest and this nest IS a 
-             semi-join nest, but this semi-join nest is embedded in another 
-             nest. (This other nest will be an outer-join nest, since all inner 
-             joined nested semi-join nests have been merged in 
-             @c simplify_joins() ).
-    Note: This function assumes that @c simplify_joins() has been performed.
-    Before that, join nests will be present for all types of join.
-   */
-  bool in_outer_join_nest() const
-  { 
-    return (embedding && (!embedding->sj_on_expr || embedding->embedding)); 
-  }
-
 private:
   bool prep_check_option(THD *thd, uint8 check_opt_type);
   bool prep_where(THD *thd, Item **conds, bool no_where_clause);
