/* Copyright (C) 2000 MySQL AB & MySQL Finland AB & TCX DataKonsult AB

   This program is free software; you can redistribute it and/or modify
   it under the terms of the GNU General Public License as published by
   the Free Software Foundation; either version 2 of the License, or
   (at your option) any later version.

   This program is distributed in the hope that it will be useful,
   but WITHOUT ANY WARRANTY; without even the implied warranty of
   MERCHANTABILITY or FITNESS FOR A PARTICULAR PURPOSE.  See the
   GNU General Public License for more details.

   You should have received a copy of the GNU General Public License
   along with this program; if not, write to the Free Software
   Foundation, Inc., 59 Temple Place, Suite 330, Boston, MA  02111-1307  USA */


/* Insert of records */

#include "mysql_priv.h"
#include "sp_head.h"
#include "sql_trigger.h"
#include "sql_select.h"
#include "sql_show.h"

static int check_null_fields(THD *thd,TABLE *entry);
#ifndef EMBEDDED_LIBRARY
static TABLE *delayed_get_table(THD *thd,TABLE_LIST *table_list);
static int write_delayed(THD *thd,TABLE *table, enum_duplicates dup, bool ignore,
			 char *query, uint query_length, bool log_on);
static void end_delayed_insert(THD *thd);
pthread_handler_t handle_delayed_insert(void *arg);
static void unlink_blobs(register TABLE *table);
#endif
static bool check_view_insertability(THD *thd, TABLE_LIST *view);

/* Define to force use of my_malloc() if the allocated memory block is big */

#ifndef HAVE_ALLOCA
#define my_safe_alloca(size, min_length) my_alloca(size)
#define my_safe_afree(ptr, size, min_length) my_afree(ptr)
#else
#define my_safe_alloca(size, min_length) ((size <= min_length) ? my_alloca(size) : my_malloc(size,MYF(0)))
#define my_safe_afree(ptr, size, min_length) if (size > min_length) my_free(ptr,MYF(0))
#endif


/*
  Check if insert fields are correct.

  SYNOPSIS
    check_insert_fields()
    thd                         The current thread.
    table                       The table for insert.
    fields                      The insert fields.
    values                      The insert values.
    check_unique                If duplicate values should be rejected.

  NOTE
    Clears TIMESTAMP_AUTO_SET_ON_INSERT from table->timestamp_field_type
    or leaves it as is, depending on if timestamp should be updated or
    not.

  RETURN
    0           OK
    -1          Error
*/

static int check_insert_fields(THD *thd, TABLE_LIST *table_list,
                               List<Item> &fields, List<Item> &values,
                               bool check_unique)
{
  TABLE *table= table_list->table;

  if (!table_list->updatable)
  {
    my_error(ER_NON_UPDATABLE_TABLE, MYF(0), table_list->alias, "INSERT");
    return -1;
  }

  if (fields.elements == 0 && values.elements != 0)
  {
    if (!table)
    {
      my_error(ER_VIEW_NO_INSERT_FIELD_LIST, MYF(0),
               table_list->view_db.str, table_list->view_name.str);
      return -1;
    }
    if (values.elements != table->s->fields)
    {
      my_error(ER_WRONG_VALUE_COUNT_ON_ROW, MYF(0), 1L);
      return -1;
    }
#ifndef NO_EMBEDDED_ACCESS_CHECKS
    if (grant_option)
    {
      Field_iterator_table fields;
      fields.set_table(table);
      if (check_grant_all_columns(thd, INSERT_ACL, &table->grant,
                                  table->s->db.str, table->s->table_name.str,
                                  &fields))
        return -1;
    }
#endif
    clear_timestamp_auto_bits(table->timestamp_field_type,
                              TIMESTAMP_AUTO_SET_ON_INSERT);
    /*
      No fields are provided so all fields must be provided in the values.
      Thus we set all bits in the write set.
    */
    bitmap_set_all(table->write_set);
  }
  else
  {						// Part field list
    SELECT_LEX *select_lex= &thd->lex->select_lex;
    Name_resolution_context *context= &select_lex->context;
    Name_resolution_context_state ctx_state;
    int res;

    if (fields.elements != values.elements)
    {
      my_error(ER_WRONG_VALUE_COUNT_ON_ROW, MYF(0), 1L);
      return -1;
    }

    thd->dup_field= 0;
    select_lex->no_wrap_view_item= TRUE;

    /* Save the state of the current name resolution context. */
    ctx_state.save_state(context, table_list);

    /*
      Perform name resolution only in the first table - 'table_list',
      which is the table that is inserted into.
    */
    table_list->next_local= 0;
    context->resolve_in_table_list_only(table_list);
    res= setup_fields(thd, 0, fields, MARK_COLUMNS_WRITE, 0, 0);

    /* Restore the current context. */
    ctx_state.restore_state(context, table_list);
    thd->lex->select_lex.no_wrap_view_item= FALSE;

    if (res)
      return -1;

    if (table_list->effective_algorithm == VIEW_ALGORITHM_MERGE)
    {
      /* it is join view => we need to find table for update */
      List_iterator_fast<Item> it(fields);
      Item *item;
      TABLE_LIST *tbl= 0;            // reset for call to check_single_table()
      table_map map= 0;

      while ((item= it++))
        map|= item->used_tables();
      if (table_list->check_single_table(&tbl, map, table_list) || tbl == 0)
      {
        my_error(ER_VIEW_MULTIUPDATE, MYF(0),
                 table_list->view_db.str, table_list->view_name.str);
        return -1;
      }
      table_list->table= table= tbl->table;
    }

    if (check_unique && thd->dup_field)
    {
      my_error(ER_FIELD_SPECIFIED_TWICE, MYF(0), thd->dup_field->field_name);
      return -1;
    }
    if (table->timestamp_field)	// Don't automaticly set timestamp if used
    {
      if (bitmap_is_set(table->write_set,
                        table->timestamp_field->field_index))
        clear_timestamp_auto_bits(table->timestamp_field_type,
                                  TIMESTAMP_AUTO_SET_ON_INSERT);
      else
      {
        bitmap_set_bit(table->write_set,
                       table->timestamp_field->field_index);
      }
    }
  }
  if (table->found_next_number_field)
    table->mark_auto_increment_column();
  table->mark_columns_needed_for_insert();
  // For the values we need select_priv
#ifndef NO_EMBEDDED_ACCESS_CHECKS
  table->grant.want_privilege= (SELECT_ACL & ~table->grant.privilege);
#endif

  if (check_key_in_view(thd, table_list) ||
      (table_list->view &&
       check_view_insertability(thd, table_list)))
  {
    my_error(ER_NON_UPDATABLE_TABLE, MYF(0), table_list->alias, "INSERT");
    return -1;
  }

  return 0;
}


/*
  Check update fields for the timestamp field.

  SYNOPSIS
    check_update_fields()
    thd                         The current thread.
    insert_table_list           The insert table list.
    table                       The table for update.
    update_fields               The update fields.

  NOTE
    If the update fields include the timestamp field,
    remove TIMESTAMP_AUTO_SET_ON_UPDATE from table->timestamp_field_type.

  RETURN
    0           OK
    -1          Error
*/

static int check_update_fields(THD *thd, TABLE_LIST *insert_table_list,
                               List<Item> &update_fields)
{
  TABLE *table= insert_table_list->table;
  my_bool timestamp_mark;

  if (table->timestamp_field)
  {
    /*
      Unmark the timestamp field so that we can check if this is modified
      by update_fields
    */
    timestamp_mark= bitmap_test_and_clear(table->write_set,
                                          table->timestamp_field->field_index);
  }

  /* Check the fields we are going to modify */
  if (setup_fields(thd, 0, update_fields, MARK_COLUMNS_WRITE, 0, 0))
    return -1;

  if (table->timestamp_field)
  {
    /* Don't set timestamp column if this is modified. */
    if (bitmap_is_set(table->write_set,
                      table->timestamp_field->field_index))
      clear_timestamp_auto_bits(table->timestamp_field_type,
                                TIMESTAMP_AUTO_SET_ON_UPDATE);
    if (timestamp_mark)
      bitmap_set_bit(table->write_set,
                     table->timestamp_field->field_index);
  }
  return 0;
}


bool mysql_insert(THD *thd,TABLE_LIST *table_list,
                  List<Item> &fields,
                  List<List_item> &values_list,
                  List<Item> &update_fields,
                  List<Item> &update_values,
                  enum_duplicates duplic,
		  bool ignore)
{
  int error, res;
  /*
    log_on is about delayed inserts only.
    By default, both logs are enabled (this won't cause problems if the server
    runs without --log-update or --log-bin).
  */
  bool log_on= ((thd->options & OPTION_BIN_LOG) ||
                (!(thd->security_ctx->master_access & SUPER_ACL)));
  bool transactional_table, joins_freed= FALSE;
  bool changed;
  uint value_count;
  ulong counter = 1;
  ulonglong id;
  COPY_INFO info;
  TABLE *table= 0;
  List_iterator_fast<List_item> its(values_list);
  List_item *values;
  Name_resolution_context *context;
  Name_resolution_context_state ctx_state;
#ifndef EMBEDDED_LIBRARY
  char *query= thd->query;
#endif
  thr_lock_type lock_type = table_list->lock_type;
  Item *unused_conds= 0;
  DBUG_ENTER("mysql_insert");

  /*
    in safe mode or with skip-new change delayed insert to be regular
    if we are told to replace duplicates, the insert cannot be concurrent
    delayed insert changed to regular in slave thread
   */
#ifdef EMBEDDED_LIBRARY
  if (lock_type == TL_WRITE_DELAYED)
    lock_type=TL_WRITE;
#else
  if ((lock_type == TL_WRITE_DELAYED &&
       ((specialflag & (SPECIAL_NO_NEW_FUNC | SPECIAL_SAFE_MODE)) ||
	thd->slave_thread || !thd->variables.max_insert_delayed_threads)) ||
      (lock_type == TL_WRITE_CONCURRENT_INSERT && duplic == DUP_REPLACE) ||
      (duplic == DUP_UPDATE))
    lock_type=TL_WRITE;
#endif
  table_list->lock_type= lock_type;

#ifndef EMBEDDED_LIBRARY
  if (lock_type == TL_WRITE_DELAYED)
  {
    if (thd->locked_tables)
    {
      if (find_locked_table(thd,
			    table_list->db ? table_list->db : thd->db,
			    table_list->table_name))
      {
	my_error(ER_DELAYED_INSERT_TABLE_LOCKED, MYF(0),
                 table_list->table_name);
	DBUG_RETURN(TRUE);
      }
    }
    if ((table= delayed_get_table(thd,table_list)) && !thd->is_fatal_error)
    {
      /*
        Open tables used for sub-selects or in stored functions, will also
        cache these functions.
      */
      res= open_and_lock_tables(thd, table_list->next_global);
      /*
	First is not processed by open_and_lock_tables() => we need set
	updateability flags "by hands".
      */
      if (!table_list->derived && !table_list->view)
        table_list->updatable= 1;  // usual table
    }
    else
    {
      /* Too many delayed insert threads;  Use a normal insert */
      table_list->lock_type= lock_type= TL_WRITE;
      res= open_and_lock_tables(thd, table_list);
    }
  }
  else
#endif /* EMBEDDED_LIBRARY */
    res= open_and_lock_tables(thd, table_list);
  if (res || thd->is_fatal_error)
    DBUG_RETURN(TRUE);

  thd->proc_info="init";
  thd->used_tables=0;
  values= its++;

  if (mysql_prepare_insert(thd, table_list, table, fields, values,
			   update_fields, update_values, duplic, &unused_conds,
                           FALSE))
    goto abort;

  /* mysql_prepare_insert set table_list->table if it was not set */
  table= table_list->table;

  context= &thd->lex->select_lex.context;
  /* Save the state of the current name resolution context. */
  ctx_state.save_state(context, table_list);

  /*
    Perform name resolution only in the first table - 'table_list',
    which is the table that is inserted into.
  */
  table_list->next_local= 0;
  context->resolve_in_table_list_only(table_list);

  value_count= values->elements;
  while ((values= its++))
  {
    counter++;
    if (values->elements != value_count)
    {
      my_error(ER_WRONG_VALUE_COUNT_ON_ROW, MYF(0), counter);
      goto abort;
    }
    if (setup_fields(thd, 0, *values, MARK_COLUMNS_READ, 0, 0))
      goto abort;
  }
  its.rewind ();
 
  /* Restore the current context. */
  ctx_state.restore_state(context, table_list);

  /*
    Fill in the given fields and dump it to the table file
  */
  info.records= info.deleted= info.copied= info.updated= 0;
  info.ignore= ignore;
  info.handle_duplicates=duplic;
  info.update_fields= &update_fields;
  info.update_values= &update_values;
  info.view= (table_list->view ? table_list : 0);

  /*
    Count warnings for all inserts.
    For single line insert, generate an error if try to set a NOT NULL field
    to NULL.
  */
  thd->count_cuted_fields= ((values_list.elements == 1 &&
                             !ignore) ?
			    CHECK_FIELD_ERROR_FOR_NULL :
			    CHECK_FIELD_WARN);
  thd->cuted_fields = 0L;
  table->next_number_field=table->found_next_number_field;

  error=0;
  id=0;
  thd->proc_info="update";
  if (duplic != DUP_ERROR || ignore)
    table->file->extra(HA_EXTRA_IGNORE_DUP_KEY);
  /*
    let's *try* to start bulk inserts. It won't necessary
    start them as values_list.elements should be greater than
    some - handler dependent - threshold.
    We should not start bulk inserts if this statement uses
    functions or invokes triggers since they may access
    to the same table and therefore should not see its
    inconsistent state created by this optimization.
    So we call start_bulk_insert to perform nesessary checks on
    values_list.elements, and - if nothing else - to initialize
    the code to make the call of end_bulk_insert() below safe.
  */
  if (lock_type != TL_WRITE_DELAYED && !thd->prelocked_mode)
    table->file->ha_start_bulk_insert(values_list.elements);

  thd->no_trans_update= 0;
  thd->abort_on_warning= (!ignore &&
                          (thd->variables.sql_mode &
                           (MODE_STRICT_TRANS_TABLES |
                            MODE_STRICT_ALL_TABLES)));

  if ((fields.elements || !value_count) &&
      check_that_all_fields_are_given_values(thd, table, table_list))
  {
    /* thd->net.report_error is now set, which will abort the next loop */
    error= 1;
  }

  if (table_list->prepare_where(thd, 0, TRUE) ||
      table_list->prepare_check_option(thd))
    error= 1;

  while ((values= its++))
  {
    if (fields.elements || !value_count)
    {
      restore_record(table,s->default_values);	// Get empty record
      if (fill_record_n_invoke_before_triggers(thd, fields, *values, 0,
                                               table->triggers,
                                               TRG_EVENT_INSERT))
      {
	if (values_list.elements != 1 && !thd->net.report_error)
	{
	  info.records++;
	  continue;
	}
	/*
	  TODO: set thd->abort_on_warning if values_list.elements == 1
	  and check that all items return warning in case of problem with
	  storing field.
        */
	error=1;
	break;
      }
    }
    else
    {
      if (thd->used_tables)			// Column used in values()
	restore_record(table,s->default_values);	// Get empty record
      else
      {
        /*
          Fix delete marker. No need to restore rest of record since it will
          be overwritten by fill_record() anyway (and fill_record() does not
          use default values in this case).
        */
	table->record[0][0]= table->s->default_values[0];
      }
      if (fill_record_n_invoke_before_triggers(thd, table->field, *values, 0,
                                               table->triggers,
                                               TRG_EVENT_INSERT))
      {
	if (values_list.elements != 1 && ! thd->net.report_error)
	{
	  info.records++;
	  continue;
	}
	error=1;
	break;
      }
    }

    if ((res= table_list->view_check_option(thd,
					    (values_list.elements == 1 ?
					     0 :
					     ignore))) ==
        VIEW_CHECK_SKIP)
      continue;
    else if (res == VIEW_CHECK_ERROR)
    {
      error= 1;
      break;
    }
#ifndef EMBEDDED_LIBRARY
    if (lock_type == TL_WRITE_DELAYED)
    {
      error=write_delayed(thd, table, duplic, ignore, query, thd->query_length, log_on);
      query=0;
    }
    else
#endif
      error=write_record(thd, table ,&info);
    /*
      If auto_increment values are used, save the first one
       for LAST_INSERT_ID() and for the update log.
       We can't use insert_id() as we don't want to touch the
       last_insert_id_used flag.
    */
    if (! id && thd->insert_id_used)
    {						// Get auto increment value
      id= thd->last_insert_id;
    }
    if (error)
      break;
    thd->row_count++;
  }

  free_underlaid_joins(thd, &thd->lex->select_lex);
  joins_freed= TRUE;

  /*
    Now all rows are inserted.  Time to update logs and sends response to
    user
  */
#ifndef EMBEDDED_LIBRARY
  if (lock_type == TL_WRITE_DELAYED)
  {
    if (!error)
    {
      id=0;					// No auto_increment id
      info.copied=values_list.elements;
      end_delayed_insert(thd);
    }
    query_cache_invalidate3(thd, table_list, 1);
  }
  else
#endif
  {
    if (!thd->prelocked_mode && table->file->ha_end_bulk_insert() && !error)
    {
      table->file->print_error(my_errno,MYF(0));
      error=1;
    }
    if (id && values_list.elements != 1)
      thd->insert_id(id);			// For update log
    else if (table->next_number_field && info.copied)
      id=table->next_number_field->val_int();	// Return auto_increment value

    transactional_table= table->file->has_transactions();

    if ((changed= (info.copied || info.deleted || info.updated)))
    {
      /*
        Invalidate the table in the query cache if something changed.
        For the transactional algorithm to work the invalidation must be
        before binlog writing and ha_autocommit_or_rollback
      */
      query_cache_invalidate3(thd, table_list, 1);
      if (error <= 0 || !transactional_table)
      {
        if (mysql_bin_log.is_open())
        {
          if (error <= 0)
            thd->clear_error();
          if (thd->binlog_query(THD::ROW_QUERY_TYPE,
                                thd->query, thd->query_length,
                                transactional_table, FALSE) &&
              transactional_table)
          {
            error=1;
          }
        }
        if (!transactional_table)
          thd->options|=OPTION_STATUS_NO_TRANS_UPDATE;
      }
    }
    if (transactional_table)
      error=ha_autocommit_or_rollback(thd,error);

    if (thd->lock)
    {
      mysql_unlock_tables(thd, thd->lock);
      /*
        Invalidate the table in the query cache if something changed
        after unlocking when changes become fisible.
        TODO: this is workaround. right way will be move invalidating in
        the unlock procedure.
      */
      if (lock_type ==  TL_WRITE_CONCURRENT_INSERT && changed)
      {
        query_cache_invalidate3(thd, table_list, 1);
      }
      thd->lock=0;
    }
  }
  thd->proc_info="end";
  table->next_number_field=0;
  thd->count_cuted_fields= CHECK_FIELD_IGNORE;
  thd->next_insert_id=0;			// Reset this if wrongly used
  if (duplic != DUP_ERROR || ignore)
    table->file->extra(HA_EXTRA_NO_IGNORE_DUP_KEY);

  /* Reset value of LAST_INSERT_ID if no rows where inserted */
  if (!info.copied && thd->insert_id_used)
  {
    thd->insert_id(0);
    id=0;
  }
  if (error)
    goto abort;
  if (values_list.elements == 1 && (!(thd->options & OPTION_WARNINGS) ||
				    !thd->cuted_fields))
  {
    thd->row_count_func= info.copied+info.deleted+info.updated;
    send_ok(thd, (ulong) thd->row_count_func, id);
  }
  else
  {
    char buff[160];
    if (ignore)
      sprintf(buff, ER(ER_INSERT_INFO), (ulong) info.records,
	      (lock_type == TL_WRITE_DELAYED) ? (ulong) 0 :
	      (ulong) (info.records - info.copied), (ulong) thd->cuted_fields);
    else
      sprintf(buff, ER(ER_INSERT_INFO), (ulong) info.records,
	      (ulong) (info.deleted+info.updated), (ulong) thd->cuted_fields);
    thd->row_count_func= info.copied+info.deleted+info.updated;
    ::send_ok(thd, (ulong) thd->row_count_func, id, buff);
  }
  if (table != NULL)
    table->file->release_auto_increment();
  thd->abort_on_warning= 0;
  DBUG_RETURN(FALSE);

abort:
#ifndef EMBEDDED_LIBRARY
  if (lock_type == TL_WRITE_DELAYED)
    end_delayed_insert(thd);
#endif
  if (table != NULL)
    table->file->release_auto_increment();
  if (!joins_freed)
    free_underlaid_joins(thd, &thd->lex->select_lex);
  thd->abort_on_warning= 0;
  DBUG_RETURN(TRUE);
}


/*
  Additional check for insertability for VIEW

  SYNOPSIS
    check_view_insertability()
    thd     - thread handler
    view    - reference on VIEW

  IMPLEMENTATION
    A view is insertable if the folloings are true:
    - All columns in the view are columns from a table
    - All not used columns in table have a default values
    - All field in view are unique (not referring to the same column)

  RETURN
    FALSE - OK
      view->contain_auto_increment is 1 if and only if the view contains an
      auto_increment field

    TRUE  - can't be used for insert
*/

static bool check_view_insertability(THD * thd, TABLE_LIST *view)
{
  uint num= view->view->select_lex.item_list.elements;
  TABLE *table= view->table;
  Field_translator *trans_start= view->field_translation,
		   *trans_end= trans_start + num;
  Field_translator *trans;
  Field **field_ptr= table->field;
  uint used_fields_buff_size= bitmap_buffer_size(table->s->fields);
  uint32 *used_fields_buff= (uint32*)thd->alloc(used_fields_buff_size);
  MY_BITMAP used_fields;
  DBUG_ENTER("check_key_in_view");

  if (!used_fields_buff)
    DBUG_RETURN(TRUE);  // EOM

  DBUG_ASSERT(view->table != 0 && view->field_translation != 0);

  VOID(bitmap_init(&used_fields, used_fields_buff, table->s->fields, 0));
  bitmap_clear_all(&used_fields);

  view->contain_auto_increment= 0;
  /* check simplicity and prepare unique test of view */
  for (trans= trans_start; trans != trans_end; trans++)
  {
    if (!trans->item->fixed && trans->item->fix_fields(thd, &trans->item))
      return TRUE;
    Item_field *field;
    /* simple SELECT list entry (field without expression) */
    if (!(field= trans->item->filed_for_view_update()))
      DBUG_RETURN(TRUE);
    if (field->field->unireg_check == Field::NEXT_NUMBER)
      view->contain_auto_increment= 1;
    /* prepare unique test */
    /*
      remove collation (or other transparent for update function) if we have
      it
    */
    trans->item= field;
  }
  /* unique test */
  for (trans= trans_start; trans != trans_end; trans++)
  {
    /* Thanks to test above, we know that all columns are of type Item_field */
    Item_field *field= (Item_field *)trans->item;
    /* check fields belong to table in which we are inserting */
    if (field->field->table == table &&
        bitmap_fast_test_and_set(&used_fields, field->field->field_index))
      DBUG_RETURN(TRUE);
  }

  DBUG_RETURN(FALSE);
}


/*
  Check if table can be updated

  SYNOPSIS
     mysql_prepare_insert_check_table()
     thd		Thread handle
     table_list		Table list
     fields		List of fields to be updated
     where		Pointer to where clause
     select_insert      Check is making for SELECT ... INSERT

   RETURN
     FALSE ok
     TRUE  ERROR
*/

static bool mysql_prepare_insert_check_table(THD *thd, TABLE_LIST *table_list,
                                             List<Item> &fields,
                                             bool select_insert)
{
  bool insert_into_view= (table_list->view != 0);
  DBUG_ENTER("mysql_prepare_insert_check_table");

  if (setup_tables_and_check_access(thd, &thd->lex->select_lex.context,
                                    &thd->lex->select_lex.top_join_list,
                                    table_list,
                                    &thd->lex->select_lex.leaf_tables,
                                    select_insert, INSERT_ACL))
    DBUG_RETURN(TRUE);

  if (insert_into_view && !fields.elements)
  {
    thd->lex->empty_field_list_on_rset= 1;
    if (!table_list->table)
    {
      my_error(ER_VIEW_NO_INSERT_FIELD_LIST, MYF(0),
               table_list->view_db.str, table_list->view_name.str);
      DBUG_RETURN(TRUE);
    }
    DBUG_RETURN(insert_view_fields(thd, &fields, table_list));
  }

  DBUG_RETURN(FALSE);
}


/*
  Prepare items in INSERT statement

  SYNOPSIS
    mysql_prepare_insert()
    thd			Thread handler
    table_list	        Global/local table list
    table		Table to insert into (can be NULL if table should
			be taken from table_list->table)    
    where		Where clause (for insert ... select)
    select_insert	TRUE if INSERT ... SELECT statement

  TODO (in far future)
    In cases of:
    INSERT INTO t1 SELECT a, sum(a) as sum1 from t2 GROUP BY a
    ON DUPLICATE KEY ...
    we should be able to refer to sum1 in the ON DUPLICATE KEY part

  WARNING
    You MUST set table->insert_values to 0 after calling this function
    before releasing the table object.
  
  RETURN VALUE
    FALSE OK
    TRUE  error
*/

bool mysql_prepare_insert(THD *thd, TABLE_LIST *table_list,
                          TABLE *table, List<Item> &fields, List_item *values,
                          List<Item> &update_fields, List<Item> &update_values,
                          enum_duplicates duplic,
                          COND **where, bool select_insert)
{
  SELECT_LEX *select_lex= &thd->lex->select_lex;
  Name_resolution_context *context= &select_lex->context;
  Name_resolution_context_state ctx_state;
  bool insert_into_view= (table_list->view != 0);
  bool res= 0;
  DBUG_ENTER("mysql_prepare_insert");
  DBUG_PRINT("enter", ("table_list 0x%lx, table 0x%lx, view %d",
		       (ulong)table_list, (ulong)table,
		       (int)insert_into_view));

  /*
    For subqueries in VALUES() we should not see the table in which we are
    inserting (for INSERT ... SELECT this is done by changing table_list,
    because INSERT ... SELECT share SELECT_LEX it with SELECT.
  */
  if (!select_insert)
  {
    for (SELECT_LEX_UNIT *un= select_lex->first_inner_unit();
         un;
         un= un->next_unit())
    {
      for (SELECT_LEX *sl= un->first_select();
           sl;
           sl= sl->next_select())
      {
        sl->context.outer_context= 0;
      }
    }
  }

  if (duplic == DUP_UPDATE)
  {
    /* it should be allocated before Item::fix_fields() */
    if (table_list->set_insert_values(thd->mem_root))
      DBUG_RETURN(TRUE);
  }

  if (mysql_prepare_insert_check_table(thd, table_list, fields, select_insert))
    DBUG_RETURN(TRUE);

  /* Save the state of the current name resolution context. */
  ctx_state.save_state(context, table_list);

  /*
    Perform name resolution only in the first table - 'table_list',
    which is the table that is inserted into.
  */
  table_list->next_local= 0;
  context->resolve_in_table_list_only(table_list);

  /* Prepare the fields in the statement. */
  if (values &&
      !(res= check_insert_fields(thd, context->table_list, fields, *values,
                                 !insert_into_view) ||
        setup_fields(thd, 0, *values, MARK_COLUMNS_READ, 0, 0)) &&
      duplic == DUP_UPDATE)
  {
    select_lex->no_wrap_view_item= TRUE;
    res= check_update_fields(thd, context->table_list, update_fields);
    select_lex->no_wrap_view_item= FALSE;
    /*
      When we are not using GROUP BY we can refer to other tables in the
      ON DUPLICATE KEY part.
    */       
    if (select_lex->group_list.elements == 0)
    {
      context->table_list->next_local=       ctx_state.save_next_local;
      /* first_name_resolution_table was set by resolve_in_table_list_only() */
      context->first_name_resolution_table->
        next_name_resolution_table=          ctx_state.save_next_local;
    }
    if (!res)
      res= setup_fields(thd, 0, update_values, MARK_COLUMNS_READ, 0, 0);
  }

  /* Restore the current context. */
  ctx_state.restore_state(context, table_list);

  if (res)
    DBUG_RETURN(res);

  if (!table)
    table= table_list->table;

  if (!select_insert)
  {
    Item *fake_conds= 0;
    TABLE_LIST *duplicate;
    if ((duplicate= unique_table(thd, table_list, table_list->next_global)))
    {
      update_non_unique_table_error(table_list, "INSERT", duplicate);
      DBUG_RETURN(TRUE);
    }
    select_lex->fix_prepare_information(thd, &fake_conds);
    select_lex->first_execution= 0;
  }
  if (duplic == DUP_UPDATE || duplic == DUP_REPLACE)
    table->prepare_for_position();
  DBUG_RETURN(FALSE);
}


	/* Check if there is more uniq keys after field */

static int last_uniq_key(TABLE *table,uint keynr)
{
  while (++keynr < table->s->keys)
    if (table->key_info[keynr].flags & HA_NOSAME)
      return 0;
  return 1;
}


/*
  Write a record to table with optional deleting of conflicting records,
  invoke proper triggers if needed.

  SYNOPSIS
     write_record()
      thd   - thread context
      table - table to which record should be written
      info  - COPY_INFO structure describing handling of duplicates
              and which is used for counting number of records inserted
              and deleted.

  NOTE
    Once this record will be written to table after insert trigger will
    be invoked. If instead of inserting new record we will update old one
    then both on update triggers will work instead. Similarly both on
    delete triggers will be invoked if we will delete conflicting records.

    Sets thd->no_trans_update if table which is updated didn't have
    transactions.

  RETURN VALUE
    0     - success
    non-0 - error
*/


int write_record(THD *thd, TABLE *table,COPY_INFO *info)
{
  int error, trg_error= 0;
  char *key=0;
  MY_BITMAP *save_read_set, *save_write_set;
  DBUG_ENTER("write_record");

  info->records++;
  save_read_set=  table->read_set;
  save_write_set= table->write_set;

  if (info->handle_duplicates == DUP_REPLACE ||
      info->handle_duplicates == DUP_UPDATE)
  {
    while ((error=table->file->ha_write_row(table->record[0])))
    {
      uint key_nr;
      bool is_duplicate_key_error;
      if (table->file->is_fatal_error(error, HA_CHECK_DUP))
	goto err;
      table->file->restore_auto_increment(); // it's too early here! BUG#20188
      is_duplicate_key_error= table->file->is_fatal_error(error, 0);
      if (!is_duplicate_key_error)
      {
        /*
          We come here when we had an ignorable error which is not a duplicate
          key error. In this we ignore error if ignore flag is set, otherwise
          report error as usual. We will not do any duplicate key processing.
        */
        if (info->ignore)
          goto ok_or_after_trg_err; /* Ignoring a not fatal error, return 0 */
        goto err;
      }
      if ((int) (key_nr = table->file->get_dup_key(error)) < 0)
      {
	error= HA_ERR_FOUND_DUPP_KEY;         /* Database can't find key */
	goto err;
      }
      /* Read all columns for the row we are going to replace */
      table->use_all_columns();
      /*
	Don't allow REPLACE to replace a row when a auto_increment column
	was used.  This ensures that we don't get a problem when the
	whole range of the key has been used.
      */
      if (info->handle_duplicates == DUP_REPLACE &&
          table->next_number_field &&
          key_nr == table->s->next_number_index &&
	  table->file->auto_increment_column_changed)
	goto err;
      if (table->file->ha_table_flags() & HA_DUPLICATE_POS)
      {
	if (table->file->rnd_pos(table->record[1],table->file->dup_ref))
	  goto err;
      }
      else
      {
	if (table->file->extra(HA_EXTRA_FLUSH_CACHE)) /* Not needed with NISAM */
	{
	  error=my_errno;
	  goto err;
	}

	if (!key)
	{
	  if (!(key=(char*) my_safe_alloca(table->s->max_unique_length,
					   MAX_KEY_LENGTH)))
	  {
	    error=ENOMEM;
	    goto err;
	  }
	}
	key_copy((byte*) key,table->record[0],table->key_info+key_nr,0);
	if ((error=(table->file->index_read_idx(table->record[1],key_nr,
						(byte*) key,
						table->key_info[key_nr].
						key_length,
						HA_READ_KEY_EXACT))))
	  goto err;
      }
      if (info->handle_duplicates == DUP_UPDATE)
      {
        int res= 0;
        /*
          We don't check for other UNIQUE keys - the first row
          that matches, is updated. If update causes a conflict again,
          an error is returned
        */
	DBUG_ASSERT(table->insert_values != NULL);
        store_record(table,insert_values);
        restore_record(table,record[1]);
        DBUG_ASSERT(info->update_fields->elements ==
                    info->update_values->elements);
        if (fill_record_n_invoke_before_triggers(thd, *info->update_fields,
                                                 *info->update_values, 0,
                                                 table->triggers,
                                                 TRG_EVENT_UPDATE))
          goto before_trg_err;

        /* CHECK OPTION for VIEW ... ON DUPLICATE KEY UPDATE ... */
        if (info->view &&
            (res= info->view->view_check_option(current_thd, info->ignore)) ==
            VIEW_CHECK_SKIP)
          goto ok_or_after_trg_err;
        if (res == VIEW_CHECK_ERROR)
          goto before_trg_err;

        if (thd->clear_next_insert_id)
        {
          /* Reset auto-increment cacheing if we do an update */
          thd->clear_next_insert_id= 0;
          thd->next_insert_id= 0;
        }
        if ((error=table->file->ha_update_row(table->record[1],
                                              table->record[0])))
	{
          if (info->ignore &&
              !table->file->is_fatal_error(error, HA_CHECK_DUP_KEY))
            goto ok_or_after_trg_err;
          goto err;
	}
        info->updated++;

        trg_error= (table->triggers &&
                    table->triggers->process_triggers(thd, TRG_EVENT_UPDATE,
                                                      TRG_ACTION_AFTER, TRUE));
        info->copied++;
        goto ok_or_after_trg_err;
      }
      else /* DUP_REPLACE */
      {
	/*
	  The manual defines the REPLACE semantics that it is either
	  an INSERT or DELETE(s) + INSERT; FOREIGN KEY checks in
	  InnoDB do not function in the defined way if we allow MySQL
	  to convert the latter operation internally to an UPDATE.
          We also should not perform this conversion if we have 
          timestamp field with ON UPDATE which is different from DEFAULT.
          Another case when conversion should not be performed is when
          we have ON DELETE trigger on table so user may notice that
          we cheat here. Note that it is ok to do such conversion for
          tables which have ON UPDATE but have no ON DELETE triggers,
          we just should not expose this fact to users by invoking
          ON UPDATE triggers.
	*/
	if (last_uniq_key(table,key_nr) &&
	    !table->file->referenced_by_foreign_key() &&
            (table->timestamp_field_type == TIMESTAMP_NO_AUTO_SET ||
             table->timestamp_field_type == TIMESTAMP_AUTO_SET_ON_BOTH) &&
            (!table->triggers || !table->triggers->has_delete_triggers()))
        {
          if (thd->clear_next_insert_id)
          {
            /* Reset auto-increment cacheing if we do an update */
            thd->clear_next_insert_id= 0;
            thd->next_insert_id= 0;
          }
          if ((error=table->file->ha_update_row(table->record[1],
					        table->record[0])))
            goto err;
          info->deleted++;
          /*
            Since we pretend that we have done insert we should call
            its after triggers.
          */
          goto after_trg_n_copied_inc;
        }
        else
        {
          if (table->triggers &&
              table->triggers->process_triggers(thd, TRG_EVENT_DELETE,
                                                TRG_ACTION_BEFORE, TRUE))
            goto before_trg_err;
          if ((error=table->file->ha_delete_row(table->record[1])))
            goto err;
          info->deleted++;
          if (!table->file->has_transactions())
            thd->no_trans_update= 1;
          if (table->triggers &&
              table->triggers->process_triggers(thd, TRG_EVENT_DELETE,
                                                TRG_ACTION_AFTER, TRUE))
          {
            trg_error= 1;
            goto ok_or_after_trg_err;
          }
          /* Let us attempt do write_row() once more */
        }
      }
    }
    /*
      Restore column maps if they where replaced during an duplicate key
      problem.
    */
    if (table->read_set != save_read_set ||
        table->write_set != save_write_set)
      table->column_bitmaps_set(save_read_set, save_write_set);
  }
  else if ((error=table->file->ha_write_row(table->record[0])))
  {
    if (!info->ignore ||
        table->file->is_fatal_error(error, HA_CHECK_DUP))
      goto err;
    table->file->restore_auto_increment();
    goto ok_or_after_trg_err;
  }

after_trg_n_copied_inc:
  info->copied++;
  trg_error= (table->triggers &&
              table->triggers->process_triggers(thd, TRG_EVENT_INSERT,
                                                TRG_ACTION_AFTER, TRUE));

ok_or_after_trg_err:
  if (key)
    my_safe_afree(key,table->s->max_unique_length,MAX_KEY_LENGTH);
  if (!table->file->has_transactions())
    thd->no_trans_update= 1;
  DBUG_RETURN(trg_error);

err:
  info->last_errno= error;
  /* current_select is NULL if this is a delayed insert */
  if (thd->lex->current_select)
    thd->lex->current_select->no_error= 0;        // Give error
  table->file->print_error(error,MYF(0));

before_trg_err:
  if (key)
    my_safe_afree(key, table->s->max_unique_length, MAX_KEY_LENGTH);
  table->column_bitmaps_set(save_read_set, save_write_set);
  DBUG_RETURN(1);
}


/******************************************************************************
  Check that all fields with arn't null_fields are used
******************************************************************************/

int check_that_all_fields_are_given_values(THD *thd, TABLE *entry,
                                           TABLE_LIST *table_list)
{
  int err= 0;
  MY_BITMAP *write_set= entry->write_set;

  for (Field **field=entry->field ; *field ; field++)
  {
    if (!bitmap_is_set(write_set, (*field)->field_index) &&
        ((*field)->flags & NO_DEFAULT_VALUE_FLAG) &&
        ((*field)->real_type() != FIELD_TYPE_ENUM))
    {
      bool view= FALSE;
      if (table_list)
      {
        table_list= table_list->top_table();
        view= test(table_list->view);
      }
      if (view)
      {
        push_warning_printf(thd, MYSQL_ERROR::WARN_LEVEL_WARN,
                            ER_NO_DEFAULT_FOR_VIEW_FIELD,
                            ER(ER_NO_DEFAULT_FOR_VIEW_FIELD),
                            table_list->view_db.str,
                            table_list->view_name.str);
      }
      else
      {
        push_warning_printf(thd, MYSQL_ERROR::WARN_LEVEL_WARN,
                            ER_NO_DEFAULT_FOR_FIELD,
                            ER(ER_NO_DEFAULT_FOR_FIELD),
                            (*field)->field_name);
      }
      err= 1;
    }
  }
  return thd->abort_on_warning ? err : 0;
}

/*****************************************************************************
  Handling of delayed inserts
  A thread is created for each table that one uses with the DELAYED attribute.
*****************************************************************************/

#ifndef EMBEDDED_LIBRARY

class delayed_row :public ilink {
public:
  char *record;
  enum_duplicates dup;
  time_t start_time;
  bool query_start_used,last_insert_id_used,insert_id_used, ignore, log_query;
  ulonglong last_insert_id;
  timestamp_auto_set_type timestamp_field_type;

  delayed_row(enum_duplicates dup_arg, bool ignore_arg, bool log_query_arg)
    :record(0), dup(dup_arg), ignore(ignore_arg), log_query(log_query_arg) {}
  ~delayed_row()
  {
    x_free(record);
  }
};


class delayed_insert :public ilink {
  uint locks_in_memory;
  char *query;
  ulong query_length;
  ulong query_allocated;
public:
  THD thd;
  TABLE *table;
  pthread_mutex_t mutex;
  pthread_cond_t cond,cond_client;
  volatile uint tables_in_use,stacked_inserts;
  volatile bool status,dead;
  COPY_INFO info;
  I_List<delayed_row> rows;
  ulong group_count;
  TABLE_LIST table_list;			// Argument

  delayed_insert()
    :locks_in_memory(0), query(0), query_length(0), query_allocated(0),
     table(0),tables_in_use(0),stacked_inserts(0), status(0), dead(0),
     group_count(0)
  {
    thd.security_ctx->user=thd.security_ctx->priv_user=(char*) delayed_user;
    thd.security_ctx->host=(char*) my_localhost;
    thd.current_tablenr=0;
    thd.version=refresh_version;
    thd.command=COM_DELAYED_INSERT;
    thd.lex->current_select= 0; 		// for my_message_sql
    thd.lex->sql_command= SQLCOM_INSERT;        // For innodb::store_lock()

    bzero((char*) &thd.net, sizeof(thd.net));		// Safety
    bzero((char*) &table_list, sizeof(table_list));	// Safety
    thd.system_thread= SYSTEM_THREAD_DELAYED_INSERT;
    thd.security_ctx->host_or_ip= "";
    bzero((char*) &info,sizeof(info));
    pthread_mutex_init(&mutex,MY_MUTEX_INIT_FAST);
    pthread_cond_init(&cond,NULL);
    pthread_cond_init(&cond_client,NULL);
    VOID(pthread_mutex_lock(&LOCK_thread_count));
    delayed_insert_threads++;
    VOID(pthread_mutex_unlock(&LOCK_thread_count));
  }
  ~delayed_insert()
  {
    my_free(query, MYF(MY_WME|MY_ALLOW_ZERO_PTR));
    /* The following is not really needed, but just for safety */
    delayed_row *row;
    while ((row=rows.get()))
      delete row;
    if (table)
      close_thread_tables(&thd);
    VOID(pthread_mutex_lock(&LOCK_thread_count));
    pthread_mutex_destroy(&mutex);
    pthread_cond_destroy(&cond);
    pthread_cond_destroy(&cond_client);
    thd.unlink();				// Must be unlinked under lock
    x_free(thd.query);
    thd.security_ctx->user= thd.security_ctx->host=0;
    thread_count--;
    delayed_insert_threads--;
    VOID(pthread_mutex_unlock(&LOCK_thread_count));
    VOID(pthread_cond_broadcast(&COND_thread_count)); /* Tell main we are ready */
  }

  int set_query(char const *q, ulong qlen) {
    if (q && qlen > 0)
    {
      if (query_allocated < qlen + 1)
      {
        ulong const flags(MY_WME|MY_FREE_ON_ERROR|MY_ALLOW_ZERO_PTR);
        query= my_realloc(query, qlen + 1, MYF(flags));
        if (query == 0)
          return HA_ERR_OUT_OF_MEM;
        query_allocated= qlen;
      }
      query_length= qlen;
      memcpy(query, q, qlen + 1);
    }
    else
      query_length= 0;
    return 0;
  }

  /* The following is for checking when we can delete ourselves */
  inline void lock()
  {
    locks_in_memory++;				// Assume LOCK_delay_insert
  }
  void unlock()
  {
    pthread_mutex_lock(&LOCK_delayed_insert);
    if (!--locks_in_memory)
    {
      pthread_mutex_lock(&mutex);
      if (thd.killed && ! stacked_inserts && ! tables_in_use)
      {
	pthread_cond_signal(&cond);
	status=1;
      }
      pthread_mutex_unlock(&mutex);
    }
    pthread_mutex_unlock(&LOCK_delayed_insert);
  }
  inline uint lock_count() { return locks_in_memory; }

  TABLE* get_local_table(THD* client_thd);
  bool handle_inserts(void);
};


I_List<delayed_insert> delayed_threads;


delayed_insert *find_handler(THD *thd, TABLE_LIST *table_list)
{
  thd->proc_info="waiting for delay_list";
  pthread_mutex_lock(&LOCK_delayed_insert);	// Protect master list
  I_List_iterator<delayed_insert> it(delayed_threads);
  delayed_insert *tmp;
  while ((tmp=it++))
  {
    if (!strcmp(tmp->thd.db, table_list->db) &&
	!strcmp(table_list->table_name, tmp->table->s->table_name.str))
    {
      tmp->lock();
      break;
    }
  }
  pthread_mutex_unlock(&LOCK_delayed_insert); // For unlink from list
  return tmp;
}


static TABLE *delayed_get_table(THD *thd,TABLE_LIST *table_list)
{
  int error;
  delayed_insert *tmp;
  TABLE *table;
  DBUG_ENTER("delayed_get_table");

  if (!table_list->db)
    table_list->db=thd->db;

  /* Find the thread which handles this table. */
  if (!(tmp=find_handler(thd,table_list)))
  {
    /*
      No match. Create a new thread to handle the table, but
      no more than max_insert_delayed_threads.
    */
    if (delayed_insert_threads >= thd->variables.max_insert_delayed_threads)
      DBUG_RETURN(0);
    thd->proc_info="Creating delayed handler";
    pthread_mutex_lock(&LOCK_delayed_create);
    /*
      The first search above was done without LOCK_delayed_create.
      Another thread might have created the handler in between. Search again.
    */
    if (! (tmp= find_handler(thd, table_list)))
    {
      if (!(tmp=new delayed_insert()))
      {
	my_error(ER_OUTOFMEMORY,MYF(0),sizeof(delayed_insert));
	goto err1;
      }
      pthread_mutex_lock(&LOCK_thread_count);
      thread_count++;
      pthread_mutex_unlock(&LOCK_thread_count);
      if (!(tmp->thd.db=my_strdup(table_list->db,MYF(MY_WME))) ||
	  !(tmp->thd.query=my_strdup(table_list->table_name,MYF(MY_WME))))
      {
	delete tmp;
	my_message(ER_OUT_OF_RESOURCES, ER(ER_OUT_OF_RESOURCES), MYF(0));
	goto err1;
      }
      tmp->table_list= *table_list;			// Needed to open table
      tmp->table_list.db= tmp->thd.db;
      tmp->table_list.alias= tmp->table_list.table_name= tmp->thd.query;
      tmp->lock();
      pthread_mutex_lock(&tmp->mutex);
      if ((error=pthread_create(&tmp->thd.real_id,&connection_attrib,
				handle_delayed_insert,(void*) tmp)))
      {
	DBUG_PRINT("error",
		   ("Can't create thread to handle delayed insert (error %d)",
		    error));
	pthread_mutex_unlock(&tmp->mutex);
	tmp->unlock();
	delete tmp;
	my_error(ER_CANT_CREATE_THREAD, MYF(0), error);
	goto err1;
      }

      /* Wait until table is open */
      thd->proc_info="waiting for handler open";
      while (!tmp->thd.killed && !tmp->table && !thd->killed)
      {
	pthread_cond_wait(&tmp->cond_client,&tmp->mutex);
      }
      pthread_mutex_unlock(&tmp->mutex);
      thd->proc_info="got old table";
      if (tmp->thd.killed)
      {
	if (tmp->thd.is_fatal_error)
	{
	  /* Copy error message and abort */
	  thd->fatal_error();
	  strmov(thd->net.last_error,tmp->thd.net.last_error);
	  thd->net.last_errno=tmp->thd.net.last_errno;
	}
	tmp->unlock();
	goto err;
      }
      if (thd->killed)
      {
	tmp->unlock();
	goto err;
      }
    }
    pthread_mutex_unlock(&LOCK_delayed_create);
  }

  pthread_mutex_lock(&tmp->mutex);
  table= tmp->get_local_table(thd);
  pthread_mutex_unlock(&tmp->mutex);
  if (table)
    thd->di=tmp;
  else if (tmp->thd.is_fatal_error)
    thd->fatal_error();
  /* Unlock the delayed insert object after its last access. */
  tmp->unlock();
  DBUG_RETURN((table_list->table=table));

 err1:
  thd->fatal_error();
 err:
  pthread_mutex_unlock(&LOCK_delayed_create);
  DBUG_RETURN(0); // Continue with normal insert
}


/*
  As we can't let many threads modify the same TABLE structure, we create
  an own structure for each tread.  This includes a row buffer to save the
  column values and new fields that points to the new row buffer.
  The memory is allocated in the client thread and is freed automaticly.
*/

TABLE *delayed_insert::get_local_table(THD* client_thd)
{
  my_ptrdiff_t adjust_ptrs;
  Field **field,**org_field, *found_next_number_field;
  TABLE *copy;
  TABLE_SHARE *share= table->s;
  byte *bitmap;

  /* First request insert thread to get a lock */
  status=1;
  tables_in_use++;
  if (!thd.lock)				// Table is not locked
  {
    client_thd->proc_info="waiting for handler lock";
    pthread_cond_signal(&cond);			// Tell handler to lock table
    while (!dead && !thd.lock && ! client_thd->killed)
    {
      pthread_cond_wait(&cond_client,&mutex);
    }
    client_thd->proc_info="got handler lock";
    if (client_thd->killed)
      goto error;
    if (dead)
    {
      strmov(client_thd->net.last_error,thd.net.last_error);
      client_thd->net.last_errno=thd.net.last_errno;
      goto error;
    }
  }

  client_thd->proc_info="allocating local table";
  copy= (TABLE*) client_thd->alloc(sizeof(*copy)+
				   (share->fields+1)*sizeof(Field**)+
				   share->reclength +
                                   share->column_bitmap_size*2);
  if (!copy)
    goto error;
  *copy= *table;

  /* We don't need to change the file handler here */
  field= copy->field= (Field**) (copy+1);
  bitmap= (byte*) (field+share->fields+1);
  copy->record[0]= (bitmap+ share->column_bitmap_size*2);
  memcpy((char*) copy->record[0],(char*) table->record[0],share->reclength);

  /* Make a copy of all fields */

  adjust_ptrs=PTR_BYTE_DIFF(copy->record[0],table->record[0]);

  found_next_number_field=table->found_next_number_field;
  for (org_field=table->field ; *org_field ; org_field++,field++)
  {
    if (!(*field= (*org_field)->new_field(client_thd->mem_root,copy)))
      return 0;
    (*field)->orig_table= copy;			// Remove connection
    (*field)->move_field_offset(adjust_ptrs);	// Point at copy->record[0]
    if (*org_field == found_next_number_field)
      (*field)->table->found_next_number_field= *field;
  }
  *field=0;

  /* Adjust timestamp */
  if (table->timestamp_field)
  {
    /* Restore offset as this may have been reset in handle_inserts */
    copy->timestamp_field=
      (Field_timestamp*) copy->field[share->timestamp_field_offset];
    copy->timestamp_field->unireg_check= table->timestamp_field->unireg_check;
    copy->timestamp_field_type= copy->timestamp_field->get_auto_set_type();
  }

  /* Adjust in_use for pointing to client thread */
  copy->in_use= client_thd;

  /* Adjust lock_count. This table object is not part of a lock. */
  copy->lock_count= 0;

  /* Adjust bitmaps */
  copy->def_read_set.bitmap= (my_bitmap_map*) bitmap;
  copy->def_write_set.bitmap= ((my_bitmap_map*)
                               (bitmap + share->column_bitmap_size));
  copy->tmp_set.bitmap= 0;                      // To catch errors
  bzero((char*) bitmap, share->column_bitmap_size*2);
  copy->read_set=  &copy->def_read_set;
  copy->write_set= &copy->def_write_set;

  return copy;

  /* Got fatal error */
 error:
  tables_in_use--;
  status=1;
  pthread_cond_signal(&cond);			// Inform thread about abort
  return 0;
}


/* Put a question in queue */

static int write_delayed(THD *thd,TABLE *table,enum_duplicates duplic,
                         bool ignore, char *query, uint query_length,
                         bool log_on)
{
  delayed_row *row=0;
  delayed_insert *di=thd->di;
  DBUG_ENTER("write_delayed");

  thd->proc_info="waiting for handler insert";
  pthread_mutex_lock(&di->mutex);
  while (di->stacked_inserts >= delayed_queue_size && !thd->killed)
    pthread_cond_wait(&di->cond_client,&di->mutex);
  thd->proc_info="storing row into queue";

  if (thd->killed || !(row= new delayed_row(duplic, ignore, log_on)))
    goto err;

  if (!(row->record= (char*) my_malloc(table->s->reclength, MYF(MY_WME))))
    goto err;
  memcpy(row->record, table->record[0], table->s->reclength);
  di->set_query(query, query_length);
  row->start_time=		thd->start_time;
  row->query_start_used=	thd->query_start_used;
  row->last_insert_id_used=	thd->last_insert_id_used;
  row->insert_id_used=		thd->insert_id_used;
  row->last_insert_id=		thd->last_insert_id;
  row->timestamp_field_type=    table->timestamp_field_type;

  di->rows.push_back(row);
  di->stacked_inserts++;
  di->status=1;
  if (table->s->blob_fields)
    unlink_blobs(table);
  pthread_cond_signal(&di->cond);

  thread_safe_increment(delayed_rows_in_use,&LOCK_delayed_status);
  pthread_mutex_unlock(&di->mutex);
  DBUG_RETURN(0);

 err:
  delete row;
  pthread_mutex_unlock(&di->mutex);
  DBUG_RETURN(1);
}


static void end_delayed_insert(THD *thd)
{
  DBUG_ENTER("end_delayed_insert");
  delayed_insert *di=thd->di;
  pthread_mutex_lock(&di->mutex);
  DBUG_PRINT("info",("tables in use: %d",di->tables_in_use));
  if (!--di->tables_in_use || di->thd.killed)
  {						// Unlock table
    di->status=1;
    pthread_cond_signal(&di->cond);
  }
  pthread_mutex_unlock(&di->mutex);
  DBUG_VOID_RETURN;
}


/* We kill all delayed threads when doing flush-tables */

void kill_delayed_threads(void)
{
  VOID(pthread_mutex_lock(&LOCK_delayed_insert)); // For unlink from list

  I_List_iterator<delayed_insert> it(delayed_threads);
  delayed_insert *tmp;
  while ((tmp=it++))
  {
    /* Ensure that the thread doesn't kill itself while we are looking at it */
    pthread_mutex_lock(&tmp->mutex);
    tmp->thd.killed= THD::KILL_CONNECTION;
    if (tmp->thd.mysys_var)
    {
      pthread_mutex_lock(&tmp->thd.mysys_var->mutex);
      if (tmp->thd.mysys_var->current_cond)
      {
	/*
	  We need the following test because the main mutex may be locked
	  in handle_delayed_insert()
	*/
	if (&tmp->mutex != tmp->thd.mysys_var->current_mutex)
	  pthread_mutex_lock(tmp->thd.mysys_var->current_mutex);
	pthread_cond_broadcast(tmp->thd.mysys_var->current_cond);
	if (&tmp->mutex != tmp->thd.mysys_var->current_mutex)
	  pthread_mutex_unlock(tmp->thd.mysys_var->current_mutex);
      }
      pthread_mutex_unlock(&tmp->thd.mysys_var->mutex);
    }
    pthread_mutex_unlock(&tmp->mutex);
  }
  VOID(pthread_mutex_unlock(&LOCK_delayed_insert)); // For unlink from list
}


/*
 * Create a new delayed insert thread
*/

pthread_handler_t handle_delayed_insert(void *arg)
{
  delayed_insert *di=(delayed_insert*) arg;
  THD *thd= &di->thd;

  pthread_detach_this_thread();
  /* Add thread to THD list so that's it's visible in 'show processlist' */
  pthread_mutex_lock(&LOCK_thread_count);
  thd->thread_id=thread_id++;
  thd->end_time();
  threads.append(thd);
  thd->killed=abort_loop ? THD::KILL_CONNECTION : THD::NOT_KILLED;
  pthread_mutex_unlock(&LOCK_thread_count);

  /*
    Wait until the client runs into pthread_cond_wait(),
    where we free it after the table is opened and di linked in the list.
    If we did not wait here, the client might detect the opened table
    before it is linked to the list. It would release LOCK_delayed_create
    and allow another thread to create another handler for the same table,
    since it does not find one in the list.
  */
  pthread_mutex_lock(&di->mutex);
#if !defined( __WIN__) /* Win32 calls this in pthread_create */
  if (my_thread_init())
  {
    strmov(thd->net.last_error,ER(thd->net.last_errno=ER_OUT_OF_RESOURCES));
    goto end;
  }
#endif

  DBUG_ENTER("handle_delayed_insert");
  thd->thread_stack= (char*) &thd;
  if (init_thr_lock() || thd->store_globals())
  {
    thd->fatal_error();
    strmov(thd->net.last_error,ER(thd->net.last_errno=ER_OUT_OF_RESOURCES));
    goto err;
  }
#if !defined(__WIN__) && !defined(__NETWARE__)
  sigset_t set;
  VOID(sigemptyset(&set));			// Get mask in use
  VOID(pthread_sigmask(SIG_UNBLOCK,&set,&thd->block_signals));
#endif

  /* open table */

  if (!(di->table=open_ltable(thd,&di->table_list,TL_WRITE_DELAYED)))
  {
    thd->fatal_error();				// Abort waiting inserts
    goto err;
  }
  if (!(di->table->file->ha_table_flags() & HA_CAN_INSERT_DELAYED))
  {
    thd->fatal_error();
    my_error(ER_ILLEGAL_HA, MYF(0), di->table_list.table_name);
    goto err;
  }
  di->table->copy_blobs=1;

  /* One can now use this */
  pthread_mutex_lock(&LOCK_delayed_insert);
  delayed_threads.append(di);
  pthread_mutex_unlock(&LOCK_delayed_insert);

  /* Tell client that the thread is initialized */
  pthread_cond_signal(&di->cond_client);

  /* Now wait until we get an insert or lock to handle */
  /* We will not abort as long as a client thread uses this thread */

  for (;;)
  {
    if (thd->killed == THD::KILL_CONNECTION)
    {
      uint lock_count;
      /*
	Remove this from delay insert list so that no one can request a
	table from this
      */
      pthread_mutex_unlock(&di->mutex);
      pthread_mutex_lock(&LOCK_delayed_insert);
      di->unlink();
      lock_count=di->lock_count();
      pthread_mutex_unlock(&LOCK_delayed_insert);
      pthread_mutex_lock(&di->mutex);
      if (!lock_count && !di->tables_in_use && !di->stacked_inserts)
	break;					// Time to die
    }

    if (!di->status && !di->stacked_inserts)
    {
      struct timespec abstime;
      set_timespec(abstime, delayed_insert_timeout);

      /* Information for pthread_kill */
      di->thd.mysys_var->current_mutex= &di->mutex;
      di->thd.mysys_var->current_cond= &di->cond;
      di->thd.proc_info="Waiting for INSERT";

      DBUG_PRINT("info",("Waiting for someone to insert rows"));
      while (!thd->killed)
      {
	int error;
#if defined(HAVE_BROKEN_COND_TIMEDWAIT)
	error=pthread_cond_wait(&di->cond,&di->mutex);
#else
	error=pthread_cond_timedwait(&di->cond,&di->mutex,&abstime);
#ifdef EXTRA_DEBUG
	if (error && error != EINTR && error != ETIMEDOUT)
	{
	  fprintf(stderr, "Got error %d from pthread_cond_timedwait\n",error);
	  DBUG_PRINT("error",("Got error %d from pthread_cond_timedwait",
			      error));
	}
#endif
#endif
	if (thd->killed || di->status)
	  break;
	if (error == ETIMEDOUT || error == ETIME)
	{
	  thd->killed= THD::KILL_CONNECTION;
	  break;
	}
      }
      /* We can't lock di->mutex and mysys_var->mutex at the same time */
      pthread_mutex_unlock(&di->mutex);
      pthread_mutex_lock(&di->thd.mysys_var->mutex);
      di->thd.mysys_var->current_mutex= 0;
      di->thd.mysys_var->current_cond= 0;
      pthread_mutex_unlock(&di->thd.mysys_var->mutex);
      pthread_mutex_lock(&di->mutex);
    }
    di->thd.proc_info=0;

    if (di->tables_in_use && ! thd->lock)
    {
      bool not_used;
      /*
        Request for new delayed insert.
        Lock the table, but avoid to be blocked by a global read lock.
        If we got here while a global read lock exists, then one or more
        inserts started before the lock was requested. These are allowed
        to complete their work before the server returns control to the
        client which requested the global read lock. The delayed insert
        handler will close the table and finish when the outstanding
        inserts are done.
      */
      if (! (thd->lock= mysql_lock_tables(thd, &di->table, 1,
                                          MYSQL_LOCK_IGNORE_GLOBAL_READ_LOCK,
                                          &not_used)))
      {
	/* Fatal error */
	di->dead= 1;
	thd->killed= THD::KILL_CONNECTION;
      }
      pthread_cond_broadcast(&di->cond_client);
    }
    if (di->stacked_inserts)
    {
      if (di->handle_inserts())
      {
	/* Some fatal error */
	di->dead= 1;
	thd->killed= THD::KILL_CONNECTION;
      }
    }
    di->status=0;
    if (!di->stacked_inserts && !di->tables_in_use && thd->lock)
    {
      /*
        No one is doing a insert delayed
        Unlock table so that other threads can use it
      */
      MYSQL_LOCK *lock=thd->lock;
      thd->lock=0;
      pthread_mutex_unlock(&di->mutex);
      mysql_unlock_tables(thd, lock);
      di->group_count=0;
      pthread_mutex_lock(&di->mutex);
    }
    if (di->tables_in_use)
      pthread_cond_broadcast(&di->cond_client); // If waiting clients
  }

err:
  /*
    mysql_lock_tables() can potentially start a transaction and write
    a table map. In the event of an error, that transaction has to be
    rolled back.  We only need to roll back a potential statement
    transaction, since real transactions are rolled back in
    close_thread_tables().
   */
  ha_rollback_stmt(thd);

end:
  /*
    di should be unlinked from the thread handler list and have no active
    clients
  */

  close_thread_tables(thd);			// Free the table
  di->table=0;
  di->dead= 1;                                  // If error
  thd->killed= THD::KILL_CONNECTION;	        // If error
  pthread_cond_broadcast(&di->cond_client);	// Safety
  pthread_mutex_unlock(&di->mutex);

  pthread_mutex_lock(&LOCK_delayed_create);	// Because of delayed_get_table
  pthread_mutex_lock(&LOCK_delayed_insert);	
  delete di;
  pthread_mutex_unlock(&LOCK_delayed_insert);
  pthread_mutex_unlock(&LOCK_delayed_create);  

  my_thread_end();
  pthread_exit(0);
  DBUG_RETURN(0);
}


/* Remove pointers from temporary fields to allocated values */

static void unlink_blobs(register TABLE *table)
{
  for (Field **ptr=table->field ; *ptr ; ptr++)
  {
    if ((*ptr)->flags & BLOB_FLAG)
      ((Field_blob *) (*ptr))->clear_temporary();
  }
}

/* Free blobs stored in current row */

static void free_delayed_insert_blobs(register TABLE *table)
{
  for (Field **ptr=table->field ; *ptr ; ptr++)
  {
    if ((*ptr)->flags & BLOB_FLAG)
    {
      char *str;
      ((Field_blob *) (*ptr))->get_ptr(&str);
      my_free(str,MYF(MY_ALLOW_ZERO_PTR));
      ((Field_blob *) (*ptr))->reset();
    }
  }
}


bool delayed_insert::handle_inserts(void)
{
  int error;
  ulong max_rows;
  bool using_ignore=0,
    using_bin_log= mysql_bin_log.is_open();

  delayed_row *row;
  DBUG_ENTER("handle_inserts");

  /* Allow client to insert new rows */
  pthread_mutex_unlock(&mutex);

  table->next_number_field=table->found_next_number_field;
  table->use_all_columns();

  thd.proc_info="upgrading lock";
  if (thr_upgrade_write_delay_lock(*thd.lock->locks))
  {
    /* This can only happen if thread is killed by shutdown */
    sql_print_error(ER(ER_DELAYED_CANT_CHANGE_LOCK),table->s->table_name.str);
    goto err;
  }

  thd.proc_info="insert";
  max_rows= delayed_insert_limit;
  if (thd.killed || table->s->version != refresh_version)
  {
    thd.killed= THD::KILL_CONNECTION;
    max_rows= ~(ulong)0;                        // Do as much as possible
  }

  /*
    We can't use row caching when using the binary log because if
    we get a crash, then binary log will contain rows that are not yet
    written to disk, which will cause problems in replication.
  */
  if (!using_bin_log)
    table->file->extra(HA_EXTRA_WRITE_CACHE);
  pthread_mutex_lock(&mutex);

  /* Reset auto-increment cacheing */
  if (thd.clear_next_insert_id)
  {
    thd.next_insert_id= 0;
    thd.clear_next_insert_id= 0;
  }

  while ((row=rows.get()))
  {
    stacked_inserts--;
    pthread_mutex_unlock(&mutex);
    memcpy(table->record[0],row->record,table->s->reclength);

    thd.start_time=row->start_time;
    thd.query_start_used=row->query_start_used;
    thd.last_insert_id=row->last_insert_id;
    thd.last_insert_id_used=row->last_insert_id_used;
    thd.insert_id_used=row->insert_id_used;
    table->timestamp_field_type= row->timestamp_field_type;

    info.ignore= row->ignore;
    info.handle_duplicates= row->dup;
    if (info.ignore ||
	info.handle_duplicates != DUP_ERROR)
    {
      table->file->extra(HA_EXTRA_IGNORE_DUP_KEY);
      using_ignore=1;
    }
    thd.clear_error(); // reset error for binlog
    if (write_record(&thd, table, &info))
    {
      info.error_count++;				// Ignore errors
      thread_safe_increment(delayed_insert_errors,&LOCK_delayed_status);
      row->log_query = 0;
    }
    if (using_ignore)
    {
      using_ignore=0;
      table->file->extra(HA_EXTRA_NO_IGNORE_DUP_KEY);
    }
    if (table->s->blob_fields)
      free_delayed_insert_blobs(table);
    thread_safe_sub(delayed_rows_in_use,1,&LOCK_delayed_status);
    thread_safe_increment(delayed_insert_writes,&LOCK_delayed_status);
    pthread_mutex_lock(&mutex);

    delete row;
    /*
      Let READ clients do something once in a while
      We should however not break in the middle of a multi-line insert
      if we have binary logging enabled as we don't want other commands
      on this table until all entries has been processed
    */
    if (group_count++ >= max_rows && (row= rows.head()) &&
	(!(row->log_query & using_bin_log)))
    {
      group_count=0;
      if (stacked_inserts || tables_in_use)	// Let these wait a while
      {
	if (tables_in_use)
	  pthread_cond_broadcast(&cond_client); // If waiting clients
	thd.proc_info="reschedule";
	pthread_mutex_unlock(&mutex);
	if ((error=table->file->extra(HA_EXTRA_NO_CACHE)))
	{
	  /* This should never happen */
	  table->file->print_error(error,MYF(0));
	  sql_print_error("%s",thd.net.last_error);
	  goto err;
	}
	query_cache_invalidate3(&thd, table, 1);
	if (thr_reschedule_write_lock(*thd.lock->locks))
	{
	  /* This should never happen */
	  sql_print_error(ER(ER_DELAYED_CANT_CHANGE_LOCK),
                          table->s->table_name.str);
	}
	if (!using_bin_log)
	  table->file->extra(HA_EXTRA_WRITE_CACHE);
	pthread_mutex_lock(&mutex);
	thd.proc_info="insert";
      }
      if (tables_in_use)
	pthread_cond_broadcast(&cond_client);	// If waiting clients
    }
  }

  thd.proc_info=0;
  pthread_mutex_unlock(&mutex);

  /* After releasing the mutex, to prevent deadlocks. */
  if (mysql_bin_log.is_open())
    thd.binlog_query(THD::ROW_QUERY_TYPE, query, query_length, FALSE, FALSE);

  if ((error=table->file->extra(HA_EXTRA_NO_CACHE)))
  {						// This shouldn't happen
    table->file->print_error(error,MYF(0));
    sql_print_error("%s",thd.net.last_error);
    goto err;
  }
  query_cache_invalidate3(&thd, table, 1);
  pthread_mutex_lock(&mutex);
  DBUG_RETURN(0);

 err:
  /* Remove all not used rows */
  while ((row=rows.get()))
  {
    delete row;
    thread_safe_increment(delayed_insert_errors,&LOCK_delayed_status);
    stacked_inserts--;
  }
  thread_safe_increment(delayed_insert_errors, &LOCK_delayed_status);
  pthread_mutex_lock(&mutex);
  DBUG_RETURN(1);
}
#endif /* EMBEDDED_LIBRARY */

/***************************************************************************
  Store records in INSERT ... SELECT *
***************************************************************************/


/*
  make insert specific preparation and checks after opening tables

  SYNOPSIS
    mysql_insert_select_prepare()
    thd         thread handler

  RETURN
    FALSE OK
    TRUE  Error
*/

bool mysql_insert_select_prepare(THD *thd)
{
  LEX *lex= thd->lex;
  SELECT_LEX *select_lex= &lex->select_lex;
  TABLE_LIST *first_select_leaf_table;
  DBUG_ENTER("mysql_insert_select_prepare");

  /*
    SELECT_LEX do not belong to INSERT statement, so we can't add WHERE
    clause if table is VIEW
  */
  
  if (mysql_prepare_insert(thd, lex->query_tables,
                           lex->query_tables->table, lex->field_list, 0,
                           lex->update_list, lex->value_list,
                           lex->duplicates,
                           &select_lex->where, TRUE))
    DBUG_RETURN(TRUE);

  /*
    exclude first table from leaf tables list, because it belong to
    INSERT
  */
  DBUG_ASSERT(select_lex->leaf_tables != 0);
  lex->leaf_tables_insert= select_lex->leaf_tables;
  /* skip all leaf tables belonged to view where we are insert */
  for (first_select_leaf_table= select_lex->leaf_tables->next_leaf;
       first_select_leaf_table &&
       first_select_leaf_table->belong_to_view &&
       first_select_leaf_table->belong_to_view ==
       lex->leaf_tables_insert->belong_to_view;
       first_select_leaf_table= first_select_leaf_table->next_leaf)
  {}
  select_lex->leaf_tables= first_select_leaf_table;
  DBUG_RETURN(FALSE);
}


select_insert::select_insert(TABLE_LIST *table_list_par, TABLE *table_par,
                             List<Item> *fields_par,
                             List<Item> *update_fields,
                             List<Item> *update_values,
                             enum_duplicates duplic,
                             bool ignore_check_option_errors)
  :table_list(table_list_par), table(table_par), fields(fields_par),
   last_insert_id(0),
   insert_into_view(table_list_par && table_list_par->view != 0)
{
  bzero((char*) &info,sizeof(info));
  info.handle_duplicates= duplic;
  info.ignore= ignore_check_option_errors;
  info.update_fields= update_fields;
  info.update_values= update_values;
  if (table_list_par)
    info.view= (table_list_par->view ? table_list_par : 0);
}


int
select_insert::prepare(List<Item> &values, SELECT_LEX_UNIT *u)
{
  LEX *lex= thd->lex;
  int res;
  SELECT_LEX *lex_current_select_save= lex->current_select;
  DBUG_ENTER("select_insert::prepare");

  unit= u;
  /*
    Since table in which we are going to insert is added to the first
    select, LEX::current_select should point to the first select while
    we are fixing fields from insert list.
  */
  lex->current_select= &lex->select_lex;
  res= check_insert_fields(thd, table_list, *fields, values,
                           !insert_into_view) ||
       setup_fields(thd, 0, values, MARK_COLUMNS_READ, 0, 0);

  if (info.handle_duplicates == DUP_UPDATE)
  {
    /* Save the state of the current name resolution context. */
    Name_resolution_context *context= &lex->select_lex.context;
    Name_resolution_context_state ctx_state;

    /* Save the state of the current name resolution context. */
    ctx_state.save_state(context, table_list);

    /* Perform name resolution only in the first table - 'table_list'. */
    table_list->next_local= 0;
    context->resolve_in_table_list_only(table_list);

    lex->select_lex.no_wrap_view_item= TRUE;
    res= res || check_update_fields(thd, context->table_list,
                                    *info.update_fields);
    lex->select_lex.no_wrap_view_item= FALSE;
    /*
      When we are not using GROUP BY we can refer to other tables in the
      ON DUPLICATE KEY part
    */       
    if (lex->select_lex.group_list.elements == 0)
    {
      context->table_list->next_local=       ctx_state.save_next_local;
      /* first_name_resolution_table was set by resolve_in_table_list_only() */
      context->first_name_resolution_table->
        next_name_resolution_table=          ctx_state.save_next_local;
    }
    res= res || setup_fields(thd, 0, *info.update_values, MARK_COLUMNS_READ,
                             0, 0);

    /* Restore the current context. */
    ctx_state.restore_state(context, table_list);
  }

  lex->current_select= lex_current_select_save;
  if (res)
    DBUG_RETURN(1);
  /*
    if it is INSERT into join view then check_insert_fields already found
    real table for insert
  */
  table= table_list->table;

  /*
    Is table which we are changing used somewhere in other parts of
    query
  */
  if (!(lex->current_select->options & OPTION_BUFFER_RESULT) &&
      unique_table(thd, table_list, table_list->next_global))
  {
    /* Using same table for INSERT and SELECT */
    lex->current_select->options|= OPTION_BUFFER_RESULT;
    lex->current_select->join->select_options|= OPTION_BUFFER_RESULT;
  }
  else if (!thd->prelocked_mode)
  {
    /*
      We must not yet prepare the result table if it is the same as one of the 
      source tables (INSERT SELECT). The preparation may disable 
      indexes on the result table, which may be used during the select, if it
      is the same table (Bug #6034). Do the preparation after the select phase
      in select_insert::prepare2().
      We won't start bulk inserts at all if this statement uses functions or
      should invoke triggers since they may access to the same table too.
    */
    table->file->ha_start_bulk_insert((ha_rows) 0);
  }
  restore_record(table,s->default_values);		// Get empty record
  table->next_number_field=table->found_next_number_field;
  thd->cuted_fields=0;
  if (info.ignore || info.handle_duplicates != DUP_ERROR)
    table->file->extra(HA_EXTRA_IGNORE_DUP_KEY);
  thd->no_trans_update= 0;
  thd->abort_on_warning= (!info.ignore &&
                          (thd->variables.sql_mode &
                           (MODE_STRICT_TRANS_TABLES |
                            MODE_STRICT_ALL_TABLES)));
  res= ((fields->elements &&
         check_that_all_fields_are_given_values(thd, table, table_list)) ||
        table_list->prepare_where(thd, 0, TRUE) ||
        table_list->prepare_check_option(thd));
  DBUG_RETURN(res);
}


/*
  Finish the preparation of the result table.

  SYNOPSIS
    select_insert::prepare2()
    void

  DESCRIPTION
    If the result table is the same as one of the source tables (INSERT SELECT),
    the result table is not finally prepared at the join prepair phase.
    Do the final preparation now.
		       
  RETURN
    0   OK
*/

int select_insert::prepare2(void)
{
  DBUG_ENTER("select_insert::prepare2");
  if (thd->lex->current_select->options & OPTION_BUFFER_RESULT &&
      !thd->prelocked_mode)
    table->file->ha_start_bulk_insert((ha_rows) 0);
  DBUG_RETURN(0);
}


void select_insert::cleanup()
{
  /* select_insert/select_create are never re-used in prepared statement */
  DBUG_ASSERT(0);
}

select_insert::~select_insert()
{
  DBUG_ENTER("~select_insert");
  if (table)
  {
    table->next_number_field=0;
    table->file->ha_reset();
  }
  thd->count_cuted_fields= CHECK_FIELD_IGNORE;
  thd->abort_on_warning= 0;
  DBUG_VOID_RETURN;
}


bool select_insert::send_data(List<Item> &values)
{
  DBUG_ENTER("select_insert::send_data");
  bool error=0;

  if (unit->offset_limit_cnt)
  {						// using limit offset,count
    unit->offset_limit_cnt--;
    DBUG_RETURN(0);
  }

  thd->count_cuted_fields= CHECK_FIELD_WARN;	// Calculate cuted fields
  store_values(values);
  thd->count_cuted_fields= CHECK_FIELD_IGNORE;
  if (thd->net.report_error)
    DBUG_RETURN(1);
  if (table_list)                               // Not CREATE ... SELECT
  {
    switch (table_list->view_check_option(thd, info.ignore)) {
    case VIEW_CHECK_SKIP:
      DBUG_RETURN(0);
    case VIEW_CHECK_ERROR:
      DBUG_RETURN(1);
    }
  }

  error= write_record(thd, table, &info);
    
  if (!error)
  {
    if (table->triggers || info.handle_duplicates == DUP_UPDATE)
    {
      /*
        Restore fields of the record since it is possible that they were
        changed by ON DUPLICATE KEY UPDATE clause.
    
        If triggers exist then whey can modify some fields which were not
        originally touched by INSERT ... SELECT, so we have to restore
        their original values for the next row.
      */
      restore_record(table, s->default_values);
    }
    if (table->next_number_field)
    {
      /*
        Clear auto-increment field for the next record, if triggers are used
        we will clear it twice, but this should be cheap.
      */
      table->next_number_field->reset();
      if (!last_insert_id && thd->insert_id_used)
        last_insert_id= thd->insert_id();
    }
  }
  table->file->release_auto_increment();
  DBUG_RETURN(error);
}


void select_insert::store_values(List<Item> &values)
{
  if (fields->elements)
    fill_record_n_invoke_before_triggers(thd, *fields, values, 1,
                                         table->triggers, TRG_EVENT_INSERT);
  else
    fill_record_n_invoke_before_triggers(thd, table->field, values, 1,
                                         table->triggers, TRG_EVENT_INSERT);
}

void select_insert::send_error(uint errcode,const char *err)
{
  DBUG_ENTER("select_insert::send_error");

  /* Avoid an extra 'unknown error' message if we already reported an error */
  if (errcode != ER_UNKNOWN_ERROR && !thd->net.report_error)
    my_message(errcode, err, MYF(0));

  if (!table)
  {
    /*
      This can only happen when using CREATE ... SELECT and the table was not
      created becasue of an syntax error
    */
    DBUG_VOID_RETURN;
  }
  if (!thd->prelocked_mode)
    table->file->ha_end_bulk_insert();
  /*
    If at least one row has been inserted/modified and will stay in the table
    (the table doesn't have transactions) we must write to the binlog (and
    the error code will make the slave stop).

    For many errors (example: we got a duplicate key error while
    inserting into a MyISAM table), no row will be added to the table,
    so passing the error to the slave will not help since there will
    be an error code mismatch (the inserts will succeed on the slave
    with no error).

    If we are using row-based replication we have two cases where this
    code is executed: replication of CREATE-SELECT and replication of
    INSERT-SELECT.

    When replicating a CREATE-SELECT statement, we shall not write the
    events to the binary log and should thus not set
    OPTION_STATUS_NO_TRANS_UPDATE.

    When replicating INSERT-SELECT, we shall not write the events to
    the binary log for transactional table, but shall write all events
    if there is one or more writes to non-transactional tables. In
    this case, the OPTION_STATUS_NO_TRANS_UPDATE is set if there is a
    write to a non-transactional table, otherwise it is cleared.
  */
  if (info.copied || info.deleted || info.updated)
  {
    if (!table->file->has_transactions())
    {
      if (last_insert_id)
        thd->insert_id(last_insert_id);		// For binary log
      if (mysql_bin_log.is_open())
      {
        thd->binlog_query(THD::ROW_QUERY_TYPE, thd->query, thd->query_length,
                          table->file->has_transactions(), FALSE);
      }
      if (!thd->current_stmt_binlog_row_based && !table->s->tmp_table &&
          !can_rollback_data())
        thd->options|= OPTION_STATUS_NO_TRANS_UPDATE;
      query_cache_invalidate3(thd, table, 1);
    }
  }
  ha_rollback_stmt(thd);
  DBUG_VOID_RETURN;
}


bool select_insert::send_eof()
{
  int error,error2;
  DBUG_ENTER("select_insert::send_eof");

  error= (!thd->prelocked_mode) ? table->file->ha_end_bulk_insert():0;
  table->file->extra(HA_EXTRA_NO_IGNORE_DUP_KEY);

  if (info.copied || info.deleted || info.updated)
  {
    /*
      We must invalidate the table in the query cache before binlog writing
      and ha_autocommit_or_rollback.
    */
    query_cache_invalidate3(thd, table, 1);
    /*
      Mark that we have done permanent changes if all of the below is true
      - Table doesn't support transactions
      - It's a normal (not temporary) table. (Changes to temporary tables
        are not logged in RBR)
      - We are using statement based replication
    */
    if (!table->file->has_transactions() &&
        (!table->s->tmp_table ||
         !thd->current_stmt_binlog_row_based))
      thd->options|= OPTION_STATUS_NO_TRANS_UPDATE;
   }

  if (last_insert_id)
    thd->insert_id(last_insert_id);		// For binary log
  /*
    Write to binlog before commiting transaction.  No statement will
    be written by the binlog_query() below in RBR mode.  All the
    events are in the transaction cache and will be written when
    ha_autocommit_or_rollback() is issued below.
  */
  if (mysql_bin_log.is_open())
  {
    if (!error)
      thd->clear_error();
    thd->binlog_query(THD::ROW_QUERY_TYPE,
                      thd->query, thd->query_length,
                      table->file->has_transactions(), FALSE);
  }
  if ((error2=ha_autocommit_or_rollback(thd,error)) && ! error)
    error=error2;
  if (error)
  {
    table->file->print_error(error,MYF(0));
    DBUG_RETURN(1);
  }
  char buff[160];
  if (info.ignore)
    sprintf(buff, ER(ER_INSERT_INFO), (ulong) info.records,
	    (ulong) (info.records - info.copied), (ulong) thd->cuted_fields);
  else
    sprintf(buff, ER(ER_INSERT_INFO), (ulong) info.records,
	    (ulong) (info.deleted+info.updated), (ulong) thd->cuted_fields);
  thd->row_count_func= info.copied+info.deleted+info.updated;
  ::send_ok(thd, (ulong) thd->row_count_func, last_insert_id, buff);
  DBUG_RETURN(0);
}


/***************************************************************************
  CREATE TABLE (SELECT) ...
***************************************************************************/

/*
  Create table from lists of fields and items (or open existing table
  with same name).

  SYNOPSIS
    create_table_from_items()
      thd          in     Thread object
      create_info  in     Create information (like MAX_ROWS, ENGINE or
                          temporary table flag)
      create_table in     Pointer to TABLE_LIST object providing database
                          and name for table to be created or to be open
      extra_fields in/out Initial list of fields for table to be created
      keys         in     List of keys for table to be created
      items        in     List of items which should be used to produce rest
                          of fields for the table (corresponding fields will
                          be added to the end of 'extra_fields' list)
      lock         out    Pointer to the MYSQL_LOCK object for table created
                          (open) will be returned in this parameter. Since
                          this table is not included in THD::lock caller is
                          responsible for explicitly unlocking this table.
      hooks

  NOTES
    If 'create_info->options' bitmask has HA_LEX_CREATE_IF_NOT_EXISTS
    flag and table with name provided already exists then this function will
    simply open existing table.
    Also note that create, open and lock sequence in this function is not
    atomic and thus contains gap for deadlock and can cause other troubles.
    Since this function contains some logic specific to CREATE TABLE ... SELECT
    it should be changed before it can be used in other contexts.

  RETURN VALUES
    non-zero  Pointer to TABLE object for table created or opened
    0         Error
*/

static TABLE *create_table_from_items(THD *thd, HA_CREATE_INFO *create_info,
                                      TABLE_LIST *create_table,
                                      List<create_field> *extra_fields,
                                      List<Key> *keys,
                                      List<Item> *items,
                                      MYSQL_LOCK **lock,
                                      TABLEOP_HOOKS *hooks)
{
  TABLE tmp_table;		// Used during 'create_field()'
  TABLE_SHARE share;
  TABLE *table= 0;
  uint select_field_count= items->elements;
  /* Add selected items to field list */
  List_iterator_fast<Item> it(*items);
  Item *item;
  Field *tmp_field;
  bool not_used;
  DBUG_ENTER("create_table_from_items");

  tmp_table.alias= 0;
  tmp_table.timestamp_field= 0;
  tmp_table.s= &share;
  init_tmp_table_share(&share, "", 0, "", "");

  tmp_table.s->db_create_options=0;
  tmp_table.s->blob_ptr_size= portable_sizeof_char_ptr;
  tmp_table.s->db_low_byte_first= 
        test(create_info->db_type == &myisam_hton ||
             create_info->db_type == &heap_hton);
  tmp_table.null_row=tmp_table.maybe_null=0;

  while ((item=it++))
  {
    create_field *cr_field;
    Field *field, *def_field;
    if (item->type() == Item::FUNC_ITEM)
      field= item->tmp_table_field(&tmp_table);
    else
      field= create_tmp_field(thd, &tmp_table, item, item->type(),
                              (Item ***) 0, &tmp_field, &def_field, 0, 0, 0, 0,
                              0);
    if (!field ||
	!(cr_field=new create_field(field,(item->type() == Item::FIELD_ITEM ?
					   ((Item_field *)item)->field :
					   (Field*) 0))))
      DBUG_RETURN(0);
    if (item->maybe_null)
      cr_field->flags &= ~NOT_NULL_FLAG;
    extra_fields->push_back(cr_field);
  }
  /*
    create and lock table

    We don't log the statement, it will be logged later.

    If this is a HEAP table, the automatic DELETE FROM which is written to the
    binlog when a HEAP table is opened for the first time since startup, must
    not be written: 1) it would be wrong (imagine we're in CREATE SELECT: we
    don't want to delete from it) 2) it would be written before the CREATE
    TABLE, which is a wrong order. So we keep binary logging disabled when we
    open_table().
    NOTE: By locking table which we just have created (or for which we just
    have have found that it already exists) separately from other tables used
    by the statement we create potential window for deadlock.
    TODO: create and open should be done atomic !
  */
  {
    tmp_disable_binlog(thd);
    if (!mysql_create_table(thd, create_table->db, create_table->table_name,
                            create_info, *extra_fields, *keys, 0,
                            select_field_count, 0))
    {
      /*
        If we are here in prelocked mode we either create temporary table
        or prelocked mode is caused by the SELECT part of this statement.
      */
      DBUG_ASSERT(!thd->prelocked_mode ||
                  create_info->options & HA_LEX_CREATE_TMP_TABLE ||
                  thd->lex->requires_prelocking());

      /*
        NOTE: We don't want to ignore set of locked tables here if we are
              under explicit LOCK TABLES since it will open gap for deadlock
              too wide (and also is not backward compatible).
      */

      if (! (table= open_table(thd, create_table, thd->mem_root, (bool*) 0,
                               (MYSQL_LOCK_IGNORE_FLUSH |
                                ((thd->prelocked_mode == PRELOCKED) ?
                                 MYSQL_OPEN_IGNORE_LOCKED_TABLES:0)))))
        quick_rm_table(create_info->db_type, create_table->db,
                       table_case_name(create_info, create_table->table_name));
    }
    reenable_binlog(thd);
    if (!table)                                   // open failed
      DBUG_RETURN(0);
  }

  /*
    FIXME: What happens if trigger manages to be created while we are
           obtaining this lock ? May be it is sensible just to disable
           trigger execution in this case ? Or will MYSQL_LOCK_IGNORE_FLUSH
           save us from that ?
  */
  table->reginfo.lock_type=TL_WRITE;
  hooks->prelock(&table, 1);                    // Call prelock hooks
  if (! ((*lock)= mysql_lock_tables(thd, &table, 1,
                                    MYSQL_LOCK_IGNORE_FLUSH, &not_used)))
  {
    VOID(pthread_mutex_lock(&LOCK_open));
    hash_delete(&open_cache,(byte*) table);
    VOID(pthread_mutex_unlock(&LOCK_open));
    quick_rm_table(create_info->db_type, create_table->db,
		   table_case_name(create_info, create_table->table_name));
    DBUG_RETURN(0);
  }
  table->file->extra(HA_EXTRA_WRITE_CACHE);
  DBUG_RETURN(table);
}


class MY_HOOKS : public TABLEOP_HOOKS
{
public:
  MY_HOOKS(select_create *x) : ptr(x) { }
  virtual void do_prelock(TABLE **tables, uint count)
  {
    if (ptr->get_thd()->current_stmt_binlog_row_based)
      ptr->binlog_show_create_table(tables, count);
  }

private:
  select_create *ptr;
};


int
select_create::prepare(List<Item> &values, SELECT_LEX_UNIT *u)
{
  DBUG_ENTER("select_create::prepare");

  TABLEOP_HOOKS *hook_ptr= NULL;
#ifdef HAVE_ROW_BASED_REPLICATION
  class MY_HOOKS : public TABLEOP_HOOKS {
  public:
    MY_HOOKS(select_create *x) : ptr(x) { }
    virtual void do_prelock(TABLE **tables, uint count)
    {
      if (ptr->get_thd()->current_stmt_binlog_row_based)
        ptr->binlog_show_create_table(tables, count);
    }

  private:
    select_create *ptr;
  };

  MY_HOOKS hooks(this);
  hook_ptr= &hooks;
#endif

  unit= u;
  if (!(table= create_table_from_items(thd, create_info, create_table,
                                       extra_fields, keys, &values,
                                       &thd->extra_lock, hook_ptr)))
    DBUG_RETURN(-1);				// abort() deletes table

  if (table->s->fields < values.elements)
  {
    my_error(ER_WRONG_VALUE_COUNT_ON_ROW, MYF(0), 1);
    DBUG_RETURN(-1);
  }

 /* First field to copy */
  field= table->field+table->s->fields - values.elements;

  /* Mark all fields that are given values */
  for (Field **f= field ; *f ; f++)
    bitmap_set_bit(table->write_set, (*f)->field_index);

  /* Don't set timestamp if used */
  table->timestamp_field_type= TIMESTAMP_NO_AUTO_SET;
  table->next_number_field=table->found_next_number_field;

  restore_record(table,s->default_values);      // Get empty record
  thd->cuted_fields=0;
  if (info.ignore || info.handle_duplicates != DUP_ERROR)
    table->file->extra(HA_EXTRA_IGNORE_DUP_KEY);
  if (!thd->prelocked_mode)
    table->file->ha_start_bulk_insert((ha_rows) 0);
  thd->no_trans_update= 0;
  thd->abort_on_warning= (!info.ignore &&
                          (thd->variables.sql_mode &
                           (MODE_STRICT_TRANS_TABLES |
                            MODE_STRICT_ALL_TABLES)));
  DBUG_RETURN(check_that_all_fields_are_given_values(thd, table,
                                                     table_list));
}


#ifdef HAVE_ROW_BASED_REPLICATION
void
select_create::binlog_show_create_table(TABLE **tables, uint count)
{
  /*
    Note 1: In RBR mode, we generate a CREATE TABLE statement for the
    created table by calling store_create_info() (behaves as SHOW
    CREATE TABLE).  In the event of an error, nothing should be
    written to the binary log, even if the table is non-transactional;
    therefore we pretend that the generated CREATE TABLE statement is
    for a transactional table.  The event will then be put in the
    transaction cache, and any subsequent events (e.g., table-map
    events and binrow events) will also be put there.  We can then use
    ha_autocommit_or_rollback() to either throw away the entire
    kaboodle of events, or write them to the binary log.

    We write the CREATE TABLE statement here and not in prepare()
    since there potentially are sub-selects or accesses to information
    schema that will do a close_thread_tables(), destroying the
    statement transaction cache.
  */
  DBUG_ASSERT(thd->current_stmt_binlog_row_based);
  DBUG_ASSERT(tables && *tables && count > 0);

  char buf[2048];
  String query(buf, sizeof(buf), system_charset_info);
  int result;
  TABLE_LIST table_list;

  memset(&table_list, 0, sizeof(table_list));
  table_list.table = *tables;
  query.length(0);      // Have to zero it since constructor doesn't

  result= store_create_info(thd, &table_list, &query, create_info);
  DBUG_ASSERT(result == 0); /* store_create_info() always return 0 */

  thd->binlog_query(THD::STMT_QUERY_TYPE,
                    query.ptr(), query.length(),
                    /* is_trans */ TRUE,
                    /* suppress_use */ FALSE);
}
#endif // HAVE_ROW_BASED_REPLICATION

void select_create::store_values(List<Item> &values)
{
  fill_record_n_invoke_before_triggers(thd, field, values, 1,
                                       table->triggers, TRG_EVENT_INSERT);
}


void select_create::send_error(uint errcode,const char *err)
{
  /*
   Disable binlog, because we "roll back" partial inserts in ::abort
   by removing the table, even for non-transactional tables.
  */
  tmp_disable_binlog(thd);
  select_insert::send_error(errcode, err);
  reenable_binlog(thd);
}


bool select_create::send_eof()
{
  bool tmp=select_insert::send_eof();
  if (tmp)
    abort();
  else
  {
    table->file->extra(HA_EXTRA_NO_IGNORE_DUP_KEY);
    VOID(pthread_mutex_lock(&LOCK_open));
    mysql_unlock_tables(thd, thd->extra_lock);
    if (!table->s->tmp_table)
    {
<<<<<<< HEAD
      if (close_thread_table(thd, &table))
        VOID(pthread_cond_broadcast(&COND_refresh));
=======
      ulong version= table->s->version;
      hash_delete(&open_cache,(byte*) table);
      /* Tell threads waiting for refresh that something has happened */
      if (version != refresh_version)
        broadcast_refresh();
>>>>>>> 50477229
    }
    thd->extra_lock=0;
    table=0;
    VOID(pthread_mutex_unlock(&LOCK_open));
  }
  return tmp;
}

void select_create::abort()
{
  VOID(pthread_mutex_lock(&LOCK_open));
  if (thd->extra_lock)
  {
    mysql_unlock_tables(thd, thd->extra_lock);
    thd->extra_lock=0;
  }
  if (table)
  {
    table->file->extra(HA_EXTRA_NO_IGNORE_DUP_KEY);
    handlerton *table_type=table->s->db_type;
    if (!table->s->tmp_table)
    {
      ulong version= table->s->version;
      table->s->version= 0;
      hash_delete(&open_cache,(byte*) table);
      if (!create_info->table_existed)
        quick_rm_table(table_type, create_table->db, create_table->table_name);
      /* Tell threads waiting for refresh that something has happened */
      if (version != refresh_version)
        broadcast_refresh();
    }
    else if (!create_info->table_existed)
      close_temporary_table(thd, table, 1, 1);
    table=0;                                    // Safety
  }
  VOID(pthread_mutex_unlock(&LOCK_open));
}


/*****************************************************************************
  Instansiate templates
*****************************************************************************/

#ifdef HAVE_EXPLICIT_TEMPLATE_INSTANTIATION
template class List_iterator_fast<List_item>;
#ifndef EMBEDDED_LIBRARY
template class I_List<delayed_insert>;
template class I_List_iterator<delayed_insert>;
template class I_List<delayed_row>;
#endif /* EMBEDDED_LIBRARY */
#endif /* HAVE_EXPLICIT_TEMPLATE_INSTANTIATION */<|MERGE_RESOLUTION|>--- conflicted
+++ resolved
@@ -2853,16 +2853,8 @@
     mysql_unlock_tables(thd, thd->extra_lock);
     if (!table->s->tmp_table)
     {
-<<<<<<< HEAD
       if (close_thread_table(thd, &table))
-        VOID(pthread_cond_broadcast(&COND_refresh));
-=======
-      ulong version= table->s->version;
-      hash_delete(&open_cache,(byte*) table);
-      /* Tell threads waiting for refresh that something has happened */
-      if (version != refresh_version)
         broadcast_refresh();
->>>>>>> 50477229
     }
     thd->extra_lock=0;
     table=0;
