--- conflicted
+++ resolved
@@ -556,23 +556,18 @@
 			 TABLE_LIST *update_table_list,
 			 Item **conds, uint order_num, ORDER *order);
 int mysql_update(THD *thd,TABLE_LIST *tables,List<Item> &fields,
-<<<<<<< HEAD
 		 List<Item> &values,COND *conds,
                  uint order_num, ORDER *order, ha_rows limit,
 		 enum enum_duplicates handle_duplicates, bool ignore);
-=======
-		 List<Item> &values,COND *conds, 
-                 ORDER *order, ha_rows limit,
-		 enum enum_duplicates handle_duplicates);
-int mysql_multi_update_lock(THD *thd,
-			    TABLE_LIST *table_list,
-			    List<Item> *fields);
->>>>>>> 500fbf5c
 int mysql_multi_update(THD *thd, TABLE_LIST *table_list,
 		       List<Item> *fields, List<Item> *values,
 		       COND *conds, ulong options,
 		       enum enum_duplicates handle_duplicates, bool ignore,
 		       SELECT_LEX_UNIT *unit, SELECT_LEX *select_lex);
+int mysql_multi_update_lock(THD *thd,
+			    TABLE_LIST *table_list,
+			    List<Item> *fields,
+			    SELECT_LEX *select_lex);
 int mysql_prepare_insert(THD *thd, TABLE_LIST *table_list,
 			 TABLE_LIST *insert_table_list, TABLE *table,
 			 List<Item> &fields, List_item *values,
