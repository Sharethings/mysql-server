/* Copyright (C) 2000 MySQL AB

   This program is free software; you can redistribute it and/or modify
   it under the terms of the GNU General Public License as published by
   the Free Software Foundation; either version 2 of the License, or
   (at your option) any later version.

   This program is distributed in the hope that it will be useful,
   but WITHOUT ANY WARRANTY; without even the implied warranty of
   MERCHANTABILITY or FITNESS FOR A PARTICULAR PURPOSE.  See the
   GNU General Public License for more details.

   You should have received a copy of the GNU General Public License
   along with this program; if not, write to the Free Software
   Foundation, Inc., 59 Temple Place, Suite 330, Boston, MA  02111-1307  USA */

/*
  Description of the query cache:

1. Query_cache object consists of
	- query cache memory pool (cache)
	- queries hash (queries)
	- tables hash (tables)
	- list of blocks ordered as they allocated in memory
(first_block)
	- list of queries block (queries_blocks)
	- list of used tables (tables_blocks)

2. Query cache memory pool (cache) consists of
	- table of steps of memory bins allocation
	- table of free memory bins
	- blocks of memory

3. Memory blocks

Every memory block has the following structure:

+----------------------------------------------------------+
|      Block header (Query_cache_block structure)	   |
+----------------------------------------------------------+
|Table of database table lists (used for queries & tables) |
+----------------------------------------------------------+
|		  Type depended header			   |
|(Query_cache_query, Query_cache_table, Query_cache_result)|
+----------------------------------------------------------+
|			Data ...			   |
+----------------------------------------------------------+

Block header consists of:
- type:
  FREE		Free memory block
  QUERY		Query block
  RESULT	Ready to send result
  RES_CONT	Result's continuation
  RES_BEG	First block of results, that is not yet complete,
		written to cache
  RES_INCOMPLETE  Allocated for results data block
  TABLE		Block with database table description
  INCOMPLETE	The destroyed block
- length of block (length)
- length of data & headers (used)
- physical list links (pnext/pprev) - used for the list of
  blocks ordered as they are allocated in physical memory
- logical list links (next/prev) - used for queries block list, tables block
  list, free memory block lists and list of results block in query
- number of elements in table of database table list (n_tables)

4. Query & results blocks

Query stored in cache consists of following blocks:

more		      more
recent+-------------+ old
<-----|Query block 1|------> double linked list of queries block
 prev |		    | next
      +-------------+
    <-|  table 0    |-> (see "Table of database table lists" description)
    <-|  table 1    |->
      |  ...	    |		+--------------------------+
      +-------------+	 +-------------------------+	   |
NET   |		    |	 |	V		   V	   |
struct|		    |	 +-+------------+   +------------+ |
<-----|query header |----->|Result block|-->|Result block|-+ doublelinked
writer|		    |result|		|<--|		 |   list of results
      +-------------+	   +------------+   +------------+
      |charset	    |	   +------------+   +------------+ no table of dbtables
      |encoding +   |	   |   result	|   |	result	 |
      |query text   |<-----|   header	|   |	header	 |------+
      +-------------+parent|		|   |		 |parent|
	    ^		   +------------+   +------------+	|
	    |		   |result data |   |result data |	|
	    |		   +------------+   +------------+	|
	    +---------------------------------------------------+

First query is registered. During the registration query block is
allocated. This query block is included in query hash and is linked
with appropriate database tables lists (if there is no appropriate
list exists it will be created).

Later when query has performed results is written into the result blocks.
A result block cannot be smaller then QUERY_CACHE_MIN_RESULT_DATA_SIZE.

When new result is written to cache it is appended to the last result
block, if no more  free space left in the last block, new block is
allocated.

5. Table of database table lists.

For quick invalidation of queries all query are linked in lists on used
database tables basis (when table will be changed (insert/delete/...)
this queries will be removed from cache).

Root of such list is table block:

     +------------+	  list of used tables (used while invalidation of
<----|	Table	  |-----> whole database)
 prev|	block	  |next			     +-----------+
     |		  |	  +-----------+      |Query block|
     |		  |	  |Query block|      +-----------+
     +------------+	  +-----------+      | ...	 |
  +->| table 0	  |------>|table 0    |----->| table N	 |---+
  |+-|		  |<------|	      |<-----|		 |<-+|
  || +------------+	  | ...       |      | ...	 |  ||
  || |table header|	  +-----------+      +-----------+  ||
  || +------------+	  | ...       |      | ...	 |  ||
  || |db name +   |	  +-----------+      +-----------+  ||
  || |table name  |					    ||
  || +------------+					    ||
  |+--------------------------------------------------------+|
  +----------------------------------------------------------+

Table block is included into the tables hash (tables).

6. Free blocks, free blocks bins & steps of freeblock bins.

When we just started only one free memory block  existed. All query
cache memory (that will be used for block allocation) were
containing in this block.
When a new block is allocated we find most suitable memory block
(minimal of >= required size). If such a block can not be found, we try
to find max block < required size (if we allocate block for results).
If there is no free memory, oldest query is removed from cache, and then
we try to allocate memory. Last step should be repeated until we find
suitable block or until there is no unlocked query found.

If the block is found and its length more then we need, it should be
split into 2 blocks.
New blocks cannot be smaller then min_allocation_unit_bytes.

When a block becomes free, its neighbor-blocks should be tested and if
there are free blocks among them, they should be joined into one block.

Free memory blocks are stored in bins according to their sizes.
The bins are stored in size-descending order.
These bins are distributed (by size) approximately logarithmically.

First bin (number 0) stores free blocks with
size <= query_cache_size>>QUERY_CACHE_MEM_BIN_FIRST_STEP_PWR2.
It is first (number 0) step.
On the next step distributed (1 + QUERY_CACHE_MEM_BIN_PARTS_INC) *
QUERY_CACHE_MEM_BIN_PARTS_MUL bins. This bins allocated in interval from
query_cache_size>>QUERY_CACHE_MEM_BIN_FIRST_STEP_PWR2 to
query_cache_size>>QUERY_CACHE_MEM_BIN_FIRST_STEP_PWR2 >>
QUERY_CACHE_MEM_BIN_STEP_PWR2
...
On each step interval decreases in 2 power of
QUERY_CACHE_MEM_BIN_STEP_PWR2
times, number of bins (that distributed on this step) increases. If on
the previous step there were N bins distributed , on the current there
would be distributed
(N + QUERY_CACHE_MEM_BIN_PARTS_INC) * QUERY_CACHE_MEM_BIN_PARTS_MUL
bins.
Last distributed bin stores blocks with size near min_allocation_unit
bytes.

For example:
	query_cache_size>>QUERY_CACHE_MEM_BIN_FIRST_STEP_PWR2 = 100,
	min_allocation_unit = 17,
	QUERY_CACHE_MEM_BIN_STEP_PWR2 = 1,
	QUERY_CACHE_MEM_BIN_PARTS_INC = 1,
	QUERY_CACHE_MEM_BIN_PARTS_MUL = 1
	(in followed picture showed right (low) bound of bin):

      |       100>>1	 50>>1	      |25>>1|
      |		 |	   |	      |  |  |
      | 100  75 50  41 33 25  21 18 15| 12  | -  bins right (low) bounds

      |\---/\-----/\--------/\--------|---/ |
      |  0     1	2	   3  |     | - steps
       \-----------------------------/ \---/
	bins that we store in cache	this bin showed for example only


Calculation of steps/bins distribution is performed only when query cache
is resized.

When we need to find appropriate bin, first we should find appropriate
step, then we should calculate number of bins that are using data
stored in Query_cache_memory_bin_step structure.

Free memory blocks are sorted in bins in lists with size-ascending order
(more small blocks needed frequently then bigger one).

7. Packing cache.

Query cache packing is divided into two operation:
	- pack_cache
	- join_results

pack_cache moved all blocks to "top" of cache and create one block of free
space at the "bottom":

 before pack_cache    after pack_cache
 +-------------+      +-------------+
 | query 1     |      | query 1     |
 +-------------+      +-------------+
 | table 1     |      | table 1     |
 +-------------+      +-------------+
 | results 1.1 |      | results 1.1 |
 +-------------+      +-------------+
 | free        |      | query 2     |
 +-------------+      +-------------+
 | query 2     |      | table 2     |
 +-------------+ ---> +-------------+
 | table 2     |      | results 1.2 |
 +-------------+      +-------------+
 | results 1.2 |      | results 2   |
 +-------------+      +-------------+
 | free        |      | free        |
 +-------------+      |             |
 | results 2   |      |             |
 +-------------+      |             |
 | free        |      |             |
 +-------------+      +-------------+

pack_cache scan blocks in physical address order and move every non-free
block "higher".

pack_cach remove every free block it finds. The length of the deleted block
is accumulated to the "gap". All non free blocks should be shifted with the
"gap" step.

join_results scans all complete queries. If the results of query are not
stored in the same block, join_results tries to move results so, that they
are stored in one block.

 before join_results  after join_results
 +-------------+      +-------------+
 | query 1     |      | query 1     |
 +-------------+      +-------------+
 | table 1     |      | table 1     |
 +-------------+      +-------------+
 | results 1.1 |      | free        |
 +-------------+      +-------------+
 | query 2     |      | query 2     |
 +-------------+      +-------------+
 | table 2     |      | table 2     |
 +-------------+ ---> +-------------+
 | results 1.2 |      | free        |
 +-------------+      +-------------+
 | results 2   |      | results 2   |
 +-------------+      +-------------+
 | free        |      | results 1   |
 |             |      |             |
 |             |      +-------------+
 |             |      | free        |
 |             |      |             |
 +-------------+      +-------------+

If join_results allocated new block(s) then we need call pack_cache again.

TODO list:

  - Delayed till after-parsing qache answer (for column rights processing)
  - Optimize cache resizing
      - if new_size < old_size then pack & shrink
      - if new_size > old_size copy cached query to new cache
  - Move MRG_MYISAM table type processing to handlers, something like:
        tables_used->table->file->register_used_filenames(callback,
                                                          first_argument);
  - Make derived tables cachable.
  - QC improvement suggested by Monty:
    - Add a counter in open_table() for how many MERGE (ISAM or MyISAM)
      tables are cached in the table cache.
      (This will be trivial when we have the new table cache in place I
      have been working on)
    - After this we can add the following test around the for loop in
      is_cacheable::

      if (thd->temp_tables || global_merge_table_count)

    - Another option would be to set thd->lex.safe_to_cache_query to 0
      in 'get_lock_data' if any of the tables was a tmp table or a
      MRG_ISAM table.
      (This could be done with almost no speed penalty)
*/

#include "mysql_priv.h"
#ifdef HAVE_QUERY_CACHE
#include <m_ctype.h>
#include <my_dir.h>
#include <hash.h>
#include "sql_acl.h"
#include "ha_myisammrg.h"
#ifndef MASTER
#include "../srclib/myisammrg/myrg_def.h"
#else
#include "../myisammrg/myrg_def.h"
#endif
#include <assert.h>

#if defined(EXTRA_DEBUG) && !defined(DBUG_OFF)
#define MUTEX_LOCK(M) { DBUG_PRINT("lock", ("mutex lock 0x%lx", (ulong)(M))); \
  pthread_mutex_lock(M);}
#define MUTEX_UNLOCK(M) {DBUG_PRINT("lock", ("mutex unlock 0x%lx",\
  (ulong)(M))); pthread_mutex_unlock(M);}
#define RW_WLOCK(M) {DBUG_PRINT("lock", ("rwlock wlock 0x%lx",(ulong)(M))); \
  if (!rw_wrlock(M)) DBUG_PRINT("lock", ("rwlock wlock ok")) \
  else DBUG_PRINT("lock", ("rwlock wlock FAILED %d", errno)); }
#define RW_RLOCK(M) {DBUG_PRINT("lock", ("rwlock rlock 0x%lx", (ulong)(M))); \
  if (!rw_rdlock(M)) DBUG_PRINT("lock", ("rwlock rlock ok")) \
  else DBUG_PRINT("lock", ("rwlock wlock FAILED %d", errno)); }
#define RW_UNLOCK(M) {DBUG_PRINT("lock", ("rwlock unlock 0x%lx",(ulong)(M))); \
  if (!rw_unlock(M)) DBUG_PRINT("lock", ("rwlock unlock ok")) \
  else DBUG_PRINT("lock", ("rwlock unlock FAILED %d", errno)); }
#define STRUCT_LOCK(M) {DBUG_PRINT("lock", ("%d struct lock...",__LINE__)); \
  pthread_mutex_lock(M);DBUG_PRINT("lock", ("struct lock OK"));}
#define STRUCT_UNLOCK(M) { \
  DBUG_PRINT("lock", ("%d struct unlock...",__LINE__)); \
  pthread_mutex_unlock(M);DBUG_PRINT("lock", ("struct unlock OK"));}
#define BLOCK_LOCK_WR(B) {DBUG_PRINT("lock", ("%d LOCK_WR 0x%lx",\
  __LINE__,(ulong)(B))); \
  B->query()->lock_writing();}
#define BLOCK_LOCK_RD(B) {DBUG_PRINT("lock", ("%d LOCK_RD 0x%lx",\
  __LINE__,(ulong)(B))); \
  B->query()->lock_reading();}
#define BLOCK_UNLOCK_WR(B) { \
  DBUG_PRINT("lock", ("%d UNLOCK_WR 0x%lx",\
  __LINE__,(ulong)(B)));B->query()->unlock_writing();}
#define BLOCK_UNLOCK_RD(B) { \
  DBUG_PRINT("lock", ("%d UNLOCK_RD 0x%lx",\
  __LINE__,(ulong)(B)));B->query()->unlock_reading();}
#define DUMP(C) DBUG_EXECUTE("qcache", {\
  (C)->cache_dump(); (C)->queries_dump();(C)->tables_dump();})
#else
#define MUTEX_LOCK(M) pthread_mutex_lock(M)
#define MUTEX_UNLOCK(M) pthread_mutex_unlock(M)
#define RW_WLOCK(M) rw_wrlock(M)
#define RW_RLOCK(M) rw_rdlock(M)
#define RW_UNLOCK(M) rw_unlock(M)
#define STRUCT_LOCK(M) pthread_mutex_lock(M)
#define STRUCT_UNLOCK(M) pthread_mutex_unlock(M)
#define BLOCK_LOCK_WR(B) B->query()->lock_writing()
#define BLOCK_LOCK_RD(B) B->query()->lock_reading()
#define BLOCK_UNLOCK_WR(B) B->query()->unlock_writing()
#define BLOCK_UNLOCK_RD(B) B->query()->unlock_reading()
#define DUMP(C)
#endif

#ifdef FN_NO_CASE_SENCE
#define DB_NAME_PREPROCESS(C) tolower(C)
#else
#define DB_NAME_PREPROCESS(C) (C)
#endif

const char *query_cache_type_names[]= { "OFF", "ON", "DEMAND",NullS };
TYPELIB query_cache_type_typelib=
{
  array_elements(query_cache_type_names)-1,"", query_cache_type_names
};

/*****************************************************************************
 Query_cache_block_table method(s)
*****************************************************************************/

inline Query_cache_block * Query_cache_block_table::block()
{
  return (Query_cache_block *)(((byte*)this) -
			       ALIGN_SIZE(sizeof(Query_cache_block_table)*n) -
			       ALIGN_SIZE(sizeof(Query_cache_block)));
};

/*****************************************************************************
   Query_cache_block method(s)
*****************************************************************************/

void Query_cache_block::init(ulong block_length)
{
  DBUG_ENTER("Query_cache_block::init");
  DBUG_PRINT("qcache", ("init block 0x%lx  length: %lu", (ulong) this,
			block_length));
  length = block_length;
  used = 0;
  type = Query_cache_block::FREE;
  n_tables = 0;
  DBUG_VOID_RETURN;
}

void Query_cache_block::destroy()
{
  DBUG_ENTER("Query_cache_block::destroy");
  DBUG_PRINT("qcache", ("destroy block 0x%lx, type %d",
			(ulong) this, type));
  type = INCOMPLETE;
  DBUG_VOID_RETURN;
}

inline uint Query_cache_block::headers_len()
{
  return (ALIGN_SIZE(sizeof(Query_cache_block_table)*n_tables) +
	  ALIGN_SIZE(sizeof(Query_cache_block)));
}

inline gptr Query_cache_block::data(void)
{
  return (gptr)( ((byte*)this) + headers_len() );
}

inline Query_cache_query * Query_cache_block::query()
{
#ifndef DBUG_OFF
  if (type != QUERY)
    query_cache.wreck(__LINE__, "incorrect block type");
#endif
  return (Query_cache_query *) data();
}

inline Query_cache_table * Query_cache_block::table()
{
#ifndef DBUG_OFF
  if (type != TABLE)
    query_cache.wreck(__LINE__, "incorrect block type");
#endif
  return (Query_cache_table *) data();
}

inline Query_cache_result * Query_cache_block::result()
{
#ifndef DBUG_OFF
  if (type != RESULT && type != RES_CONT && type != RES_BEG &&
      type != RES_INCOMPLETE)
    query_cache.wreck(__LINE__, "incorrect block type");
#endif
  return (Query_cache_result *) data();
}

inline Query_cache_block_table * Query_cache_block::table(TABLE_COUNTER_TYPE n)
{
  return ((Query_cache_block_table *)
	  (((byte*)this)+ALIGN_SIZE(sizeof(Query_cache_block)) +
	   n*sizeof(Query_cache_block_table)));
}


/*****************************************************************************
 *   Query_cache_table method(s)
 *****************************************************************************/

extern "C"
{
byte *query_cache_table_get_key(const byte *record, uint *length,
				my_bool not_used __attribute__((unused)))
{
  Query_cache_block* table_block = (Query_cache_block*) record;
  *length = (table_block->used - table_block->headers_len() -
	     ALIGN_SIZE(sizeof(Query_cache_table)));
  return (((byte *) table_block->data()) +
	  ALIGN_SIZE(sizeof(Query_cache_table)));
}
}

/*****************************************************************************
    Query_cache_query methods
*****************************************************************************/

/*
   Following methods work for block read/write locking only in this
   particular case and in interaction with structure_guard_mutex.

   Lock for write prevents any other locking. (exclusive use)
   Lock for read prevents only locking for write.
*/

inline void Query_cache_query::lock_writing()
{
  RW_WLOCK(&lock);
}


/*
  Needed for finding queries, that we may delete from cache.
  We don't want to wait while block become unlocked. In addition,
  block locking means that query is now used and we don't need to
  remove it.
*/

my_bool Query_cache_query::try_lock_writing()
{
  DBUG_ENTER("Query_cache_block::try_lock_writing");
  if (rw_trywrlock(&lock)!=0)
  {
    DBUG_PRINT("info", ("can't lock rwlock"));
    DBUG_RETURN(0);
  }
  DBUG_PRINT("info", ("rwlock 0x%lx locked", (ulong) &lock));
  DBUG_RETURN(1);
}


inline void Query_cache_query::lock_reading()
{
  RW_RLOCK(&lock);
}


inline void Query_cache_query::unlock_writing()
{
  RW_UNLOCK(&lock);
}


inline void Query_cache_query::unlock_reading()
{
  RW_UNLOCK(&lock);
}


void Query_cache_query::init_n_lock()
{
  DBUG_ENTER("Query_cache_query::init_n_lock");
  res=0; wri = 0; len = 0;
  my_rwlock_init(&lock, NULL);
  lock_writing();
  DBUG_PRINT("qcache", ("inited & locked query for block 0x%lx",
			((byte*) this)-ALIGN_SIZE(sizeof(Query_cache_block))));
  DBUG_VOID_RETURN;
}


void Query_cache_query::unlock_n_destroy()
{
  DBUG_ENTER("Query_cache_query::unlock_n_destroy");
  DBUG_PRINT("qcache", ("destroyed & unlocked query for block 0x%lx",
			((byte*)this)-ALIGN_SIZE(sizeof(Query_cache_block))));
  /*
    The following call is not needed on system where one can destroy an
    active semaphore
  */
  this->unlock_writing();
  rwlock_destroy(&lock);
  DBUG_VOID_RETURN;
}


extern "C"
{
byte *query_cache_query_get_key(const byte *record, uint *length,
				my_bool not_used)
{
  Query_cache_block *query_block = (Query_cache_block*) record;
  *length = (query_block->used - query_block->headers_len() -
	     ALIGN_SIZE(sizeof(Query_cache_query)));
  return (((byte *) query_block->data()) +
	  ALIGN_SIZE(sizeof(Query_cache_query)));
}
}

/*****************************************************************************
  Functions to store things into the query cache
*****************************************************************************/

/*
  Insert the packet into the query cache.
  This should only be called if net->query_cache_query != 0
*/

void query_cache_insert(NET *net, const char *packet, ulong length)
{
  DBUG_ENTER("query_cache_insert");

#ifndef DBUG_OFF
  // Check if we have called query_cache.wreck() (which disables the cache)
  if (query_cache.query_cache_size == 0)
    DBUG_VOID_RETURN;
#endif

  STRUCT_LOCK(&query_cache.structure_guard_mutex);
  Query_cache_block *query_block = ((Query_cache_block*)
				    net->query_cache_query);
  if (query_block)
  {
    Query_cache_query *header = query_block->query();
    Query_cache_block *result = header->result();

    DUMP(&query_cache);
    BLOCK_LOCK_WR(query_block);
    DBUG_PRINT("qcache", ("insert packet %lu bytes long",length));

    /*
      On success STRUCT_UNLOCK(&query_cache.structure_guard_mutex) will be
      done by query_cache.append_result_data if success (if not we need
      query_cache.structure_guard_mutex locked to free query)
    */
    if (!query_cache.append_result_data(&result, length, (gptr) packet,
					query_block))
    {
      query_cache.refused++;
      DBUG_PRINT("warning", ("Can't append data"));
      header->result(result);
      DBUG_PRINT("qcache", ("free query 0x%lx", (ulong) query_block));
      // The following call will remove the lock on query_block
      query_cache.free_query(query_block);
      // append_result_data no success => we need unlock
      STRUCT_UNLOCK(&query_cache.structure_guard_mutex);
      DBUG_VOID_RETURN;
    }
    header->result(result);
    BLOCK_UNLOCK_WR(query_block);
  }
  else
    STRUCT_UNLOCK(&query_cache.structure_guard_mutex);
  DBUG_EXECUTE("check_querycache",query_cache.check_integrity(0););
  DBUG_VOID_RETURN;
}


void query_cache_abort(NET *net)
{
  DBUG_ENTER("query_cache_abort");

#ifndef DBUG_OFF
  // Check if we have called query_cache.wreck() (which disables the cache)
  if (query_cache.query_cache_size == 0)
    DBUG_VOID_RETURN;
#endif
  if (net->query_cache_query != 0)	// Quick check on unlocked structure
  {
    STRUCT_LOCK(&query_cache.structure_guard_mutex);
    Query_cache_block *query_block = ((Query_cache_block*)
				       net->query_cache_query);
    if (query_block)			// Test if changed by other thread
    {
      DUMP(&query_cache);
      BLOCK_LOCK_WR(query_block);
      // The following call will remove the lock on query_block
      query_cache.free_query(query_block);
    }
    net->query_cache_query=0;
    DBUG_EXECUTE("check_querycache",query_cache.check_integrity(1););
    STRUCT_UNLOCK(&query_cache.structure_guard_mutex);
  }
  DBUG_VOID_RETURN;
}


void query_cache_end_of_result(NET *net)
{
  DBUG_ENTER("query_cache_end_of_result");

#ifndef DBUG_OFF
  // Check if we have called query_cache.wreck() (which disables the cache)
  if (query_cache.query_cache_size == 0) DBUG_VOID_RETURN;
#endif

  if (net->query_cache_query != 0)	// Quick check on unlocked structure
  {
    STRUCT_LOCK(&query_cache.structure_guard_mutex);
    Query_cache_block *query_block = ((Query_cache_block*)
				      net->query_cache_query);
    if (query_block)
    {
      DUMP(&query_cache);
      BLOCK_LOCK_WR(query_block);
      Query_cache_query *header = query_block->query();
      Query_cache_block *last_result_block = header->result()->prev;
      ulong allign_size = ALIGN_SIZE(last_result_block->used);
      ulong len = max(query_cache.min_allocation_unit, allign_size);
      if (last_result_block->length >= query_cache.min_allocation_unit + len)
	query_cache.split_block(last_result_block,len);
      STRUCT_UNLOCK(&query_cache.structure_guard_mutex);

#ifndef DBUG_OFF
      if (header->result() == 0)
      {
	DBUG_PRINT("error", ("end of data whith no result. query '%s'",
			     header->query()));
	query_cache.wreck(__LINE__, "");
	DBUG_VOID_RETURN;
      }
#endif
      header->found_rows(current_thd->limit_found_rows);
      header->result()->type = Query_cache_block::RESULT;
      header->writer(0);
      BLOCK_UNLOCK_WR(query_block);
    }
    else
    {
      // Cache was flushed or resized and query was deleted => do nothing
      STRUCT_UNLOCK(&query_cache.structure_guard_mutex);
    }
    net->query_cache_query=0;
    DBUG_EXECUTE("check_querycache",query_cache.check_integrity(0););
  }
  DBUG_VOID_RETURN;
}

void query_cache_invalidate_by_MyISAM_filename(const char *filename)
{
  query_cache.invalidate_by_MyISAM_filename(filename);
  DBUG_EXECUTE("check_querycache",query_cache.check_integrity(0););
}


/*****************************************************************************
   Query_cache methods
*****************************************************************************/

Query_cache::Query_cache(ulong query_cache_limit_arg,
			 ulong min_allocation_unit_arg,
			 ulong min_result_data_size_arg,
			 uint def_query_hash_size_arg,
			 uint def_table_hash_size_arg)
  :query_cache_size(0),
   query_cache_limit(query_cache_limit_arg),
   queries_in_cache(0), hits(0), inserts(0), refused(0),
   total_blocks(0), lowmem_prunes(0),
   min_allocation_unit(ALIGN_SIZE(min_allocation_unit_arg)),
   min_result_data_size(ALIGN_SIZE(min_result_data_size_arg)),
   def_query_hash_size(ALIGN_SIZE(def_query_hash_size_arg)),
   def_table_hash_size(ALIGN_SIZE(def_table_hash_size_arg)),
   initialized(0)
{
  ulong min_needed= (ALIGN_SIZE(sizeof(Query_cache_block)) +
		     ALIGN_SIZE(sizeof(Query_cache_block_table)) +
		     ALIGN_SIZE(sizeof(Query_cache_query)) + 3);
  set_if_bigger(min_allocation_unit,min_needed);
  this->min_allocation_unit= ALIGN_SIZE(min_allocation_unit);
  set_if_bigger(this->min_result_data_size,min_allocation_unit);
}


ulong Query_cache::resize(ulong query_cache_size_arg)
{
  DBUG_ENTER("Query_cache::resize");
  DBUG_PRINT("qcache", ("from %lu to %lu",query_cache_size,
			query_cache_size_arg));
  free_cache(0);
  query_cache_size= query_cache_size_arg;
  DBUG_RETURN(init_cache());
}


void Query_cache::store_query(THD *thd, TABLE_LIST *tables_used)
{
  TABLE_COUNTER_TYPE local_tables;
  ulong tot_length;
  DBUG_ENTER("Query_cache::store_query");
  if (query_cache_size == 0)
    DBUG_VOID_RETURN;

<<<<<<< HEAD
  if ((local_tables = is_cacheable(thd, thd->query_length,
			     thd->query, &thd->lex, tables_used)))
=======
  uint8 tables_type= 0;
  if ((tables = is_cacheable(thd, thd->query_length,
			     thd->query, &thd->lex, tables_used,
			     &tables_type)))
>>>>>>> d939f36e
  {
    NET *net = &thd->net;
    byte flags = (thd->client_capabilities & CLIENT_LONG_FLAG ? 0x80 : 0);
    STRUCT_LOCK(&structure_guard_mutex);

    if (query_cache_size == 0)
      DBUG_VOID_RETURN;
    DUMP(this);

    /* Key is query + database + flag */
    if (thd->db_length)
    {
      memcpy(thd->query+thd->query_length+1, thd->db, thd->db_length);
      DBUG_PRINT("qcache", ("database : %s length %u",
			    thd->db, thd->db_length)); 
    }
    else
    {
      DBUG_PRINT("qcache", ("No active database"));
    }
    /*
       Prepare flags:
       most significant bit - CLIENT_LONG_FLAG,
       other - charset number (0 no charset convertion)
    */
    if (thd->variables.convert_set != 0)
    {
      flags|= (byte) thd->variables.convert_set->number();
      DBUG_ASSERT(thd->variables.convert_set->number() < 128);
    }
    tot_length=thd->query_length+thd->db_length+2;
    thd->query[tot_length-1] = (char) flags;

    /* Check if another thread is processing the same query? */
    Query_cache_block *competitor = (Query_cache_block *)
      hash_search(&queries, (byte*) thd->query, tot_length);
    DBUG_PRINT("qcache", ("competitor 0x%lx, flags %x", (ulong) competitor,
			flags));
    if (competitor == 0)
    {
      /* Query is not in cache and no one is working with it; Store it */
      Query_cache_block *query_block;
      query_block= write_block_data(tot_length, (gptr) thd->query,
				    ALIGN_SIZE(sizeof(Query_cache_query)),
				    Query_cache_block::QUERY, local_tables, 1);
      if (query_block != 0)
      {
	DBUG_PRINT("qcache", ("query block 0x%lx allocated, %lu",
			    (ulong) query_block, query_block->used));

	Query_cache_query *header = query_block->query();
	header->init_n_lock();
	if (hash_insert(&queries, (byte*) query_block))
	{
	  refused++;
	  DBUG_PRINT("qcache", ("insertion in query hash"));
	  header->unlock_n_destroy();
	  free_memory_block(query_block);
	  STRUCT_UNLOCK(&structure_guard_mutex);
	  goto end;
	}
	if (!register_all_tables(query_block, tables_used, local_tables))
	{
	  refused++;
	  DBUG_PRINT("warning", ("tables list including failed"));
	  hash_delete(&queries, (byte *) query_block);
	  header->unlock_n_destroy();
	  free_memory_block(query_block);
	  STRUCT_UNLOCK(&structure_guard_mutex);
	  goto end;
	}
	double_linked_list_simple_include(query_block, &queries_blocks);
	inserts++;
	queries_in_cache++;
	STRUCT_UNLOCK(&structure_guard_mutex);

	net->query_cache_query= (gptr) query_block;
	header->writer(net);
	header->tables_type(tables_type);
	// init_n_lock make query block locked
	BLOCK_UNLOCK_WR(query_block);
      }
      else
      {
	// We have not enough memory to store query => do nothing
	refused++;
	STRUCT_UNLOCK(&structure_guard_mutex);
	DBUG_PRINT("warning", ("Can't allocate query"));
      }
    }
    else
    {
      // Another thread is processing the same query => do nothing
      refused++;
      STRUCT_UNLOCK(&structure_guard_mutex);
      DBUG_PRINT("qcache", ("Another thread process same query"));
    }
  }
  else
    statistic_increment(refused, &structure_guard_mutex);

end:
  DBUG_VOID_RETURN;
}

/*
  Check if the query is in the cache. If it was cached, send it
  to the user.

  RESULTS
        1	Query was not cached.
	0	The query was cached and user was sent the result.
	-1	The query was cached but we didn't have rights to use it.
		No error is sent to the client yet.
*/
  


int
Query_cache::send_result_to_client(THD *thd, char *sql, uint query_length)
{
  Query_cache_query *query;
  Query_cache_block *first_result_block, *result_block;
  Query_cache_block_table *block_table, *block_table_end;
  ulong tot_length;
  byte flags;
  bool check_tables;
  DBUG_ENTER("Query_cache::send_result_to_client");

  if (query_cache_size == 0 || thd->variables.query_cache_type == 0)

    goto err;

  /* Check that we haven't forgot to reset the query cache variables */
  DBUG_ASSERT(thd->net.query_cache_query == 0);

  if (!thd->lex.safe_to_cache_query)
  {
    DBUG_PRINT("qcache", ("SELECT is non-cacheable"));
    goto err;
  }

  /*
    Test if the query is a SELECT
    (pre-space is removed in dispatch_command)
  */
  if (my_toupper(system_charset_info, sql[0]) != 'S' || 
      my_toupper(system_charset_info, sql[1]) != 'E' ||
      my_toupper(system_charset_info,sql[2]) !='L')
  {
    DBUG_PRINT("qcache", ("The statement is not a SELECT; Not cached"));
    goto err;
  }

  STRUCT_LOCK(&structure_guard_mutex);
  if (query_cache_size == 0)
  {
    DBUG_PRINT("qcache", ("query cache disabled"));
    goto err_unlock;
  }
  Query_cache_block *query_block;

  tot_length=query_length+thd->db_length+2;
  if (thd->db_length)
  {
    memcpy(sql+query_length+1, thd->db, thd->db_length);
    DBUG_PRINT("qcache", ("database: '%s' length %u",
			  thd->db, thd->db_length));
  }
  else
  {
    DBUG_PRINT("qcache", ("No active database"));
  }
  /*
     prepare flags:
     Most significant bit - CLIENT_LONG_FLAG,
     Other - charset number (0 no charset convertion)
  */
  flags = (thd->client_capabilities & CLIENT_LONG_FLAG ? 0x80 : 0);
  if (thd->variables.convert_set != 0)
  {
    flags |= (byte) thd->variables.convert_set->number();
    DBUG_ASSERT(thd->variables.convert_set->number() < 128);
  }
  sql[tot_length-1] = (char) flags;
  query_block = (Query_cache_block *)  hash_search(&queries, (byte*) sql,
						   tot_length);
  /* Quick abort on unlocked data */
  if (query_block == 0 ||
      query_block->query()->result() == 0 ||
      query_block->query()->result()->type != Query_cache_block::RESULT)
  {
    DBUG_PRINT("qcache", ("No query in query hash or no results"));
    goto err_unlock;
  }
  DBUG_PRINT("qcache", ("Query in query hash 0x%lx", (ulong)query_block));

  /* Now lock and test that nothing changed while blocks was unlocked */
  BLOCK_LOCK_RD(query_block);

  query = query_block->query();
  result_block= first_result_block= query->result();

  if (result_block == 0 || result_block->type != Query_cache_block::RESULT)
  {
    /* The query is probably yet processed */
    DBUG_PRINT("qcache", ("query found, but no data or data incomplete"));
    BLOCK_UNLOCK_RD(query_block);
    goto err_unlock;
  }
  DBUG_PRINT("qcache", ("Query have result 0x%lx", (ulong) query));

  check_tables= query->tables_type() & HA_CACHE_TBL_ASKTRANSACT;
  // Check access;
  block_table= query_block->table(0);
  block_table_end= block_table+query_block->n_tables;
  for (; block_table != block_table_end; block_table++)
  {
    TABLE_LIST table_list;
    bzero((char*) &table_list,sizeof(table_list));

    Query_cache_table *table = block_table->parent;
    table_list.db = table->db();
    table_list.alias= table_list.real_name= table->table();
    if (check_table_access(thd,SELECT_ACL,&table_list,1))
    {
      DBUG_PRINT("qcache",
		 ("probably no SELECT access to %s.%s =>  return to normal processing",
		  table_list.db, table_list.alias));
      refused++;				// This is actually a hit
      STRUCT_UNLOCK(&structure_guard_mutex);
      thd->lex.safe_to_cache_query=0;		// Don't try to cache this
      BLOCK_UNLOCK_RD(query_block);
      DBUG_RETURN(-1);				// Privilege error
    }
    if (table_list.grant.want_privilege)
    {
      DBUG_PRINT("qcache", ("Need to check column privileges for %s.%s",
			    table_list.db, table_list.alias));
      BLOCK_UNLOCK_RD(query_block);
      thd->lex.safe_to_cache_query=0;		// Don't try to cache this
      goto err_unlock;				// Parse query
    }
    if (check_tables && !handler::caching_allowed(thd, table->db(), 
						  table->key_length(),
						  table->type()))
    {
      DBUG_PRINT("qcache", ("Handler does not allow caching for %s.%s",
			    table_list.db, table_list.alias));
      BLOCK_UNLOCK_RD(query_block);
      thd->safe_to_cache_query=0;               // Don't try to cache this
      goto err_unlock;				// Parse query
    }
    else
      DBUG_PRINT("qcache", ("handler allow caching (%d) %s,%s",
			    check_tables, table_list.db, table_list.alias));
  }
  move_to_query_list_end(query_block);
  hits++;
  STRUCT_UNLOCK(&structure_guard_mutex);

  /*
    Send cached result to client
  */
  do
  {
    DBUG_PRINT("qcache", ("Results  (len %lu, used %lu, headers %lu)",
			result_block->length, result_block->used,
			result_block->headers_len()+
			ALIGN_SIZE(sizeof(Query_cache_result))));

    Query_cache_result *result = result_block->result();
    if (net_real_write(&thd->net, result->data(),
		       result_block->used -
		       result_block->headers_len() -
		       ALIGN_SIZE(sizeof(Query_cache_result))))
      break;					// Client aborted
    result_block = result_block->next;
  } while (result_block != first_result_block);

  thd->limit_found_rows = query->found_rows();

  BLOCK_UNLOCK_RD(query_block);
  DBUG_RETURN(1);				// Result sent to client

err_unlock:
  STRUCT_UNLOCK(&structure_guard_mutex);
err:
  DBUG_RETURN(0);				// Query was not cached
}


/*
  Remove all cached queries that uses any of the tables in the list
*/

void Query_cache::invalidate(THD *thd, TABLE_LIST *tables_used,
			     my_bool using_transactions)
{
  DBUG_ENTER("Query_cache::invalidate (table list)");
  if (query_cache_size > 0)
  {
    STRUCT_LOCK(&structure_guard_mutex);
    if (query_cache_size > 0)
    {
      DUMP(this);

      using_transactions = using_transactions &&
	(thd->options & (OPTION_NOT_AUTOCOMMIT | OPTION_BEGIN));
      for (; tables_used; tables_used=tables_used->next)
      {
	DBUG_ASSERT(!using_transactions || tables_used->table!=0);
	if (using_transactions && 
	   (tables_used->table->file->table_cache_type() == 
	    HA_CACHE_TBL_TRANSACT))
	  /* 
	     Tables_used->table can't be 0 in transaction.
	     Only 'drop' invalidate not opened table, but 'drop' 
	     force transaction finish.
	  */
	  thd->add_changed_table(tables_used->table);
	else
	  invalidate_table(tables_used);
      }
    }
    STRUCT_UNLOCK(&structure_guard_mutex);
  }
  DBUG_VOID_RETURN;
}

void Query_cache::invalidate(CHANGED_TABLE_LIST *tables_used)
{
  DBUG_ENTER("Query_cache::invalidate (changed table list)");
  if (query_cache_size > 0 && tables_used)
  {
    STRUCT_LOCK(&structure_guard_mutex);
    if (query_cache_size > 0)
    {
      DUMP(this);
      for (; tables_used; tables_used=tables_used->next)
      {
	invalidate_table((byte*) tables_used->key, tables_used->key_length);
	DBUG_PRINT("qcache", (" db %s, table %s", tables_used->key,
			      tables_used->key+
			      strlen(tables_used->key)+1));
      }
    }
    STRUCT_UNLOCK(&structure_guard_mutex);
  }
  DBUG_VOID_RETURN;
}

/*
  Remove all cached queries that uses the given table
*/

void Query_cache::invalidate(THD *thd, TABLE *table, 
			     my_bool using_transactions)
{
  DBUG_ENTER("Query_cache::invalidate (table)");
  
  if (query_cache_size > 0)
  {
    STRUCT_LOCK(&structure_guard_mutex);
    if (query_cache_size > 0)
    {
      using_transactions = using_transactions &&
	(thd->options & (OPTION_NOT_AUTOCOMMIT | OPTION_BEGIN));
      if (using_transactions && 
	  (table->file->table_cache_type() == HA_CACHE_TBL_TRANSACT))
	thd->add_changed_table(table);
      else
	invalidate_table(table);
    }
    STRUCT_UNLOCK(&structure_guard_mutex);
  }
  DBUG_VOID_RETURN;
}

void Query_cache::invalidate(THD *thd, const char *key, uint32  key_length,
			     my_bool using_transactions)
{
  DBUG_ENTER("Query_cache::invalidate (key)");
  
  if (query_cache_size > 0)
  {
    using_transactions = using_transactions &&
      (thd->options & (OPTION_NOT_AUTOCOMMIT | OPTION_BEGIN));
    if (using_transactions) // used for innodb => has_transactions() is TRUE
      thd->add_changed_table(key, key_length);
    else
    {
      STRUCT_LOCK(&structure_guard_mutex);
      if (query_cache_size > 0)
	invalidate_table((byte*)key, key_length);
      STRUCT_UNLOCK(&structure_guard_mutex);  
    }
  }
  DBUG_VOID_RETURN;
}

/*
  Remove all cached queries that uses the given database
*/

void Query_cache::invalidate(char *db)
{
  DBUG_ENTER("Query_cache::invalidate (db)");
  if (query_cache_size > 0)
  {
    STRUCT_LOCK(&structure_guard_mutex);
    if (query_cache_size > 0)
    {
      DUMP(this);
	/* invalidate_table reduce list while only root of list remain */
      while (tables_blocks !=0 )
	invalidate_table(tables_blocks);
    }
    STRUCT_UNLOCK(&structure_guard_mutex);
  }
  DBUG_VOID_RETURN;
}


void Query_cache::invalidate_by_MyISAM_filename(const char *filename)
{
  DBUG_ENTER("Query_cache::invalidate_by_MyISAM_filename");
  if (query_cache_size > 0)
  {
    /* Calculate the key outside the lock to make the lock shorter */
    char key[MAX_DBKEY_LENGTH];
    uint32 db_length;
    uint key_length= filename_2_table_key(key, filename, &db_length);
    STRUCT_LOCK(&structure_guard_mutex);
    if (query_cache_size > 0)			// Safety if cache removed
    {
      Query_cache_block *table_block;
      if ((table_block = (Query_cache_block*) hash_search(&tables,
							  (byte*) key,
							  key_length)))
	invalidate_table(table_block);
    }
    STRUCT_UNLOCK(&structure_guard_mutex);
  }
  DBUG_VOID_RETURN;
}

  /* Remove all queries from cache */

void Query_cache::flush()
{
  DBUG_ENTER("Query_cache::flush");
  STRUCT_LOCK(&structure_guard_mutex);
  if (query_cache_size > 0)
  {
    DUMP(this);
    flush_cache();
    DUMP(this);
  }

  DBUG_EXECUTE("check_querycache",query_cache.check_integrity(1););
  STRUCT_UNLOCK(&structure_guard_mutex);
  DBUG_VOID_RETURN;
}

  /* Join result in cache in 1 block (if result length > join_limit) */

void Query_cache::pack(ulong join_limit, uint iteration_limit)
{
  DBUG_ENTER("Query_cache::pack");
  uint i = 0;
  do
  {
    pack_cache();
  } while ((++i < iteration_limit) && join_results(join_limit));
  DBUG_VOID_RETURN;
}


void Query_cache::destroy()
{
  DBUG_ENTER("Query_cache::destroy");
  if (!initialized)
  {
    DBUG_PRINT("qcache", ("Query Cache not initialized"));
  }
  else
  {
    free_cache(1);
    pthread_mutex_destroy(&structure_guard_mutex);
    initialized = 0;
  }
  DBUG_VOID_RETURN;
}


/*****************************************************************************
  init/destroy
*****************************************************************************/

void Query_cache::init()
{
  DBUG_ENTER("Query_cache::init");
  pthread_mutex_init(&structure_guard_mutex,MY_MUTEX_INIT_FAST);
  initialized = 1;
  DBUG_VOID_RETURN;
}


ulong Query_cache::init_cache()
{
  uint mem_bin_count, num, step;
  ulong mem_bin_size, prev_size, inc;
  ulong additional_data_size, max_mem_bin_size, approx_additional_data_size;
  int align;

  DBUG_ENTER("Query_cache::init_cache");
  if (!initialized)
    init();
  approx_additional_data_size = (sizeof(Query_cache) +
				 sizeof(gptr)*(def_query_hash_size+
					       def_query_hash_size));
  if (query_cache_size < approx_additional_data_size)
    goto err;

  query_cache_size-= approx_additional_data_size;
  align= query_cache_size % ALIGN_SIZE(1);
  if (align)
  {
    query_cache_size-= align;
    approx_additional_data_size+= align;
  }

  /*
    Count memory bins number.
    Check section 6. in start comment for the used algorithm.
  */

  max_mem_bin_size = query_cache_size >> QUERY_CACHE_MEM_BIN_FIRST_STEP_PWR2;
  mem_bin_count = (uint)  ((1 + QUERY_CACHE_MEM_BIN_PARTS_INC) *
			   QUERY_CACHE_MEM_BIN_PARTS_MUL);
  mem_bin_num = 1;
  mem_bin_steps = 1;
  mem_bin_size = max_mem_bin_size >> QUERY_CACHE_MEM_BIN_STEP_PWR2;
  prev_size = 0;
  while (mem_bin_size > min_allocation_unit)
  {
    mem_bin_num += mem_bin_count;
    prev_size = mem_bin_size;
    mem_bin_size >>= QUERY_CACHE_MEM_BIN_STEP_PWR2;
    mem_bin_steps++;
    mem_bin_count += QUERY_CACHE_MEM_BIN_PARTS_INC;
    mem_bin_count = (uint) (mem_bin_count * QUERY_CACHE_MEM_BIN_PARTS_MUL);

    // Prevent too small bins spacing
    if (mem_bin_count > (mem_bin_size >> QUERY_CACHE_MEM_BIN_SPC_LIM_PWR2))
      mem_bin_count= (mem_bin_size >> QUERY_CACHE_MEM_BIN_SPC_LIM_PWR2);
  }
  inc = (prev_size - mem_bin_size) / mem_bin_count;
  mem_bin_num += (mem_bin_count - (min_allocation_unit - mem_bin_size)/inc);
  mem_bin_steps++;
  additional_data_size = ((mem_bin_num+1) *
			  ALIGN_SIZE(sizeof(Query_cache_memory_bin))+
			  (mem_bin_steps *
			   ALIGN_SIZE(sizeof(Query_cache_memory_bin_step))));

  if (query_cache_size < additional_data_size)
    goto err;
  query_cache_size -= additional_data_size;

  STRUCT_LOCK(&structure_guard_mutex);
  if (max_mem_bin_size	<= min_allocation_unit)
  {
    DBUG_PRINT("qcache",
	       (" max bin size (%lu) <= min_allocation_unit => cache disabled",
		max_mem_bin_size));
    STRUCT_UNLOCK(&structure_guard_mutex);
    goto err;
  }

  if (!(cache = (byte *)
	 my_malloc_lock(query_cache_size+additional_data_size, MYF(0))))
  {
    STRUCT_UNLOCK(&structure_guard_mutex);
    goto err;
  }

  DBUG_PRINT("qcache", ("cache length %lu, min unit %lu, %u bins",
		      query_cache_size, min_allocation_unit, mem_bin_num));

  steps = (Query_cache_memory_bin_step *) cache;
  bins = ((Query_cache_memory_bin *)
	  (cache + mem_bin_steps *
	   ALIGN_SIZE(sizeof(Query_cache_memory_bin_step))));

  first_block = (Query_cache_block *) (cache + additional_data_size);
  first_block->init(query_cache_size);
  total_blocks++;
  first_block->pnext=first_block->pprev=first_block;
  first_block->next=first_block->prev=first_block;

  /* Prepare bins */

  bins[0].init(max_mem_bin_size);
  steps[0].init(max_mem_bin_size,0,0);
  mem_bin_count = (uint) ((1 + QUERY_CACHE_MEM_BIN_PARTS_INC) *
			  QUERY_CACHE_MEM_BIN_PARTS_MUL);
  num= step= 1;
  mem_bin_size = max_mem_bin_size >> QUERY_CACHE_MEM_BIN_STEP_PWR2;
  while (mem_bin_size > min_allocation_unit)
  {
    ulong incr = (steps[step-1].size - mem_bin_size) / mem_bin_count;
    unsigned long size = mem_bin_size;
    for (uint i= mem_bin_count; i > 0; i--)
    {
      bins[num+i-1].init(size);
      size += incr;
    }
    num += mem_bin_count;
    steps[step].init(mem_bin_size, num-1, incr);
    mem_bin_size >>= QUERY_CACHE_MEM_BIN_STEP_PWR2;
    step++;
    mem_bin_count += QUERY_CACHE_MEM_BIN_PARTS_INC;
    mem_bin_count = (uint) (mem_bin_count * QUERY_CACHE_MEM_BIN_PARTS_MUL);
    if (mem_bin_count > (mem_bin_size >> QUERY_CACHE_MEM_BIN_SPC_LIM_PWR2))
      mem_bin_count=(mem_bin_size >> QUERY_CACHE_MEM_BIN_SPC_LIM_PWR2);
  }
  inc = (steps[step-1].size - mem_bin_size) / mem_bin_count;

  /*
    num + mem_bin_count > mem_bin_num, but index never be > mem_bin_num
    because block with size < min_allocated_unit never will be requested
  */

  steps[step].init(mem_bin_size, num + mem_bin_count - 1, inc);
  {
    uint skiped = (min_allocation_unit - mem_bin_size)/inc;
    ulong size = mem_bin_size + inc*skiped;
    uint i = mem_bin_count - skiped;
    while (i-- > 0)
    {
      bins[num+i].init(size);
      size += inc;
    }
  }
  bins[mem_bin_num].number = 1;	// For easy end test in get_free_block
  free_memory = free_memory_blocks = 0;
  insert_into_free_memory_list(first_block);

  DUMP(this);

  VOID(hash_init(&queries,system_charset_info,def_query_hash_size, 0, 0,
		 query_cache_query_get_key, 0, 0));
#ifndef FN_NO_CASE_SENCE
  VOID(hash_init(&tables,system_charset_info,def_table_hash_size, 0, 0,
		 query_cache_table_get_key, 0, 0));
#else
  // windows, OS/2 or other case insensitive file names work around
  VOID(hash_init(&tables,system_charset_info,def_table_hash_size, 0, 0,
		 query_cache_table_get_key, 0,
		 (lower_case_table_names?0:HASH_CASE_INSENSITIVE)));
#endif

  queries_in_cache = 0;
  queries_blocks = 0;
  STRUCT_UNLOCK(&structure_guard_mutex);
  DBUG_RETURN(query_cache_size +
	      additional_data_size + approx_additional_data_size);

err:
  make_disabled();
  DBUG_RETURN(0);
}


/* Disable the use of the query cache */

void Query_cache::make_disabled()
{
  DBUG_ENTER("Query_cache::make_disabled");
  query_cache_size= 0;
  free_memory= 0;
  bins= 0;
  steps= 0;
  cache= 0;
  mem_bin_num= mem_bin_steps= 0;
  queries_in_cache= 0;
  first_block= 0;
  DBUG_VOID_RETURN;
}


void Query_cache::free_cache(my_bool destruction)
{
  DBUG_ENTER("Query_cache::free_cache");
  if (query_cache_size > 0)
  {
    if (!destruction)
      STRUCT_LOCK(&structure_guard_mutex);

    flush_cache();
#ifndef DBUG_OFF
    if (bins[0].free_blocks == 0)
    {
      wreck(__LINE__,"no free memory found in (bins[0].free_blocks");
      DBUG_VOID_RETURN;
    }
#endif

    /* Becasue we did a flush, all cache memory must be in one this block */
    bins[0].free_blocks->destroy();
    total_blocks--;
#ifndef DBUG_OFF
    if (free_memory != query_cache_size)
      DBUG_PRINT("qcache", ("free memory %lu (should be %lu)",
			    free_memory , query_cache_size));
#endif
    my_free((gptr) cache, MYF(MY_ALLOW_ZERO_PTR));
    make_disabled();
    hash_free(&queries);
    hash_free(&tables);
    if (!destruction)
      STRUCT_UNLOCK(&structure_guard_mutex);
  }
  DBUG_VOID_RETURN;
}

/*****************************************************************************
  Free block data
*****************************************************************************/

/*
  The following assumes we have a lock on the cache
*/

void Query_cache::flush_cache()
{
  while (queries_blocks != 0)
  {
    BLOCK_LOCK_WR(queries_blocks);
    free_query(queries_blocks);
  }
}

/*
  Free oldest query that is not in use by another thread.
  Returns 1 if we couldn't remove anything
*/

my_bool Query_cache::free_old_query()
{
  DBUG_ENTER("Query_cache::free_old_query");
  if (queries_blocks)
  {
    /*
      try_lock_writing used to prevent client because here lock
      sequence is breached.
      Also we don't need remove locked queries at this point.
    */
    Query_cache_block *query_block = 0;
    if (queries_blocks != 0)
    {
      Query_cache_block *block = queries_blocks;
      /* Search until we find first query that we can remove */
      do
      {
	Query_cache_query *header = block->query();
	if (header->result() != 0 &&
	    header->result()->type == Query_cache_block::RESULT &&
	    block->query()->try_lock_writing())
	{
	  query_block = block;
	  break;
	}
      } while ((block=block->next) != queries_blocks );
    }

    if (query_block != 0)
    {
      free_query(query_block);
      lowmem_prunes++;
      DBUG_RETURN(0);
    }
  }
  DBUG_RETURN(1);				// Nothing to remove
}

/*
  Free query from query cache.
  query_block must be locked for writing.
  This function will remove (and destroy) the lock for the query.
*/

void Query_cache::free_query(Query_cache_block *query_block)
{
  DBUG_ENTER("Query_cache::free_query");
  DBUG_PRINT("qcache", ("free query 0x%lx %lu bytes result",
		      (ulong) query_block,
		      query_block->query()->length() ));

  queries_in_cache--;
  hash_delete(&queries,(byte *) query_block);

  Query_cache_query *query = query_block->query();

  if (query->writer() != 0)
  {
    /* Tell MySQL that this query should not be cached anymore */
    query->writer()->query_cache_query = 0;
    query->writer(0);
  }
  double_linked_list_exclude(query_block, &queries_blocks);
  Query_cache_block_table *table=query_block->table(0);

  for (TABLE_COUNTER_TYPE i=0; i < query_block->n_tables; i++)
    unlink_table(table++);
  Query_cache_block *result_block = query->result();

  /*
    The following is true when query destruction was called and no results
    in query . (query just registered and then abort/pack/flush called)
  */
  if (result_block != 0)
  {
    Query_cache_block *block = result_block;
    do
    {
      Query_cache_block *current = block;
      block = block->next;
      free_memory_block(current);
    } while (block != result_block);
  }

  query->unlock_n_destroy();
  free_memory_block(query_block);

  DBUG_VOID_RETURN;
}

/*****************************************************************************
 Query data creation
*****************************************************************************/

Query_cache_block *
Query_cache::write_block_data(ulong data_len, gptr data,
			      ulong header_len,
			      Query_cache_block::block_type type,
			      TABLE_COUNTER_TYPE ntab,
			      my_bool under_guard)
{
  ulong all_headers_len = (ALIGN_SIZE(sizeof(Query_cache_block)) +
			   ALIGN_SIZE(ntab*sizeof(Query_cache_block_table)) +
			   header_len);
  ulong len = data_len + all_headers_len;
  ulong align_len= ALIGN_SIZE(len);
  DBUG_ENTER("Query_cache::write_block_data");
  DBUG_PRINT("qcache", ("data: %ld, header: %ld, all header: %ld",
		      data_len, header_len, all_headers_len));
  Query_cache_block *block = allocate_block(max(align_len, 
						min_allocation_unit),
					    1, 0, under_guard);
  if (block != 0)
  {
    block->type = type;
    block->n_tables = ntab;
    block->used = len;

    memcpy((void*) (((byte *) block)+ all_headers_len),
	   (void*) data, data_len);
  }
  DBUG_RETURN(block);
}


/*
  On success STRUCT_UNLOCK(&query_cache.structure_guard_mutex) will be done.
*/

my_bool
Query_cache::append_result_data(Query_cache_block **current_block,
				ulong data_len, gptr data,
				Query_cache_block *query_block)
{
  DBUG_ENTER("Query_cache::append_result_data");
  DBUG_PRINT("qcache", ("append %lu bytes to 0x%lx query",
		      data_len, query_block));

  if (query_block->query()->add(data_len) > query_cache_limit)
  {
    DBUG_PRINT("qcache", ("size limit reached %lu > %lu",
			query_block->query()->length(),
			query_cache_limit));
    DBUG_RETURN(0);
  }
  if (*current_block == 0)
  {
    DBUG_PRINT("qcache", ("allocated first result data block %lu", data_len));
    /*
      STRUCT_UNLOCK(&structure_guard_mutex) Will be done by
      write_result_data if success;
    */
    DBUG_RETURN(write_result_data(current_block, data_len, data, query_block,
				  Query_cache_block::RES_BEG));
  }
  Query_cache_block *last_block = (*current_block)->prev;

  DBUG_PRINT("qcache", ("lastblock 0x%lx len %lu used %lu",
		      (ulong) last_block, last_block->length,
		      last_block->used));
  my_bool success = 1;
  ulong last_block_free_space= last_block->length - last_block->used;

  /*
    We will first allocate and write the 'tail' of data, that doesn't fit
    in the 'last_block'.  Only if this succeeds, we will fill the last_block.
    This saves us a memcpy if the query doesn't fit in the query cache.
  */

  // Try join blocks if physically next block is free...
  ulong tail = data_len - last_block_free_space;
  ulong append_min = get_min_append_result_data_size();
  if (last_block_free_space < data_len &&
      append_next_free_block(last_block,
			     max(tail, append_min)))
    last_block_free_space = last_block->length - last_block->used;
  // If no space in last block (even after join) allocate new block
  if (last_block_free_space < data_len)
  {
    DBUG_PRINT("qcache", ("allocate new block for %lu bytes",
			data_len-last_block_free_space));
    Query_cache_block *new_block = 0;
    /*
      On success STRUCT_UNLOCK(&structure_guard_mutex) will be done
      by the next call
    */
    success = write_result_data(&new_block, data_len-last_block_free_space,
				(gptr)(((byte*)data)+last_block_free_space),
				query_block,
				Query_cache_block::RES_CONT);
    /*
       new_block may be != 0 even !success (if write_result_data
       allocate a small block but failed to allocate continue)
    */
    if (new_block != 0)
      double_linked_list_join(last_block, new_block);
  }
  else
  {
    // It is success (nobody can prevent us write data)
    STRUCT_UNLOCK(&structure_guard_mutex);
  }

  // Now finally write data to the last block
  if (success && last_block_free_space > 0)
  {
    ulong to_copy = min(data_len,last_block_free_space);
    DBUG_PRINT("qcache", ("use free space %lub at block 0x%lx to copy %lub",
			last_block_free_space, (ulong)last_block, to_copy));
    memcpy((void*) (((byte*) last_block) + last_block->used), (void*) data,
	   to_copy);
    last_block->used+=to_copy;
  }
  DBUG_RETURN(success);
}


my_bool Query_cache::write_result_data(Query_cache_block **result_block,
				       ulong data_len, gptr data,
				       Query_cache_block *query_block,
				       Query_cache_block::block_type type)
{
  DBUG_ENTER("Query_cache::write_result_data");
  DBUG_PRINT("qcache", ("data_len %lu",data_len));

  /*
    Reserve block(s) for filling
    During data allocation we must have structure_guard_mutex locked.
    As data copy is not a fast operation, it's better if we don't have
    structure_guard_mutex locked during data coping.
    Thus we first allocate space and lock query, then unlock
    structure_guard_mutex and copy data.
  */

  my_bool success = allocate_data_chain(result_block, data_len, query_block,
					type == Query_cache_block::RES_BEG);
  if (success)
  {
    // It is success (nobody can prevent us write data)
    STRUCT_UNLOCK(&structure_guard_mutex);
    byte *rest = (byte*) data;
    Query_cache_block *block = *result_block;
    uint headers_len = (ALIGN_SIZE(sizeof(Query_cache_block)) +
			ALIGN_SIZE(sizeof(Query_cache_result)));
    // Now fill list of blocks that created by allocate_data_chain
    do
    {
      block->type = type;
      ulong length = block->used - headers_len;
      DBUG_PRINT("qcache", ("write %lu byte in block 0x%lx",length,
			  (ulong)block));
      memcpy((void*)(((byte*) block)+headers_len), (void*) rest, length);
      rest += length;
      block = block->next;
      type = Query_cache_block::RES_CONT;
    } while (block != *result_block);
  }
  else
  {
    if (*result_block != 0)
    {
      // Destroy list of blocks that was created & locked by lock_result_data
      Query_cache_block *block = *result_block;
      do
      {
	Query_cache_block *current = block;
	block = block->next;
	free_memory_block(current);
      } while (block != *result_block);
      *result_block = 0;
      /*
	It is not success => not unlock structure_guard_mutex (we need it to
	free query)
      */
    }
  }
  DBUG_PRINT("qcache", ("success %d", (int) success));
  DBUG_RETURN(success);
}

inline ulong Query_cache::get_min_first_result_data_size()
{
  if (queries_in_cache < QUERY_CACHE_MIN_ESTIMATED_QUERIES_NUMBER)
    return min_result_data_size;
  ulong avg_result = (query_cache_size - free_memory) / queries_in_cache;
  avg_result = min(avg_result, query_cache_limit);
  return max(min_result_data_size, avg_result);
}

inline ulong Query_cache::get_min_append_result_data_size()
{
  return min_result_data_size;
}

/*
  Allocate one or more blocks to hold data
*/

my_bool Query_cache::allocate_data_chain(Query_cache_block **result_block,
					 ulong data_len,
					 Query_cache_block *query_block,
					 my_bool first_block_arg)
{
  ulong all_headers_len = (ALIGN_SIZE(sizeof(Query_cache_block)) +
			   ALIGN_SIZE(sizeof(Query_cache_result)));
  ulong len= data_len + all_headers_len;
  ulong align_len= ALIGN_SIZE(len);
  DBUG_ENTER("Query_cache::allocate_data_chain");
  DBUG_PRINT("qcache", ("data_len %lu, all_headers_len %lu",
		      data_len, all_headers_len));

  ulong min_size = (first_block_arg ?
		    get_min_first_result_data_size():
		    get_min_append_result_data_size());
  *result_block = allocate_block(max(min_size, align_len),
				 min_result_data_size == 0,
				 all_headers_len + min_result_data_size,
				 1);
  my_bool success = (*result_block != 0);
  if (success)
  {
    Query_cache_block *new_block= *result_block;
    new_block->n_tables = 0;
    new_block->used = 0;
    new_block->type = Query_cache_block::RES_INCOMPLETE;
    new_block->next = new_block->prev = new_block;
    Query_cache_result *header = new_block->result();
    header->parent(query_block);

    if (new_block->length < len)
    {
      /*
	We got less memory then we need (no big memory blocks) =>
	Continue to allocated more blocks until we got everything we need.
      */
      Query_cache_block *next_block;
      if ((success = allocate_data_chain(&next_block,
					 len - new_block->length,
					 query_block, first_block_arg)))
	double_linked_list_join(new_block, next_block);
    }
    if (success)
    {
      new_block->used = min(len, new_block->length);

      DBUG_PRINT("qcache", ("Block len %lu used %lu",
			  new_block->length, new_block->used));
    }
    else
      DBUG_PRINT("warning", ("Can't allocate block for continue"));
  }
  else
    DBUG_PRINT("warning", ("Can't allocate block for results"));
  DBUG_RETURN(success);
}

/*****************************************************************************
  Tables management
*****************************************************************************/

/*
  Invalidate the first table in the table_list
*/

void Query_cache::invalidate_table(TABLE_LIST *table_list)
{
  if (table_list->table != 0)
    invalidate_table(table_list->table);	// Table is open
  else
  {
    char key[MAX_DBKEY_LENGTH];
    uint key_length;
    Query_cache_block *table_block;
    key_length=(uint) (strmov(strmov(key,table_list->db)+1,
			      table_list->real_name) -key)+ 1;

    // We don't store temporary tables => no key_length+=4 ...
    if ((table_block = (Query_cache_block*)
	 hash_search(&tables,(byte*) key,key_length)))
      invalidate_table(table_block);
  }
}

void Query_cache::invalidate_table(TABLE *table)
{
  invalidate_table((byte*) table->table_cache_key, table->key_length);
}

void Query_cache::invalidate_table(byte * key, uint32  key_length)
{
  Query_cache_block *table_block;
  if ((table_block = ((Query_cache_block*)
		      hash_search(&tables, key, key_length))))
    invalidate_table(table_block);
}

void Query_cache::invalidate_table(Query_cache_block *table_block)
{
  Query_cache_block_table *list_root =	table_block->table(0);
  while (list_root->next != list_root)
  {
    Query_cache_block *query_block = list_root->next->block();
    BLOCK_LOCK_WR(query_block);
    free_query(query_block);
  }
}

/*
  Store all used tables

  SYNOPSIS
    register_all_tables()
    block		Store tables in this block
    tables_used		List if used tables
    tables_arg		Not used ?
*/

my_bool Query_cache::register_all_tables(Query_cache_block *block,
					 TABLE_LIST *tables_used,
					 TABLE_COUNTER_TYPE tables_arg)
{
  TABLE_COUNTER_TYPE n;
  DBUG_PRINT("qcache", ("register tables block 0x%lx, n %d, header %x",
		      (ulong) block, (int) tables_arg,
		      (int) ALIGN_SIZE(sizeof(Query_cache_block))));

  Query_cache_block_table *block_table = block->table(0);

  for (n=0; tables_used; tables_used=tables_used->next, n++, block_table++)
  {
    DBUG_PRINT("qcache",
	       ("table %s, db %s, openinfo at 0x%lx, keylen %u, key at 0x%lx",
		tables_used->real_name, tables_used->db,
		(ulong) tables_used->table,
		tables_used->table->key_length,
		(ulong) tables_used->table->table_cache_key));
    block_table->n=n;
    if (!insert_table(tables_used->table->key_length,
		      tables_used->table->table_cache_key, block_table,
		      tables_used->db_length,
		      tables_used->table->file->table_cache_type()))
      break;

    if (tables_used->table->db_type == DB_TYPE_MRG_MYISAM)
    {
      ha_myisammrg *handler = (ha_myisammrg *) tables_used->table->file;
      MYRG_INFO *file = handler->myrg_info();
      for (MYRG_TABLE *table = file->open_tables;
	   table != file->end_table ;
	   table++)
      {
	char key[MAX_DBKEY_LENGTH];
	uint32 db_length;
	uint key_length= filename_2_table_key(key, table->table->filename,
					      &db_length);
	(++block_table)->n= ++n;
	if (!insert_table(key_length, key, block_table,
			  db_length,
			  tables_used->table->file->table_cache_type()))
	  goto err;
      }
    }
  }

err:
  if (tables_used)
  {
    DBUG_PRINT("qcache", ("failed at table %d", (int) n));
    /* Unlink the tables we allocated above */
    for (Query_cache_block_table *tmp = block->table(0) ;
	 tmp != block_table;
	 tmp++)
      unlink_table(tmp);
  }
  return (tables_used == 0);
}

/*
  Insert used tablename in cache
  Returns 0 on error
*/

my_bool
Query_cache::insert_table(uint key_len, char *key,
			  Query_cache_block_table *node,
			  uint32 db_length, uint8 cache_type)
{
  DBUG_ENTER("Query_cache::insert_table");
  DBUG_PRINT("qcache", ("insert table node 0x%lx, len %d",
		      (ulong)node, key_len));

  Query_cache_block *table_block = ((Query_cache_block *)
				    hash_search(&tables, (byte*) key,
						key_len));

  if (table_block == 0)
  {
    DBUG_PRINT("qcache", ("new table block from 0x%lx (%u)",
			(ulong) key, (int) key_len));
    table_block = write_block_data(key_len, (gptr) key,
				   ALIGN_SIZE(sizeof(Query_cache_table)),
				   Query_cache_block::TABLE,
				   1, 1);
    if (table_block == 0)
    {
      DBUG_PRINT("qcache", ("Can't write table name to cache"));
      DBUG_RETURN(0);
    }
    Query_cache_table *header = table_block->table();
    double_linked_list_simple_include(table_block,
				      &tables_blocks);
    Query_cache_block_table *list_root = table_block->table(0);
    list_root->n = 0;
    list_root->next = list_root->prev = list_root;
    if (hash_insert(&tables, (const byte *) table_block))
    {
      DBUG_PRINT("qcache", ("Can't insert table to hash"));
      // write_block_data return locked block
      free_memory_block(table_block);
      DBUG_RETURN(0);
    }
    char *db = header->db();
    header->table(db + db_length + 1);
    header->key_length(key_len);
    header->type(cache_type);
  }

  Query_cache_block_table *list_root = table_block->table(0);
  node->next = list_root->next;
  list_root->next = node;
  node->next->prev = node;
  node->prev = list_root;
  node->parent = table_block->table();
  DBUG_RETURN(1);
}


void Query_cache::unlink_table(Query_cache_block_table *node)
{
  DBUG_ENTER("Query_cache::unlink_table");
  node->prev->next = node->next;
  node->next->prev = node->prev;
  Query_cache_block_table *neighbour = node->next;
  if (neighbour->next == neighbour)
  {
    // list is empty (neighbor is root of list)
    Query_cache_block *table_block = neighbour->block();
    double_linked_list_exclude(table_block,
			       &tables_blocks);
    hash_delete(&tables,(byte *) table_block);
    free_memory_block(table_block);
  }
  DBUG_VOID_RETURN;
}

/*****************************************************************************
  Free memory management
*****************************************************************************/

Query_cache_block *
Query_cache::allocate_block(ulong len, my_bool not_less, ulong min,
			    my_bool under_guard)
{
  DBUG_ENTER("Query_cache::allocate_block");
  DBUG_PRINT("qcache", ("len %lu, not less %d, min %lu, uder_guard %d",
		      len, not_less,min,under_guard));

  if (len >= min(query_cache_size, query_cache_limit))
  {
    DBUG_PRINT("qcache", ("Query cache hase only %lu memory and limit %lu",
			query_cache_size, query_cache_limit));
    DBUG_RETURN(0); // in any case we don't have such piece of memory
  }

  if (!under_guard)
    STRUCT_LOCK(&structure_guard_mutex);

  /* Free old queries until we have enough memory to store this block */
  Query_cache_block *block;
  do
  {
    block= get_free_block(len, not_less, min);
  }
  while (block == 0 && !free_old_query());

  if (block != 0)				// If we found a suitable block
  {
    if (block->length >= ALIGN_SIZE(len) + min_allocation_unit)
      split_block(block,ALIGN_SIZE(len));
  }

  if (!under_guard)
    STRUCT_UNLOCK(&structure_guard_mutex);
  DBUG_RETURN(block);
}


Query_cache_block *
Query_cache::get_free_block(ulong len, my_bool not_less, ulong min)
{
  Query_cache_block *block = 0, *first = 0;
  DBUG_ENTER("Query_cache::get_free_block");
  DBUG_PRINT("qcache",("length %lu, not_less %d, min %lu", len,
		     (int)not_less, min));

  /* Find block with minimal size > len  */
  uint start = find_bin(len);
  // try matching bin
  if (bins[start].number != 0)
  {
    Query_cache_block *list = bins[start].free_blocks;
    if (list->prev->length >= len) // check block with max size 
    { 
      first = list;
      uint n = 0;
      while ( n < QUERY_CACHE_MEM_BIN_TRY &&
	      first->length < len) //we don't need irst->next != list
      {
	first=first->next;
	n++;
      }
      if (first->length >= len)
	block=first;
      else // we don't need if (first->next != list)
      {
	n = 0;
	block = list->prev;
	while (n < QUERY_CACHE_MEM_BIN_TRY &&
	       block->length > len)
	{
	  block=block->prev;
	  n++;
	}
	if (block->length < len)
	  block=block->next;
      }
    }
    else
      first = list->prev;
  }
  if (block == 0 && start > 0)
  {
    DBUG_PRINT("qcache",("Try bins with bigger block size"));
    // Try more big bins
    int i = start - 1;
    while (i > 0 && bins[i].number == 0)
      i--;
    if (bins[i].number > 0)
      block = bins[i].free_blocks;
  }

  // If no big blocks => try less size (if it is possible)
  if (block == 0 && ! not_less)
  {
    DBUG_PRINT("qcache",("Try to allocate a smaller block"));
    if (first != 0 && first->length > min)
      block = first;
    else
    {
      uint i = start + 1;
      /* bins[mem_bin_num].number contains 1 for easy end test */
      for (i= start+1 ; bins[i].number == 0 ; i++) ;
      if (i < mem_bin_num && bins[i].free_blocks->prev->length >= min)
	block = bins[i].free_blocks->prev;
    }
  }
  if (block != 0)
    exclude_from_free_memory_list(block);

  DBUG_PRINT("qcache",("getting block 0x%lx", (ulong) block));
  DBUG_RETURN(block);
}


void Query_cache::free_memory_block(Query_cache_block *block)
{
  DBUG_ENTER("Query_cache::free_memory_block");
  block->used=0;
  DBUG_PRINT("qcache",("first_block 0x%lx, block 0x%lx, pnext 0x%lx pprev 0x%lx",
		     (ulong) first_block, (ulong) block,block->pnext,
		     (ulong) block->pprev));

  if (block->pnext != first_block && block->pnext->is_free())
    block = join_free_blocks(block, block->pnext);
  if (block != first_block && block->pprev->is_free())
    block = join_free_blocks(block->pprev, block->pprev);
  insert_into_free_memory_list(block);
  DBUG_VOID_RETURN;
}


void Query_cache::split_block(Query_cache_block *block, ulong len)
{
  DBUG_ENTER("Query_cache::split_block");
  Query_cache_block *new_block = (Query_cache_block*)(((byte*) block)+len);

  new_block->init(block->length - len);
  total_blocks++;
  block->length=len;
  new_block->pnext = block->pnext;
  block->pnext = new_block;
  new_block->pprev = block;
  new_block->pnext->pprev = new_block;

  if (block->type == Query_cache_block::FREE)
  {
    // if block was free then it already joined with all free neighbours
    insert_into_free_memory_list(new_block);
  }
  else
    free_memory_block(new_block);

  DBUG_PRINT("qcache", ("split 0x%lx (%lu) new 0x%lx",
		      (ulong) block, len, (ulong) new_block));
  DBUG_VOID_RETURN;
}


Query_cache_block *
Query_cache::join_free_blocks(Query_cache_block *first_block_arg,
			      Query_cache_block *block_in_list)
{
  Query_cache_block *second_block;
  DBUG_ENTER("Query_cache::join_free_blocks");
  DBUG_PRINT("qcache",
	     ("join first 0x%lx, pnext 0x%lx, in list 0x%lx",
	      (ulong) first_block_arg, (ulong) first_block_arg->pnext,
	      (ulong) block_in_list));

  exclude_from_free_memory_list(block_in_list);
  second_block = first_block_arg->pnext;
  // May be was not free block
  second_block->used=0;
  second_block->destroy();
  total_blocks--;

  first_block_arg->length += second_block->length;
  first_block_arg->pnext = second_block->pnext;
  second_block->pnext->pprev = first_block_arg;

  DBUG_RETURN(first_block_arg);
}


my_bool Query_cache::append_next_free_block(Query_cache_block *block,
					    ulong add_size)
{
  Query_cache_block *next_block = block->pnext;
  DBUG_ENTER("Query_cache::append_next_free_block");
  DBUG_PRINT("enter", ("block 0x%lx, add_size %lu", (ulong) block,
		       add_size));

  if (next_block != first_block && next_block->is_free())
  {
    ulong old_len = block->length;
    exclude_from_free_memory_list(next_block);
    next_block->destroy();
    total_blocks--;

    block->length += next_block->length;
    block->pnext = next_block->pnext;
    next_block->pnext->pprev = block;

    if (block->length > ALIGN_SIZE(old_len + add_size) + min_allocation_unit)
      split_block(block,ALIGN_SIZE(old_len + add_size));
    DBUG_PRINT("exit", ("block was appended"));
    DBUG_RETURN(1);
  }
  DBUG_RETURN(0);
}


void Query_cache::exclude_from_free_memory_list(Query_cache_block *free_block)
{
  DBUG_ENTER("Query_cache::exclude_from_free_memory_list");
  Query_cache_memory_bin *bin = *((Query_cache_memory_bin **)
				  free_block->data());
  double_linked_list_exclude(free_block, &bin->free_blocks);
  bin->number--;
  free_memory-=free_block->length;
  free_memory_blocks--;
  DBUG_PRINT("qcache",("exclude block 0x%lx, bin 0x%lx", (ulong) free_block,
		     (ulong) bin));
  DBUG_VOID_RETURN;
}

void Query_cache::insert_into_free_memory_list(Query_cache_block *free_block)
{
  DBUG_ENTER("Query_cache::insert_into_free_memory_list");
  uint idx = find_bin(free_block->length);
  insert_into_free_memory_sorted_list(free_block, &bins[idx].free_blocks);
  /*
    We have enough memory in block for storing bin reference due to
    min_allocation_unit choice
  */
  Query_cache_memory_bin **bin_ptr = ((Query_cache_memory_bin**)
				      free_block->data());
  *bin_ptr = bins+idx;
  (*bin_ptr)->number++;
  DBUG_PRINT("qcache",("insert block 0x%lx, bin[%d] 0x%lx",
		     (ulong) free_block, idx, (ulong) *bin_ptr));
  DBUG_VOID_RETURN;
}

uint Query_cache::find_bin(ulong size)
{
  DBUG_ENTER("Query_cache::find_bin");
  // Binary search
  int left = 0, right = mem_bin_steps;
  do
  {
    int middle = (left + right) / 2;
    if (steps[middle].size > size)
      left = middle+1;
    else
      right = middle;
  } while (left < right);
  if (left == 0)
  {
    // first bin not subordinate of common rules
    DBUG_PRINT("qcache", ("first bin (# 0), size %lu",size));
    DBUG_RETURN(0);
  }
  uint bin =  steps[left].idx - 
    (uint)((size - steps[left].size)/steps[left].increment);
#ifndef DBUG_OFF
  bins_dump();
#endif
  DBUG_PRINT("qcache", ("bin %u step %u, size %lu step size %lu",
			bin, left, size, steps[left].size));
  DBUG_RETURN(bin);
}


/*****************************************************************************
 Lists management
*****************************************************************************/

void Query_cache::move_to_query_list_end(Query_cache_block *query_block)
{
  DBUG_ENTER("Query_cache::move_to_query_list_end");
  double_linked_list_exclude(query_block, &queries_blocks);
  double_linked_list_simple_include(query_block, &queries_blocks);
  DBUG_VOID_RETURN;
}


void Query_cache::insert_into_free_memory_sorted_list(Query_cache_block *
						      new_block,
						      Query_cache_block **
						      list)
{
  DBUG_ENTER("Query_cache::insert_into_free_memory_sorted_list");
  /*
     list sorted by size in ascendant order, because we need small blocks
     more frequently than bigger ones
  */

  new_block->used = 0;
  new_block->n_tables = 0;
  new_block->type = Query_cache_block::FREE;

  if (*list == 0)
  {
    *list = new_block->next=new_block->prev=new_block;
    DBUG_PRINT("qcache", ("inserted into empty list"));
  }
  else
  {
    Query_cache_block *point = *list;
    if (point->length >= new_block->length)
    {
      point = point->prev;
      *list = new_block;
    }
    else
    {
      /* Find right position in sorted list to put block */
      while (point->next != *list &&
	     point->next->length < new_block->length)
	point=point->next;
    }
    new_block->prev = point;
    new_block->next = point->next;
    new_block->next->prev = new_block;
    point->next = new_block;
  }
  free_memory+=new_block->length;
  free_memory_blocks++;
  DBUG_VOID_RETURN;
}


void
Query_cache::double_linked_list_simple_include(Query_cache_block *point,
						Query_cache_block **
						list_pointer)
{
  DBUG_ENTER("Query_cache::double_linked_list_simple_include");
  DBUG_PRINT("qcache", ("including block 0x%lx", (ulong) point));
  if (*list_pointer == 0)
    *list_pointer=point->next=point->prev=point;
  else
  {
    // insert to the end of list
    point->next = (*list_pointer);
    point->prev = (*list_pointer)->prev;
    point->prev->next = point;
    (*list_pointer)->prev = point;
  }
  DBUG_VOID_RETURN;
}

void
Query_cache::double_linked_list_exclude(Query_cache_block *point,
					Query_cache_block **list_pointer)
{
  DBUG_ENTER("Query_cache::double_linked_list_exclude");
  DBUG_PRINT("qcache", ("excluding block 0x%lx, list 0x%lx",
		      (ulong) point, (ulong) list_pointer));
  if (point->next == point)
    *list_pointer = 0;				// empty list
  else
  {
    point->next->prev = point->prev;
    point->prev->next = point->next;
    if (point == *list_pointer)
      *list_pointer = point->next;
  }
  DBUG_VOID_RETURN;
}


void Query_cache::double_linked_list_join(Query_cache_block *head_tail,
					  Query_cache_block *tail_head)
{
  Query_cache_block *head_head = head_tail->next,
		    *tail_tail	= tail_head->prev;
  head_head->prev = tail_tail;
  head_tail->next = tail_head;
  tail_head->prev = head_tail;
  tail_tail->next = head_head;
}

/*****************************************************************************
 Query
*****************************************************************************/

/*
  If query is cacheable return number tables in query
  (query without tables are not cached)
*/

TABLE_COUNTER_TYPE Query_cache::is_cacheable(THD *thd, uint32 query_len,
					     char *query,
					     LEX *lex,
					     TABLE_LIST *tables_used,
					     uint8 *tables_type)
{
  TABLE_COUNTER_TYPE table_count = 0;
  DBUG_ENTER("Query_cache::is_cacheable");

  if (lex->sql_command == SQLCOM_SELECT &&
      (thd->variables.query_cache_type == 1 ||
       (thd->variables.query_cache_type == 2 && (lex->select_lex.options &
						 OPTION_TO_QUERY_CACHE))) &&
      lex->safe_to_cache_query)
  {
    DBUG_PRINT("qcache", ("options %lx %lx, type %u",
			OPTION_TO_QUERY_CACHE,
			lex->select_lex.options,
			(int) thd->variables.query_cache_type));

    for (; tables_used; tables_used= tables_used->next)
    {
      table_count++;
      DBUG_PRINT("qcache", ("table %s, db %s, type %u",
			  tables_used->real_name,
			  tables_used->db, tables_used->table->db_type));
      *tables_type|= tables_used->table->file->table_cache_type();

      if (tables_used->table->db_type == DB_TYPE_MRG_ISAM ||
	  tables_used->table->tmp_table != NO_TMP_TABLE ||
	  (tables_used->db_length == 5 && 
	   DB_NAME_PREPROCESS(tables_used->db[0])=='m' &&
	   DB_NAME_PREPROCESS(tables_used->db[1])=='y' &&
	   DB_NAME_PREPROCESS(tables_used->db[2])=='s' &&
	   DB_NAME_PREPROCESS(tables_used->db[3])=='q' &&
	   DB_NAME_PREPROCESS(tables_used->db[4])=='l'))
      {
	DBUG_PRINT("qcache", 
		   ("select not cacheable: used MRG_ISAM, temporary or system table(s)"));
	DBUG_RETURN(0);
      }
      if (tables_used->table->db_type == DB_TYPE_MRG_MYISAM)
      {
	ha_myisammrg *handler = (ha_myisammrg *)tables_used->table->file;
	MYRG_INFO *file = handler->myrg_info();
	table_count+= (file->end_table - file->open_tables);
      }
    }

    if ((thd->options & (OPTION_NOT_AUTOCOMMIT | OPTION_BEGIN)) &&
	((*tables_type)&HA_CACHE_TBL_TRANSACT))
    {
      DBUG_PRINT("qcache", ("not in autocommin mode"));
      DBUG_RETURN(0);
    }
    DBUG_PRINT("qcache", ("select is using %d tables", table_count));
    DBUG_RETURN(table_count);
  }

  DBUG_PRINT("qcache",
	     ("not interesting query: %d or not cacheable, options %lx %lx, type %u",
	      (int) lex->sql_command,
	      OPTION_TO_QUERY_CACHE,
	      lex->select_lex.options,
	      (int) thd->variables.query_cache_type));
  DBUG_RETURN(0);
}


/*****************************************************************************
  Packing
*****************************************************************************/

void Query_cache::pack_cache()
{
  DBUG_ENTER("Query_cache::pack_cache");
  STRUCT_LOCK(&structure_guard_mutex);
  DBUG_EXECUTE("check_querycache",query_cache.check_integrity(1););

  byte *border = 0;
  Query_cache_block *before = 0;
  ulong gap = 0;
  my_bool ok = 1;
  Query_cache_block *block = first_block;
  DUMP(this);

  if (first_block)
  {
    do
    {
      Query_cache_block *next=block->pnext;
      ok = move_by_type(&border, &before, &gap, block);
      block = next;
    } while (ok && block != first_block);

    if (border != 0)
    {
      Query_cache_block *new_block = (Query_cache_block *) border;
      new_block->init(gap);
      total_blocks++;
      new_block->pnext = before->pnext;
      before->pnext = new_block;
      new_block->pprev = before;
      new_block->pnext->pprev = new_block;
      insert_into_free_memory_list(new_block);
    }
    DUMP(this);
  }

  DBUG_EXECUTE("check_querycache",query_cache.check_integrity(1););
  STRUCT_UNLOCK(&structure_guard_mutex);
  DBUG_VOID_RETURN;
}


my_bool Query_cache::move_by_type(byte **border,
				  Query_cache_block **before, ulong *gap,
				  Query_cache_block *block)
{
  DBUG_ENTER("Query_cache::move_by_type");

  my_bool ok = 1;
  switch (block->type) {
  case Query_cache_block::FREE:
  {
    DBUG_PRINT("qcache", ("block 0x%lx FREE", (ulong) block));
    if (*border == 0)
    {
      *border = (byte *) block;
      *before = block->pprev;
      DBUG_PRINT("qcache", ("gap beginning here"));
    }
    exclude_from_free_memory_list(block);
    *gap +=block->length;
    block->pprev->pnext=block->pnext;
    block->pnext->pprev=block->pprev;
    block->destroy();
    total_blocks--;
    DBUG_PRINT("qcache", ("added to gap (%lu)", *gap));
    break;
  }
  case Query_cache_block::TABLE:
  {
    DBUG_PRINT("qcache", ("block 0x%lx TABLE", (ulong) block));
    if (*border == 0)
      break;
    ulong len = block->length, used = block->used;
    Query_cache_block_table *list_root = block->table(0);
    Query_cache_block_table *tprev = list_root->prev,
			    *tnext = list_root->next;
    Query_cache_block *prev = block->prev,
		      *next = block->next,
		      *pprev = block->pprev,
		      *pnext = block->pnext,
		      *new_block =(Query_cache_block *) *border;
    uint tablename_offset = block->table()->table() - block->table()->db();
    char *data = (char*) block->data();
    byte *key;
    uint key_length;
    key=query_cache_table_get_key((byte*) block, &key_length, 0);
    hash_search(&tables, (byte*) key, key_length);

    block->destroy();
    new_block->init(len);
    new_block->type=Query_cache_block::TABLE;
    new_block->used=used;
    new_block->n_tables=1;
    memmove((char*) new_block->data(), data, len-new_block->headers_len());
    relink(block, new_block, next, prev, pnext, pprev);
    if (tables_blocks == block)
      tables_blocks = new_block;

    Query_cache_block_table *nlist_root = new_block->table(0);
    nlist_root->n = 0;
    nlist_root->next = tnext;
    tnext->prev = nlist_root;
    nlist_root->prev = tprev;
    tprev->next = nlist_root;
    DBUG_PRINT("qcache",
	       ("list_root: 0x%lx tnext 0x%lx tprev 0x%lx tprev->next 0x%lx tnext->prev 0x%lx",
		(ulong) list_root, (ulong) tnext, (ulong) tprev,
		(ulong)tprev->next, (ulong)tnext->prev));
    /*
      Go through all queries that uses this table and change them to
      point to the new table object
    */
    Query_cache_table *new_block_table=new_block->table();
    for (;tnext != nlist_root; tnext=tnext->next)
      tnext->parent= new_block_table;
    *border += len;
    *before = new_block;
    /* Fix pointer to table name */
    new_block->table()->table(new_block->table()->db() + tablename_offset);
    /* Fix hash to point at moved block */
    hash_replace(&tables, tables.current_record, (byte*) new_block);

    DBUG_PRINT("qcache", ("moved %lu bytes to 0x%lx, new gap at 0x%lx",
			len, (ulong) new_block, (ulong) *border));
    break;
  }
  case Query_cache_block::QUERY:
  {
    DBUG_PRINT("qcache", ("block 0x%lx QUERY", (ulong) block));
    if (*border == 0)
      break;
    BLOCK_LOCK_WR(block);
    ulong len = block->length, used = block->used;
    TABLE_COUNTER_TYPE n_tables = block->n_tables;
    Query_cache_block	*prev = block->prev,
			*next = block->next,
			*pprev = block->pprev,
			*pnext = block->pnext,
			*new_block =(Query_cache_block*) *border;
    char *data = (char*) block->data();
    Query_cache_block *first_result_block = ((Query_cache_query *)
					     block->data())->result();
    byte *key;
    uint key_length;
    key=query_cache_query_get_key((byte*) block, &key_length, 0);
    hash_search(&queries, (byte*) key, key_length);
    // Move table of used tables 
    memmove((char*) new_block->table(0), (char*) block->table(0),
	   ALIGN_SIZE(n_tables*sizeof(Query_cache_block_table)));
    block->query()->unlock_n_destroy();
    block->destroy();
    new_block->init(len);
    new_block->type=Query_cache_block::QUERY;
    new_block->used=used;
    new_block->n_tables=n_tables;
    memmove((char*) new_block->data(), data, len - new_block->headers_len());
    relink(block, new_block, next, prev, pnext, pprev);
    if (queries_blocks == block)
      queries_blocks = new_block;
    for (TABLE_COUNTER_TYPE j=0; j < n_tables; j++)
    {
      Query_cache_block_table *block_table = new_block->table(j);
      block_table->next->prev = block_table;
      block_table->prev->next = block_table;
    }
    DBUG_PRINT("qcache", ("after circle tt"));
    *border += len;
    *before = new_block;
    new_block->query()->result(first_result_block);
    if (first_result_block != 0)
    {
      Query_cache_block *result_block = first_result_block;
      do
      {
	result_block->result()->parent(new_block);
	result_block = result_block->next;
      } while ( result_block != first_result_block );
    }
    Query_cache_query *new_query= ((Query_cache_query *) new_block->data());
    my_rwlock_init(&new_query->lock, NULL);

    /* 
      If someone is writing to this block, inform the writer that the block
      has been moved.
    */
    NET *net = new_block->query()->writer();
    if (net != 0)
    {
      net->query_cache_query= (gptr) new_block;
    }
    /* Fix hash to point at moved block */
    hash_replace(&queries, queries.current_record, (byte*) new_block);
    DBUG_PRINT("qcache", ("moved %lu bytes to 0x%lx, new gap at 0x%lx",
			len, (ulong) new_block, (ulong) *border));
    break;
  }
  case Query_cache_block::RES_INCOMPLETE:
  case Query_cache_block::RES_BEG:
  case Query_cache_block::RES_CONT:
  case Query_cache_block::RESULT:
  {
    DBUG_PRINT("qcache", ("block 0x%lx RES* (%d)", (ulong) block,
			(int) block->type));
    if (*border == 0)
      break;
    Query_cache_block *query_block = block->result()->parent(),
		      *next = block->next,
		      *prev = block->prev;
    Query_cache_block::block_type type = block->type;
    BLOCK_LOCK_WR(query_block);
    ulong len = block->length, used = block->used;
    Query_cache_block *pprev = block->pprev,
		      *pnext = block->pnext,
		      *new_block =(Query_cache_block*) *border;
    char *data = (char*) block->data();
    block->destroy();
    new_block->init(len);
    new_block->type=type;
    new_block->used=used;
    memmove((char*) new_block->data(), data, len - new_block->headers_len());
    relink(block, new_block, next, prev, pnext, pprev);
    new_block->result()->parent(query_block);
    Query_cache_query *query = query_block->query();
    if (query->result() == block)
      query->result(new_block);
    *border += len;
    *before = new_block;
    /* If result writing complete && we have free space in block */
    ulong free_space= new_block->length - new_block->used;
    free_space-= free_space % ALIGN_SIZE(1);
    if (query->result()->type == Query_cache_block::RESULT &&
	new_block->length > new_block->used &&
	*gap + free_space > min_allocation_unit &&
	new_block->length - free_space > min_allocation_unit)
    {
      *border-= free_space;
      *gap+= free_space;
      DBUG_PRINT("qcache",
		 ("rest of result free space added to gap (%lu)", *gap));
      new_block->length -= free_space;
    }
    BLOCK_UNLOCK_WR(query_block);
    DBUG_PRINT("qcache", ("moved %lu bytes to 0x%lx, new gap at 0x%lx",
			len, (ulong) new_block, (ulong) *border));
    break;
  }
  default:
    DBUG_PRINT("error", ("unexpected block type %d, block 0x%lx",
			 (int)block->type, (ulong) block));
    ok = 0;
  }
  DBUG_RETURN(ok);
}


void Query_cache::relink(Query_cache_block *oblock,
			 Query_cache_block *nblock,
			 Query_cache_block *next, Query_cache_block *prev,
			 Query_cache_block *pnext, Query_cache_block *pprev)
{
  if (prev == oblock) //check pointer to himself
  {
    nblock->prev = nblock;
    nblock->next = nblock;
  }
  else
  {
    nblock->prev = prev;
    prev->next=nblock;
  }
  if (next != oblock)
  {
    nblock->next = next;
    next->prev=nblock;
  }
  nblock->pprev = pprev; // Physical pointer to himself have only 1 free block
  nblock->pnext = pnext;
  pprev->pnext=nblock;
  pnext->pprev=nblock;
}


my_bool Query_cache::join_results(ulong join_limit)
{
  my_bool has_moving = 0;
  DBUG_ENTER("Query_cache::join_results");

  STRUCT_LOCK(&structure_guard_mutex);
  if (queries_blocks != 0)
  {
    Query_cache_block *block = queries_blocks;
    do
    {
      Query_cache_query *header = block->query();
      if (header->result() != 0 &&
	  header->result()->type == Query_cache_block::RESULT &&
	  header->length() > join_limit)
      {
	Query_cache_block *new_result_block =
	  get_free_block(ALIGN_SIZE(header->length()) +
			 ALIGN_SIZE(sizeof(Query_cache_block)) +
			 ALIGN_SIZE(sizeof(Query_cache_result)), 1, 0);
	if (new_result_block != 0)
	{
	  has_moving = 1;
	  Query_cache_block *first_result = header->result();
	  ulong new_len = (header->length() +
			   ALIGN_SIZE(sizeof(Query_cache_block)) +
			   ALIGN_SIZE(sizeof(Query_cache_result)));
	  if (new_result_block->length >
	      ALIGN_SIZE(new_len) + min_allocation_unit)
	    split_block(new_result_block, ALIGN_SIZE(new_len));
	  BLOCK_LOCK_WR(block);
	  header->result(new_result_block);
	  new_result_block->type = Query_cache_block::RESULT;
	  new_result_block->n_tables = 0;
	  new_result_block->used = new_len;

	  new_result_block->next = new_result_block->prev = new_result_block;
	  DBUG_PRINT("qcache", ("new block %lu/%lu (%lu)",
			      new_result_block->length,
			      new_result_block->used,
			      header->length()));

	  Query_cache_result *new_result = new_result_block->result();
	  new_result->parent(block);
	  byte *write_to = (byte*) new_result->data();
	  Query_cache_block *result_block = first_result;
	  do
	  {
	    ulong len = (result_block->used - result_block->headers_len() -
			 ALIGN_SIZE(sizeof(Query_cache_result)));
	    DBUG_PRINT("loop", ("add block %lu/%lu (%lu)",
				result_block->length,
				result_block->used,
				len));
	    memcpy((char *) write_to,
		   (char*) result_block->result()->data(),
		   len);
	    write_to += len;
	    Query_cache_block *old_result_block = result_block;
	    result_block = result_block->next;
	    free_memory_block(old_result_block);
	  } while (result_block != first_result);
	  BLOCK_UNLOCK_WR(block);
	}
      }
      block = block->next;
    } while ( block != queries_blocks );
  }
  STRUCT_UNLOCK(&structure_guard_mutex);
  DBUG_RETURN(has_moving);
}


uint Query_cache::filename_2_table_key (char *key, const char *path,
					uint32 *db_length)
{
  char tablename[FN_REFLEN+2], *filename, *dbname;
  DBUG_ENTER("Query_cache::filename_2_table_key");

  /* Safety if filename didn't have a directory name */
  tablename[0]= FN_LIBCHAR;
  tablename[1]= FN_LIBCHAR;
  /* Convert filename to this OS's format in tablename */
  fn_format(tablename + 2, path, "", "", MY_REPLACE_EXT);
  filename=  tablename + dirname_length(tablename + 2) + 2;
  /* Find start of databasename */
  for (dbname= filename - 2 ; dbname[-1] != FN_LIBCHAR ; dbname--) ;
  *db_length= (filename - dbname) - 1;
  DBUG_PRINT("qcache", ("table '%-.*s.%s'", *db_length, dbname, filename));

  DBUG_RETURN((uint) (strmov(strmake(key, dbname, *db_length) + 1,
			     filename) -key) + 1);
}

/****************************************************************************
  Functions to be used when debugging
****************************************************************************/

#if defined(DBUG_OFF) && !defined(USE_QUERY_CACHE_INTEGRITY_CHECK)

void wreck(uint line, const char *message) {}
void bins_dump() {}
void cache_dump() {}
void queries_dump() {}
void tables_dump() {}
my_bool check_integrity(bool not_locked) { return 0; }
my_bool in_list(Query_cache_block * root, Query_cache_block * point,
		const char *name) { return 0;}
my_bool in_blocks(Query_cache_block * point) { return 0; }

#else

void Query_cache::wreck(uint line, const char *message)
{
  THD *thd=current_thd;
  DBUG_ENTER("Query_cache::wreck");
  query_cache_size = 0;
  if (*message)
    DBUG_PRINT("error", (" %s", message));
  DBUG_PRINT("warning", ("=================================="));
  DBUG_PRINT("warning", ("%5d QUERY CACHE WRECK => DISABLED",line));
  DBUG_PRINT("warning", ("=================================="));
  if (thd)
    thd->killed = 1;
  cache_dump();
  /* check_integrity(0); */ /* Can't call it here because of locks */
  bins_dump();
  DBUG_VOID_RETURN;
}


void Query_cache::bins_dump()
{
  uint i;
  
  if (!initialized || query_cache_size == 0)
  {
    DBUG_PRINT("qcache", ("Query Cache not initialized"));
    return;
  }

  DBUG_PRINT("qcache", ("mem_bin_num=%u, mem_bin_steps=%u",
		      mem_bin_num, mem_bin_steps));
  DBUG_PRINT("qcache", ("-------------------------"));
  DBUG_PRINT("qcache", ("      size idx       step"));
  DBUG_PRINT("qcache", ("-------------------------"));
  for (i=0; i < mem_bin_steps; i++)
  {
    DBUG_PRINT("qcache", ("%10lu %3d %10lu", steps[i].size, steps[i].idx,
			steps[i].increment));
  }
  DBUG_PRINT("qcache", ("-------------------------"));
  DBUG_PRINT("qcache", ("      size num"));
  DBUG_PRINT("qcache", ("-------------------------"));
  for (i=0; i < mem_bin_num; i++)
  {
    DBUG_PRINT("qcache", ("%10lu %3d 0x%lx", bins[i].size, bins[i].number,
			(ulong)&(bins[i])));
    if (bins[i].free_blocks)
    {
      Query_cache_block *block = bins[i].free_blocks;
      do{
	DBUG_PRINT("qcache", ("\\-- %lu 0x%lx 0x%lx 0x%lx 0x%lx 0x%lx",
			    block->length, (ulong)block,
			    (ulong)block->next, (ulong)block->prev,
			    (ulong)block->pnext, (ulong)block->pprev));
	block = block->next;
      } while ( block != bins[i].free_blocks );
    }
  }
  DBUG_PRINT("qcache", ("-------------------------"));
}


void Query_cache::cache_dump()
{
  if (!initialized || query_cache_size == 0)
  {
    DBUG_PRINT("qcache", ("Query Cache not initialized"));
    return;
  }

  DBUG_PRINT("qcache", ("-------------------------------------"));
  DBUG_PRINT("qcache", ("    length       used t nt"));
  DBUG_PRINT("qcache", ("-------------------------------------"));
  Query_cache_block *i = first_block;
  do
  {
    DBUG_PRINT("qcache",
	       ("%10lu %10lu %1d %2d 0x%lx 0x%lx 0x%lx 0x%lx 0x%lx",
		i->length, i->used, (int)i->type,
		i->n_tables, (ulong)i,
		(ulong)i->next, (ulong)i->prev, (ulong)i->pnext,
		(ulong)i->pprev));
    i = i->pnext;
  } while ( i != first_block );
  DBUG_PRINT("qcache", ("-------------------------------------"));
}


void Query_cache::queries_dump()
{

  if (!initialized)
  {
    DBUG_PRINT("qcache", ("Query Cache not initialized"));
    return;
  }

  DBUG_PRINT("qcache", ("------------------"));
  DBUG_PRINT("qcache", (" QUERIES"));
  DBUG_PRINT("qcache", ("------------------"));
  if (queries_blocks != 0)
  {
    Query_cache_block *block = queries_blocks;
    do
    {
      uint len;
      char *str = (char*) query_cache_query_get_key((byte*) block, &len, 0);
      len--;					// Point at flags
      uint flags = (uint) (uchar) str[len];
      str[len]=0;
      DBUG_PRINT("qcache", ("%u (%u,%u) '%s' '%s'",
			  ((flags & QUERY_CACHE_CLIENT_LONG_FLAG_MASK)? 1:0),
			  (flags & QUERY_CACHE_CHARSET_CONVERT_MASK), len,
			    str,strend(str)+1));
      DBUG_PRINT("qcache", ("-b- 0x%lx 0x%lx 0x%lx 0x%lx 0x%lx", (ulong) block,
			    (ulong) block->next, (ulong) block->prev,
			    (ulong)block->pnext, (ulong)block->pprev));
      str[len]=(char) flags;
      for (TABLE_COUNTER_TYPE t = 0; t < block->n_tables; t++)
      {
	Query_cache_table *table = block->table(t)->parent;
	DBUG_PRINT("qcache", ("-t- '%s' '%s'", table->db(), table->table()));
      }
      Query_cache_query *header = block->query();
      if (header->result())
      {
	Query_cache_block *result_block = header->result();
	Query_cache_block *result_beg = result_block;
	do
	{
	  DBUG_PRINT("qcache", ("-r- %u %lu/%lu 0x%lx 0x%lx 0x%lx 0x%lx 0x%lx",
			      (uint) result_block->type,
			      result_block->length, result_block->used,
			      (ulong) result_block,
			      (ulong) result_block->next,
			      (ulong) result_block->prev,
			      (ulong) result_block->pnext,
			      (ulong) result_block->pprev));
	  result_block = result_block->next;
	} while ( result_block != result_beg );
      }
    } while ((block=block->next) != queries_blocks);
  }
  else
  {
    DBUG_PRINT("qcache", ("no queries in list"));
  }
  DBUG_PRINT("qcache", ("------------------"));
}


void Query_cache::tables_dump()
{
  if (!initialized || query_cache_size == 0)
  {
    DBUG_PRINT("qcache", ("Query Cache not initialized"));
    return;
  }

  DBUG_PRINT("qcache", ("--------------------"));
  DBUG_PRINT("qcache", ("TABLES"));
  DBUG_PRINT("qcache", ("--------------------"));
  if (tables_blocks != 0)
  {
    Query_cache_block *table_block = tables_blocks;
    do
    {
      Query_cache_table *table = table_block->table();
      DBUG_PRINT("qcache", ("'%s' '%s'", table->db(), table->table()));
      table_block = table_block->next;
    } while ( table_block != tables_blocks);
  }
  else
    DBUG_PRINT("qcache", ("no tables in list"));
  DBUG_PRINT("qcache", ("--------------------"));
}


my_bool Query_cache::check_integrity(bool not_locked)
{
  my_bool result = 0;
  uint i;
  DBUG_ENTER("check_integrity");

  if (query_cache_size == 0)
  {
    DBUG_PRINT("qcache", ("Query Cache not initialized"));
    DBUG_RETURN(0);
  }
  if (!not_locked)
    STRUCT_LOCK(&structure_guard_mutex);

  if (hash_check(&queries))
  {
    DBUG_PRINT("error", ("queries hash is damaged"));
    result = 1;
  }

  if (hash_check(&tables))
  {
    DBUG_PRINT("error", ("tables hash is damaged"));
    result = 1;
  }

  DBUG_PRINT("qcache", ("physical address check ..."));
  ulong free=0, used=0;
  Query_cache_block * block = first_block;
  do
  {
    DBUG_PRINT("qcache", ("block 0x%lx, type %u...", 
			  (ulong) block, (uint) block->type));  
    // Check allignment
    if ((((long)block) % (long) ALIGN_SIZE(1)) !=
	(((long)first_block) % (long)ALIGN_SIZE(1)))
    {
      DBUG_PRINT("error",
		 ("block 0x%lx do not aligned by %d", (ulong) block,
		  ALIGN_SIZE(1)));
      result = 1;
    }
    // Check memory allocation
    if (block->pnext == first_block) // Is it last block?
    {
      if (((byte*)block) + block->length != 
	  ((byte*)first_block) + query_cache_size)
      {
	DBUG_PRINT("error", 
		   ("block 0x%lx, type %u, ended at 0x%lx, but cache ended at 0x%lx",
		    (ulong) block, (uint) block->type, 
		    (ulong) (((byte*)block) + block->length),
		    (ulong) (((byte*)first_block) + query_cache_size)));
	result = 1;
      }
    }
    else
      if (((byte*)block) + block->length != ((byte*)block->pnext))
      {
	DBUG_PRINT("error", 
		   ("block 0x%lx, type %u, ended at 0x%lx, but next block begining at 0x%lx",
		    (ulong) block, (uint) block->type, 
		    (ulong) (((byte*)block) + block->length),
		    (ulong) ((byte*)block->pnext)));
      }
    if (block->type == Query_cache_block::FREE)
      free+= block->length;
    else
      used+= block->length;
    switch(block->type) {
    case Query_cache_block::FREE:
    {
      Query_cache_memory_bin *bin = *((Query_cache_memory_bin **)
				      block->data());
      //is it correct pointer?
      if (((byte*)bin) < ((byte*)bins) ||
	  ((byte*)bin) >= ((byte*)first_block))
      {
	DBUG_PRINT("error", 
		   ("free block 0x%lx have bin pointer 0x%lx beyaond of bins array bounds [0x%lx,0x%lx]",
		    (ulong) block, 
		    (ulong) bin,
		    (ulong) bins,
		    (ulong) first_block));
	result = 1;
      }
      else
      {
	int idx = (((byte*)bin) - ((byte*)bins)) /
	  sizeof(Query_cache_memory_bin);
	if (in_list(bins[idx].free_blocks, block, "free memory"))
	  result = 1;
      }
      break;
    }
    case Query_cache_block::TABLE:
      if (in_list(tables_blocks, block, "tables"))
	result = 1;
      if (in_table_list(block->table(0),  block->table(0), "table list root"))
	result = 1;
      break;
    case Query_cache_block::QUERY:
    {
      if (in_list(queries_blocks, block, "query"))
	result = 1;
      for (TABLE_COUNTER_TYPE j=0; j < block->n_tables; j++)
      {
	Query_cache_block_table *block_table = block->table(j);
	Query_cache_block_table *block_table_root = 
	  (Query_cache_block_table *) 
	  (((byte*)block_table->parent) -
	   ALIGN_SIZE(sizeof(Query_cache_block_table)));
	
    	if (in_table_list(block_table, block_table_root, "table list"))
    	  result = 1;
      }
      break;
    }
    case Query_cache_block::RES_INCOMPLETE:
      // This type of block can be not lincked yet (in multithread environment)
      break;
    case Query_cache_block::RES_BEG:
    case Query_cache_block::RES_CONT:
    case Query_cache_block::RESULT:
    {
      Query_cache_block * query_block = block->result()->parent();
      if (((byte*)query_block) < ((byte*)first_block) ||
	  ((byte*)query_block) >= (((byte*)first_block) + query_cache_size))
      {
	DBUG_PRINT("error", 
		   ("result block 0x%lx have query block pointer 0x%lx beyaond of block pool bounds [0x%lx,0x%lx]",
		    (ulong) block,
		    (ulong) query_block,
		    (ulong) first_block,
		    (ulong) (((byte*)first_block) + query_cache_size)));
	result = 1;
      }
      else
      {
	BLOCK_LOCK_RD(query_block);
	if (in_list(queries_blocks, query_block, "query from results"))
	  result = 1;
	if (in_list(query_block->query()->result(), block,
		    "results"))
	  result = 1;
	BLOCK_UNLOCK_RD(query_block);
      }
      break;
    }
    default:
      DBUG_PRINT("error",
		 ("block 0x%lx have incorrect type %u",
		  block, block->type));
      result = 1;
    }
    
    block = block->pnext;
  } while (block != first_block);
  
  if (used + free != query_cache_size)
  {
    DBUG_PRINT("error",
	       ("used memory (%lu) + free memory (%lu) !=  query_cache_size (%lu)",
		used, free, query_cache_size));
    result = 1;
  }
  
  if (free != free_memory)
  {
    DBUG_PRINT("error",
	       ("free memory (%lu) != free_memory (%lu)",
		free, free_memory));
    result = 1;
  }

  DBUG_PRINT("qcache", ("check queries ..."));
  if ((block = queries_blocks))
  {
    do
    {
      DBUG_PRINT("qcache", ("block 0x%lx, type %u...", 
			    (ulong) block, (uint) block->type));
      uint length;
      byte *key = query_cache_query_get_key((byte*) block, &length, 0);
      gptr val = hash_search(&queries, key, length);
      if (((gptr)block) != val)
      {
	DBUG_PRINT("error", ("block 0x%lx found in queries hash like 0x%lx",
			     (ulong) block, (ulong) val));
      }
      if (in_blocks(block))
	result = 1;
      Query_cache_block * results = block->query()->result();
      if (results)
      {
	Query_cache_block * result_block = results;
	do
	{
	  DBUG_PRINT("qcache", ("block 0x%lx, type %u...", 
				(ulong) block, (uint) block->type));
	  if (in_blocks(result_block))
	    result = 1;

	  result_block = result_block->next;
	} while (result_block != results);
      }
      block = block->next;
    } while (block != queries_blocks);
  }

  DBUG_PRINT("qcache", ("check tables ..."));
  if ((block = tables_blocks))
  {
    do
    {
      DBUG_PRINT("qcache", ("block 0x%lx, type %u...", 
			    (ulong) block, (uint) block->type));
      uint length;
      byte *key = query_cache_table_get_key((byte*) block, &length, 0);
      gptr val = hash_search(&tables, key, length);
      if (((gptr)block) != val)
      {
	DBUG_PRINT("error", ("block 0x%lx found in tables hash like 0x%lx",
			     (ulong) block, (ulong) val));
      }
      
      if (in_blocks(block))
	result = 1;
      block=block->next;
    } while (block != tables_blocks);
  }

  DBUG_PRINT("qcache", ("check free blocks"));
  for (i = 0; i < mem_bin_num; i++)
  {
    if ((block = bins[i].free_blocks))
    {
      uint count = 0;
      do
      {
	DBUG_PRINT("qcache", ("block 0x%lx, type %u...", 
			      (ulong) block, (uint) block->type));
	if (in_blocks(block))
	  result = 1;
	
	count++;
	block=block->next;
      } while (block != bins[i].free_blocks);
      if (count != bins[i].number)
      {
	DBUG_PRINT("error", ("bin[%d].number is %d, but bin have %d blocks",
			     bins[i].number,  count));
	result = 1;
      }
    }
  }
  DBUG_ASSERT(result == 0);
  if (!not_locked)
    STRUCT_UNLOCK(&structure_guard_mutex);
  DBUG_RETURN(result);
}


my_bool Query_cache::in_blocks(Query_cache_block * point)
{
  my_bool result = 0;
  Query_cache_block *block = point;
  //back
  do
  {
    if (block->pprev->pnext != block)
    {
      DBUG_PRINT("error",
		 ("block 0x%lx in physical list is incorrect linked, prev block 0x%lx refered as next to 0x%lx (check from 0x%lx)",
		  (ulong) block, (ulong) block->pprev,
		  (ulong) block->pprev->pnext,
		  (ulong) point));
      //back trace
      for (; block != point; block = block->pnext)
	    DBUG_PRINT("error", ("back trace 0x%lx", (ulong) block));
      result = 1;
      goto err1;
    }
    block = block->pprev;
  } while (block != first_block && block != point);
  if (block != first_block)
  {
    DBUG_PRINT("error",
	       ("block 0x%lx (0x%lx<-->0x%lx) not owned by pysical list",
		(ulong) block, (ulong) block->pprev, (ulong )block->pnext));
    return 1;
  }

err1:
  //forward
  block = point;
  do
  {
    if (block->pnext->pprev != block)
    {
      DBUG_PRINT("error",
		 ("block 0x%lx in physicel list is incorrect linked, next block 0x%lx refered as prev to 0x%lx (check from 0x%lx)",
		  (ulong) block, (ulong) block->pnext,
		  (ulong) block->pnext->pprev,
		  (ulong) point));
      //back trace
      for (; block != point; block = block->pprev)
	    DBUG_PRINT("error", ("back trace 0x%lx", (ulong) block));
      result = 1;
      goto err2;
    }
    block = block->pnext;
  } while (block != first_block);
err2:
  return result;
}


my_bool Query_cache::in_list(Query_cache_block * root,
			     Query_cache_block * point,
			     const char *name)
{
  my_bool result = 0;
  Query_cache_block *block = point;
  //back
  do
  {
    if (block->prev->next != block)
    {
      DBUG_PRINT("error",
		 ("block 0x%lx in list '%s' 0x%lx is incorrect linked, prev block 0x%lx refered as next to 0x%lx (check from 0x%lx)",
		  (ulong) block, name, (ulong) root, (ulong) block->prev,
		  (ulong) block->prev->next,
		  (ulong) point));
      //back trace
      for (; block != point; block = block->next)
	    DBUG_PRINT("error", ("back trace 0x%lx", (ulong) block));
      result = 1;
      goto err1;
    }
    block = block->prev;
  } while (block != root && block != point);
  if (block != root)
  {
    DBUG_PRINT("error",
	       ("block 0x%lx (0x%lx<-->0x%lx) not owned by list '%s' 0x%lx",
		(ulong) block, 
		(ulong) block->prev, (ulong) block->next,
		name, (ulong) root));
    return 1;
  }
err1:
  // forward
  block = point;
  do
  {
    if (block->next->prev != block)
    {
      DBUG_PRINT("error",
		 ("block 0x%lx in list '%s' 0x%lx is incorrect linked, next block 0x%lx refered as prev to 0x%lx (check from 0x%lx)",
		  (ulong) block, name, (ulong) root, (ulong) block->next,
		  (ulong) block->next->prev,
		  (ulong) point));
      //back trace
      for (; block != point; block = block->prev)
	    DBUG_PRINT("error", ("back trace 0x%lx", (ulong) block));
      result = 1;
      goto err2;
    }
    block = block->next;
  } while (block != root);
err2:
  return result;
}

void dump_node(Query_cache_block_table * node, 
	       const char * call, const char * descr)
{
  DBUG_PRINT("qcache", ("%s: %s: node: 0x%lx", call, descr, (ulong) node));
  DBUG_PRINT("qcache", ("%s: %s: node block: 0x%lx",
			call, descr, (ulong) node->block()));
  DBUG_PRINT("qcache", ("%s: %s: next: 0x%lx", call, descr,
			(ulong) node->next));
  DBUG_PRINT("qcache", ("%s: %s: prev: 0x%lx", call, descr,
			(ulong) node->prev));
}

my_bool Query_cache::in_table_list(Query_cache_block_table * root,
				   Query_cache_block_table * point,
				   const char *name)
{
  my_bool result = 0;
  Query_cache_block_table *table = point;
  dump_node(root, name, "parameter root");
  //back
  do
  {
    dump_node(table, name, "list element << ");
    if (table->prev->next != table)
    {
      DBUG_PRINT("error",
		 ("table 0x%lx(0x%lx) in list '%s' 0x%lx(0x%lx) is incorrect linked, prev table 0x%lx(0x%lx) refered as next to 0x%lx(0x%lx) (check from 0x%lx(0x%lx))",
		  (ulong) table, (ulong) table->block(), name, 
		  (ulong) root, (ulong) root->block(),
		  (ulong) table->prev, (ulong) table->prev->block(),
		  (ulong) table->prev->next, 
		  (ulong) table->prev->next->block(),
		  (ulong) point, (ulong) point->block()));
      //back trace
      for (; table != point; table = table->next)
	    DBUG_PRINT("error", ("back trace 0x%lx(0x%lx)", 
				 (ulong) table, (ulong) table->block()));
      result = 1;
      goto err1;
    }
    table = table->prev;
  } while (table != root && table != point);
  if (table != root)
  {
    DBUG_PRINT("error",
	       ("table 0x%lx(0x%lx) (0x%lx(0x%lx)<-->0x%lx(0x%lx)) not owned by list '%s' 0x%lx(0x%lx)",
		(ulong) table, (ulong) table->block(),
		(ulong) table->prev, (ulong) table->prev->block(),
		(ulong) table->next, (ulong) table->next->block(),
		name, (ulong) root, (ulong) root->block()));
    return 1;
  }
err1:
  // forward
  table = point;
  do
  {
    dump_node(table, name, "list element >> ");
    if (table->next->prev != table)
    {
      DBUG_PRINT("error",
		 ("table 0x%lx(0x%lx) in list '%s' 0x%lx(0x%lx) is incorrect linked, next table 0x%lx(0x%lx) refered as prev to 0x%lx(0x%lx) (check from 0x%lx(0x%lx))",
		  (ulong) table, (ulong) table->block(),
		  name, (ulong) root, (ulong) root->block(),
		  (ulong) table->next, (ulong) table->next->block(),
		  (ulong) table->next->prev,
		  (ulong) table->next->prev->block(),
		  (ulong) point, (ulong) point->block()));
      //back trace
      for (; table != point; table = table->prev)
	    DBUG_PRINT("error", ("back trace 0x%lx(0x%lx)",
				 (ulong) table, (ulong) table->block()));
      result = 1;
      goto err2;
    }
    table = table->next;
  } while (table != root);
err2:
  return result;
}

#endif /* DBUG_OFF */

#endif /*HAVE_QUERY_CACHE*/<|MERGE_RESOLUTION|>--- conflicted
+++ resolved
@@ -758,15 +758,9 @@
   if (query_cache_size == 0)
     DBUG_VOID_RETURN;
 
-<<<<<<< HEAD
   if ((local_tables = is_cacheable(thd, thd->query_length,
-			     thd->query, &thd->lex, tables_used)))
-=======
-  uint8 tables_type= 0;
-  if ((tables = is_cacheable(thd, thd->query_length,
 			     thd->query, &thd->lex, tables_used,
 			     &tables_type)))
->>>>>>> d939f36e
   {
     NET *net = &thd->net;
     byte flags = (thd->client_capabilities & CLIENT_LONG_FLAG ? 0x80 : 0);
