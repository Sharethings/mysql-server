--- conflicted
+++ resolved
@@ -1783,18 +1783,13 @@
       }
       else
       {
-<<<<<<< HEAD
-	str.length(max_length-4);
-	str.append(STRING_WITH_LEN("..."));
-=======
 	key_unpack(&str,table,(uint) key_nr);
 	uint max_length=MYSQL_ERRMSG_SIZE-(uint) strlen(ER(ER_DUP_ENTRY));
 	if (str.length() >= max_length)
 	{
 	    str.length(max_length-4);
-	    str.append("...");
+	    str.append(STRING_WITH_LEN("..."));
 	}
->>>>>>> c854eceb
       }
       my_error(ER_DUP_ENTRY, MYF(0), str.c_ptr(), key_nr+1);
       DBUG_VOID_RETURN;
