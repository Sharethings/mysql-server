/*
  Copyright (c) 2000, 2016, Oracle and/or its affiliates. All rights reserved.

   This program is free software; you can redistribute it and/or modify
   it under the terms of the GNU General Public License as published by
   the Free Software Foundation; version 2 of the License.

   This program is distributed in the hope that it will be useful,
   but WITHOUT ANY WARRANTY; without even the implied warranty of
   MERCHANTABILITY or FITNESS FOR A PARTICULAR PURPOSE.  See the
   GNU General Public License for more details.

   You should have received a copy of the GNU General Public License
   along with this program; if not, write to the Free Software
   Foundation, Inc., 51 Franklin St, Fifth Floor, Boston, MA 02110-1301  USA
*/

#include "NdbSleep.h"
#include "binlog.h"
#include "dd/types/abstract_table.h"
#include "dd_table_share.h"
#include "ha_ndbcluster.h"
#include "ha_ndbcluster_binlog.h"
#include "ha_ndbcluster_connection.h"
#include "ha_ndbcluster_glue.h"
#include "my_thread.h"
#include "mysqld_thd_manager.h"  // Global_THD_manager
#include "ndb_global_schema_lock.h"
#include "ndb_global_schema_lock_guard.h"
#include "ndb_local_connection.h"
#include "ndb_name_util.h"
<<<<<<< HEAD
#include "ndb_table_guard.h"
#include "ndb_tdc.h"
#include "ndb_thd.h"
#include "ndbapi/NdbDictionary.hpp"
#include "ndbapi/ndb_cluster_connection.hpp"
=======
#include <NdbSleep.h>

#include "rpl_injector.h"
>>>>>>> 5b3c9dae
#include "rpl_filter.h"
#include "rpl_injector.h"

#if MYSQL_VERSION_ID > 50600
#include "rpl_slave.h"
#else
#include "log_event.h"
#include "slave.h"
#endif

#include <my_thread.h>

extern my_bool opt_ndb_log_orig;
extern my_bool opt_ndb_log_bin;
extern my_bool opt_ndb_log_update_as_write;
extern my_bool opt_ndb_log_updated_only;
extern my_bool opt_ndb_log_binlog_index;
extern my_bool opt_ndb_log_apply_status;
extern ulong opt_ndb_extra_logging;
extern st_ndb_slave_state g_ndb_slave_state;
extern my_bool opt_ndb_log_transaction_id;
extern my_bool log_bin_use_v1_row_events;
extern my_bool opt_ndb_log_empty_update;
extern my_bool opt_ndb_clear_apply_status;

bool ndb_log_empty_epochs(void);

void ndb_index_stat_restart();

/*
  defines for cluster replication table names
*/
#include "ha_ndbcluster_tables.h"

#include "ndb_dist_priv_util.h"
#include "ndb_anyvalue.h"
#include "ndb_binlog_extra_row_info.h"
#include "ndb_event_data.h"
#include "ndb_schema_object.h"
#include "ndb_schema_dist.h"
#include "ndb_repl_tab.h"
#include "ndb_binlog_thread.h"
#include "ndb_find_files_list.h"

/*
  Timeout for syncing schema events between
  mysql servers, and between mysql server and the binlog
*/
static const int DEFAULT_SYNC_TIMEOUT= 120;

/* Column numbers in the ndb_binlog_index table */
enum Ndb_binlog_index_cols
{
  NBICOL_START_POS                 = 0
  ,NBICOL_START_FILE               = 1
  ,NBICOL_EPOCH                    = 2
  ,NBICOL_NUM_INSERTS              = 3
  ,NBICOL_NUM_UPDATES              = 4
  ,NBICOL_NUM_DELETES              = 5
  ,NBICOL_NUM_SCHEMAOPS            = 6
  /* Following colums in schema 'v2' */
  ,NBICOL_ORIG_SERVERID            = 7
  ,NBICOL_ORIG_EPOCH               = 8
  ,NBICOL_GCI                      = 9
  /* Following columns in schema 'v3' */
  ,NBICOL_NEXT_POS                 = 10
  ,NBICOL_NEXT_FILE                = 11
};

class Mutex_guard
{
public:
  Mutex_guard(native_mutex_t &mutex) : m_mutex(mutex)
  {
    native_mutex_lock(&m_mutex);
  }
  ~Mutex_guard()
  {
    native_mutex_unlock(&m_mutex);
  }
private:
  native_mutex_t &m_mutex;
};


/*
  Flag showing if the ndb binlog should be created, if so == TRUE
  FALSE if not
*/
my_bool ndb_binlog_running= FALSE;
static my_bool ndb_binlog_tables_inited= FALSE;
static my_bool ndb_binlog_is_ready= FALSE;

bool
ndb_binlog_is_read_only(void)
{
  if(!ndb_binlog_tables_inited)
  {
    /* the ndb_* system tables not setup yet */
    return true;
  }

  if (ndb_binlog_running && !ndb_binlog_is_ready)
  {
    /*
      The binlog thread is supposed to write to binlog
      but not ready (still initializing or has lost connection)
    */
    return true;
  }
  return false;
}

/*
  Global reference to the ndb injector thread THD oject

  Has one sole purpose, for setting the in_use table member variable
  in get_share(...)
*/
extern THD * injector_thd; // Declared in ha_ndbcluster.cc

/*
  Global reference to ndb injector thd object.

  Used mainly by the binlog index thread, but exposed to the client sql
  thread for one reason; to setup the events operations for a table
  to enable ndb injector thread receiving events.

  Must therefore always be used with a surrounding
  native_mutex_lock(&injector_mutex), when doing create/dropEventOperation
*/
static Ndb *injector_ndb= NULL;
static Ndb *schema_ndb= NULL;

static int ndbcluster_binlog_inited= 0;

/*
  Mutex and condition used for interacting between client sql thread
  and injector thread
*/
static native_mutex_t injector_mutex;
static native_cond_t  injector_cond;

/* NDB Injector thread (used for binlog creation) */
static ulonglong ndb_latest_applied_binlog_epoch= 0;
static ulonglong ndb_latest_handled_binlog_epoch= 0;
static ulonglong ndb_latest_received_binlog_epoch= 0;

NDB_SHARE *ndb_apply_status_share= 0;
NDB_SHARE *ndb_schema_share= 0;
static native_mutex_t ndb_schema_share_mutex;

extern my_bool opt_log_slave_updates;
static my_bool g_ndb_log_slave_updates;

static bool g_injector_v1_warning_emitted = false;

static void remove_all_event_operations(Ndb *s_ndb, Ndb *i_ndb);

bool ndb_schema_dist_is_ready(void)
{
  Mutex_guard schema_share_g(ndb_schema_share_mutex);
  if (ndb_schema_share)
    return true;

  DBUG_PRINT("info", ("ndb schema dist not ready"));
  return false;
}

#ifndef DBUG_OFF
static void print_records(TABLE *table, const uchar *record)
{
  for (uint j= 0; j < table->s->fields; j++)
  {
    char buf[40];
    int pos= 0;
    Field *field= table->field[j];
    const uchar* field_ptr= field->ptr - table->record[0] + record;
    int pack_len= field->pack_length();
    int n= pack_len < 10 ? pack_len : 10;

    for (int i= 0; i < n && pos < 20; i++)
    {
      pos+= sprintf(&buf[pos]," %x", (int) (uchar) field_ptr[i]);
    }
    buf[pos]= 0;
    DBUG_PRINT("info",("[%u]field_ptr[0->%d]: %s", j, n, buf));
  }
}
#else
#define print_records(a,b)
#endif


#ifndef DBUG_OFF
static void dbug_print_table(const char *info, TABLE *table)
{
  if (table == 0)
  {
    DBUG_PRINT("info",("%s: (null)", info));
    return;
  }
  DBUG_PRINT("info",
             ("%s: %s.%s s->fields: %d  "
              "reclength: %lu  rec_buff_length: %u  record[0]: 0x%lx  "
              "record[1]: 0x%lx",
              info,
              table->s->db.str,
              table->s->table_name.str,
              table->s->fields,
              table->s->reclength,
              table->s->rec_buff_length,
              (long) table->record[0],
              (long) table->record[1]));

  for (unsigned int i= 0; i < table->s->fields; i++) 
  {
    Field *f= table->field[i];
    DBUG_PRINT("info",
               ("[%d] \"%s\"(0x%lx:%s%s%s%s%s%s) type: %d  pack_length: %d  "
                "ptr: 0x%lx[+%d]  null_bit: %u  null_ptr: 0x%lx[+%d]",
                i,
                f->field_name,
                (long) f->flags,
                (f->flags & PRI_KEY_FLAG)  ? "pri"       : "attr",
                (f->flags & NOT_NULL_FLAG) ? ""          : ",nullable",
                (f->flags & UNSIGNED_FLAG) ? ",unsigned" : ",signed",
                (f->flags & ZEROFILL_FLAG) ? ",zerofill" : "",
                (f->flags & BLOB_FLAG)     ? ",blob"     : "",
                (f->flags & BINARY_FLAG)   ? ",binary"   : "",
                f->real_type(),
                f->pack_length(),
                (long) f->ptr, (int) (f->ptr - table->record[0]),
                f->null_bit,
                (long) f->null_offset(0),
                (int) f->null_offset()));
    if (f->type() == MYSQL_TYPE_BIT)
    {
      Field_bit *g= (Field_bit*) f;
      DBUG_PRINT("MYSQL_TYPE_BIT",("field_length: %d  bit_ptr: 0x%lx[+%d] "
                                   "bit_ofs: %d  bit_len: %u",
                                   g->field_length, (long) g->bit_ptr,
                                   (int) ((uchar*) g->bit_ptr -
                                          table->record[0]),
                                   g->bit_ofs, g->bit_len));
    }
  }
}
#else
#define dbug_print_table(a,b)
#endif


static void run_query(THD *thd, char *buf, char *end,
                      const int *no_print_error)
{
  /*
    NOTE! Don't use this function for new implementation, backward
    compat. only
  */

  Ndb_local_connection mysqld(thd);

  /*
    Run the query, suppress some errors from being printed
    to log and ignore any error returned
  */
  (void)mysqld.raw_run_query(buf, (end - buf),
                             no_print_error);
}

static void
ndb_binlog_close_shadow_table(NDB_SHARE *share)
{
  DBUG_ENTER("ndb_binlog_close_shadow_table");
  Ndb_event_data *event_data= share->event_data;
  if (event_data)
  {
    delete event_data;
    share->event_data= 0;
  }
  DBUG_VOID_RETURN;
}


/*
  Open a shadow table for the table given in share.
  - The shadow table is (mainly) used when an event is
    received from the data nodes which need to be written
    to the binlog injector.
*/

static int
ndb_binlog_open_shadow_table(THD *thd, NDB_SHARE *share)
{
  int error;
  DBUG_ASSERT(share->event_data == 0);
  Ndb_event_data *event_data= share->event_data= new Ndb_event_data(share);
  DBUG_ENTER("ndb_binlog_open_shadow_table");

  MEM_ROOT **root_ptr= my_thread_get_THR_MALLOC();
  MEM_ROOT *old_root= *root_ptr;
  init_sql_alloc(PSI_INSTRUMENT_ME, &event_data->mem_root, 1024, 0);
  *root_ptr= &event_data->mem_root;

  TABLE_SHARE *shadow_table_share=
    (TABLE_SHARE*)alloc_root(&event_data->mem_root, sizeof(TABLE_SHARE));
  TABLE *shadow_table=
    (TABLE*)alloc_root(&event_data->mem_root, sizeof(TABLE));

  init_tmp_table_share(thd, shadow_table_share,
                       share->db, 0,
                       share->table_name,
                       share->key_string());
  if ((error= open_table_def(thd, shadow_table_share, false, NULL)) ||
      (error= open_table_from_share(thd, shadow_table_share, "", 0,
                                    (uint) (OPEN_FRM_FILE_ONLY | DELAYED_OPEN | READ_ALL),
                                    0, shadow_table,
                                    false
                                    )))
  {
    DBUG_PRINT("error", ("failed to open shadow table, error: %d my_errno: %d",
                         error, my_errno()));
    free_table_share(shadow_table_share);
    delete event_data;
    share->event_data= 0;
    *root_ptr= old_root;
    DBUG_RETURN(error);
  }
  event_data->shadow_table= shadow_table;

  mysql_mutex_lock(&LOCK_open);
  assign_new_table_id(shadow_table_share);
  mysql_mutex_unlock(&LOCK_open);

  shadow_table->in_use= injector_thd;
  

  // Allocate strings for db and table_name for shadow_table
  // in event_data's MEM_ROOT(where the shadow_table itself is allocated)
  lex_string_copy(&event_data->mem_root,
                  &shadow_table->s->db,
                  share->db);
  lex_string_copy(&event_data->mem_root,
                  &shadow_table->s->table_name,
                  share->table_name);

  /* We can't use 'use_all_columns()' as the file object is not setup yet */
  shadow_table->column_bitmaps_set_no_signal(&shadow_table->s->all_set,
                                             &shadow_table->s->all_set);

  if (shadow_table->s->primary_key == MAX_KEY)
   share->flags|= NSF_HIDDEN_PK;

  if (shadow_table->s->blob_fields != 0)
    share->flags|= NSF_BLOB_FLAG;

#ifndef DBUG_OFF
  dbug_print_table("table", shadow_table);
#endif
  *root_ptr= old_root;
  DBUG_RETURN(0);
}


/*
  Initialize the binlog part of the NDB_SHARE
*/
int ndbcluster_binlog_init_share(THD *thd, NDB_SHARE *share, TABLE *_table)
{
  DBUG_ENTER("ndbcluster_binlog_init_share");

  if (!share->need_events(ndb_binlog_running))
  {
    if (_table)
    {
      if (_table->s->primary_key == MAX_KEY)
        share->flags|= NSF_HIDDEN_PK;
      if (_table->s->blob_fields != 0)
        share->flags|= NSF_BLOB_FLAG;
    }
    else
    {
      share->flags|= NSF_NO_BINLOG;
    }
    DBUG_RETURN(0);
  }

  DBUG_RETURN(ndb_binlog_open_shadow_table(thd, share));
}

static int
get_ndb_blobs_value(TABLE* table, NdbValue* value_array,
                    uchar*& buffer, uint& buffer_size,
                    my_ptrdiff_t ptrdiff)
{
  DBUG_ENTER("get_ndb_blobs_value");

  // Field has no field number so cannot use TABLE blob_field
  // Loop twice, first only counting total buffer size
  for (int loop= 0; loop <= 1; loop++)
  {
    uint32 offset= 0;
    for (uint i= 0; i < table->s->fields; i++)
    {
      Field *field= table->field[i];
      NdbValue value= value_array[i];
      if (! (field->flags & BLOB_FLAG))
        continue;
      if (value.blob == NULL)
      {
        DBUG_PRINT("info",("[%u] skipped", i));
        continue;
      }
      Field_blob *field_blob= (Field_blob *)field;
      NdbBlob *ndb_blob= value.blob;
      int isNull;
      if (ndb_blob->getNull(isNull) != 0)
        DBUG_RETURN(-1);
      if (isNull == 0) {
        Uint64 len64= 0;
        if (ndb_blob->getLength(len64) != 0)
          DBUG_RETURN(-1);
        // Align to Uint64
        uint32 size= Uint32(len64);
        if (size % 8 != 0)
          size+= 8 - size % 8;
        if (loop == 1)
        {
          uchar *buf= buffer + offset;
          uint32 len= 0xffffffff;  // Max uint32
          if (ndb_blob->readData(buf, len) != 0)
            DBUG_RETURN(-1);
          DBUG_PRINT("info", ("[%u] offset: %u  buf: 0x%lx  len=%u  [ptrdiff=%d]",
                              i, offset, (long) buf, len, (int)ptrdiff));
          DBUG_ASSERT(len == len64);
          // Ugly hack assumes only ptr needs to be changed
          field_blob->set_ptr_offset(ptrdiff, len, buf);
        }
        offset+= size;
      }
      else if (loop == 1) // undefined or null
      {
        // have to set length even in this case
        uchar *buf= buffer + offset; // or maybe NULL
        uint32 len= 0;
        field_blob->set_ptr_offset(ptrdiff, len, buf);
        DBUG_PRINT("info", ("[%u] isNull=%d", i, isNull));
        }
    }
    if (loop == 0 && offset > buffer_size)
    {
      my_free(buffer);
      buffer_size= 0;
      DBUG_PRINT("info", ("allocate blobs buffer size %u", offset));
      buffer= (uchar*) my_malloc(PSI_INSTRUMENT_ME, offset, MYF(MY_WME));
      if (buffer == NULL)
      {
        sql_print_error("get_ndb_blobs_value: my_malloc(%u) failed", offset);
        DBUG_RETURN(-1);
      }
      buffer_size= offset;
    }
  }
  DBUG_RETURN(0);
}


/*****************************************************************
  functions called from master sql client threads
****************************************************************/

/*
  called in mysql_show_binlog_events and reset_logs to make sure we wait for
  all events originating from the 'thd' to arrive in the binlog.

  'thd' is expected to be non-NULL.

  Wait for the epoch in which the last transaction of the 'thd' is a part of.

  Wait a maximum of 30 seconds.
*/
static void ndbcluster_binlog_wait(THD *thd)
{
  if (ndb_binlog_running)
  {
    DBUG_ENTER("ndbcluster_binlog_wait");
    DBUG_ASSERT(thd);
    DBUG_ASSERT(thd_sql_command(thd) == SQLCOM_SHOW_BINLOG_EVENTS ||
                thd_sql_command(thd) == SQLCOM_FLUSH ||
                thd_sql_command(thd) == SQLCOM_RESET);
    /*
      Binlog Injector should not wait for itself
    */
    if (thd->system_thread == SYSTEM_THREAD_NDBCLUSTER_BINLOG)
      DBUG_VOID_RETURN;

    Thd_ndb *thd_ndb = get_thd_ndb(thd);
    if (!thd_ndb)
    {
      /*
       thd has not interfaced with ndb before
       so there is no need for waiting
      */
       DBUG_VOID_RETURN;
    }

    const char *save_info = thd->proc_info;
    thd->proc_info = "Waiting for ndbcluster binlog update to "
	"reach current position";

    const Uint64 start_handled_epoch = ndb_latest_handled_binlog_epoch;
   /*
     Highest epoch that a transaction against Ndb has received
     as part of commit processing *in this thread*. This is a
     per-session 'most recent change' indicator.
    */
    const Uint64 session_last_committed_epoch =
      thd_ndb->m_last_commit_epoch_session;

    /*
     * Wait until the last committed epoch from the session enters Binlog.
     * Break any possible deadlock after 30s.
     */
    int count = 30;

    native_mutex_lock(&injector_mutex);
    while (!thd->killed && count && ndb_binlog_running &&
           (ndb_latest_handled_binlog_epoch == 0 ||
            ndb_latest_handled_binlog_epoch < session_last_committed_epoch))
    {
      count--;
      struct timespec abstime;
      set_timespec(&abstime, 1);
      native_cond_timedwait(&injector_cond, &injector_mutex, &abstime);
    }
    native_mutex_unlock(&injector_mutex);

    if (count == 0)
    {
      sql_print_warning("NDB: Thread id %u timed out (30s) waiting for epoch %u/%u "
                        "to be handled.  Progress : %u/%u -> %u/%u.",
                        thd->thread_id(),
                        Uint32((session_last_committed_epoch >> 32) & 0xffffffff),
                        Uint32(session_last_committed_epoch & 0xffffffff),
                        Uint32((start_handled_epoch >> 32) & 0xffffffff),
                        Uint32(start_handled_epoch & 0xffffffff),
                        Uint32((ndb_latest_handled_binlog_epoch >> 32) & 0xffffffff),
                        Uint32(ndb_latest_handled_binlog_epoch & 0xffffffff));

      // Fail on wait/deadlock timeout in debug compile
      DBUG_ASSERT(false);
    }
    
    thd->proc_info= save_info;
    DBUG_VOID_RETURN;
  }
}

/*
 Called from MYSQL_BIN_LOG::reset_logs in log.cc when binlog is emptied
*/
static int ndbcluster_reset_logs(THD *thd)
{
  if (!ndb_binlog_running)
    return 0;

  /* only reset master should reset logs */
  if (!((thd->lex->sql_command == SQLCOM_RESET) &&
        (thd->lex->type & REFRESH_MASTER)))
    return 0;

  DBUG_ENTER("ndbcluster_reset_logs");

  /*
    Wait for all events originating from this mysql server has
    reached the binlog before continuing to reset
  */
  ndbcluster_binlog_wait(thd);

  /*
    Truncate mysql.ndb_binlog_index table, if table does not
    exist ignore the error as it is a "consistent" behavior
  */
  Ndb_local_connection mysqld(thd);
  const bool ignore_no_such_table = true;
  if(mysqld.truncate_table(STRING_WITH_LEN("mysql"),
                           STRING_WITH_LEN("ndb_binlog_index"),
                           ignore_no_such_table))
  {
    // Failed to truncate table
    DBUG_RETURN(1);
  }
  DBUG_RETURN(0);
}

/*
  Setup THD object
  'Inspired' from ha_ndbcluster.cc : ndb_util_thread_func
*/
THD *
ndb_create_thd(char * stackptr)
{
  DBUG_ENTER("ndb_create_thd");
  THD * thd= new THD; /* note that contructor of THD uses DBUG_ */
  if (thd == 0)
  {
    DBUG_RETURN(0);
  }
  THD_CHECK_SENTRY(thd);

  thd->thread_stack= stackptr; /* remember where our stack is */
  if (thd->store_globals())
  {
    delete thd;
    DBUG_RETURN(0);
  }

  thd->init_query_mem_roots();
  thd_set_command(thd, COM_DAEMON);
  thd->system_thread= SYSTEM_THREAD_NDBCLUSTER_BINLOG;
#ifndef NDB_THD_HAS_NO_VERSION
  thd->version= refresh_version;
#endif
  thd->get_protocol_classic()->set_client_capabilities(0);
  thd->lex->start_transaction_opt= 0;
  thd->security_context()->skip_grants();

  CHARSET_INFO *charset_connection= get_charset_by_csname("utf8",
                                                          MY_CS_PRIMARY,
                                                          MYF(MY_WME));
  thd->variables.character_set_client= charset_connection;
  thd->variables.character_set_results= charset_connection;
  thd->variables.collation_connection= charset_connection;
  thd->update_charset();
  DBUG_RETURN(thd);
}

/*
  Called from MYSQL_BIN_LOG::purge_logs in log.cc when the binlog "file"
  is removed
*/

static int
ndbcluster_binlog_index_purge_file(THD *passed_thd, const char *file)
{
  int stack_base = 0;
  int error = 0;
  DBUG_ENTER("ndbcluster_binlog_index_purge_file");
  DBUG_PRINT("enter", ("file: %s", file));

  if (!ndb_binlog_running || (passed_thd && passed_thd->slave_thread))
    DBUG_RETURN(0);

  /**
   * This function cannot safely reuse the passed thd object
   * due to the variety of places from which it is called.
   *   new/delete one...yuck!
   */
  THD* my_thd;
  if ((my_thd = ndb_create_thd((char*)&stack_base) /* stack ptr */) == 0)
  {
    /**
     * TODO return proper error code here,
     * BUT! return code is not (currently) checked in
     *      log.cc : purge_index_entry() so we settle for warning printout
     * Will sql_print_warning fail with no thd?
     */
    sql_print_warning("NDB: Unable to purge "
                      NDB_REP_DB "." NDB_REP_TABLE
                      " File=%s (failed to setup thd)", file);
    DBUG_RETURN(0);
  }


  /*
    delete rows from mysql.ndb_binlog_index table for the given
    filename, if table does not exist ignore the error as it
    is a "consistent" behavior
  */
  Ndb_local_connection mysqld(my_thd);
  const bool ignore_no_such_table = true;
  if(mysqld.delete_rows(STRING_WITH_LEN("mysql"),
                        STRING_WITH_LEN("ndb_binlog_index"),
                        ignore_no_such_table,
                        "File='", file, "'", NULL))
  {
    // Failed to delete rows from table
    error = 1;
  }

  delete my_thd;
  
  if (passed_thd)
  {
    /* Relink passed THD with this thread */
    passed_thd->store_globals();
  }

  DBUG_RETURN(error);
}


// Determine if privilege tables are distributed, ie. stored in NDB
bool
Ndb_dist_priv_util::priv_tables_are_in_ndb(THD* thd)
{
  bool distributed= false;
  Ndb_dist_priv_util dist_priv;
  DBUG_ENTER("ndbcluster_distributed_privileges");

  Ndb *ndb= check_ndb_in_thd(thd);
  if (!ndb)
    DBUG_RETURN(false); // MAGNUS, error message?

  if (ndb->setDatabaseName(dist_priv.database()) != 0)
    DBUG_RETURN(false);

  const char* table_name;
  while((table_name= dist_priv.iter_next_table()))
  {
    DBUG_PRINT("info", ("table_name: %s", table_name));
    Ndb_table_guard ndbtab_g(ndb->getDictionary(), table_name);
    const NDBTAB *ndbtab= ndbtab_g.get_table();
    if (ndbtab)
    {
      distributed= true;
    }
    else if (distributed)
    {
      sql_print_error("NDB: Inconsistency detected in distributed "
                      "privilege tables. Table '%s.%s' is not distributed",
                      dist_priv.database(), table_name);
      DBUG_RETURN(false);
    }
  }
  DBUG_RETURN(distributed);
}


/*
  ndbcluster_binlog_log_query

   - callback function installed in handlerton->binlog_log_query
   - called by MySQL Server in places where no other handlerton
     function exists which can be used to notify about changes
   - used by ndbcluster to detect when
     -- databases are created or altered
     -- privilege tables have been modified
*/

static void
ndbcluster_binlog_log_query(handlerton *hton, THD *thd,
                            enum_binlog_command binlog_command,
                            const char *query, uint query_length,
                            const char *db, const char *table_name)
{
  DBUG_ENTER("ndbcluster_binlog_log_query");
  DBUG_PRINT("enter", ("db: %s  table_name: %s  query: %s",
                       db, table_name, query));
  enum SCHEMA_OP_TYPE type;
  /* Use random table_id and table_version  */
  const uint32 table_id = (uint32)rand();
  const uint32 table_version = (uint32)rand();
  switch (binlog_command)
  {
  case LOGCOM_CREATE_DB:
    DBUG_PRINT("info", ("New database '%s' created", db));
    type= SOT_CREATE_DB;
    break;

  case LOGCOM_ALTER_DB:
    DBUG_PRINT("info", ("The database '%s' was altered", db));
    type= SOT_ALTER_DB;
    break;

  case LOGCOM_ACL_NOTIFY:
    DBUG_PRINT("info", ("Privilege tables have been modified"));
    type= SOT_GRANT;
    if (!Ndb_dist_priv_util::priv_tables_are_in_ndb(thd))
    {
      DBUG_VOID_RETURN;
    }
    /*
      NOTE! Grant statements with db set to NULL is very rare but
      may be provoked by for example dropping the currently selected
      database. Since ndbcluster_log_schema_op does not allow
      db to be NULL(can't create a key for the ndb_schem_object nor
      writeNULL to ndb_schema), the situation is salvaged by setting db
      to the constant string "mysql" which should work in most cases.

      Interestingly enough this "hack" has the effect that grant statements
      are written to the remote binlog in same format as if db would have
      been NULL.
    */
    if (!db)
      db = "mysql";
    break;    

  default:
    DBUG_PRINT("info", ("Ignoring binlog_log_query notification"));
    DBUG_VOID_RETURN;
    break;

  }
  ndbcluster_log_schema_op(thd, query, query_length,
                           db, table_name, table_id, table_version, type,
                           NULL, NULL);
  DBUG_VOID_RETURN;
}

extern void ndb_util_thread_stop(void);

// Instantiate Ndb_binlog_thread component
static Ndb_binlog_thread ndb_binlog_thread;


/*
  End use of the NDB Cluster binlog
   - wait for binlog thread to shutdown
*/

int ndbcluster_binlog_end(THD *thd)
{
  DBUG_ENTER("ndbcluster_binlog_end");

  // Stop ndb_util_thread first since it uses THD(which
  // implicitly depend on binlog)
  ndb_util_thread_stop();

  if (ndbcluster_binlog_inited)
  {
    ndbcluster_binlog_inited= 0;

    ndb_binlog_thread.stop();
    ndb_binlog_thread.deinit();

    native_mutex_destroy(&injector_mutex);
    native_cond_destroy(&injector_cond);
    native_mutex_destroy(&ndb_schema_share_mutex);
  }

  DBUG_RETURN(0);
}

/*****************************************************************
  functions called from slave sql client threads
****************************************************************/
static void ndbcluster_reset_slave(THD *thd)
{
  if (!ndb_binlog_running)
    return;

  DBUG_ENTER("ndbcluster_reset_slave");

  /*
    delete all rows from mysql.ndb_apply_status table
    - if table does not exist ignore the error as it
      is a consistent behavior
  */
  if (opt_ndb_clear_apply_status)
  {
    Ndb_local_connection mysqld(thd);
    const bool ignore_no_such_table = true;
    if(mysqld.delete_rows(STRING_WITH_LEN("mysql"),
                          STRING_WITH_LEN("ndb_apply_status"),
                          ignore_no_such_table,
                          NULL))
    {
      // Failed to delete rows from table
    }
  }

  g_ndb_slave_state.atResetSlave();

  // pending fix for bug#59844 will make this function return int
  DBUG_VOID_RETURN;
}

/*
  Initialize the binlog part of the ndb handlerton
*/

static int ndbcluster_binlog_func(handlerton *hton, THD *thd, 
                                  enum_binlog_func fn, 
                                  void *arg)
{
  DBUG_ENTER("ndbcluster_binlog_func");
  int res= 0;
  switch(fn)
  {
  case BFN_RESET_LOGS:
    res= ndbcluster_reset_logs(thd);
    break;
  case BFN_RESET_SLAVE:
    ndbcluster_reset_slave(thd);
    break;
  case BFN_BINLOG_WAIT:
    ndbcluster_binlog_wait(thd);
    break;
  case BFN_BINLOG_END:
    res= ndbcluster_binlog_end(thd);
    break;
  case BFN_BINLOG_PURGE_FILE:
    res= ndbcluster_binlog_index_purge_file(thd, (const char *)arg);
    break;
  }
  DBUG_RETURN(res);
}

void ndbcluster_binlog_init(handlerton* h)
{
  h->binlog_func=      ndbcluster_binlog_func;
  h->binlog_log_query= ndbcluster_binlog_log_query;
}


static bool
create_cluster_sys_table(THD *thd, const char* db, size_t db_length,
                         const char* table, size_t table_length,
                         const char* create_definitions,
                         const char* create_options)
{
  /* Need a connection to create table, else retry later. */
  if (g_ndb_cluster_connection->get_no_ready() <= 0)
    return true; 

  if (opt_ndb_extra_logging)
    sql_print_information("NDB: Creating %s.%s", db, table);

  Ndb_local_connection mysqld(thd);

  /*
    Check if table exists in MySQL "dictionary"(i.e on disk)
    if so, remove it since there is none in Ndb
  */
  {
    char path[FN_REFLEN + 1];
    build_table_filename(path, sizeof(path) - 1,
                         db, table, reg_ext, 0);
    if (my_delete(path, MYF(0)) == 0)
    {
      /*
        The .frm file existed and was deleted from disk.
        It's possible that someone has tried to use it and thus
        it might have been inserted in the table definition cache.
        It must be flushed to avoid that it exist only in the
        table definition cache.
      */
      if (opt_ndb_extra_logging)
        sql_print_information("NDB: Flushing %s.%s", db, table);

      /* Flush mysql.ndb_apply_status table, ignore all errors */
      (void)mysqld.flush_table(db, db_length,
                               table, table_length);
    }
  }

  const bool create_if_not_exists = true;
  const bool res = mysqld.create_sys_table(db, db_length,
                                           table, table_length,
                                           create_if_not_exists,
                                           create_definitions,
                                           create_options);
  return res;
}


static bool
ndb_apply_table__create(THD *thd)
{
  DBUG_ENTER("ndb_apply_table__create");

  /* NOTE! Updating this table schema must be reflected in ndb_restore */
  const bool res =
    create_cluster_sys_table(thd,
                             STRING_WITH_LEN("mysql"),
                             STRING_WITH_LEN("ndb_apply_status"),
                             // table_definition
                             "server_id INT UNSIGNED NOT NULL,"
                             "epoch BIGINT UNSIGNED NOT NULL, "
                             "log_name VARCHAR(255) BINARY NOT NULL, "
                             "start_pos BIGINT UNSIGNED NOT NULL, "
                             "end_pos BIGINT UNSIGNED NOT NULL, "
                             "PRIMARY KEY USING HASH (server_id)",
                             // table_options
                             "ENGINE=NDB CHARACTER SET latin1");
  DBUG_RETURN(res);
}


static bool
ndb_schema_table__create(THD *thd)
{
  DBUG_ENTER("ndb_schema_table__create");

  /* NOTE! Updating this table schema must be reflected in ndb_restore */
  const bool res =
    create_cluster_sys_table(thd,
                             STRING_WITH_LEN("mysql"),
                             STRING_WITH_LEN("ndb_schema"),
                             // table_definition
                             "db VARBINARY("
                             NDB_MAX_DDL_NAME_BYTESIZE_STR
                             ") NOT NULL,"
                             "name VARBINARY("
                             NDB_MAX_DDL_NAME_BYTESIZE_STR
                             ") NOT NULL,"
                             "slock BINARY(32) NOT NULL,"
                             "query BLOB NOT NULL,"
                             "node_id INT UNSIGNED NOT NULL,"
                             "epoch BIGINT UNSIGNED NOT NULL,"
                             "id INT UNSIGNED NOT NULL,"
                             "version INT UNSIGNED NOT NULL,"
                             "type INT UNSIGNED NOT NULL,"
                             "PRIMARY KEY USING HASH (db,name)",
                             // table_options
                             "ENGINE=NDB CHARACTER SET latin1");
  DBUG_RETURN(res);
}


extern int ndb_setup_complete;
extern native_cond_t COND_ndb_setup_complete;

/*
   ndb_notify_tables_writable
   
   Called to notify any waiting threads that Ndb tables are
   now writable
*/ 
static void ndb_notify_tables_writable()
{
  native_mutex_lock(&ndbcluster_mutex);
  ndb_setup_complete= 1;
  native_cond_broadcast(&COND_ndb_setup_complete);
  native_mutex_unlock(&ndbcluster_mutex);
}


/**
  Utility class encapsulating the code which setup the 'ndb binlog thread'
  to be "connected" to the cluster.
  This involves:
   - synchronizing the local mysqld data dictionary with that in NDB
   - subscribing to changes that happen in NDB, thus allowing:
    -- local mysqld data dictionary to be kept in synch
    -- binlog of changes in NDB to be written

*/

class Ndb_binlog_setup {

  THD* const m_thd;
  Thd_ndb* const m_thd_ndb;

/*
  Clean-up any stray files for non-existing NDB tables
  - "stray" means that there is a .frm + .ndb file on disk
    but there exists no such table in NDB. The two files
    can then be deleted from disk to get in synch with
    what's in NDB.
*/
static
void clean_away_stray_files(THD *thd, Thd_ndb* thd_ndb)
{
  DBUG_ENTER("Ndb_binlog_setup::clean_away_stray_files");

  // Populate list of databases
  Ndb_find_files_list db_names(thd);
  if (!db_names.find_databases(mysql_data_home))
  {
    thd->clear_error();
    DBUG_PRINT("info", ("Failed to find databases"));
    DBUG_VOID_RETURN;
  }

  LEX_STRING *db_name;
  while ((db_name= db_names.next()))
  {
    DBUG_PRINT("info", ("Found database %s", db_name->str));
    if (strcmp(NDB_REP_DB, db_name->str)) /* Skip system database */
    {

      sql_print_information("NDB: Cleaning stray tables from database '%s'",
                            db_name->str);

      char path[FN_REFLEN + 1];
      build_table_filename(path, sizeof(path) - 1, db_name->str, "", "", 0);
      
      /* Require that no binlog setup is attempted yet, that will come later
       * right now we just want to get rid of stray frms et al
       */
      Thd_ndb::Options_guard thd_ndb_options(thd_ndb);
      thd_ndb_options.set(Thd_ndb::SKIP_BINLOG_SETUP_IN_FIND_FILES);

      Ndb_find_files_list tab_names(thd);
      if (!tab_names.find_tables(db_name->str, path))
      {
        thd->clear_error();
        DBUG_PRINT("info", ("Failed to find tables"));
      }
    }
  }
  DBUG_VOID_RETURN;
}

/*
  Ndb has no representation of the database schema objects.
  The mysql.ndb_schema table contains the latest schema operations
  done via a mysqld, and thus reflects databases created/dropped/altered
  while a mysqld was disconnected.  This function tries to recover
  the correct state w.r.t created databases using the information in
  that table.
*/
static
int find_all_databases(THD *thd, Thd_ndb* thd_ndb)
{
  Ndb *ndb= thd_ndb->ndb;
  NDBDICT *dict= ndb->getDictionary();
  NdbTransaction *trans= NULL;
  NdbError ndb_error;
  int retries= 100;
  int retry_sleep= 30; /* 30 milliseconds, transaction */
  DBUG_ENTER("Ndb_binlog_setup::find_all_databases");

  /*
    Function should only be called while ndbcluster_global_schema_lock
    is held, to ensure that ndb_schema table is not being updated while
    scanning.
  */
  if (!thd_ndb->has_required_global_schema_lock("Ndb_binlog_setup::find_all_databases"))
    DBUG_RETURN(1);

  ndb->setDatabaseName(NDB_REP_DB);

  Thd_ndb::Options_guard thd_ndb_options(thd_ndb);
  thd_ndb_options.set(Thd_ndb::NO_LOG_SCHEMA_OP);
  thd_ndb_options.set(Thd_ndb::NO_GLOBAL_SCHEMA_LOCK);
  while (1)
  {
    char db_buffer[FN_REFLEN];
    char *db= db_buffer+1;
    char name[FN_REFLEN];
    char query[64000];
    Ndb_table_guard ndbtab_g(dict, NDB_SCHEMA_TABLE);
    const NDBTAB *ndbtab= ndbtab_g.get_table();
    NdbScanOperation *op;
    NdbBlob *query_blob_handle;
    int r= 0;
    if (ndbtab == NULL)
    {
      ndb_error= dict->getNdbError();
      goto error;
    }
    trans= ndb->startTransaction();
    if (trans == NULL)
    {
      ndb_error= ndb->getNdbError();
      goto error;
    }
    op= trans->getNdbScanOperation(ndbtab);
    if (op == NULL)
    {
      ndb_error= trans->getNdbError();
      goto error;
    }

    op->readTuples(NdbScanOperation::LM_Read,
                   NdbScanOperation::SF_TupScan, 1);
    
    r|= op->getValue("db", db_buffer) == NULL;
    r|= op->getValue("name", name) == NULL;
    r|= (query_blob_handle= op->getBlobHandle("query")) == NULL;
    r|= query_blob_handle->getValue(query, sizeof(query));

    if (r)
    {
      ndb_error= op->getNdbError();
      goto error;
    }

    if (trans->execute(NdbTransaction::NoCommit))
    {
      ndb_error= trans->getNdbError();
      goto error;
    }

    while ((r= op->nextResult()) == 0)
    {
      unsigned db_len= db_buffer[0];
      unsigned name_len= name[0];
      /*
        name_len == 0 means no table name, hence the row
        is for a database
      */
      if (db_len > 0 && name_len == 0)
      {
        /* database found */
        db[db_len]= 0;

	/* find query */
        Uint64 query_length= 0;
        if (query_blob_handle->getLength(query_length))
        {
          ndb_error= query_blob_handle->getNdbError();
          goto error;
        }
        query[query_length]= 0;
        build_table_filename(name, sizeof(name), db, "", "", 0);
        int database_exists= !my_access(name, F_OK);
        if (native_strncasecmp("CREATE", query, 6) == 0)
        {
          /* Database should exist */
          if (!database_exists)
          {
            /* create missing database */
            sql_print_information("NDB: Discovered missing database '%s'", db);
            const int no_print_error[1]= {0};
            run_query(thd, query, query + query_length,
                      no_print_error);
          }
        }
        else if (native_strncasecmp("ALTER", query, 5) == 0)
        {
          /* Database should exist */
          if (!database_exists)
          {
            /* create missing database */
            sql_print_information("NDB: Discovered missing database '%s'", db);
            const int no_print_error[1]= {0};
            name_len= (unsigned)my_snprintf(name, sizeof(name), "CREATE DATABASE %s", db);
            run_query(thd, name, name + name_len,
                      no_print_error);
            run_query(thd, query, query + query_length,
                      no_print_error);
          }
        }
        else if (native_strncasecmp("DROP", query, 4) == 0)
        {
          /* Database should not exist */
          if (database_exists)
          {
            /* drop missing database */
            sql_print_information("NDB: Discovered remaining database '%s'", db);
          }
        }
      }
    }
    if (r == -1)
    {
      ndb_error= op->getNdbError();
      goto error;
    }
    ndb->closeTransaction(trans);
    trans= NULL;
    DBUG_RETURN(0); // success
  error:
    if (trans)
    {
      ndb->closeTransaction(trans);
      trans= NULL;
    }
    if (ndb_error.status == NdbError::TemporaryError && !thd->killed)
    {
      if (retries--)
      {
        sql_print_warning("NDB: ndbcluster_find_all_databases retry: %u - %s",
                          ndb_error.code,
                          ndb_error.message);
        do_retry_sleep(retry_sleep);
        continue; // retry
      }
    }
    if (!thd->killed)
    {
      sql_print_error("NDB: ndbcluster_find_all_databases fail: %u - %s",
                      ndb_error.code,
                      ndb_error.message);
    }

    DBUG_RETURN(1); // not temp error or too many retries
  }
}


/*
  find all tables in ndb and discover those needed
*/
static
int find_all_files(THD *thd, Ndb* ndb)
{
  char key[FN_REFLEN + 1];
  int unhandled= 0, retries= 5, skipped= 0;
  DBUG_ENTER("Ndb_binlog_setup::find_all_files");

  NDBDICT* dict= ndb->getDictionary();

  do
  {
    NdbDictionary::Dictionary::List list;
    if (dict->listObjects(list, NdbDictionary::Object::UserTable) != 0)
      DBUG_RETURN(1);
    unhandled= 0;
    skipped= 0;
    retries--;
    for (uint i= 0 ; i < list.count ; i++)
    {
      NDBDICT::List::Element& elmt= list.elements[i];
      if (IS_TMP_PREFIX(elmt.name) || IS_NDB_BLOB_PREFIX(elmt.name))
      {
        DBUG_PRINT("info", ("Skipping %s.%s in NDB", elmt.database, elmt.name));
        continue;
      }
      DBUG_PRINT("info", ("Found %s.%s in NDB", elmt.database, elmt.name));
      if (elmt.state != NDBOBJ::StateOnline &&
          elmt.state != NDBOBJ::StateBackup &&
          elmt.state != NDBOBJ::StateBuilding)
      {
        sql_print_information("NDB: skipping setup table %s.%s, in state %d",
                              elmt.database, elmt.name, elmt.state);
        skipped++;
        continue;
      }

      ndb->setDatabaseName(elmt.database);
      Ndb_table_guard ndbtab_g(dict, elmt.name);
      const NDBTAB *ndbtab= ndbtab_g.get_table();
      if (!ndbtab)
      {
        if (retries == 0)
          sql_print_error("NDB: failed to setup table %s.%s, error: %d, %s",
                          elmt.database, elmt.name,
                          dict->getNdbError().code,
                          dict->getNdbError().message);
        unhandled++;
        continue;
      }

      if (ndbtab->getFrmLength() == 0)
        continue;

      /* check if database exists */
      char *end= key +
        build_table_filename(key, sizeof(key) - 1, elmt.database, "", "", 0);
      if (my_access(key, F_OK))
      {
        /* no such database defined, skip table */
        continue;
      }
      /* finalize construction of path */
      end+= tablename_to_filename(elmt.name, end,
                                  (uint)(sizeof(key)-(end-key)));
      uchar *data= 0, *pack_data= 0;
      size_t length, pack_length;
      int discover= 0;
      if (create_serialized_meta_data(elmt.database, elmt.name,
                                      &data, &length) ||
          compress_serialized_meta_data(data, length, &pack_data, &pack_length))
      {
        discover= 1;
        sql_print_information("NDB: missing frm for %s.%s, discovering...",
                              elmt.database, elmt.name);
      }
      else if (different_serialized_meta_data(
                         static_cast<const uchar *>(ndbtab->getFrmData()),
                         ndbtab->getFrmLength(), pack_data, pack_length))
      {
        /* ndb_share reference temporary */
        NDB_SHARE *share= get_share(key, 0, FALSE);
        if (share)
        {
          DBUG_PRINT("NDB_SHARE", ("%s temporary  use_count: %u",
                                   share->key_string(), share->use_count));
        }
        if (!share || get_ndb_share_state(share) != NSS_ALTERED)
        {
          discover= 1;
          sql_print_information("NDB: mismatch in frm for %s.%s,"
                                " discovering...",
                                elmt.database, elmt.name);
        }
        if (share)
        {
          /* ndb_share reference temporary free */
          DBUG_PRINT("NDB_SHARE", ("%s temporary free  use_count: %u",
                                   share->key_string(), share->use_count));
          free_share(&share);  // temporary ref.
        }
      }
      my_free((char*) data, MYF(MY_ALLOW_ZERO_PTR));
      my_free((char*) pack_data, MYF(MY_ALLOW_ZERO_PTR));

      if (discover)
      {
        /* ToDo 4.1 database needs to be created if missing */
        if (ndb_create_table_from_engine(thd, elmt.database, elmt.name))
        {
          /* ToDo 4.1 handle error */
        }
      }
      else
      {
        /* set up replication for this table */
        if (ndbcluster_create_binlog_setup(thd, ndb, key,
                                           elmt.database, elmt.name, NULL))
        {
          unhandled++;
          continue;
        }
      }
    }
  }
  while (unhandled && retries);

  DBUG_RETURN(-(skipped + unhandled));
}

  Ndb_binlog_setup(const Ndb_binlog_setup&); // Not copyable
  Ndb_binlog_setup operator=(const Ndb_binlog_setup&); // Not assignable

public:

  Ndb_binlog_setup(THD* thd) :
    m_thd(thd),
    m_thd_ndb(get_thd_ndb(thd))
  {
    // Ndb* object in Thd_ndb should've been assigned
    assert(m_thd_ndb->ndb);
  }

bool
setup(void)
{
  if (ndb_binlog_tables_inited)
    return true; // Already setup -> OK

  /*
    Can't proceed unless ndb binlog thread has setup
    the schema_ndb pointer(since that pointer is used for
    creating the event operations owned by ndb_schema_share)
  */
  {
    Mutex_guard injector_mutex_g(injector_mutex);
    if (!schema_ndb)
      return false;
  }

  /* Test binlog_setup on this mysqld being slower (than other mysqld) */
  DBUG_EXECUTE_IF("ndb_binlog_setup_slow",
  {
    sql_print_information("ndb_binlog_setup: 'ndb_binlog_setup_slow' -> sleep");
    NdbSleep_SecSleep(10);
    sql_print_information("ndb_binlog_setup <- sleep");
  });

  while (true) //To allow 'break' out to error handling
  {
    DBUG_ASSERT(ndb_schema_share == NULL);
    DBUG_ASSERT(ndb_apply_status_share == NULL);

    /**
     * The Global Schema Lock (GSL) protects the discovery of the tables,
     * and creation of the schema change distribution event (ndb_schema_share)
     * to be atomic. This make sure that the schema does not change without 
     * being distributed to other mysqld's.
     */
<<<<<<< HEAD
    Ndb_global_schema_lock_guard global_schema_lock_guard(thd);
    if (global_schema_lock_guard.lock(false, false))
=======
    Ndb_global_schema_lock_guard global_schema_lock_guard(m_thd);
    if (global_schema_lock_guard.lock(false))
>>>>>>> 5b3c9dae
    {
      break;
    }

    /* Give additional 'binlog_setup rights' to this Thd_ndb */
<<<<<<< HEAD
    Thd_ndb_options_guard thd_ndb_options(get_thd_ndb(thd));
    thd_ndb_options.set(TNO_ALLOW_BINLOG_SETUP);

    if (ndb_create_table_from_engine(thd, NDB_REP_DB, NDB_SCHEMA_TABLE))
    {
      if (ndb_schema_table__create(thd))
=======
    Thd_ndb::Options_guard thd_ndb_options(m_thd_ndb);
    thd_ndb_options.set(Thd_ndb::ALLOW_BINLOG_SETUP);

    if (ndb_create_table_from_engine(m_thd, NDB_REP_DB, NDB_SCHEMA_TABLE))
    {
      if (ndb_schema_table__create(m_thd))
>>>>>>> 5b3c9dae
        break;
    }
    if (ndb_schema_share == NULL)  //Needed for 'ndb_schema_dist_is_ready()'
      break;  

    /**
     * NOTE: At this point the creation of 'ndb_schema_share' has set
     * ndb_schema_dist_is_ready(), which also announced our subscription
     * (and handling) of schema change events.
     * We are excpected to act on any such changes (SLOCK) by all other mysqld.
     * However, this is not possible yet until setup has succesfully
     * completed, and our binlog-thread started to handle events.
     * Thus, if we fail to complete the setup below, the schema changes *must*
     * be unsubscribed as part of error handling. Any other mysqld's waiting
     * for us to reply, will then get an unsibscribe-event instead, which breaks
     * the wait.
     */
    assert(ndb_schema_dist_is_ready());

    /* Test handling of binlog_setup failing to complete *after* created 'ndb_schema' */
    DBUG_EXECUTE_IF("ndb_binlog_setup_incomplete",
    {
      sql_print_information("ndb_binlog_setup: 'ndb_binlog_setup_incomplete' -> return");
      break;
    });

<<<<<<< HEAD
    if (ndb_create_table_from_engine(thd, NDB_REP_DB, NDB_APPLY_TABLE))
    {
      if (ndb_apply_table__create(thd))
=======
    if (ndb_create_table_from_engine(m_thd, NDB_REP_DB, NDB_APPLY_TABLE))
    {
      if (ndb_apply_table__create(m_thd))
>>>>>>> 5b3c9dae
        break;
    }
    /* Note: Failure of creating APPLY_TABLE eventOp is retried
       by find_all_files(), and eventually failed.
    */

<<<<<<< HEAD
    clean_away_stray_files(thd);

    if (ndbcluster_find_all_databases(thd))
      break;

    if (ndbcluster_find_all_files(thd))
=======
    clean_away_stray_files(m_thd, m_thd_ndb);

    if (find_all_databases(m_thd, m_thd_ndb))
      break;

    if (find_all_files(m_thd, m_thd_ndb->ndb))
>>>>>>> 5b3c9dae
      break;

    /* Shares w/ eventOp subscr. for NDB_SCHEMA_TABLE and NDB_APPLY_TABLE created? */
    DBUG_ASSERT(ndb_schema_share);
    DBUG_ASSERT(!ndb_binlog_running || ndb_apply_status_share);
<<<<<<< HEAD

    /* Signal injector thread that all is setup */
    ndb_binlog_tables_inited= TRUE;
    native_cond_signal(&injector_cond);

    DBUG_ASSERT(ndb_schema_dist_is_ready());
    return true;     // Setup completed -> OK
  } //end global schema lock

  /**
   * Error handling:
   * Failed to complete ndb_binlog_setup.
   * Remove all existing event operations from a possible partial setup
   */
  if (ndb_schema_dist_is_ready()) //Can't leave failed setup with 'dist_is_ready'
  {
    sql_print_information("ndb_binlog_setup: Clean up leftovers");
    remove_all_event_operations(schema_ndb, injector_ndb);
  }

  /* There should not be a partial setup left behind */
  DBUG_ASSERT(!ndb_schema_dist_is_ready());
  return false;
=======

    /* Signal injector thread that all is setup */
    ndb_binlog_tables_inited= TRUE;
    native_cond_signal(&injector_cond);

    DBUG_ASSERT(ndb_schema_dist_is_ready());
    return true;     // Setup completed -> OK
  } //end global schema lock

  /**
   * Error handling:
   * Failed to complete ndb_binlog_setup.
   * Remove all existing event operations from a possible partial setup
   */
  if (ndb_schema_dist_is_ready()) //Can't leave failed setup with 'dist_is_ready'
  {
    sql_print_information("ndb_binlog_setup: Clean up leftovers");
    remove_all_event_operations(schema_ndb, injector_ndb);
  }

  /* There should not be a partial setup left behind */
  DBUG_ASSERT(!ndb_schema_dist_is_ready());
  return false;
}

}; // class Ndb_binlog_setup


bool
ndb_binlog_setup(THD *thd)
{
  Ndb_binlog_setup binlog_setup(thd);
  return binlog_setup.setup();
>>>>>>> 5b3c9dae
}


/*
  Defines and struct for schema table.
  Should reflect table definition above.
*/
#define SCHEMA_DB_I 0u
#define SCHEMA_NAME_I 1u
#define SCHEMA_SLOCK_I 2u
#define SCHEMA_QUERY_I 3u
#define SCHEMA_NODE_ID_I 4u
#define SCHEMA_EPOCH_I 5u
#define SCHEMA_ID_I 6u
#define SCHEMA_VERSION_I 7u
#define SCHEMA_TYPE_I 8u
#define SCHEMA_SIZE 9u
#define SCHEMA_SLOCK_SIZE 32u


/*
  log query in schema table
*/
static void ndb_report_waiting(const char *key,
                               int the_time,
                               const char *op,
                               const char *obj,
                               const MY_BITMAP * map)
{
  ulonglong ndb_latest_epoch= 0;
  const char *proc_info= "<no info>";
  native_mutex_lock(&injector_mutex);
  if (injector_ndb)
    ndb_latest_epoch= injector_ndb->getLatestGCI();
  if (injector_thd)
    proc_info= injector_thd->proc_info;
  native_mutex_unlock(&injector_mutex);
  if (map == 0)
  {
    sql_print_information("NDB %s:"
                          " waiting max %u sec for %s %s."
                          "  epochs: (%u/%u,%u/%u,%u/%u)"
                          "  injector proc_info: %s"
                          ,key, the_time, op, obj
                          ,(uint)(ndb_latest_handled_binlog_epoch >> 32)
                          ,(uint)(ndb_latest_handled_binlog_epoch)
                          ,(uint)(ndb_latest_received_binlog_epoch >> 32)
                          ,(uint)(ndb_latest_received_binlog_epoch)
                          ,(uint)(ndb_latest_epoch >> 32)
                          ,(uint)(ndb_latest_epoch)
                          ,proc_info
                          );
  }
  else
  {
    sql_print_information("NDB %s:"
                          " waiting max %u sec for %s %s."
                          "  epochs: (%u/%u,%u/%u,%u/%u)"
                          "  injector proc_info: %s map: %x%08x"
                          ,key, the_time, op, obj
                          ,(uint)(ndb_latest_handled_binlog_epoch >> 32)
                          ,(uint)(ndb_latest_handled_binlog_epoch)
                          ,(uint)(ndb_latest_received_binlog_epoch >> 32)
                          ,(uint)(ndb_latest_received_binlog_epoch)
                          ,(uint)(ndb_latest_epoch >> 32)
                          ,(uint)(ndb_latest_epoch)
                          ,proc_info
                          ,map->bitmap[1]
                          ,map->bitmap[0]
                          );
  }
}


extern void update_slave_api_stats(Ndb*);

int ndbcluster_log_schema_op(THD *thd,
                             const char *query, int query_length,
                             const char *db, const char *table_name,
                             uint32 ndb_table_id,
                             uint32 ndb_table_version,
                             enum SCHEMA_OP_TYPE type,
                             const char *new_db, const char *new_table_name,
                             bool log_query_on_participant)
{
  DBUG_ENTER("ndbcluster_log_schema_op");
  Thd_ndb *thd_ndb= get_thd_ndb(thd);
  if (!thd_ndb)
  {
    if (!(thd_ndb= Thd_ndb::seize(thd)))
    {
      sql_print_error("Could not allocate Thd_ndb object");
      DBUG_RETURN(1);
    }
    thd_set_thd_ndb(thd, thd_ndb);
  }

  DBUG_PRINT("enter", ("query: %s  db: %s  table_name: %s",
                       query, db, table_name));
  if (!ndb_schema_share ||
      thd_ndb->check_option(Thd_ndb::NO_LOG_SCHEMA_OP))
  {
    if (thd->slave_thread)
      update_slave_api_stats(thd_ndb->ndb);

    DBUG_RETURN(0);
  }

  /* Check that the database name will fit within limits */
  if(strlen(db) > NDB_MAX_DDL_NAME_BYTESIZE)
  {
    // Catch unexpected commands with too long db length
    DBUG_ASSERT(type == SOT_CREATE_DB ||
                type == SOT_ALTER_DB ||
                type == SOT_DROP_DB);
    push_warning_printf(thd, Sql_condition::SL_WARNING,
                        ER_TOO_LONG_IDENT,
                        "Ndb has an internal limit of %u bytes on the size of schema identifiers",
                        NDB_MAX_DDL_NAME_BYTESIZE);
    DBUG_RETURN(ER_TOO_LONG_IDENT);
  }

  char tmp_buf2[FN_REFLEN];
  char quoted_table1[2 + 2 * FN_REFLEN + 1];
  char quoted_db1[2 + 2 * FN_REFLEN + 1];
  char quoted_db2[2 + 2 * FN_REFLEN + 1];
  char quoted_table2[2 + 2 * FN_REFLEN + 1];
  size_t id_length= 0;
  const char *type_str;
  uint32 log_type= (uint32)type;
  switch (type)
  {
  case SOT_DROP_TABLE:
    /* drop database command, do not log at drop table */
    if (thd->lex->sql_command ==  SQLCOM_DROP_DB)
      DBUG_RETURN(0);
    /*
      Rewrite the drop table query as it may contain several tables
      but drop_table() is called once for each table in the query
      ie. DROP TABLE t1, t2;
          -> DROP TABLE t1 + DROP TABLE t2
    */

    query= tmp_buf2;
    id_length= my_strmov_quoted_identifier (thd, (char *) quoted_table1,
                                            table_name, 0);
    quoted_table1[id_length]= '\0';
    id_length= my_strmov_quoted_identifier (thd, (char *) quoted_db1,
                                            db, 0);
    quoted_db1[id_length]= '\0';
    query_length= (uint) (strxmov(tmp_buf2, "drop table ", quoted_db1, ".",
                                  quoted_table1, NullS) - tmp_buf2);
    type_str= "drop table";
    break;
  case SOT_RENAME_TABLE_PREPARE:
    type_str= "rename table prepare";
    break;
  case SOT_RENAME_TABLE:
    /*
      Rewrite the rename table query as it may contain several tables
      but rename_table() is called once for each table in the query
      ie. RENAME TABLE t1 to tx, t2 to ty;
          -> RENAME TABLE t1 to tx + RENAME TABLE t2 to ty
    */
    query= tmp_buf2;
    id_length= my_strmov_quoted_identifier (thd, (char *) quoted_db1,
                                            db, 0);
    quoted_db1[id_length]= '\0';
    id_length= my_strmov_quoted_identifier (thd, (char *) quoted_table1,
                                            table_name, 0);
    quoted_table1[id_length]= '\0';
    id_length= my_strmov_quoted_identifier (thd, (char *) quoted_db2,
                                            new_db, 0);
    quoted_db2[id_length]= '\0';
    id_length= my_strmov_quoted_identifier (thd, (char *) quoted_table2,
                                            new_table_name, 0);
    quoted_table2[id_length]= '\0';
    query_length= (uint) (strxmov(tmp_buf2, "rename table ",
                                  quoted_db1, ".", quoted_table1, " to ",
                                  quoted_db2, ".", quoted_table2, NullS) - tmp_buf2);
    type_str= "rename table";
    break;
  case SOT_CREATE_TABLE:
    type_str= "create table";
    break;
  case SOT_ALTER_TABLE_COMMIT:
    type_str= "alter table";
    break;
  case SOT_ONLINE_ALTER_TABLE_PREPARE:
    type_str= "online alter table prepare";
    break;
  case SOT_ONLINE_ALTER_TABLE_COMMIT:
    type_str= "online alter table commit";
    break;
  case SOT_DROP_DB:
    type_str= "drop db";
    break;
  case SOT_CREATE_DB:
    type_str= "create db";
    break;
  case SOT_ALTER_DB:
    type_str= "alter db";
    break;
  case SOT_TABLESPACE:
    type_str= "tablespace";
    break;
  case SOT_LOGFILE_GROUP:
    type_str= "logfile group";
    break;
  case SOT_TRUNCATE_TABLE:
    type_str= "truncate table";
    break;
  case SOT_CREATE_USER:
    type_str= "create user";
    break;
  case SOT_DROP_USER:
    type_str= "drop user";
    break;
  case SOT_RENAME_USER:
    type_str= "rename user";
    break;
  case SOT_GRANT:
    type_str= "grant/revoke";
    break;
  case SOT_REVOKE:
    type_str= "revoke all";
    break;
  default:
    abort(); /* should not happen, programming error */
  }

  NDB_SCHEMA_OBJECT *ndb_schema_object;
  {
    char key[FN_REFLEN + 1];
    build_table_filename(key, sizeof(key) - 1, db, table_name, "", 0);
    ndb_schema_object= ndb_get_schema_object(key, true);
    ndb_schema_object->table_id= ndb_table_id;
    ndb_schema_object->table_version= ndb_table_version;
  }

  const NdbError *ndb_error= 0;
  // Use nodeid of the primary cluster connection since that is
  // the nodeid which the coordinator and participants listen to
  const uint32 node_id= g_ndb_cluster_connection->node_id();
  Uint64 epoch= 0;
  {
    /* begin protect ndb_schema_share */
    native_mutex_lock(&ndb_schema_share_mutex);
    if (ndb_schema_share == 0)
    {
      native_mutex_unlock(&ndb_schema_share_mutex);
      ndb_free_schema_object(&ndb_schema_object);
      DBUG_RETURN(0);
    }
    native_mutex_unlock(&ndb_schema_share_mutex);
  }

  Ndb *ndb= thd_ndb->ndb;
  char save_db[FN_REFLEN];
  strcpy(save_db, ndb->getDatabaseName());

  char tmp_buf[FN_REFLEN];
  NDBDICT *dict= ndb->getDictionary();
  ndb->setDatabaseName(NDB_REP_DB);
  Ndb_table_guard ndbtab_g(dict, NDB_SCHEMA_TABLE);
  const NDBTAB *ndbtab= ndbtab_g.get_table();
  NdbTransaction *trans= 0;
  int retries= 100;
  int retry_sleep= 30; /* 30 milliseconds, transaction */
  const NDBCOL *col[SCHEMA_SIZE];
  unsigned sz[SCHEMA_SIZE];

  if (ndbtab == 0)
  {
    if (strcmp(NDB_REP_DB, db) != 0 ||
        strcmp(NDB_SCHEMA_TABLE, table_name))
    {
      ndb_error= &dict->getNdbError();
    }
    goto end;
  }

  {
    uint i;
    for (i= 0; i < SCHEMA_SIZE; i++)
    {
      col[i]= ndbtab->getColumn(i);
      if (i != SCHEMA_QUERY_I)
      {
        sz[i]= col[i]->getLength();
        DBUG_ASSERT(sz[i] <= sizeof(tmp_buf));
      }
    }
  }

  while (1)
  {
    const char *log_db= db;
    const char *log_tab= table_name;
    const char *log_subscribers= (char*)ndb_schema_object->slock;
    if ((trans= ndb->startTransaction()) == 0)
      goto err;
    while (1)
    {
      NdbOperation *op= 0;
      int r= 0;
      r|= (op= trans->getNdbOperation(ndbtab)) == 0;
      DBUG_ASSERT(r == 0);
      r|= op->writeTuple();
      DBUG_ASSERT(r == 0);
      
      /* db */
      ndb_pack_varchar(col[SCHEMA_DB_I], tmp_buf, log_db, (int)strlen(log_db));
      r|= op->equal(SCHEMA_DB_I, tmp_buf);
      DBUG_ASSERT(r == 0);
      /* name */
      ndb_pack_varchar(col[SCHEMA_NAME_I], tmp_buf, log_tab,
                       (int)strlen(log_tab));
      r|= op->equal(SCHEMA_NAME_I, tmp_buf);
      DBUG_ASSERT(r == 0);
      /* slock */
      DBUG_ASSERT(sz[SCHEMA_SLOCK_I] ==
                  no_bytes_in_map(&ndb_schema_object->slock_bitmap));
      r|= op->setValue(SCHEMA_SLOCK_I, log_subscribers);
      DBUG_ASSERT(r == 0);
      /* query */
      {
        NdbBlob *ndb_blob= op->getBlobHandle(SCHEMA_QUERY_I);
        DBUG_ASSERT(ndb_blob != 0);
        uint blob_len= query_length;
        const char* blob_ptr= query;
        r|= ndb_blob->setValue(blob_ptr, blob_len);
        DBUG_ASSERT(r == 0);
      }
      /* node_id */
      r|= op->setValue(SCHEMA_NODE_ID_I, node_id);
      DBUG_ASSERT(r == 0);
      /* epoch */
      r|= op->setValue(SCHEMA_EPOCH_I, epoch);
      DBUG_ASSERT(r == 0);
      /* id */
      r|= op->setValue(SCHEMA_ID_I, ndb_table_id);
      DBUG_ASSERT(r == 0);
      /* version */
      r|= op->setValue(SCHEMA_VERSION_I, ndb_table_version);
      DBUG_ASSERT(r == 0);
      /* type */
      r|= op->setValue(SCHEMA_TYPE_I, log_type);
      DBUG_ASSERT(r == 0);
      /* any value */
      Uint32 anyValue = 0;
      if (! thd->slave_thread)
      {
        /* Schema change originating from this MySQLD, check SQL_LOG_BIN
         * variable and pass 'setting' to all logging MySQLDs via AnyValue  
         */
        if (thd_options(thd) & OPTION_BIN_LOG) /* e.g. SQL_LOG_BIN == on */
        {
          DBUG_PRINT("info", ("Schema event for binlogging"));
          ndbcluster_anyvalue_set_normal(anyValue);
        }
        else
        {
          DBUG_PRINT("info", ("Schema event not for binlogging")); 
          ndbcluster_anyvalue_set_nologging(anyValue);
        }

        if(!log_query_on_participant)
        {
          DBUG_PRINT("info", ("Forcing query not to be binlogged on participant"));
          ndbcluster_anyvalue_set_nologging(anyValue);
        }
      }
      else
      {
        /* 
           Slave propagating replicated schema event in ndb_schema
           In case replicated serverId is composite 
           (server-id-bits < 31) we copy it into the 
           AnyValue as-is
           This is for 'future', as currently Schema operations
           do not have composite AnyValues.
           In future it may be useful to support *not* mapping composite
           AnyValues to/from Binlogged server-ids.
        */
        DBUG_PRINT("info", ("Replicated schema event with original server id %d",
                            thd->server_id));
        anyValue = thd_unmasked_server_id(thd);
      }

#ifndef DBUG_OFF
      /*
        MySQLD will set the user-portion of AnyValue (if any) to all 1s
        This tests code filtering ServerIds on the value of server-id-bits.
      */
      const char* p = getenv("NDB_TEST_ANYVALUE_USERDATA");
      if (p != 0  && *p != 0 && *p != '0' && *p != 'n' && *p != 'N')
      {
        dbug_ndbcluster_anyvalue_set_userbits(anyValue);
      }
#endif  
      r|= op->setAnyValue(anyValue);
      DBUG_ASSERT(r == 0);
      break;
    }
    if (trans->execute(NdbTransaction::Commit, NdbOperation::DefaultAbortOption,
                       1 /* force send */) == 0)
    {
      DBUG_PRINT("info", ("logged: %s", query));
      dict->forceGCPWait(1);
      break;
    }
err:
    const NdbError *this_error= trans ?
      &trans->getNdbError() : &ndb->getNdbError();
    if (this_error->status == NdbError::TemporaryError && !thd->killed)
    {
      if (retries--)
      {
        if (trans)
          ndb->closeTransaction(trans);
        do_retry_sleep(retry_sleep);
        continue; // retry
      }
    }
    ndb_error= this_error;
    break;
  }
end:
  if (ndb_error)
    push_warning_printf(thd, Sql_condition::SL_WARNING,
                        ER_GET_ERRMSG, ER_THD(thd, ER_GET_ERRMSG),
                        ndb_error->code,
                        ndb_error->message,
                        "Could not log query '%s' on other mysqld's");
          
  if (trans)
    ndb->closeTransaction(trans);
  ndb->setDatabaseName(save_db);

  if (opt_ndb_extra_logging > 19)
  {
    sql_print_information("NDB: distributed %s.%s(%u/%u) type: %s(%u) query: \'%s\' to %x%08x",
                          db,
                          table_name,
                          ndb_table_id,
                          ndb_table_version,
                          get_schema_type_name(log_type),
                          log_type,
                          query,
                          ndb_schema_object->slock_bitmap.bitmap[1],
                          ndb_schema_object->slock_bitmap.bitmap[0]);
  }

  /*
    Wait for other mysqld's to acknowledge the table operation
  */
  if (ndb_error == 0 && !bitmap_is_clear_all(&ndb_schema_object->slock_bitmap))
  {
    int max_timeout= DEFAULT_SYNC_TIMEOUT;
    native_mutex_lock(&ndb_schema_object->mutex);
    while (true)
    {
      struct timespec abstime;
      set_timespec(&abstime, 1);

      // Wait for operation on ndb_schema_object to complete.
      // Condition for completion is that 'slock_bitmap' is cleared,
      // which is signaled by ::handle_clear_slock() on
      // 'ndb_schema_object->cond'
      const int ret= native_cond_timedwait(&ndb_schema_object->cond,
                                            &ndb_schema_object->mutex,
                                            &abstime);

      if (thd->killed)
        break;

      /* begin protect ndb_schema_share */
      native_mutex_lock(&ndb_schema_share_mutex);
      if (ndb_schema_share == 0)
      {
        native_mutex_unlock(&ndb_schema_share_mutex);
        break;
      }
      native_mutex_unlock(&ndb_schema_share_mutex);
      /* end protect ndb_schema_share */

      if (bitmap_is_clear_all(&ndb_schema_object->slock_bitmap))
        break; //Done, normal completion

      if (ret)
      {
        max_timeout--;
        if (max_timeout == 0)
        {
          sql_print_error("NDB %s: distributing %s timed out. Ignoring...",
                          type_str, ndb_schema_object->key);
          DBUG_ASSERT(false);
          break;
        }
        if (opt_ndb_extra_logging)
          ndb_report_waiting(type_str, max_timeout,
                             "distributing", ndb_schema_object->key,
                             &ndb_schema_object->slock_bitmap);
      }
    }
    native_mutex_unlock(&ndb_schema_object->mutex);
  }
  else if (ndb_error)
  {
    sql_print_error("NDB %s: distributing %s err: %u",
                    type_str, ndb_schema_object->key,
                    ndb_error->code);
  }
  else if (opt_ndb_extra_logging > 19)
  {
    sql_print_information("NDB %s: not waiting for distributing %s",
                          type_str, ndb_schema_object->key);
  }

  ndb_free_schema_object(&ndb_schema_object);

  if (opt_ndb_extra_logging > 19)
  {
    sql_print_information("NDB: distribution of %s.%s(%u/%u) type: %s(%u) query: \'%s\'"
                          " - complete!",
                          db,
                          table_name,
                          ndb_table_id,
                          ndb_table_version,
                          get_schema_type_name(log_type),
                          log_type,
                          query);
  }

  if (thd->slave_thread)
    update_slave_api_stats(ndb);

  DBUG_RETURN(0);
}


/*
  ndb_handle_schema_change

  Used when an even has been receieved telling that the table has been
  dropped or connection to cluster has failed. Function checks if the
  table need to be removed from any of the many places where it's
  referenced or cached, finally the EventOperation is dropped and
  the event_data structure is released.

  The function may be called either by Ndb_schema_event_handler which
  listens to events only on mysql.ndb_schema or by the "injector" which
  listen to events on all the other tables.

*/

static
int
ndb_handle_schema_change(THD *thd, Ndb *is_ndb, NdbEventOperation *pOp,
                         const Ndb_event_data *event_data)
{
  DBUG_ENTER("ndb_handle_schema_change");
  DBUG_PRINT("enter", ("pOp: %p", pOp));

  // Only called for TE_DROP and TE_CLUSTER_FAILURE event
  DBUG_ASSERT(pOp->getEventType() == NDBEVENT::TE_DROP ||
              pOp->getEventType() == NDBEVENT::TE_CLUSTER_FAILURE);

  DBUG_ASSERT(event_data);
  DBUG_ASSERT(pOp->getCustomData() == event_data);


  NDB_SHARE *share= event_data->share;
  dbug_print_share("changed share: ", share);

  TABLE *shadow_table= event_data->shadow_table;
  const char *tabname= shadow_table->s->table_name.str;
  const char *dbname= shadow_table->s->db.str;
  {
    Thd_ndb *thd_ndb= get_thd_ndb(thd);
    Ndb *ndb= thd_ndb->ndb;
    NDBDICT *dict= ndb->getDictionary();
    ndb->setDatabaseName(dbname);
    Ndb_table_guard ndbtab_g(dict, tabname);
    const NDBTAB *ev_tab= pOp->getTable();
    const NDBTAB *cache_tab= ndbtab_g.get_table();
    if (cache_tab &&
        cache_tab->getObjectId() == ev_tab->getObjectId() &&
        cache_tab->getObjectVersion() <= ev_tab->getObjectVersion())
      ndbtab_g.invalidate();
  }

  native_mutex_lock(&share->mutex);
  DBUG_ASSERT(share->state == NSS_DROPPED || 
              share->op == pOp || share->new_op == pOp);
  share->new_op= NULL;
  share->op= NULL;
  native_mutex_unlock(&share->mutex);

  /* Signal ha_ndbcluster::delete/rename_table that drop is done */
  DBUG_PRINT("info", ("signal that drop is done"));
  (void) native_cond_signal(&injector_cond);

  ndb_tdc_close_cached_table(thd, dbname, tabname);

  native_mutex_lock(&ndbcluster_mutex);
  const bool is_remote_change= !ndb_has_node_id(pOp->getReqNodeId());
  if (is_remote_change && share->state != NSS_DROPPED)
  {
    /* Mark share as DROPPED will free the ref from list of open_tables */
    DBUG_PRINT("info", ("remote change"));
    ndbcluster_mark_share_dropped(&share);
    DBUG_ASSERT(share != NULL);
  }

  /* ndb_share reference binlog free */
  DBUG_PRINT("NDB_SHARE", ("%s binlog free  use_count: %u",
                           share->key_string(), share->use_count));
  free_share(&share, TRUE);
  native_mutex_unlock(&ndbcluster_mutex);

  // Remove pointer to event_data from the EventOperation
  pOp->setCustomData(NULL);

  DBUG_PRINT("info", ("Dropping event operation: %p", pOp));
  native_mutex_lock(&injector_mutex);
  is_ndb->dropEventOperation(pOp);
  native_mutex_unlock(&injector_mutex);

  // Finally delete the event_data and thus it's mem_root, shadow_table etc.
  DBUG_PRINT("info", ("Deleting event_data"));
  delete event_data;

  DBUG_RETURN(0);
}


/*
  Data used by the Ndb_schema_event_handler which lives
  as long as the NDB Binlog thread is connected to the cluster.

  NOTE! An Ndb_schema_event_handler instance only lives for one epoch

 */
class Ndb_schema_dist_data {
  static const uint max_ndb_nodes= 256; /* multiple of 32 */
  uchar m_data_node_id_list[max_ndb_nodes];
  /*
    The subscribers to ndb_schema are tracked separately for each
    data node. This avoids the need to know which data nodes are
    connected.
    An api counts as subscribed as soon as one of the data nodes
    report it as subscibed.
  */
  MY_BITMAP *subscriber_bitmap;
  unsigned m_num_bitmaps;

  // Holds the new key for a table to be renamed
  struct NDB_SHARE_KEY* m_prepared_rename_key;
public:
  Ndb_schema_dist_data(const Ndb_schema_dist_data&); // Not implemented
  Ndb_schema_dist_data() :
    subscriber_bitmap(NULL),
    m_num_bitmaps(0),
    m_prepared_rename_key(NULL)
  {}

  void init(Ndb_cluster_connection* cluster_connection)
  {
    const uint own_nodeid = cluster_connection->node_id();

    // Initialize "g_node_id_map" which maps from nodeid to index in
    // subscriber bitmaps array. The mapping array is only used when
    // the NDB binlog thread handles events on the mysql.ndb_schema table
    uint node_id, i= 0;
    Ndb_cluster_connection_node_iter node_iter;
    memset((void *)m_data_node_id_list, 0xFFFF, sizeof(m_data_node_id_list));
    while ((node_id= cluster_connection->get_next_node(node_iter)))
      m_data_node_id_list[node_id]= i++;

    {
      // Create array of bitmaps for keeping track of subscribed nodes
      unsigned no_nodes= cluster_connection->no_db_nodes();
      subscriber_bitmap= (MY_BITMAP*)my_malloc(PSI_INSTRUMENT_ME,
                                               no_nodes * sizeof(MY_BITMAP),
                                               MYF(MY_WME));
      for (unsigned i= 0; i < no_nodes; i++)
      {
        bitmap_init(&subscriber_bitmap[i],
                    (Uint32*)my_malloc(PSI_INSTRUMENT_ME,
                                       max_ndb_nodes/8, MYF(MY_WME)),
                    max_ndb_nodes, FALSE);
        DBUG_ASSERT(bitmap_is_clear_all(&subscriber_bitmap[i]));
        bitmap_set_bit(&subscriber_bitmap[i], own_nodeid); //'self' is always active
      }
      // Remember the number of bitmaps allocated
      m_num_bitmaps = no_nodes;
    }
  }

  void release(void)
  {
    if (!m_num_bitmaps)
    {
      // Allow release without init(), happens when binlog thread
      // is terminated before connection to cluster has been made
      // NOTE! Should be possible to use static memory for the arrays
      return;
    }

    for (unsigned i= 0; i < m_num_bitmaps; i++)
    {
      // Free memory allocated for the bitmap
      // allocated by my_malloc() and passed as "buf" to bitmap_init()
      bitmap_free(&subscriber_bitmap[i]);
    }
    // Free memory allocated for the bitmap array
    my_free(subscriber_bitmap);
    m_num_bitmaps = 0;

    // Release the prepared rename key, it's very unlikely
    // that the key is still around here, but just in case
    NDB_SHARE::free_key(m_prepared_rename_key);
    m_prepared_rename_key = NULL;
<<<<<<< HEAD
  }

  // Map from nodeid to position in subscriber bitmaps array
  uint8 map2subscriber_bitmap_index(uint data_node_id) const
  {
    DBUG_ASSERT(data_node_id <
                (sizeof(m_data_node_id_list)/sizeof(m_data_node_id_list[0])));
    const uint8 bitmap_index = m_data_node_id_list[data_node_id];
    DBUG_ASSERT(bitmap_index != 0xFF);
    DBUG_ASSERT(bitmap_index < m_num_bitmaps);
    return bitmap_index;
=======
>>>>>>> 5b3c9dae
  }

  void report_data_node_failure(unsigned data_node_id)
  {
    uint8 idx= map2subscriber_bitmap_index(data_node_id);
    bitmap_clear_all(&subscriber_bitmap[idx]);
    DBUG_PRINT("info",("Data node %u failure", data_node_id));
    if (opt_ndb_extra_logging)
    {
      sql_print_information("NDB Schema dist: Data node: %d failed,"
                            " subscriber bitmask %x%08x",
                            data_node_id,
                            subscriber_bitmap[idx].bitmap[1],
                            subscriber_bitmap[idx].bitmap[0]);
    }
    check_wakeup_clients();
  }

  void report_subscribe(unsigned data_node_id, unsigned subscriber_node_id)
  {
    uint8 idx= map2subscriber_bitmap_index(data_node_id);
    DBUG_ASSERT(subscriber_node_id != 0);
    bitmap_set_bit(&subscriber_bitmap[idx], subscriber_node_id);
    DBUG_PRINT("info",("Data node %u reported node %u subscribed ",
                       data_node_id, subscriber_node_id));
    if (opt_ndb_extra_logging)
    {
      sql_print_information("NDB Schema dist: Data node: %d reports "
                            "subscribe from node %d, subscriber bitmask %x%08x",
                            data_node_id,
                            subscriber_node_id,
                            subscriber_bitmap[idx].bitmap[1],
                            subscriber_bitmap[idx].bitmap[0]);
    }
<<<<<<< HEAD
    check_wakeup_clients();
=======
    //No 'wakeup_clients' now, as *adding* subscribers didn't complete anything
>>>>>>> 5b3c9dae
  }

  void report_unsubscribe(unsigned data_node_id, unsigned subscriber_node_id)
  {
    uint8 idx= map2subscriber_bitmap_index(data_node_id);
    DBUG_ASSERT(subscriber_node_id != 0);
    bitmap_clear_bit(&subscriber_bitmap[idx], subscriber_node_id);
    DBUG_PRINT("info",("Data node %u reported node %u unsubscribed ",
                       data_node_id, subscriber_node_id));
    if (opt_ndb_extra_logging)
    {
      sql_print_information("NDB Schema dist: Data node: %d reports "
<<<<<<< HEAD
                            "unsubscribe from node %d, subscriber bitmask %x%x",
=======
                            "unsubscribe from node %d, subscriber bitmask %x%08x",
>>>>>>> 5b3c9dae
                            data_node_id,
                            subscriber_node_id,
                            subscriber_bitmap[idx].bitmap[1],
                            subscriber_bitmap[idx].bitmap[0]);
    }
    check_wakeup_clients();
<<<<<<< HEAD
  }

  void check_wakeup_clients()
  {
    // Build bitmask of current participants
     uint32 participants_buf[256/32];
     MY_BITMAP participants;
     bitmap_init(&participants, participants_buf, 256, FALSE);
     get_subscriber_bitmask(&participants);

     // Check all Client's for wakeup
     NDB_SCHEMA_OBJECT::check_waiters(participants);
=======
>>>>>>> 5b3c9dae
  }

  void get_subscriber_bitmask(MY_BITMAP* servers) const
  {
    for (unsigned i= 0; i < m_num_bitmaps; i++)
    {
      bitmap_union(servers, &subscriber_bitmap[i]);
    }
  }

  void save_prepared_rename_key(NDB_SHARE_KEY* key)
  {
    m_prepared_rename_key = key;
  }

  NDB_SHARE_KEY* get_prepared_rename_key() const
  {
    return m_prepared_rename_key;
  }

private:

  // Map from nodeid to position in subscriber bitmaps array
  uint8 map2subscriber_bitmap_index(uint data_node_id) const
  {
    DBUG_ASSERT(data_node_id <
                (sizeof(m_data_node_id_list)/sizeof(m_data_node_id_list[0])));
    const uint8 bitmap_index = m_data_node_id_list[data_node_id];
    DBUG_ASSERT(bitmap_index != 0xFF);
    DBUG_ASSERT(bitmap_index < m_num_bitmaps);
    return bitmap_index;
  }

  void check_wakeup_clients() const
  {
    // Build bitmask of current participants
    uint32 participants_buf[256/32];
    MY_BITMAP participants;
    bitmap_init(&participants, participants_buf, 256, FALSE);
    get_subscriber_bitmask(&participants);

    // Check all Client's for wakeup
    NDB_SCHEMA_OBJECT::check_waiters(participants);
  }

}; //class Ndb_schema_dist_data


#include "ndb_local_schema.h"

class Ndb_schema_event_handler {

  class Ndb_schema_op
  {
    // Unpack Ndb_schema_op from event_data pointer
    void unpack_event(const Ndb_event_data *event_data)
    {
      TABLE *table= event_data->shadow_table;
      Field **field;
      /* unpack blob values */
      uchar* blobs_buffer= 0;
      uint blobs_buffer_size= 0;
      my_bitmap_map *old_map= dbug_tmp_use_all_columns(table, table->read_set);
      {
        ptrdiff_t ptrdiff= 0;
        int ret= get_ndb_blobs_value(table, event_data->ndb_value[0],
                                     blobs_buffer, blobs_buffer_size,
                                     ptrdiff);
        if (ret != 0)
        {
          my_free(blobs_buffer, MYF(MY_ALLOW_ZERO_PTR));
          DBUG_PRINT("info", ("blob read error"));
          DBUG_ASSERT(FALSE);
        }
      }
      /* db varchar 1 length uchar */
      field= table->field;
      db_length= *(uint8*)(*field)->ptr;
      DBUG_ASSERT(db_length <= (*field)->field_length);
      DBUG_ASSERT((*field)->field_length + 1 == sizeof(db));
      memcpy(db, (*field)->ptr + 1, db_length);
      db[db_length]= 0;
      /* name varchar 1 length uchar */
      field++;
      name_length= *(uint8*)(*field)->ptr;
      DBUG_ASSERT(name_length <= (*field)->field_length);
      DBUG_ASSERT((*field)->field_length + 1 == sizeof(name));
      memcpy(name, (*field)->ptr + 1, name_length);
      name[name_length]= 0;
      /* slock fixed length */
      field++;
      slock_length= (*field)->field_length;
      DBUG_ASSERT((*field)->field_length == sizeof(slock_buf));
      memcpy(slock_buf, (*field)->ptr, slock_length);
      /* query blob */
      field++;
      {
        Field_blob *field_blob= (Field_blob*)(*field);
        uint blob_len= field_blob->get_length((*field)->ptr);
        uchar *blob_ptr= 0;
        field_blob->get_ptr(&blob_ptr);
        DBUG_ASSERT(blob_len == 0 || blob_ptr != 0);
        query_length= blob_len;
        query= sql_strmake((char*) blob_ptr, blob_len);
      }
      /* node_id */
      field++;
      node_id= (Uint32)((Field_long *)*field)->val_int();
      /* epoch */
      field++;
      epoch= ((Field_long *)*field)->val_int();
      /* id */
      field++;
      id= (Uint32)((Field_long *)*field)->val_int();
      /* version */
      field++;
      version= (Uint32)((Field_long *)*field)->val_int();
      /* type */
      field++;
      type= (Uint32)((Field_long *)*field)->val_int();
      /* free blobs buffer */
      my_free(blobs_buffer, MYF(MY_ALLOW_ZERO_PTR));
      dbug_tmp_restore_column_map(table->read_set, old_map);
    }

  public:
    uchar db_length;
    char db[64];
    uchar name_length;
    char name[64];
    uchar slock_length;
    uint32 slock_buf[SCHEMA_SLOCK_SIZE/4];
    MY_BITMAP slock;
    unsigned short query_length;
    char *query;
    Uint64 epoch;
    uint32 node_id;
    uint32 id;
    uint32 version;
    uint32 type;
    uint32 any_value;

    /**
      Create a Ndb_schema_op from event_data
    */
    static Ndb_schema_op*
    create(const Ndb_event_data* event_data,
           Uint32 any_value)
    {
      DBUG_ENTER("Ndb_schema_op::create");
      Ndb_schema_op* schema_op=
        (Ndb_schema_op*)sql_alloc(sizeof(Ndb_schema_op));
      bitmap_init(&schema_op->slock,
                  schema_op->slock_buf, 8*SCHEMA_SLOCK_SIZE, FALSE);
      schema_op->unpack_event(event_data);
      schema_op->any_value= any_value;
      DBUG_PRINT("exit", ("%s.%s: query: '%s'  type: %d",
                          schema_op->db, schema_op->name,
                          schema_op->query,
                          schema_op->type));
      DBUG_RETURN(schema_op);
    }
  }; //class Ndb_schema_op

  static void
  print_could_not_discover_error(THD *thd,
                                 const Ndb_schema_op *schema)
  {
    sql_print_error("NDB Binlog: Could not discover table '%s.%s' from "
                    "binlog schema event '%s' from node %d. "
                    "my_errno: %d",
                    schema->db, schema->name, schema->query,
                    schema->node_id, my_errno());
    thd_print_warning_list(thd, "NDB Binlog");
  }


  static void
  write_schema_op_to_binlog(THD *thd, Ndb_schema_op *schema)
  {

    if (!ndb_binlog_running)
    {
      // This mysqld is not writing a binlog
      return;
    }

    /* any_value == 0 means local cluster sourced change that
     * should be logged
     */
    if (ndbcluster_anyvalue_is_reserved(schema->any_value))
    {
      /* Originating SQL node did not want this query logged */
      if (!ndbcluster_anyvalue_is_nologging(schema->any_value))
        sql_print_warning("NDB: unknown value for binlog signalling 0x%X, "
                          "query not logged",
                          schema->any_value);
      return;
    }

    Uint32 queryServerId = ndbcluster_anyvalue_get_serverid(schema->any_value);
    /*
       Start with serverId as received AnyValue, in case it's a composite
       (server_id_bits < 31).
       This is for 'future', as currently schema ops do not have composite
       AnyValues.
       In future it may be useful to support *not* mapping composite
       AnyValues to/from Binlogged server-ids.
    */
    Uint32 loggedServerId = schema->any_value;

    if (queryServerId)
    {
      /*
         AnyValue has non-zero serverId, must be a query applied by a slave
         mysqld.
         TODO : Assert that we are running in the Binlog injector thread?
      */
      if (! g_ndb_log_slave_updates)
      {
        /* This MySQLD does not log slave updates */
        return;
      }
    }
    else
    {
      /* No ServerId associated with this query, mark it as ours */
      ndbcluster_anyvalue_set_serverid(loggedServerId, ::server_id);
    }

    /*
      Write the DDL query to binlog with server_id set
      to the server_id where the query originated.
    */
    const uint32 thd_server_id_save= thd->server_id;
    DBUG_ASSERT(sizeof(thd_server_id_save) == sizeof(thd->server_id));
    thd->server_id = loggedServerId;

    LEX_CSTRING thd_db_save= thd->db();
    LEX_CSTRING schema_db_lex_cstr= {schema->db, strlen(schema->db)};
    thd->reset_db(schema_db_lex_cstr);

    int errcode = query_error_code(thd, thd->killed == THD::NOT_KILLED);
    thd->binlog_query(THD::STMT_QUERY_TYPE,
                      schema->query, schema->query_length,
                      false, // is_trans
                      true, // direct
                      schema->name[0] == 0 || thd->db().str[0] == 0,
                      errcode);

    // Commit the binlog write
    (void)trans_commit_stmt(thd);

    /*
      Restore original server_id and db after commit
      since the server_id is being used also in the commit logic
    */
    thd->server_id= thd_server_id_save;
    thd->reset_db(thd_db_save);
  }


  /*
    Acknowledge handling of schema operation
    - Inform the other nodes that schema op has
      been completed by this node (by updating the
      row for this op in ndb_schema table)
  */
  int
  ack_schema_op(Ndb_schema_op *schema) const
  {
    const char* const db = schema->db;
    const char* const table_name = schema->name;
    const uint32 table_id = schema->id;
    const uint32 table_version = schema->version;

    DBUG_ENTER("ack_schema_op");

    const NdbError *ndb_error= 0;
    Ndb *ndb= check_ndb_in_thd(m_thd);
    char save_db[FN_HEADLEN];
    strcpy(save_db, ndb->getDatabaseName());

    char tmp_buf[FN_REFLEN];
    NDBDICT *dict= ndb->getDictionary();
    ndb->setDatabaseName(NDB_REP_DB);
    Ndb_table_guard ndbtab_g(dict, NDB_SCHEMA_TABLE);
    const NDBTAB *ndbtab= ndbtab_g.get_table();
    NdbTransaction *trans= 0;
    int retries= 100;
    int retry_sleep= 30; /* 30 milliseconds, transaction */
    const NDBCOL *col[SCHEMA_SIZE];

    MY_BITMAP slock;
    uint32 bitbuf[SCHEMA_SLOCK_SIZE/4];
    bitmap_init(&slock, bitbuf, sizeof(bitbuf)*8, false);

    if (ndbtab == 0)
    {
      if (dict->getNdbError().code != 4009)
        abort();
      DBUG_RETURN(0);
    }

    {
      uint i;
      for (i= 0; i < SCHEMA_SIZE; i++)
      {
        col[i]= ndbtab->getColumn(i);
        if (i != SCHEMA_QUERY_I)
        {
          DBUG_ASSERT(col[i]->getLength() <= (int)sizeof(tmp_buf));
        }
      }
    }

    while (1)
    {
      if ((trans= ndb->startTransaction()) == 0)
        goto err;
      {
        NdbOperation *op= 0;
        int r= 0;

        /* read the bitmap exlusive */
        r|= (op= trans->getNdbOperation(ndbtab)) == 0;
        DBUG_ASSERT(r == 0);
        r|= op->readTupleExclusive();
        DBUG_ASSERT(r == 0);

        /* db */
        ndb_pack_varchar(col[SCHEMA_DB_I], tmp_buf, db, (int)strlen(db));
        r|= op->equal(SCHEMA_DB_I, tmp_buf);
        DBUG_ASSERT(r == 0);
        /* name */
        ndb_pack_varchar(col[SCHEMA_NAME_I], tmp_buf, table_name,
                         (int)strlen(table_name));
        r|= op->equal(SCHEMA_NAME_I, tmp_buf);
        DBUG_ASSERT(r == 0);
        /* slock */
        r|= op->getValue(SCHEMA_SLOCK_I, (char*)slock.bitmap) == 0;
        DBUG_ASSERT(r == 0);
      }
      if (trans->execute(NdbTransaction::NoCommit))
        goto err;

      char before_slock[32];
      if (unlikely(opt_ndb_extra_logging > 19))
      {
        /* Format 'before slock' into temp string */
        my_snprintf(before_slock, sizeof(before_slock), "%x%08x",
                    slock.bitmap[1], slock.bitmap[0]);
      }

      /**
       * The coordinator (only) knows the relative order of subscribe
       * events vs. other event ops. The subscribers known at the point
       * in time when it acks its own distrubution req, are the
       * participants in the schema distribution. Modify the initially
       * 'all_set' slock bitmap with the participating servers.
       */
      if (schema->node_id == own_nodeid())
      {
        // Build bitmask of subscribers known to Coordinator
        MY_BITMAP servers;
        uint32 bitbuf[SCHEMA_SLOCK_SIZE/4];
        bitmap_init(&servers, bitbuf, sizeof(bitbuf)*8, false);
        m_schema_dist_data.get_subscriber_bitmask(&servers);
        bitmap_intersect(&slock, &servers);
      }
      bitmap_clear_bit(&slock, own_nodeid());

      if (unlikely(opt_ndb_extra_logging > 19))
      {
        sql_print_information("NDB: reply to %s.%s(%u/%u) from %s to %x%08x",
                              db, table_name,
                              table_id, table_version,
                              before_slock,
                              slock.bitmap[1],
                              slock.bitmap[0]);
      }

      {
        NdbOperation *op= 0;
        int r= 0;

        /* now update the tuple */
        r|= (op= trans->getNdbOperation(ndbtab)) == 0;
        DBUG_ASSERT(r == 0);
        r|= op->updateTuple();
        DBUG_ASSERT(r == 0);

        /* db */
        ndb_pack_varchar(col[SCHEMA_DB_I], tmp_buf, db, (int)strlen(db));
        r|= op->equal(SCHEMA_DB_I, tmp_buf);
        DBUG_ASSERT(r == 0);
        /* name */
        ndb_pack_varchar(col[SCHEMA_NAME_I], tmp_buf, table_name,
                         (int)strlen(table_name));
        r|= op->equal(SCHEMA_NAME_I, tmp_buf);
        DBUG_ASSERT(r == 0);
        /* slock */
        r|= op->setValue(SCHEMA_SLOCK_I, (char*)slock.bitmap);
        DBUG_ASSERT(r == 0);
        /* node_id */
        r|= op->setValue(SCHEMA_NODE_ID_I, own_nodeid());
        DBUG_ASSERT(r == 0);
        /* type */
        r|= op->setValue(SCHEMA_TYPE_I, (uint32)SOT_CLEAR_SLOCK);
        DBUG_ASSERT(r == 0);
      }
      if (trans->execute(NdbTransaction::Commit,
                         NdbOperation::DefaultAbortOption, 1 /*force send*/) == 0)
      {
        DBUG_PRINT("info", ("node %d cleared lock on '%s.%s'",
                            own_nodeid(), db, table_name));
        dict->forceGCPWait(1);
        break;
      }
    err:
      const NdbError *this_error= trans ?
        &trans->getNdbError() : &ndb->getNdbError();
      if (this_error->status == NdbError::TemporaryError &&
          !thd_killed(m_thd))
      {
        if (retries--)
        {
          if (trans)
            ndb->closeTransaction(trans);
          do_retry_sleep(retry_sleep);
          continue; // retry
        }
      }
      ndb_error= this_error;
      break;
    }

    if (ndb_error)
    {
      sql_print_warning("NDB: Could not release slock on '%s.%s', "
                        "Error code: %d Message: %s",
                        db, table_name,
                        ndb_error->code, ndb_error->message);
    }
    if (trans)
      ndb->closeTransaction(trans);
    ndb->setDatabaseName(save_db);
    DBUG_RETURN(0);
  }


  bool check_is_ndb_schema_event(const Ndb_event_data* event_data) const
  {
    if (!event_data)
    {
      // Received event without event data pointer
      assert(false);
      return false;
    }

    NDB_SHARE *share= event_data->share;
    if (!share)
    {
      // Received event where the event_data is not properly initialized
      assert(false);
      return false;
    }
    assert(event_data->shadow_table);
    assert(event_data->ndb_value[0]);
    assert(event_data->ndb_value[1]);

    native_mutex_lock(&ndb_schema_share_mutex);
    if (share != ndb_schema_share)
    {
      // Received event from s_ndb not pointing at the ndb_schema_share
      native_mutex_unlock(&ndb_schema_share_mutex);
      assert(false);
      return false;
    }
    assert(!strncmp(share->db, STRING_WITH_LEN(NDB_REP_DB)));
    assert(!strncmp(share->table_name, STRING_WITH_LEN(NDB_SCHEMA_TABLE)));
    native_mutex_unlock(&ndb_schema_share_mutex);
    return true;
  }


  void
  handle_after_epoch(Ndb_schema_op* schema)
  {
    DBUG_ENTER("handle_after_epoch");
    DBUG_PRINT("info", ("Pushing Ndb_schema_op on list to be "
                        "handled after epoch"));
    assert(!is_post_epoch()); // Only before epoch
    m_post_epoch_handle_list.push_back(schema, m_mem_root);
    DBUG_VOID_RETURN;
  }


  void
  ack_after_epoch(Ndb_schema_op* schema)
  {
    DBUG_ENTER("ack_after_epoch");
    assert(!is_post_epoch()); // Only before epoch
    m_post_epoch_ack_list.push_back(schema, m_mem_root);
    DBUG_VOID_RETURN;
  }


  uint own_nodeid(void) const
  {
    return m_own_nodeid;
  }


  void
  ndbapi_invalidate_table(const char* db_name, const char* table_name) const
  {
    DBUG_ENTER("ndbapi_invalidate_table");
    Thd_ndb *thd_ndb= get_thd_ndb(m_thd);
    Ndb *ndb= thd_ndb->ndb;

    ndb->setDatabaseName(db_name);
    Ndb_table_guard ndbtab_g(ndb->getDictionary(), table_name);
    ndbtab_g.invalidate();
    DBUG_VOID_RETURN;
  }


  void
  mysqld_close_cached_table(const char* db_name, const char* table_name) const
  {
    DBUG_ENTER("mysqld_close_cached_table");
     // Just mark table as "need reopen"
    const bool wait_for_refresh = false;
    // Not waiting -> no timeout needed
    const ulong timeout = 0;

    TABLE_LIST table_list;
    memset(&table_list, 0, sizeof(table_list));
    table_list.db= (char*)db_name;
    table_list.alias= table_list.table_name= (char*)table_name;

    close_cached_tables(m_thd, &table_list,
                        wait_for_refresh, timeout);
    DBUG_VOID_RETURN;
  }


  void
  mysqld_write_frm_from_ndb(const char* db_name,
                            const char* table_name) const
  {
    DBUG_ENTER("mysqld_write_frm_from_ndb");
    Thd_ndb *thd_ndb= get_thd_ndb(m_thd);
    Ndb *ndb= thd_ndb->ndb;
    Ndb_table_guard ndbtab_g(ndb->getDictionary(), table_name);
    const NDBTAB *ndbtab= ndbtab_g.get_table();
    if (!ndbtab)
    {
      /*
        Bug#14773491 reports crash in 'cmp_frm' due to
        ndbtab* being NULL -> bail out here
      */
      sql_print_error("NDB schema: Could not find table '%s.%s' in NDB",
                      db_name, table_name);
      DBUG_ASSERT(false);
      DBUG_VOID_RETURN;
    }

    char key[FN_REFLEN];
    build_table_filename(key, sizeof(key)-1,
                         db_name, table_name, NullS, 0);

    uchar *data= 0, *pack_data= 0;
    size_t length, pack_length;

    if (create_serialized_meta_data(db_name, table_name, &data, &length) == 0 &&
        compress_serialized_meta_data(data, length, &pack_data,
                                      &pack_length) == 0 &&
        different_serialized_meta_data(
                        static_cast<const uchar *>(ndbtab->getFrmData()),
                        ndbtab->getFrmLength(), pack_data, pack_length))
    {
      DBUG_PRINT("info", ("Detected frm change of table %s.%s",
                          db_name, table_name));

      DBUG_DUMP("frm", (uchar*) ndbtab->getFrmData(),
                        ndbtab->getFrmLength());
      my_free(data);
      data= NULL;

      int error;
      uchar *sdi_data= const_cast<uchar *>(
                         static_cast<const uchar *>(ndbtab->getFrmData()));
      if ((error= uncompress_serialized_meta_data(sdi_data,
                                                  ndbtab->getFrmLength(),
                                                  &data, &length)) ||
          (error= import_serialized_meta_data(data, length, true)))
      {
        sql_print_error("NDB: Failed write frm for %s.%s, error %d",
                        db_name, table_name, error);
      }
    }
    my_free(data);
    my_free(pack_data);
    DBUG_VOID_RETURN;
  }


  NDB_SHARE* get_share(Ndb_schema_op* schema) const
  {
    DBUG_ENTER("get_share(Ndb_schema_op*)");
    char key[FN_REFLEN + 1];
    build_table_filename(key, sizeof(key) - 1,
                         schema->db, schema->name, "", 0);
    NDB_SHARE *share= ndbcluster_get_share(key, 0, FALSE, FALSE);
    if (share)
    {
      DBUG_PRINT("NDB_SHARE", ("%s temporary  use_count: %u",
                               share->key_string(), share->use_count));
    }
    DBUG_RETURN(share);
  }


  bool
  check_if_local_tables_in_db(const char *dbname) const
  {
    DBUG_ENTER("check_if_local_tables_in_db");
    DBUG_PRINT("info", ("Looking for files in directory %s", dbname));
    Ndb_find_files_list files(m_thd);
    char path[FN_REFLEN + 1];
    build_table_filename(path, sizeof(path) - 1, dbname, "", "", 0);
    if (!files.find_tables(dbname, path))
    {
      m_thd->clear_error();
      DBUG_PRINT("info", ("Failed to find files"));
      DBUG_RETURN(true);
    }
    DBUG_PRINT("info",("found: %d files", files.found_files()));

    LEX_STRING *tabname;
    while ((tabname= files.next()))
    {
      DBUG_PRINT("info", ("Found table %s", tabname->str));
      if (ndbcluster_check_if_local_table(dbname, tabname->str))
        DBUG_RETURN(true);
    }

    DBUG_RETURN(false);
  }


  bool is_local_table(const char* db_name, const char* table_name) const
  {
    return ndbcluster_check_if_local_table(db_name, table_name);
  }


  void handle_clear_slock(Ndb_schema_op* schema)
  {
    DBUG_ENTER("handle_clear_slock");

    assert(is_post_epoch());

    char key[FN_REFLEN + 1];
    build_table_filename(key, sizeof(key) - 1, schema->db, schema->name, "", 0);

    /* Ack to any SQL thread waiting for schema op to complete */
    NDB_SCHEMA_OBJECT *ndb_schema_object= ndb_get_schema_object(key, false);
    if (!ndb_schema_object)
    {
      /* Noone waiting for this schema op in this mysqld */
      if (opt_ndb_extra_logging > 19)
        sql_print_information("NDB: Discarding event...no obj: %s (%u/%u)",
                              key, schema->id, schema->version);
      DBUG_VOID_RETURN;
    }

    if (ndb_schema_object->table_id != schema->id ||
        ndb_schema_object->table_version != schema->version)
    {
      /* Someone waiting, but for another id/version... */
      if (opt_ndb_extra_logging > 19)
        sql_print_information("NDB: Discarding event...key: %s "
                              "non matching id/version [%u/%u] != [%u/%u]",
                              key,
                              ndb_schema_object->table_id,
                              ndb_schema_object->table_version,
                              schema->id,
                              schema->version);
      ndb_free_schema_object(&ndb_schema_object);
      DBUG_VOID_RETURN;
    }

<<<<<<< HEAD
    // Build bitmask of subscribers
    MY_BITMAP servers;
    bitmap_init(&servers, 0, 256, FALSE);
    bitmap_clear_all(&servers);
    bitmap_set_bit(&servers, own_nodeid()); // "we" are always alive
    m_schema_dist_data.get_subscriber_bitmask(&servers);
    assert(bitmap_is_set(&servers, schema->node_id)); // From known subscriber?

    /*
      Copy the latest slock info into the ndb_schema_object so that
      waiter can check if all nodes it's waiting for has answered
    */
=======
>>>>>>> 5b3c9dae
    native_mutex_lock(&ndb_schema_object->mutex);
    DBUG_DUMP("ndb_schema_object->slock_bitmap.bitmap",
              (uchar*)ndb_schema_object->slock_bitmap.bitmap,
              no_bytes_in_map(&ndb_schema_object->slock_bitmap));

    char before_slock[32];
    if (unlikely(opt_ndb_extra_logging > 19))
    {
      /* Format 'before slock' into temp string */
      my_snprintf(before_slock, sizeof(before_slock), "%x%08x",
                  ndb_schema_object->slock[1],
                  ndb_schema_object->slock[0]);
    }

    /**
     * Remove any ack'ed schema-slocks. slock_bitmap is initially 'all-set'.
     * 'schema->slock' replied from any participant will have cleared its
     * own slock-bit. The Coordinator reply will in addition clear all bits
     * for servers not participating in the schema distribution.
     */
    bitmap_intersect(&ndb_schema_object->slock_bitmap, &schema->slock);

    if (unlikely(opt_ndb_extra_logging > 19))
    {
      /* Print updated slock together with before image of it */
      sql_print_information("NDB: CLEAR_SLOCK key: %s(%u/%u) %x%08x, from %s to %x%08x",
                            key, schema->id, schema->version, 
                            schema->slock_buf[1], schema->slock_buf[0],
                            before_slock,
                            ndb_schema_object->slock[1],
                            ndb_schema_object->slock[0]);
    }

    DBUG_DUMP("ndb_schema_object->slock_bitmap.bitmap",
              (uchar*)ndb_schema_object->slock_bitmap.bitmap,
              no_bytes_in_map(&ndb_schema_object->slock_bitmap));

    /* Wake up the waiter */
    native_mutex_unlock(&ndb_schema_object->mutex);
    native_cond_signal(&ndb_schema_object->cond);

    ndb_free_schema_object(&ndb_schema_object);
    DBUG_VOID_RETURN;
  }


  void
  handle_offline_alter_table_commit(Ndb_schema_op* schema)
  {
    DBUG_ENTER("handle_offline_alter_table_commit");

    assert(is_post_epoch()); // Always after epoch

    if (schema->node_id == own_nodeid())
      DBUG_VOID_RETURN;

    write_schema_op_to_binlog(m_thd, schema);
    ndbapi_invalidate_table(schema->db, schema->name);
    mysqld_close_cached_table(schema->db, schema->name);

    /**
     * Note about get_share() / free_share() referrences:
     *
     *  1) All shares have a ref count related to their 'discovery' by dictionary.
     *     Referred from 'ndbcluster_open_tables' until they are 'unrefed'
     *     with ndbcluster_mark_share_dropped().
     *  2) All shares are referred by the binlog thread if its DDL operations 
     *     should be replicated with schema events ('share->op != NULL')
     *     Unref with free_share() when binlog repl for share is removed.
     *  3) All shares are ref counted when they are temporarily referred
     *     inside a function. (as below). Unref with free_share() as last
     *     share related operation when all above has been completed.
     *  4) Each ha_ndbcluster instance may have a share reference (m_share)
     *     until it ::close() the handle, which will unref it with free_share().
     */
    NDB_SHARE *share= get_share(schema);  // 3) Temporary pin 'share'
    if (share)
    {
      native_mutex_lock(&share->mutex);
      if (share->op)
      {
        Ndb_event_data *event_data=
          (Ndb_event_data *) share->op->getCustomData();
        if (event_data)
          delete event_data;
        share->op->setCustomData(NULL);
        {
          Mutex_guard injector_mutex_g(injector_mutex);
          injector_ndb->dropEventOperation(share->op);
        }
        share->op= 0;
        free_share(&share);   // Free binlog ref, 2)
        DBUG_ASSERT(share);   // Still ref'ed by 1) & 3)
      }
      native_mutex_unlock(&share->mutex);

      native_mutex_lock(&ndbcluster_mutex);
      ndbcluster_mark_share_dropped(&share); // Unref. from dictionary, 1)
      DBUG_ASSERT(share);                    // Still ref'ed by temp, 3)
      free_share(&share,TRUE);               // Free temporary ref, 3)
      /**
       * If this was the last share ref, it is now deleted.
       * If there are more (trailing) references, the share will remain as an
       * instance in the dropped_tables-hash until remaining references are dropped.
       */
      native_mutex_unlock(&ndbcluster_mutex);
    } // if (share)

    if (is_local_table(schema->db, schema->name) &&
       !Ndb_dist_priv_util::is_distributed_priv_table(schema->db,
                                                      schema->name))
    {
      sql_print_error("NDB Binlog: Skipping locally defined table '%s.%s' "
                      "from binlog schema event '%s' from node %d.",
                      schema->db, schema->name, schema->query,
                      schema->node_id);
      DBUG_VOID_RETURN;
    }

    // Instantiate a new 'share' for the altered table.
    if (ndb_create_table_from_engine(m_thd, schema->db, schema->name))
    {
      print_could_not_discover_error(m_thd, schema);
    }
    DBUG_VOID_RETURN;
  }


  void
  handle_online_alter_table_prepare(Ndb_schema_op* schema)
  {
    assert(is_post_epoch()); // Always after epoch

    ndbapi_invalidate_table(schema->db, schema->name);
    mysqld_close_cached_table(schema->db, schema->name);

    if (schema->node_id != own_nodeid())
    {
      write_schema_op_to_binlog(m_thd, schema);
      if (!is_local_table(schema->db, schema->name))
      {
        mysqld_write_frm_from_ndb(schema->db, schema->name);
      }
    }
  }


  void
  handle_online_alter_table_commit(Ndb_schema_op* schema)
  {
    assert(is_post_epoch()); // Always after epoch

    NDB_SHARE *share= get_share(schema);
    if (share)
    {
      if (opt_ndb_extra_logging > 9)
        sql_print_information("NDB Binlog: handling online alter/rename");

      native_mutex_lock(&share->mutex);
      ndb_binlog_close_shadow_table(share);

      if (ndb_binlog_open_shadow_table(m_thd, share))
      {
        sql_print_error("NDB Binlog: Failed to re-open shadow table %s.%s",
                        schema->db, schema->name);
        native_mutex_unlock(&share->mutex);
      }
      else
      {
        /*
          Start subscribing to data changes to the new table definition
        */
        String event_name(INJECTOR_EVENT_LEN);
        ndb_rep_event_name(&event_name, schema->db, schema->name,
                           get_binlog_full(share));
        NdbEventOperation *tmp_op= share->op;
        share->new_op= 0;
        share->op= 0;

        Thd_ndb *thd_ndb= get_thd_ndb(m_thd);
        Ndb *ndb= thd_ndb->ndb;
        Ndb_table_guard ndbtab_g(ndb->getDictionary(), schema->name);
        const NDBTAB *ndbtab= ndbtab_g.get_table();
        if (ndbcluster_create_event_ops(m_thd, share, ndbtab,
                                        event_name.c_ptr()))
        {
          sql_print_error("NDB Binlog:"
                          "FAILED CREATE (DISCOVER) EVENT OPERATIONS Event: %s",
                          event_name.c_ptr());
        }
        else
        {
          share->new_op= share->op;
        }
        share->op= tmp_op;
        native_mutex_unlock(&share->mutex);

        if (opt_ndb_extra_logging > 9)
          sql_print_information("NDB Binlog: handling online "
                                "alter/rename done");
      }
      native_mutex_lock(&share->mutex);
      if (share->op && share->new_op)
      {
        Ndb_event_data *event_data=
          (Ndb_event_data *) share->op->getCustomData();
        if (event_data)
          delete event_data;
        share->op->setCustomData(NULL);
        {
          Mutex_guard injector_mutex_g(injector_mutex);
          injector_ndb->dropEventOperation(share->op);
        }
        share->op= share->new_op;
        share->new_op= 0;
        free_share(&share);
        DBUG_ASSERT(share);   // Should still be ref'ed
      }
      native_mutex_unlock(&share->mutex);

      free_share(&share);     // temporary ref.
    }
  }


  void
  handle_drop_table(Ndb_schema_op* schema)
  {
    DBUG_ENTER("handle_drop_table");

    assert(is_post_epoch()); // Always after epoch

    if (schema->node_id == own_nodeid())
      DBUG_VOID_RETURN;

    write_schema_op_to_binlog(m_thd, schema);

    // Participant never takes GSL
    assert(get_thd_ndb(m_thd)->check_option(Thd_ndb::NO_GLOBAL_SCHEMA_LOCK));

    Ndb_local_schema::Table tab(m_thd, schema->db, schema->name);
    if (tab.is_local_table())
    {
      /* Table is not a NDB table in this mysqld -> leave it */
      sql_print_error("NDB Binlog: Skipping drop of locally "
                      "defined table '%s.%s' from binlog schema "
                      "event '%s' from node %d. ",
                      schema->db, schema->name, schema->query,
                      schema->node_id);

      // There should be no NDB_SHARE for this table
      assert(!get_share(schema));

      DBUG_VOID_RETURN;
    }

    tab.remove_table();

    NDB_SHARE *share= get_share(schema); // temporary ref.
    if (!share || !share->op)
    {
      ndbapi_invalidate_table(schema->db, schema->name);
      mysqld_close_cached_table(schema->db, schema->name);
    }
    if (share)
    {
      native_mutex_lock(&ndbcluster_mutex);
      ndbcluster_mark_share_dropped(&share); // server ref.
      DBUG_ASSERT(share);                    // Should still be ref'ed
      free_share(&share, TRUE);              // temporary ref.
      native_mutex_unlock(&ndbcluster_mutex);
    }

    ndbapi_invalidate_table(schema->db, schema->name);
    mysqld_close_cached_table(schema->db, schema->name);

    DBUG_VOID_RETURN;
  }


  /*
    The RENAME is performed in two steps.
    1) PREPARE_RENAME - sends the new table key to participants
    2) RENAME - perform the actual rename
  */

  void
  handle_rename_table_prepare(Ndb_schema_op* schema)
  {
    DBUG_ENTER("handle_rename_table_prepare");

    assert(is_post_epoch()); // Always after epoch

    if (schema->node_id == own_nodeid())
      DBUG_VOID_RETURN;

    const char* new_key_for_table= schema->query;
    DBUG_PRINT("info", ("new_key_for_table: '%s'", new_key_for_table));

    // Release potentially previously prepared new_key
    {
      NDB_SHARE_KEY* old_prepared_key =
          m_schema_dist_data.get_prepared_rename_key();
      if (old_prepared_key)
        NDB_SHARE::free_key(old_prepared_key);
    }

    // Create a new key save it, then hope for the best(i.e
    // that it can be found later when the RENAME arrives)
    NDB_SHARE_KEY* new_prepared_key =
        NDB_SHARE::create_key(new_key_for_table);
    m_schema_dist_data.save_prepared_rename_key(new_prepared_key);

    DBUG_VOID_RETURN;
  }


  void
  handle_rename_table(Ndb_schema_op* schema)
  {
    DBUG_ENTER("handle_rename_table");

    assert(is_post_epoch()); // Always after epoch

    if (schema->node_id == own_nodeid())
      DBUG_VOID_RETURN;

    write_schema_op_to_binlog(m_thd, schema);

    // Participant never takes GSL
    assert(get_thd_ndb(m_thd)->check_option(Thd_ndb::NO_GLOBAL_SCHEMA_LOCK));

    Ndb_local_schema::Table from(m_thd, schema->db, schema->name);
    if (from.is_local_table())
    {
      /* Tables exists as a local table, print error and leave it */
      sql_print_error("NDB Binlog: Skipping renaming locally "
                      "defined table '%s.%s' from binlog schema "
                      "event '%s' from node %d. ",
                      schema->db, schema->name, schema->query,
                      schema->node_id);
      DBUG_VOID_RETURN;
    }

    NDB_SHARE *share= get_share(schema); // temporary ref.
    if (!share || !share->op)
    {
      ndbapi_invalidate_table(schema->db, schema->name);
      mysqld_close_cached_table(schema->db, schema->name);
    }
    if (share)
      free_share(&share);      // temporary ref.

    share= get_share(schema);  // temporary ref.
    if (!share)
    {
      // The RENAME need to find share so it can be renamed
      DBUG_ASSERT(share);
      DBUG_VOID_RETURN;
    }

    NDB_SHARE_KEY* prepared_key =
        m_schema_dist_data.get_prepared_rename_key();
    if (!prepared_key)
    {
      // The rename need to have new_key set
      // by a previous RENAME_PREPARE
      DBUG_ASSERT(prepared_key);
      DBUG_VOID_RETURN;
    }

    // Rename on participant is always from real to
    // real name(i.e neiher old or new name should be a temporary name)
    DBUG_ASSERT(!IS_TMP_PREFIX(schema->name));
    DBUG_ASSERT(!IS_TMP_PREFIX(NDB_SHARE::key_get_table_name(prepared_key)));

    // Rename the local table
    from.rename_table(NDB_SHARE::key_get_db_name(prepared_key),
                      NDB_SHARE::key_get_table_name(prepared_key));

    // Rename share and release the old key
    NDB_SHARE_KEY* old_key = share->key;
    ndbcluster_rename_share(m_thd, share, prepared_key);
    m_schema_dist_data.save_prepared_rename_key(NULL);
    NDB_SHARE::free_key(old_key);

    free_share(&share);  // temporary ref.

    ndbapi_invalidate_table(schema->db, schema->name);
    mysqld_close_cached_table(schema->db, schema->name);

    DBUG_VOID_RETURN;
  }


  void
  handle_drop_db(Ndb_schema_op* schema)
  {
    DBUG_ENTER("handle_drop_db");

    assert(is_post_epoch()); // Always after epoch

    if (schema->node_id == own_nodeid())
      DBUG_VOID_RETURN;

    write_schema_op_to_binlog(m_thd, schema);

    // Participant never takes GSL
    assert(get_thd_ndb(m_thd)->check_option(Thd_ndb::NO_GLOBAL_SCHEMA_LOCK));

    if (check_if_local_tables_in_db(schema->db))
    {
      /* Tables exists as a local table, print error and leave it */
      sql_print_error("NDB Binlog: Skipping drop database '%s' since "
                      "it contained local tables "
                      "binlog schema event '%s' from node %d. ",
                      schema->db, schema->query,
                      schema->node_id);
      DBUG_VOID_RETURN;
    }

    const int no_print_error[1]= {0};
    run_query(m_thd, schema->query,
              schema->query + schema->query_length,
              no_print_error);

    DBUG_VOID_RETURN;
  }


  void
  handle_truncate_table(Ndb_schema_op* schema)
  {
    DBUG_ENTER("handle_truncate_table");

    assert(!is_post_epoch()); // Always directly

    if (schema->node_id == own_nodeid())
      DBUG_VOID_RETURN;

    write_schema_op_to_binlog(m_thd, schema);

    NDB_SHARE *share= get_share(schema);
    // invalidation already handled by binlog thread
    if (!share || !share->op)
    {
      ndbapi_invalidate_table(schema->db, schema->name);
      mysqld_close_cached_table(schema->db, schema->name);
    }
    if (share)
      free_share(&share); // temporary ref.

    if (is_local_table(schema->db, schema->name))
    {
      sql_print_error("NDB Binlog: Skipping locally defined table "
                      "'%s.%s' from binlog schema event '%s' from "
                      "node %d. ",
                      schema->db, schema->name, schema->query,
                      schema->node_id);
      DBUG_VOID_RETURN;
    }

    if (ndb_create_table_from_engine(m_thd, schema->db, schema->name))
    {
      print_could_not_discover_error(m_thd, schema);
    }

    DBUG_VOID_RETURN;
  }


  void
  handle_create_table(Ndb_schema_op* schema)
  {
    DBUG_ENTER("handle_create_table");

    assert(!is_post_epoch()); // Always directly

    if (schema->node_id == own_nodeid())
      DBUG_VOID_RETURN;

    write_schema_op_to_binlog(m_thd, schema);

    if (is_local_table(schema->db, schema->name))
    {
      sql_print_error("NDB Binlog: Skipping locally defined table '%s.%s' from "
                          "binlog schema event '%s' from node %d. ",
                          schema->db, schema->name, schema->query,
                          schema->node_id);
      DBUG_VOID_RETURN;
    }

    if (ndb_create_table_from_engine(m_thd, schema->db, schema->name))
    {
      print_could_not_discover_error(m_thd, schema);
    }

    DBUG_VOID_RETURN;
  }


  void
  handle_create_db(Ndb_schema_op* schema)
  {
    DBUG_ENTER("handle_create_db");

    assert(!is_post_epoch()); // Always directly

    if (schema->node_id == own_nodeid())
      DBUG_VOID_RETURN;

    write_schema_op_to_binlog(m_thd, schema);

    // Participant never takes GSL
    assert(get_thd_ndb(m_thd)->check_option(Thd_ndb::NO_GLOBAL_SCHEMA_LOCK));

    const int no_print_error[1]= {0};
    run_query(m_thd, schema->query,
              schema->query + schema->query_length,
              no_print_error);

    DBUG_VOID_RETURN;
  }


  void
  handle_alter_db(Ndb_schema_op* schema)
  {
    DBUG_ENTER("handle_alter_db");

    assert(!is_post_epoch()); // Always directly

    if (schema->node_id == own_nodeid())
      DBUG_VOID_RETURN;

    write_schema_op_to_binlog(m_thd, schema);

    // Participant never takes GSL
    assert(get_thd_ndb(m_thd)->check_option(Thd_ndb::NO_GLOBAL_SCHEMA_LOCK));

    const int no_print_error[1]= {0};
    run_query(m_thd, schema->query,
              schema->query + schema->query_length,
              no_print_error);

    DBUG_VOID_RETURN;
  }


  void
  handle_grant_op(Ndb_schema_op* schema)
  {
    DBUG_ENTER("handle_grant_op");

    assert(!is_post_epoch()); // Always directly

    if (schema->node_id == own_nodeid())
      DBUG_VOID_RETURN;

    write_schema_op_to_binlog(m_thd, schema);

    if (opt_ndb_extra_logging > 9)
      sql_print_information("Got dist_priv event: %s, "
                            "flushing privileges",
                            get_schema_type_name(schema->type));

    // Participant never takes GSL
    assert(get_thd_ndb(m_thd)->check_option(Thd_ndb::NO_GLOBAL_SCHEMA_LOCK));

    const int no_print_error[1]= {0};
    char *cmd= (char *) "flush privileges";
    run_query(m_thd, cmd,
              cmd + strlen(cmd),
              no_print_error);

    DBUG_VOID_RETURN;
  }


  int
  handle_schema_op(Ndb_schema_op* schema)
  {
    DBUG_ENTER("handle_schema_op");
    {
      const SCHEMA_OP_TYPE schema_type= (SCHEMA_OP_TYPE)schema->type;

      if (opt_ndb_extra_logging > 19)
      {
        sql_print_information("NDB: got schema event on %s.%s(%u/%u) query: '%s' type: %s(%d) node: %u slock: %x%08x",
                              schema->db, schema->name,
                              schema->id, schema->version,
                              schema->query,
                              get_schema_type_name(schema_type),
                              schema_type,
                              schema->node_id,
                              schema->slock.bitmap[1],
                              schema->slock.bitmap[0]);
      }

      if ((schema->db[0] == 0) && (schema->name[0] == 0))
      {
        /**
         * This happens if there is a schema event on a table (object)
         *   that this mysqld does not know about.
         *   E.g it had a local table shadowing a ndb table...
         */
        DBUG_RETURN(0);
      }

      switch (schema_type)
      {
      case SOT_CLEAR_SLOCK:
        /*
          handle slock after epoch is completed to ensure that
          schema events get inserted in the binlog after any data
          events
        */
        handle_after_epoch(schema);
        DBUG_RETURN(0);

      case SOT_ALTER_TABLE_COMMIT:
      case SOT_RENAME_TABLE_PREPARE:
      case SOT_ONLINE_ALTER_TABLE_PREPARE:
      case SOT_ONLINE_ALTER_TABLE_COMMIT:
      case SOT_RENAME_TABLE:
      case SOT_DROP_TABLE:
      case SOT_DROP_DB:
        handle_after_epoch(schema);
        ack_after_epoch(schema);
        DBUG_RETURN(0);

      case SOT_TRUNCATE_TABLE:
        handle_truncate_table(schema);
        break;

      case SOT_CREATE_TABLE:
        handle_create_table(schema);
        break;

      case SOT_CREATE_DB:
        handle_create_db(schema);
        break;

      case SOT_ALTER_DB:
        handle_alter_db(schema);
        break;

      case SOT_CREATE_USER:
      case SOT_DROP_USER:
      case SOT_RENAME_USER:
      case SOT_GRANT:
      case SOT_REVOKE:
        handle_grant_op(schema);
        break;

      case SOT_TABLESPACE:
      case SOT_LOGFILE_GROUP:
        if (schema->node_id == own_nodeid())
          break;
        write_schema_op_to_binlog(m_thd, schema);
        break;

      case SOT_RENAME_TABLE_NEW:
        /*
          Only very old MySQL Server connected to the cluster may
          send this schema operation, ignore it
        */
        sql_print_error("NDB schema: Skipping old schema operation"
                        "(RENAME_TABLE_NEW) on %s.%s",
                        schema->db, schema->name);
        DBUG_ASSERT(false);
        break;

      }

      /* signal that schema operation has been handled */
      DBUG_DUMP("slock", (uchar*) schema->slock_buf, schema->slock_length);
      if (bitmap_is_set(&schema->slock, own_nodeid()))
      {
        ack_schema_op(schema);
      }
    }
    DBUG_RETURN(0);
  }


  void
  handle_schema_op_post_epoch(Ndb_schema_op* schema)
  {
    DBUG_ENTER("handle_schema_op_post_epoch");
    DBUG_PRINT("enter", ("%s.%s: query: '%s'  type: %d",
                         schema->db, schema->name,
                         schema->query, schema->type));

    {
      const SCHEMA_OP_TYPE schema_type= (SCHEMA_OP_TYPE)schema->type;
      if (opt_ndb_extra_logging > 9)
        sql_print_information("%s - %s.%s",
                              get_schema_type_name(schema_type),
                              schema->db, schema->name);

      switch (schema_type)
      {
      case SOT_CLEAR_SLOCK:
        handle_clear_slock(schema);
        break;

      case SOT_DROP_DB:
        handle_drop_db(schema);
        break;

      case SOT_DROP_TABLE:
        handle_drop_table(schema);
        break;

      case SOT_RENAME_TABLE_PREPARE:
        handle_rename_table_prepare(schema);
        break;

      case SOT_RENAME_TABLE:
        handle_rename_table(schema);
        break;

      case SOT_ALTER_TABLE_COMMIT:
        handle_offline_alter_table_commit(schema);
        break;

      case SOT_ONLINE_ALTER_TABLE_PREPARE:
        handle_online_alter_table_prepare(schema);
        break;

      case SOT_ONLINE_ALTER_TABLE_COMMIT:
        handle_online_alter_table_commit(schema);
        break;

      default:
        DBUG_ASSERT(FALSE);
      }
    }

    DBUG_VOID_RETURN;
  }

  THD* m_thd;
  MEM_ROOT* m_mem_root;
  uint m_own_nodeid;
  Ndb_schema_dist_data& m_schema_dist_data;
  bool m_post_epoch;

  bool is_post_epoch(void) const { return m_post_epoch; }

  List<Ndb_schema_op> m_post_epoch_handle_list;
  List<Ndb_schema_op> m_post_epoch_ack_list;

public:
  Ndb_schema_event_handler(); // Not implemented
  Ndb_schema_event_handler(const Ndb_schema_event_handler&); // Not implemented

  Ndb_schema_event_handler(THD* thd, MEM_ROOT* mem_root, uint own_nodeid,
                           Ndb_schema_dist_data& schema_dist_data):
    m_thd(thd), m_mem_root(mem_root), m_own_nodeid(own_nodeid),
    m_schema_dist_data(schema_dist_data),
    m_post_epoch(false)
  {
  }


  ~Ndb_schema_event_handler()
  {
    // There should be no work left todo...
    DBUG_ASSERT(m_post_epoch_handle_list.elements == 0);
    DBUG_ASSERT(m_post_epoch_ack_list.elements == 0);
  }


  void handle_event(Ndb* s_ndb, NdbEventOperation *pOp)
  {
    DBUG_ENTER("handle_event");

    const Ndb_event_data *event_data=
      static_cast<const Ndb_event_data*>(pOp->getCustomData());

    if (!check_is_ndb_schema_event(event_data))
      DBUG_VOID_RETURN;

    const NDBEVENT::TableEvent ev_type= pOp->getEventType();
    switch (ev_type)
    {
    case NDBEVENT::TE_INSERT:
    case NDBEVENT::TE_UPDATE:
    {
      /* ndb_schema table, row INSERTed or UPDATEed*/
      Ndb_schema_op* schema_op=
        Ndb_schema_op::create(event_data, pOp->getAnyValue());
      handle_schema_op(schema_op);
      break;
    }

    case NDBEVENT::TE_DELETE:
      /* ndb_schema table, row DELETEd */
      break;

    case NDBEVENT::TE_CLUSTER_FAILURE:
      if (opt_ndb_extra_logging)
        sql_print_information("NDB Schema dist: cluster failure "
                              "at epoch %u/%u.",
                              (uint)(pOp->getGCI() >> 32),
                              (uint)(pOp->getGCI()));
      // fall through
    case NDBEVENT::TE_DROP:
      /* ndb_schema table DROPped */
      if (opt_ndb_extra_logging &&
          ndb_binlog_tables_inited && ndb_binlog_running)
        sql_print_information("NDB Binlog: ndb tables initially "
                              "read only on reconnect.");
      /**
       * Removing the 'schema_ndb' reference prevents a race condition where
       * ndb_binlog_setup() may recreate the dropped schema dist table
       * and its eventOp before the binlog thread had handled all the
       * failure events. Thus, BI-thread never reached 'all EventOp dropped'
       * state required for it to restart.
       * Once restarted, a new schema_ndb is recreated and ndb_binlog_setup()
       * is allowed to do its tasks.
       */
      native_mutex_lock(&injector_mutex);
      schema_ndb= NULL;
      native_mutex_unlock(&injector_mutex);

      /* release the ndb_schema_share */
      native_mutex_lock(&ndb_schema_share_mutex);
      free_share(&ndb_schema_share);
      ndb_schema_share= NULL;
      ndb_binlog_tables_inited= FALSE;
      ndb_binlog_is_ready= FALSE;
      native_mutex_unlock(&ndb_schema_share_mutex);

      ndb_tdc_close_cached_tables();

      ndb_handle_schema_change(m_thd, s_ndb, pOp, event_data);
      break;

    case NDBEVENT::TE_ALTER:
      /* ndb_schema table ALTERed */
      break;

    case NDBEVENT::TE_NODE_FAILURE:
    {
      /* Remove all subscribers for node */
      m_schema_dist_data.report_data_node_failure(pOp->getNdbdNodeId());
      (void) native_cond_signal(&injector_cond);
      break;
    }

    case NDBEVENT::TE_SUBSCRIBE:
    {
      /* Add node as subscriber */
      m_schema_dist_data.report_subscribe(pOp->getNdbdNodeId(), pOp->getReqNodeId());
      (void) native_cond_signal(&injector_cond);
      break;
    }

    case NDBEVENT::TE_UNSUBSCRIBE:
    {
      /* Remove node as subscriber */
      m_schema_dist_data.report_unsubscribe(pOp->getNdbdNodeId(), pOp->getReqNodeId());
      (void) native_cond_signal(&injector_cond);
      break;
    }

    default:
    {
      sql_print_error("NDB Schema dist: unknown event %u, ignoring...",
                      ev_type);
    }
    }

    DBUG_VOID_RETURN;
  }


  void post_epoch()
  {
    if (unlikely(m_post_epoch_handle_list.elements > 0))
    {
      // Set the flag used to check that functions are called at correct time
      m_post_epoch= true;

      /*
       process any operations that should be done after
       the epoch is complete
      */
      Ndb_schema_op* schema;
      while ((schema= m_post_epoch_handle_list.pop()))
      {
        handle_schema_op_post_epoch(schema);
      }

      /*
       process any operations that should be unlocked/acked after
       the epoch is complete
      */
      while ((schema= m_post_epoch_ack_list.pop()))
      {
        ack_schema_op(schema);
      }
    }
    // There should be no work left todo...
    DBUG_ASSERT(m_post_epoch_handle_list.elements == 0);
    DBUG_ASSERT(m_post_epoch_ack_list.elements == 0);
  }
};

/*********************************************************************
  Internal helper functions for handling of the cluster replication tables
  - ndb_binlog_index
  - ndb_apply_status
*********************************************************************/

/*
  struct to hold the data to be inserted into the
  ndb_binlog_index table
*/
struct ndb_binlog_index_row {
  ulonglong epoch;
  const char *start_master_log_file;
  ulonglong start_master_log_pos;
  ulong n_inserts;
  ulong n_updates;
  ulong n_deletes;
  ulong n_schemaops;

  ulong orig_server_id;
  ulonglong orig_epoch;

  ulong gci;

  const char *next_master_log_file;
  ulonglong next_master_log_pos;

  struct ndb_binlog_index_row *next;
};


/**
  Utility class encapsulating the code which open and writes
  to the mysql.ndb_binlog_index table
*/
class Ndb_binlog_index_table_util
{

  /*
    Open the ndb_binlog_index table for writing
  */
  static int
  open_binlog_index_table(THD *thd,
                          TABLE **ndb_binlog_index)
  {
    const char *save_proc_info=
      thd_proc_info(thd, "Opening " NDB_REP_DB "." NDB_REP_TABLE);

<<<<<<< HEAD
  /* Only allow real table to be opened */
  tables.required_type= dd::enum_table_type::BASE_TABLE;
=======
    TABLE_LIST tables;
    tables.init_one_table(STRING_WITH_LEN(NDB_REP_DB),    // db
                          STRING_WITH_LEN(NDB_REP_TABLE), // name
                          NDB_REP_TABLE,                  // alias
                          TL_WRITE);                      // for write
>>>>>>> 5b3c9dae

    /* Only allow real table to be opened */
    tables.required_type= FRMTYPE_TABLE;

    const uint flags =
      MYSQL_LOCK_IGNORE_TIMEOUT; /* Wait for lock "infinitely" */
    if (open_and_lock_tables(thd, &tables, flags))
    {
      if (thd->killed)
        DBUG_PRINT("error", ("NDB Binlog: Opening ndb_binlog_index: killed"));
      else
        sql_print_error("NDB Binlog: Opening ndb_binlog_index: %d, '%s'",
                        thd->get_stmt_da()->mysql_errno(),
                        thd->get_stmt_da()->message_text());
      thd_proc_info(thd, save_proc_info);
      return -1;
    }
    *ndb_binlog_index= tables.table;
    thd_proc_info(thd, save_proc_info);
    return 0;
  }


  /*
    Write rows to the ndb_binlog_index table
  */
  static int
  write_rows_impl(THD *thd,
                  ndb_binlog_index_row *row)
  {
    int error= 0;
    ndb_binlog_index_row *first= row;
    TABLE *ndb_binlog_index= 0;

    /*
      Assume this function is not called with an error set in thd
      (but clear for safety in release version)
     */
    assert(!thd->is_error());
    thd->clear_error();

    /*
      Turn off binlogging to prevent the table changes to be written to
      the binary log.
    */
    tmp_disable_binlog(thd);

    if (open_binlog_index_table(thd, &ndb_binlog_index))
    {
      if (thd->killed)
        DBUG_PRINT("error", ("NDB Binlog: Unable to lock table ndb_binlog_index, killed"));
      else
        sql_print_error("NDB Binlog: Unable to lock table ndb_binlog_index");
      error= -1;
      goto add_ndb_binlog_index_err;
    }

    // Set all columns to be written
    ndb_binlog_index->use_all_columns();

    do
    {
      ulonglong epoch= 0, orig_epoch= 0;
      uint orig_server_id= 0;

      // Intialize ndb_binlog_index->record[0]
      empty_record(ndb_binlog_index);

      ndb_binlog_index->field[NBICOL_START_POS]
        ->store(first->start_master_log_pos, true);
      ndb_binlog_index->field[NBICOL_START_FILE]
        ->store(first->start_master_log_file,
                (uint)strlen(first->start_master_log_file),
                &my_charset_bin);
      ndb_binlog_index->field[NBICOL_EPOCH]
        ->store(epoch= first->epoch, true);
      if (ndb_binlog_index->s->fields > NBICOL_ORIG_SERVERID)
      {
        /* Table has ORIG_SERVERID / ORIG_EPOCH columns.
         * Write rows with different ORIG_SERVERID / ORIG_EPOCH
         * separately
         */
        ndb_binlog_index->field[NBICOL_NUM_INSERTS]
          ->store(row->n_inserts, true);
        ndb_binlog_index->field[NBICOL_NUM_UPDATES]
          ->store(row->n_updates, true);
        ndb_binlog_index->field[NBICOL_NUM_DELETES]
          ->store(row->n_deletes, true);
        ndb_binlog_index->field[NBICOL_NUM_SCHEMAOPS]
          ->store(row->n_schemaops, true);
        ndb_binlog_index->field[NBICOL_ORIG_SERVERID]
          ->store(orig_server_id= row->orig_server_id, true);
        ndb_binlog_index->field[NBICOL_ORIG_EPOCH]
          ->store(orig_epoch= row->orig_epoch, true);
        ndb_binlog_index->field[NBICOL_GCI]
          ->store(first->gci, true);

        if (ndb_binlog_index->s->fields > NBICOL_NEXT_POS)
        {
          /* Table has next log pos fields, fill them in */
          ndb_binlog_index->field[NBICOL_NEXT_POS]
            ->store(first->next_master_log_pos, true);
          ndb_binlog_index->field[NBICOL_NEXT_FILE]
            ->store(first->next_master_log_file,
                    (uint)strlen(first->next_master_log_file),
                    &my_charset_bin);
        }
        row= row->next;
      }
      else
      {
        /* Old schema : Table has no separate
         * ORIG_SERVERID / ORIG_EPOCH columns.
         * Merge operation counts and write one row
         */
        while ((row= row->next))
        {
          first->n_inserts+= row->n_inserts;
          first->n_updates+= row->n_updates;
          first->n_deletes+= row->n_deletes;
          first->n_schemaops+= row->n_schemaops;
        }
        ndb_binlog_index->field[NBICOL_NUM_INSERTS]
          ->store((ulonglong)first->n_inserts, true);
        ndb_binlog_index->field[NBICOL_NUM_UPDATES]
          ->store((ulonglong)first->n_updates, true);
        ndb_binlog_index->field[NBICOL_NUM_DELETES]
          ->store((ulonglong)first->n_deletes, true);
        ndb_binlog_index->field[NBICOL_NUM_SCHEMAOPS]
          ->store((ulonglong)first->n_schemaops, true);
      }

      error= ndb_binlog_index->file->ha_write_row(ndb_binlog_index->record[0]);

      /* Fault injection to test logging */
      DBUG_EXECUTE_IF("ndb_injector_binlog_index_write_fail_random",
                      {
                        if ((((uint32) rand()) % 10) == 9)
                        {
                          sql_print_error("NDB Binlog: Injecting random write failure");
                          error= ndb_binlog_index->file->ha_write_row(ndb_binlog_index->record[0]);
                        }
                      });
    
      if (error)
      {
        sql_print_error("NDB Binlog: Failed writing to ndb_binlog_index for epoch %u/%u "
                        " orig_server_id %u orig_epoch %u/%u "
                        "with error %d.",
                        uint(epoch >> 32), uint(epoch),
                        orig_server_id,
                        uint(orig_epoch >> 32), uint(orig_epoch),
                        error);
      
        bool seen_error_row = false;
        ndb_binlog_index_row* cursor= first;
        do
        {
          char tmp[128];
          if (ndb_binlog_index->s->fields > NBICOL_ORIG_SERVERID)
            my_snprintf(tmp, sizeof(tmp), "%u/%u,%u,%u/%u",
                        uint(epoch >> 32), uint(epoch),
                        uint(cursor->orig_server_id),
                        uint(cursor->orig_epoch >> 32), 
                        uint(cursor->orig_epoch));
        
          else
            my_snprintf(tmp, sizeof(tmp), "%u/%u", uint(epoch >> 32), uint(epoch));
        
          bool error_row = (row == (cursor->next));
          sql_print_error("NDB Binlog: Writing row (%s) to ndb_binlog_index - %s",
                          tmp,
                          (error_row?"ERROR":
                           (seen_error_row?"Discarded":
                            "OK")));
          seen_error_row |= error_row;

        } while ((cursor = cursor->next));
      
        error= -1;
        goto add_ndb_binlog_index_err;
      }
    } while (row);

  add_ndb_binlog_index_err:
    /*
      Explicitly commit or rollback the writes(although we normally
      use a non transactional engine for the ndb_binlog_index table)
    */
    thd->get_stmt_da()->set_overwrite_status(true);
    thd->is_error() ? trans_rollback_stmt(thd) : trans_commit_stmt(thd);
    thd->get_stmt_da()->set_overwrite_status(false);

    // Close the tables this thread has opened
    close_thread_tables(thd);

    /*
      There should be no need for rolling back transaction due to deadlock
      (since ndb_binlog_index is non transactional).
    */
    DBUG_ASSERT(! thd->transaction_rollback_request);

    // Release MDL locks on the opened table
    thd->mdl_context.release_transactional_locks();

    reenable_binlog(thd);
    return error;
  }

  /*
    Write rows to the ndb_binlog_index table using a separate THD
    to avoid the write being killed
  */
  static
  void write_rows_with_new_thd(ndb_binlog_index_row *rows)
  {
    // Create a new THD and retry the write
    THD* new_thd = new THD;
    new_thd->set_new_thread_id();
    new_thd->thread_stack = (char*)&new_thd;
    new_thd->store_globals();
    thd_set_command(new_thd, COM_DAEMON);
    new_thd->system_thread = SYSTEM_THREAD_NDBCLUSTER_BINLOG;
    new_thd->get_protocol_classic()->set_client_capabilities(0);
    new_thd->security_context()->skip_grants();
    new_thd->set_current_stmt_binlog_format_row();

    // Retry the write
    const int retry_result = write_rows_impl(new_thd, rows);
    if (retry_result)
    {
      sql_print_error("NDB Binlog: Failed writing to ndb_binlog_index table "
                      "while retrying after kill during shutdown");
      DBUG_ASSERT(false); // Crash in debug compile
    }

    new_thd->restore_globals();
    delete new_thd;
  }

public:

  /*
    Write rows to the ndb_binlog_index table
  */
  static inline
  int write_rows(THD *thd,
                 ndb_binlog_index_row *rows)
  {
    return write_rows_impl(thd, rows);
  }


  /*
    Retry write rows to the ndb_binlog_index table after the THD
    has been killed (which should only happen during mysqld shutdown).

    NOTE! The reason that the session(aka. THD) is being killed is that
    it's in the global list of session and mysqld thus ask it to stop
    during shutdown by setting the "killed" flag. It's not possible to
    prevent the THD from being killed and instead a brand new THD is
    used which is not in the global list of sessions. Furthermore it's
    a feature to have the THD in the list of global session since it
    should show up in SHOW PROCESSLIST.
  */
  static
  void write_rows_retry_after_kill(THD* orig_thd, ndb_binlog_index_row *rows)
  {
    // Should only be called when original THD has been killed
    DBUG_ASSERT(orig_thd->is_killed());

    write_rows_with_new_thd(rows);

    // Relink this thread with original THD
    orig_thd->store_globals();
  }
};


/*********************************************************************
  Functions for start, stop, wait for ndbcluster binlog thread
*********************************************************************/

int ndbcluster_binlog_start()
{
  DBUG_ENTER("ndbcluster_binlog_start");

  if (::server_id == 0)
  {
    sql_print_warning("NDB: server id set to zero - changes logged to "
                      "bin log with server id zero will be logged with "
                      "another server id by slave mysqlds");
  }

  /* 
     Check that ServerId is not using the reserved bit or bits reserved
     for application use
  */
  if ((::server_id & 0x1 << 31) ||                             // Reserved bit
      !ndbcluster_anyvalue_is_serverid_in_range(::server_id))  // server_id_bits
  {
    sql_print_error("NDB: server id provided is too large to be represented in "
                    "opt_server_id_bits or is reserved");
    DBUG_RETURN(-1);
  }

  /*
     Check that v2 events are enabled if log-transaction-id is set
  */
  if (opt_ndb_log_transaction_id &&
      log_bin_use_v1_row_events)
  {
    sql_print_error("NDB: --ndb-log-transaction-id requires v2 Binlog row events "
                    "but server is using v1.");
    DBUG_RETURN(-1);
  }

  ndb_binlog_thread.init();

  native_mutex_init(&injector_mutex, MY_MUTEX_INIT_FAST);
  native_cond_init(&injector_cond);
  native_mutex_init(&ndb_schema_share_mutex, MY_MUTEX_INIT_FAST);

  // The binlog thread globals has been initied and should be freed
  ndbcluster_binlog_inited= 1;

  /* Start ndb binlog thread */
  if (ndb_binlog_thread.start())
  {
    DBUG_PRINT("error", ("Could not start ndb binlog thread"));
    DBUG_RETURN(-1);
  }

  DBUG_RETURN(0);
}


/**************************************************************
  Internal helper functions for creating/dropping ndb events
  used by the client sql threads
**************************************************************/
void
ndb_rep_event_name(String *event_name,const char *db, const char *tbl,
                   bool full, bool allow_hardcoded_name)
{
  if (allow_hardcoded_name &&
      strcmp(db,  NDB_REP_DB) == 0 &&
      strcmp(tbl, NDB_SCHEMA_TABLE) == 0)
  {
    // Always use REPL$ as prefix for the event on mysql.ndb_schema
    // (unless when dropping events and allow_hardcoded_name is set to false)
    full = false;
  }
 
  if (full)
    event_name->set_ascii("REPLF$", 6);
  else
    event_name->set_ascii("REPL$", 5);
  event_name->append(db);
#ifdef NDB_WIN32
  /*
   * Some bright spark decided that we should sometimes have backslashes.
   * This causes us pain as the event is db/table and not db\table so trying
   * to drop db\table when we meant db/table ends in the event lying around
   * after drop table, leading to all sorts of pain.
  */
  String backslash_sep(1);
  backslash_sep.set_ascii("\\",1);

  int bsloc;
  if((bsloc= event_name->strstr(backslash_sep,0))!=-1)
	  event_name->replace(bsloc, 1, "/", 1);
#endif
  if (tbl)
  {
    event_name->append('/');
    event_name->append(tbl);
  }
  DBUG_PRINT("info", ("ndb_rep_event_name: %s", event_name->c_ptr()));
}

#ifdef HAVE_NDB_BINLOG
static void 
set_binlog_flags(NDB_SHARE *share,
                 Ndb_binlog_type ndb_binlog_type)
{
  DBUG_ENTER("set_binlog_flags");
  switch (ndb_binlog_type)
  {
  case NBT_NO_LOGGING:
    DBUG_PRINT("info", ("NBT_NO_LOGGING"));
    set_binlog_nologging(share);
    DBUG_VOID_RETURN;
  case NBT_DEFAULT:
    DBUG_PRINT("info", ("NBT_DEFAULT"));
    if (opt_ndb_log_updated_only)
    {
      set_binlog_updated_only(share);
    }
    else
    {
      set_binlog_full(share);
    }
    if (opt_ndb_log_update_as_write)
    {
      set_binlog_use_write(share);
    }
    else
    {
      set_binlog_use_update(share);
    }
    break;
  case NBT_UPDATED_ONLY:
    DBUG_PRINT("info", ("NBT_UPDATED_ONLY"));
    set_binlog_updated_only(share);
    set_binlog_use_write(share);
    break;
  case NBT_USE_UPDATE:
    DBUG_PRINT("info", ("NBT_USE_UPDATE"));
  case NBT_UPDATED_ONLY_USE_UPDATE:
    DBUG_PRINT("info", ("NBT_UPDATED_ONLY_USE_UPDATE"));
    set_binlog_updated_only(share);
    set_binlog_use_update(share);
    break;
  case NBT_FULL:
    DBUG_PRINT("info", ("NBT_FULL"));
    set_binlog_full(share);
    set_binlog_use_write(share);
    break;
  case NBT_FULL_USE_UPDATE:
    DBUG_PRINT("info", ("NBT_FULL_USE_UPDATE"));
    set_binlog_full(share);
    set_binlog_use_update(share);
    break;
  }
  set_binlog_logging(share);
  DBUG_VOID_RETURN;
}


/*
  ndbcluster_get_binlog_replication_info

  This function retrieves the data for the given table
  from the ndb_replication table.

  If the table is not found, or the table does not exist,
  then defaults are returned.
*/
int
ndbcluster_get_binlog_replication_info(THD *thd, Ndb *ndb,
                                       const char* db,
                                       const char* table_name,
                                       uint server_id,
                                       Uint32* binlog_flags,
                                       const st_conflict_fn_def** conflict_fn,
                                       st_conflict_fn_arg* args,
                                       Uint32* num_args)
{
  DBUG_ENTER("ndbcluster_get_binlog_replication_info");

  /* Override for ndb_apply_status when logging */
  if (opt_ndb_log_apply_status)
  {
    if (strcmp(db, NDB_REP_DB) == 0 &&
        strcmp(table_name, NDB_APPLY_TABLE) == 0)
    {
      /*
        Ensure that we get all columns from ndb_apply_status updates
        by forcing FULL event type
        Also, ensure that ndb_apply_status events are always logged as
        WRITES.
      */
      DBUG_PRINT("info", ("ndb_apply_status defaulting to FULL, USE_WRITE"));
      sql_print_information("NDB: ndb-log-apply-status forcing "
                            "%s.%s to FULL USE_WRITE",
                            NDB_REP_DB, NDB_APPLY_TABLE);
      *binlog_flags = NBT_FULL;
      *conflict_fn = NULL;
      *num_args = 0;
      DBUG_RETURN(0);
    }
  }

  Ndb_rep_tab_reader rep_tab_reader;

  int rc = rep_tab_reader.lookup(ndb,
                                 db,
                                 table_name,
                                 server_id);

  const char* msg = rep_tab_reader.get_warning_message();
  if (msg != NULL)
  {
    push_warning_printf(thd, Sql_condition::SL_WARNING,
                        ER_NDB_REPLICATION_SCHEMA_ERROR,
                        ER_THD(thd, ER_NDB_REPLICATION_SCHEMA_ERROR),
                        msg);
    sql_print_warning("NDB Binlog: %s",
                      msg);
  }

  if (rc != 0)
    DBUG_RETURN(ER_NDB_REPLICATION_SCHEMA_ERROR);

  *binlog_flags= rep_tab_reader.get_binlog_flags();
  const char* conflict_fn_spec= rep_tab_reader.get_conflict_fn_spec();

  if (conflict_fn_spec != NULL)
  {
    char msgbuf[ FN_REFLEN ];
    if (parse_conflict_fn_spec(conflict_fn_spec,
                               conflict_fn,
                               args,
                               num_args,
                               msgbuf,
                               sizeof(msgbuf)) != 0)
    {
        push_warning_printf(thd, Sql_condition::SL_WARNING,
                            ER_CONFLICT_FN_PARSE_ERROR,
                            ER_THD(thd, ER_CONFLICT_FN_PARSE_ERROR),
                            msgbuf);

      /*
        Log as well, useful for contexts where the thd's stack of
        warnings are ignored
      */
      if (opt_ndb_extra_logging)
      {
        sql_print_warning("NDB Slave: Table %s.%s : Parse error on conflict fn : %s",
                          db, table_name,
                          msgbuf);
      }

      DBUG_RETURN(ER_CONFLICT_FN_PARSE_ERROR);
    }
  }
  else
  {
    /* No conflict function specified */
    conflict_fn= NULL;
    num_args= 0;
  }

  DBUG_RETURN(0);
}

int
ndbcluster_apply_binlog_replication_info(THD *thd,
                                         NDB_SHARE *share,
                                         const NDBTAB* ndbtab,
                                         const st_conflict_fn_def* conflict_fn,
                                         const st_conflict_fn_arg* args,
                                         Uint32 num_args,
                                         Uint32 binlog_flags)
{
  DBUG_ENTER("ndbcluster_apply_binlog_replication_info");
  char tmp_buf[FN_REFLEN];

  DBUG_PRINT("info", ("Setting binlog flags to %u", binlog_flags));
  set_binlog_flags(share, (enum Ndb_binlog_type)binlog_flags);

  if (conflict_fn != NULL)
  {
    if (setup_conflict_fn(get_thd_ndb(thd)->ndb, 
                          &share->m_cfn_share,
                          share->db,
                          share->table_name,
                          ((share->flags & NSF_BLOB_FLAG) != 0),
                          get_binlog_use_update(share),
                          ndbtab,
                          tmp_buf, sizeof(tmp_buf),
                          conflict_fn,
                          args,
                          num_args) == 0)
    {
      if (opt_ndb_extra_logging)
      {
        sql_print_information("%s", tmp_buf);
      }
    }
    else
    {
      /*
        Dump setup failure message to error log
        for cases where thd warning stack is
        ignored
      */
      sql_print_warning("NDB Slave: Table %s.%s : %s",
                        share->db,
                        share->table_name,
                        tmp_buf);

      push_warning_printf(thd, Sql_condition::SL_WARNING,
                          ER_CONFLICT_FN_PARSE_ERROR,
                          ER_THD(thd, ER_CONFLICT_FN_PARSE_ERROR),
                          tmp_buf);

      DBUG_RETURN(-1);
    }
  }
  else
  {
    /* No conflict function specified */
    slave_reset_conflict_fn(share->m_cfn_share);
  }

  DBUG_RETURN(0);
}

int
ndbcluster_read_binlog_replication(THD *thd, Ndb *ndb,
                                   NDB_SHARE *share,
                                   const NDBTAB *ndbtab,
                                   uint server_id)
{
  DBUG_ENTER("ndbcluster_read_binlog_replication");
  Uint32 binlog_flags;
  const st_conflict_fn_def* conflict_fn= NULL;
  st_conflict_fn_arg args[MAX_CONFLICT_ARGS];
  Uint32 num_args = MAX_CONFLICT_ARGS;

  if ((ndbcluster_get_binlog_replication_info(thd, ndb,
                                              share->db,
                                              share->table_name,
                                              server_id,
                                              &binlog_flags,
                                              &conflict_fn,
                                              args,
                                              &num_args) != 0) ||
      (ndbcluster_apply_binlog_replication_info(thd,
                                                share,
                                                ndbtab,
                                                conflict_fn,
                                                args,
                                                num_args,
                                                binlog_flags) != 0))
  {
    DBUG_RETURN(-1);
  }

  DBUG_RETURN(0);
}
#endif /* HAVE_NDB_BINLOG */

bool
ndbcluster_check_if_local_table(const char *dbname, const char *tabname)
{
  char key[FN_REFLEN + 1];
  char ndb_file[FN_REFLEN + 1];

  DBUG_ENTER("ndbcluster_check_if_local_table");
  build_table_filename(key, sizeof(key)-1, dbname, tabname, reg_ext, 0);
  build_table_filename(ndb_file, sizeof(ndb_file)-1,
                       dbname, tabname, ha_ndb_ext, 0);
  /* Check that any defined table is an ndb table */
  DBUG_PRINT("info", ("Looking for file %s and %s", key, ndb_file));
  if ((! my_access(key, F_OK)) && my_access(ndb_file, F_OK))
  {
    DBUG_PRINT("info", ("table file %s not on disk, local table", ndb_file));   
  
  
    DBUG_RETURN(true);
  }

  DBUG_RETURN(false);
}


/*
  Common function for setting up everything for logging a table at
  create/discover.
*/
static
int ndbcluster_create_binlog_setup(THD *thd, Ndb *ndb,
                                   NDB_SHARE *share)
{
  DBUG_ENTER("ndbcluster_create_binlog_setup");

  Mutex_guard share_g(share->mutex);
  if (get_binlog_nologging(share) || share->op != 0 || share->new_op != 0)
  {
    DBUG_RETURN(0);     // replication already setup, or should not
  }

  if (!share->need_events(ndb_binlog_running))
  {
    set_binlog_nologging(share);
    DBUG_RETURN(0);
  }

  while (share && !IS_TMP_PREFIX(share->table_name))
  {
    /*
      ToDo make sanity check of share so that the table is actually the same
      I.e. we need to do open file from frm in this case
      Currently awaiting this to be fixed in the 4.1 tree in the general
      case
    */

    /* Create the event in NDB */
    ndb->setDatabaseName(share->db);

    NDBDICT *dict= ndb->getDictionary();
    Ndb_table_guard ndbtab_g(dict, share->table_name);
    const NDBTAB *ndbtab= ndbtab_g.get_table();
    if (ndbtab == 0)
    {
      if (opt_ndb_extra_logging)
        sql_print_information("NDB Binlog: Failed to get table %s from ndb: "
                              "%s, %d",
                              share->key_string(),
                              dict->getNdbError().message,
                              dict->getNdbError().code);
      break; // error
    }
#ifdef HAVE_NDB_BINLOG
    /*
     */
    ndbcluster_read_binlog_replication(thd, ndb, share, ndbtab,
                                       ::server_id);
#endif
    /*
      check if logging turned off for this table
    */
    if ((share->flags & NSF_HIDDEN_PK) &&
        (share->flags & NSF_BLOB_FLAG) &&
        !(share->flags & NSF_NO_BINLOG))
    {
      DBUG_PRINT("NDB_SHARE", ("NSF_HIDDEN_PK && NSF_BLOB_FLAG -> NSF_NO_BINLOG"));
      share->flags |= NSF_NO_BINLOG;
    }
    if (get_binlog_nologging(share))
    {
      if (opt_ndb_extra_logging)
        sql_print_information("NDB Binlog: NOT logging %s",
                              share->key_string());
      DBUG_RETURN(0);
    }

    String event_name(INJECTOR_EVENT_LEN);
    ndb_rep_event_name(&event_name, share->db, share->table_name, get_binlog_full(share));
    /*
      event should have been created by someone else,
      but let's make sure, and create if it doesn't exist
    */
    const NDBEVENT *ev= dict->getEvent(event_name.c_ptr());
    if (!ev)
    {
      if (ndbcluster_create_event(thd, ndb, ndbtab, event_name.c_ptr(), share))
      {
        sql_print_error("NDB Binlog: "
                        "FAILED CREATE (DISCOVER) TABLE Event: %s",
                        event_name.c_ptr());
        break; // error
      }
      if (opt_ndb_extra_logging)
        sql_print_information("NDB Binlog: "
                              "CREATE (DISCOVER) TABLE Event: %s",
                              event_name.c_ptr());
    }
    else
    {
      delete ev;
      if (opt_ndb_extra_logging)
        sql_print_information("NDB Binlog: DISCOVER TABLE Event: %s",
                              event_name.c_ptr());
    }

    /*
      create the event operations for receiving logging events
    */
    if (ndbcluster_create_event_ops(thd, share,
                                    ndbtab, event_name.c_ptr()))
    {
      sql_print_error("NDB Binlog:"
                      "FAILED CREATE (DISCOVER) EVENT OPERATIONS Event: %s",
                      event_name.c_ptr());
      /* a warning has been issued to the client */
      break;
    }
    DBUG_RETURN(0);
  }
  DBUG_RETURN(-1);
}

int ndbcluster_create_binlog_setup(THD *thd, Ndb *ndb, const char *key,
                                   const char *db,
                                   const char *table_name,
                                   TABLE * table)
{
  DBUG_ENTER("ndbcluster_create_binlog_setup");
  DBUG_PRINT("enter",("key: %s %s.%s",
                      key, db, table_name));
  DBUG_ASSERT(! IS_NDB_BLOB_PREFIX(table_name));

  // Get a temporary ref AND a ref from open_tables iff created.
  NDB_SHARE* share= get_share(key, table, true, false);
  if (share == NULL)
  {
    /**
     * Failed to create share
     */
    DBUG_RETURN(-1);
  }

<<<<<<< HEAD
  // Before 'schema_dist_is_ready', TNO_ALLOW_BINLOG_SETUP is required
  int ret= 0;
  if (ndb_schema_dist_is_ready() ||
      get_thd_ndb(thd)->options & TNO_ALLOW_BINLOG_SETUP)
=======
  // Before 'schema_dist_is_ready', Thd_ndb::ALLOW_BINLOG_SETUP is required
  int ret= 0;
  if (ndb_schema_dist_is_ready() ||
      get_thd_ndb(thd)->check_option(Thd_ndb::ALLOW_BINLOG_SETUP))
>>>>>>> 5b3c9dae
  {
    ret= ndbcluster_create_binlog_setup(thd, ndb, share);
  }
  free_share(&share); // temporary ref.
  DBUG_RETURN(ret);
}

int
ndbcluster_create_event(THD *thd, Ndb *ndb, const NDBTAB *ndbtab,
                        const char *event_name, NDB_SHARE *share,
                        int push_warning)
{
  DBUG_ENTER("ndbcluster_create_event");
  DBUG_PRINT("enter", ("table: '%s', version: %d",
                      ndbtab->getName(), ndbtab->getObjectVersion()));
  DBUG_PRINT("enter", ("event: '%s', share->key: '%s'",
                       event_name, share->key_string()));

  // Never create event on table with temporary name
  DBUG_ASSERT(! IS_TMP_PREFIX(ndbtab->getName()));
  // Never create event on the blob table(s)
  DBUG_ASSERT(! IS_NDB_BLOB_PREFIX(ndbtab->getName()));
  DBUG_ASSERT(share);

  if (get_binlog_nologging(share))
  {
    if (opt_ndb_extra_logging && ndb_binlog_running)
      sql_print_information("NDB Binlog: NOT logging %s",
                            share->key_string());
    DBUG_PRINT("info", ("share->flags & NSF_NO_BINLOG, flags: %x %d",
                        share->flags, share->flags & NSF_NO_BINLOG));
    DBUG_RETURN(0);
  }

  ndb->setDatabaseName(share->db);
  NDBDICT *dict= ndb->getDictionary();
  NDBEVENT my_event(event_name);
  my_event.setTable(*ndbtab);
  my_event.addTableEvent(NDBEVENT::TE_ALL);
  if (share->flags & NSF_HIDDEN_PK)
  {
    if (share->flags & NSF_BLOB_FLAG)
    {
      sql_print_error("NDB Binlog: logging of table %s "
                      "with BLOB attribute and no PK is not supported",
                      share->key_string());
      if (push_warning)
        push_warning_printf(thd, Sql_condition::SL_WARNING,
                            ER_ILLEGAL_HA_CREATE_OPTION,
                            ER_THD(thd, ER_ILLEGAL_HA_CREATE_OPTION),
                            ndbcluster_hton_name,
                            "Binlog of table with BLOB attribute and no PK");

      set_binlog_nologging(share);
      DBUG_RETURN(-1);
    }
    /* No primary key, subscribe for all attributes */
    my_event.setReport((NDBEVENT::EventReport)
                       (NDBEVENT::ER_ALL | NDBEVENT::ER_DDL));
    DBUG_PRINT("info", ("subscription all"));
  }
  else
  {
    if (strcmp(share->db, NDB_REP_DB) == 0 &&
        strcmp(share->table_name, NDB_SCHEMA_TABLE) == 0)
    {
      /**
       * ER_SUBSCRIBE is only needed on NDB_SCHEMA_TABLE
       */
      my_event.setReport((NDBEVENT::EventReport)
                         (NDBEVENT::ER_ALL |
                          NDBEVENT::ER_SUBSCRIBE |
                          NDBEVENT::ER_DDL));
      DBUG_PRINT("info", ("subscription all and subscribe"));
    }
    else
    {
      if (get_binlog_full(share))
      {
        my_event.setReport((NDBEVENT::EventReport)
                           (NDBEVENT::ER_ALL | NDBEVENT::ER_DDL));
        DBUG_PRINT("info", ("subscription all"));
      }
      else
      {
        my_event.setReport((NDBEVENT::EventReport)
                           (NDBEVENT::ER_UPDATED | NDBEVENT::ER_DDL));
        DBUG_PRINT("info", ("subscription only updated"));
      }
    }
  }
  if (share->flags & NSF_BLOB_FLAG)
    my_event.mergeEvents(TRUE);

  /* add all columns to the event */
  int n_cols= ndbtab->getNoOfColumns();
  for(int a= 0; a < n_cols; a++)
    my_event.addEventColumn(a);

  if (dict->createEvent(my_event)) // Add event to database
  {
    if (dict->getNdbError().classification != NdbError::SchemaObjectExists)
    {
      /*
        failed, print a warning
      */
      if (push_warning > 1)
        push_warning_printf(thd, Sql_condition::SL_WARNING,
                            ER_GET_ERRMSG, ER_THD(thd, ER_GET_ERRMSG),
                            dict->getNdbError().code,
                            dict->getNdbError().message, "NDB");
      sql_print_error("NDB Binlog: Unable to create event in database. "
                      "Event: %s  Error Code: %d  Message: %s", event_name,
                      dict->getNdbError().code, dict->getNdbError().message);
      DBUG_RETURN(-1);
    }

    /*
      try retrieving the event, if table version/id matches, we will get
      a valid event.  Otherwise we have a trailing event from before
    */
    const NDBEVENT *ev;
    if ((ev= dict->getEvent(event_name)))
    {
      delete ev;
      DBUG_RETURN(0);
    }

    /*
      trailing event from before; an error, but try to correct it
    */
    if (dict->getNdbError().code == NDB_INVALID_SCHEMA_OBJECT &&
        dict->dropEvent(my_event.getName(), 1))
    {
      if (push_warning > 1)
        push_warning_printf(thd, Sql_condition::SL_WARNING,
                            ER_GET_ERRMSG, ER_THD(thd, ER_GET_ERRMSG),
                            dict->getNdbError().code,
                            dict->getNdbError().message, "NDB");
      sql_print_error("NDB Binlog: Unable to create event in database. "
                      " Attempt to correct with drop failed. "
                      "Event: %s Error Code: %d Message: %s",
                      event_name,
                      dict->getNdbError().code,
                      dict->getNdbError().message);
      DBUG_RETURN(-1);
    }

    /*
      try to add the event again
    */
    if (dict->createEvent(my_event))
    {
      if (push_warning > 1)
        push_warning_printf(thd, Sql_condition::SL_WARNING,
                            ER_GET_ERRMSG, ER_THD(thd, ER_GET_ERRMSG),
                            dict->getNdbError().code,
                            dict->getNdbError().message, "NDB");
      sql_print_error("NDB Binlog: Unable to create event in database. "
                      " Attempt to correct with drop ok, but create failed. "
                      "Event: %s Error Code: %d Message: %s",
                      event_name,
                      dict->getNdbError().code,
                      dict->getNdbError().message);
      DBUG_RETURN(-1);
    }
  }

  DBUG_RETURN(0);
}


inline int is_ndb_compatible_type(Field *field)
{
  return
    !(field->flags & BLOB_FLAG) &&
    field->type() != MYSQL_TYPE_BIT &&
    field->pack_length() != 0;
}

/*
  - create eventOperations for receiving log events
  - setup ndb recattrs for reception of log event data
  - "start" the event operation

  used at create/discover of tables
*/
int
ndbcluster_create_event_ops(THD *thd, NDB_SHARE *share,
                            const NDBTAB *ndbtab, const char *event_name)
{
  /*
    we are in either create table or rename table so table should be
    locked, hence we can work with the share without locks
  */

  DBUG_ENTER("ndbcluster_create_event_ops");
  DBUG_PRINT("enter", ("table: '%s' event: '%s', share->key: '%s'",
                       ndbtab->getName(), event_name, share->key_string()));

  // Never create event on table with temporary name
  DBUG_ASSERT(! IS_TMP_PREFIX(ndbtab->getName()));
  // Never create event on the blob table(s)
  DBUG_ASSERT(! IS_NDB_BLOB_PREFIX(ndbtab->getName()));
  DBUG_ASSERT(share);

  if (get_binlog_nologging(share))
  {
    DBUG_PRINT("info", ("share->flags & NSF_NO_BINLOG, flags: %x",
                        share->flags));
    DBUG_RETURN(0);
  }

  // Don't allow event ops to be created on distributed priv tables
  // they are distributed via ndb_schema
  assert(!Ndb_dist_priv_util::is_distributed_priv_table(share->db,
                                                        share->table_name));

  int do_ndb_schema_share= 0, do_ndb_apply_status_share= 0;
  if (!ndb_schema_share && strcmp(share->db, NDB_REP_DB) == 0 &&
      strcmp(share->table_name, NDB_SCHEMA_TABLE) == 0)
    do_ndb_schema_share= 1;
  else if (!ndb_apply_status_share && strcmp(share->db, NDB_REP_DB) == 0 &&
           strcmp(share->table_name, NDB_APPLY_TABLE) == 0)
    do_ndb_apply_status_share= 1;
  else
#ifdef HAVE_NDB_BINLOG
    if (!binlog_filter->db_ok(share->db) ||
        !ndb_binlog_running ||
        is_exceptions_table(share->table_name))
#endif
  {
    set_binlog_nologging(share);
    DBUG_RETURN(0);
  }

  // Check that the share agrees
  DBUG_ASSERT(share->need_events(ndb_binlog_running));

  Ndb_event_data *event_data= share->event_data;
  if (share->op)
  {
    event_data= (Ndb_event_data *) share->op->getCustomData();
    assert(event_data->share == share);
    assert(share->event_data == 0);

    DBUG_ASSERT(share->use_count > 1);
    sql_print_error("NDB Binlog: discover reusing old ev op");
    /* ndb_share reference ToDo free */
    DBUG_PRINT("NDB_SHARE", ("%s ToDo free  use_count: %u",
                             share->key_string(), share->use_count));
    free_share(&share); // old event op already has reference
    assert(false);   //OJA, possibly ndbcluster_mark_share_dropped()?
    DBUG_RETURN(0);
  }

  DBUG_ASSERT(event_data != 0);
  TABLE *table= event_data->shadow_table;

  int retries= 100;
  int retry_sleep= 0;
  while (1)
  {
    if (retry_sleep > 0)
    {
      do_retry_sleep(retry_sleep);
    }
    Mutex_guard injector_mutex_g(injector_mutex);
    Ndb *ndb= injector_ndb;
    if (do_ndb_schema_share)
      ndb= schema_ndb;

    if (ndb == NULL)
      DBUG_RETURN(-1);

    NdbEventOperation* op;
    if (do_ndb_schema_share)
      op= ndb->createEventOperation(event_name);
    else
    {
      // set injector_ndb database/schema from table internal name
      int ret= ndb->setDatabaseAndSchemaName(ndbtab);
      assert(ret == 0); NDB_IGNORE_VALUE(ret);
      op= ndb->createEventOperation(event_name);
      // reset to catch errors
      ndb->setDatabaseName("");
    }
    if (!op)
    {
      sql_print_error("NDB Binlog: Creating NdbEventOperation failed for"
                      " %s",event_name);
      push_warning_printf(thd, Sql_condition::SL_WARNING,
                          ER_GET_ERRMSG, ER_THD(thd, ER_GET_ERRMSG),
                          ndb->getNdbError().code,
                          ndb->getNdbError().message,
                          "NDB");
      DBUG_RETURN(-1);
    }

    if (share->flags & NSF_BLOB_FLAG)
      op->mergeEvents(TRUE); // currently not inherited from event

    const uint n_columns= ndbtab->getNoOfColumns();
    const uint n_fields= table->s->fields;
    const uint val_length= sizeof(NdbValue) * n_columns;

    /*
       Allocate memory globally so it can be reused after online alter table
    */
    if (my_multi_malloc(PSI_INSTRUMENT_ME,
                        MYF(MY_WME),
                        &event_data->ndb_value[0],
                        val_length,
                        &event_data->ndb_value[1],
                        val_length,
                        NULL) == 0)
    {
      DBUG_PRINT("info", ("Failed to allocate records for event operation"));
      DBUG_RETURN(-1);
    }

    for (uint j= 0; j < n_columns; j++)
    {
      const char *col_name= ndbtab->getColumn(j)->getName();
      NdbValue attr0, attr1;
      if (j < n_fields)
      {
        Field *f= table->field[j];
        if (is_ndb_compatible_type(f))
        {
          DBUG_PRINT("info", ("%s compatible", col_name));
          attr0.rec= op->getValue(col_name, (char*) f->ptr);
          attr1.rec= op->getPreValue(col_name,
                                     (f->ptr - table->record[0]) +
                                     (char*) table->record[1]);
        }
        else if (! (f->flags & BLOB_FLAG))
        {
          DBUG_PRINT("info", ("%s non compatible", col_name));
          attr0.rec= op->getValue(col_name);
          attr1.rec= op->getPreValue(col_name);
        }
        else
        {
          DBUG_PRINT("info", ("%s blob", col_name));
          DBUG_ASSERT(share->flags & NSF_BLOB_FLAG);
          attr0.blob= op->getBlobHandle(col_name);
          attr1.blob= op->getPreBlobHandle(col_name);
          if (attr0.blob == NULL || attr1.blob == NULL)
          {
            sql_print_error("NDB Binlog: Creating NdbEventOperation"
                            " blob field %u handles failed (code=%d) for %s",
                            j, op->getNdbError().code, event_name);
            push_warning_printf(thd, Sql_condition::SL_WARNING,
                                ER_GET_ERRMSG, ER_THD(thd, ER_GET_ERRMSG),
                                op->getNdbError().code,
                                op->getNdbError().message,
                                "NDB");
            ndb->dropEventOperation(op);
            DBUG_RETURN(-1);
          }
        }
      }
      else
      {
        DBUG_PRINT("info", ("%s hidden key", col_name));
        attr0.rec= op->getValue(col_name);
        attr1.rec= op->getPreValue(col_name);
      }
      event_data->ndb_value[0][j].ptr= attr0.ptr;
      event_data->ndb_value[1][j].ptr= attr1.ptr;
      DBUG_PRINT("info", ("&event_data->ndb_value[0][%d]: 0x%lx  "
                          "event_data->ndb_value[0][%d]: 0x%lx",
                          j, (long) &event_data->ndb_value[0][j],
                          j, (long) attr0.ptr));
      DBUG_PRINT("info", ("&event_data->ndb_value[1][%d]: 0x%lx  "
                          "event_data->ndb_value[1][%d]: 0x%lx",
                          j, (long) &event_data->ndb_value[0][j],
                          j, (long) attr1.ptr));
    }
    op->setCustomData((void *) event_data); // set before execute
    share->event_data= 0;                   // take over event data
    share->op= op; // assign op in NDB_SHARE

    /* Check if user explicitly requires monitoring of empty updates */
    if (opt_ndb_log_empty_update)
      op->setAllowEmptyUpdate(true);

    if (op->execute())
    {
      share->op= NULL;
      retries--;
      if (op->getNdbError().status != NdbError::TemporaryError &&
          op->getNdbError().code != 1407)
        retries= 0;
      if (retries == 0)
      {
        push_warning_printf(thd, Sql_condition::SL_WARNING,
                            ER_GET_ERRMSG, ER_THD(thd, ER_GET_ERRMSG),
                            op->getNdbError().code, op->getNdbError().message,
                            "NDB");
        sql_print_error("NDB Binlog: ndbevent->execute failed for %s; %d %s",
                        event_name,
                        op->getNdbError().code, op->getNdbError().message);
      }
      share->event_data= event_data;
      op->setCustomData(NULL);
      ndb->dropEventOperation(op);
      if (retries && !thd->killed)
      {
        /*
          100 milliseconds, temporary error on schema operation can
          take some time to be resolved
        */
        retry_sleep = 100;
        continue;
      }
      DBUG_RETURN(-1);
    }
    break;
  }

  /* ndb_share reference binlog */
  get_share(share);
  DBUG_PRINT("NDB_SHARE", ("%s binlog  use_count: %u",
                           share->key_string(), share->use_count));
  if (do_ndb_apply_status_share)
  {
    /* ndb_share reference binlog extra */
    ndb_apply_status_share= get_share(share);
    DBUG_PRINT("NDB_SHARE", ("%s binlog extra  use_count: %u",
                             share->key_string(), share->use_count));
    (void) native_cond_signal(&injector_cond);
<<<<<<< HEAD
    DBUG_ASSERT(get_thd_ndb(thd)->options & TNO_ALLOW_BINLOG_SETUP);
=======
    DBUG_ASSERT(get_thd_ndb(thd)->check_option(Thd_ndb::ALLOW_BINLOG_SETUP));
>>>>>>> 5b3c9dae
  }
  else if (do_ndb_schema_share)
  {
    /* ndb_share reference binlog extra */
    ndb_schema_share= get_share(share);
    DBUG_PRINT("NDB_SHARE", ("%s binlog extra  use_count: %u",
                             share->key_string(), share->use_count));
    (void) native_cond_signal(&injector_cond);
<<<<<<< HEAD
    DBUG_ASSERT(get_thd_ndb(thd)->options & TNO_ALLOW_BINLOG_SETUP);
=======
    DBUG_ASSERT(get_thd_ndb(thd)->check_option(Thd_ndb::ALLOW_BINLOG_SETUP));
>>>>>>> 5b3c9dae
  }

  DBUG_PRINT("info",("%s share->op: 0x%lx  share->use_count: %u",
                     share->key_string(), (long) share->op,
                     share->use_count));

  if (opt_ndb_extra_logging)
    sql_print_information("NDB Binlog: logging %s (%s,%s)",
                          share->key_string(),
                          get_binlog_full(share) ? "FULL" : "UPDATED",
                          get_binlog_use_update(share) ? "USE_UPDATE" : "USE_WRITE");
  DBUG_RETURN(0);
}

int
ndbcluster_drop_event(THD *thd, Ndb *ndb, NDB_SHARE *share,
                      const char *dbname,
                      const char *tabname)
{
  DBUG_ENTER("ndbcluster_drop_event");
  /*
    There might be 2 types of events setup for the table, we cannot know
    which ones are supposed to be there as they may have been created
    differently for different mysqld's.  So we drop both
  */
  for (uint i= 0; i < 2; i++)
  {
    NDBDICT *dict= ndb->getDictionary();
    String event_name(INJECTOR_EVENT_LEN);
    ndb_rep_event_name(&event_name, dbname, tabname, i,
                       false /* don't allow hardcoded event name */);
    
    if (!dict->dropEvent(event_name.c_ptr()))
      continue;

    if (dict->getNdbError().code != 4710 &&
        dict->getNdbError().code != 1419)
    {
      /* drop event failed for some reason, issue a warning */
      push_warning_printf(thd, Sql_condition::SL_WARNING,
                          ER_GET_ERRMSG, ER_THD(thd, ER_GET_ERRMSG),
                          dict->getNdbError().code,
                          dict->getNdbError().message, "NDB");
      /* error is not that the event did not exist */
      sql_print_error("NDB Binlog: Unable to drop event in database. "
                      "Event: %s Error Code: %d Message: %s",
                      event_name.c_ptr(),
                      dict->getNdbError().code,
                      dict->getNdbError().message);
      /* ToDo; handle error? */
      if (share && share->op &&
          share->op->getState() == NdbEventOperation::EO_EXECUTING &&
          dict->getNdbError().mysql_code != HA_ERR_NO_CONNECTION)
      {
        DBUG_ASSERT(FALSE);
        DBUG_RETURN(-1);
      }
    }
  }
  DBUG_RETURN(0);
}

/*
  when entering the calling thread should have a share lock id share != 0
  then the injector thread will have  one as well, i.e. share->use_count == 0
  (unless it has already dropped... then share->op == 0)
*/

int
ndbcluster_handle_drop_table(THD *thd, Ndb *ndb, NDB_SHARE *share,
                             const char *type_str,
                             const char * dbname, const char * tabname)
{
  DBUG_ENTER("ndbcluster_handle_drop_table");

  if (dbname && tabname)
  {
    if (ndbcluster_drop_event(thd, ndb, share, dbname, tabname))
      DBUG_RETURN(-1);
  }

  if (share == 0 || share->op == 0)
  {
    DBUG_RETURN(0);
  }

/*
  Syncronized drop between client thread and injector thread is
  neccessary in order to maintain ordering in the binlog,
  such that the drop occurs _after_ any inserts/updates/deletes.

  The penalty for this is that the drop table becomes slow.

  This wait is however not strictly neccessary to produce a binlog
  that is usable.  However the slave does not currently handle
  these out of order.
*/
  const char *save_proc_info= thd->proc_info;
  thd->proc_info= "Syncing ndb table schema operation and binlog";

  native_mutex_lock(&share->mutex);
  int max_timeout= DEFAULT_SYNC_TIMEOUT;
  while (share->op)
  {
    struct timespec abstime;
    set_timespec(&abstime, 1);

    // Unlock the share and wait for injector to signal that
    // something has happened. (NOTE! convoluted in order to
    // only use injector_cond with injector_mutex)
    native_mutex_unlock(&share->mutex);
    native_mutex_lock(&injector_mutex);
    const int ret= native_cond_timedwait(&injector_cond,
                                         &injector_mutex,
                                         &abstime);
    native_mutex_unlock(&injector_mutex);
    native_mutex_lock(&share->mutex);

    if (thd->killed ||
        share->op == 0)
      break;
    if (ret)
    {
      max_timeout--;
      if (max_timeout == 0)
      {
        sql_print_error("NDB %s: %s timed out. Ignoring...",
                        type_str, share->key_string());
        DBUG_ASSERT(false);
        break;
      }
      if (opt_ndb_extra_logging)
        ndb_report_waiting(type_str, max_timeout,
                           type_str, share->key_string(), 0);
    }
  }
  native_mutex_unlock(&share->mutex);

  thd->proc_info= save_proc_info;

  DBUG_RETURN(0);
}


/********************************************************************
  Internal helper functions for differentd events from the stoarage nodes
  used by the ndb injector thread
********************************************************************/

/*
  Unpack a record read from NDB 

  SYNOPSIS
    ndb_unpack_record()
    buf                 Buffer to store read row

  NOTE
    The data for each row is read directly into the
    destination buffer. This function is primarily 
    called in order to check if any fields should be 
    set to null.
*/

static void ndb_unpack_record(TABLE *table, NdbValue *value,
                              MY_BITMAP *defined, uchar *buf)
{
  Field **p_field= table->field, *field= *p_field;
  my_ptrdiff_t row_offset= (my_ptrdiff_t) (buf - table->record[0]);
  my_bitmap_map *old_map= dbug_tmp_use_all_columns(table, table->write_set);
  DBUG_ENTER("ndb_unpack_record");

  /*
    Set the filler bits of the null byte, since they are
    not touched in the code below.
    
    The filler bits are the MSBs in the last null byte
  */ 
  if (table->s->null_bytes > 0)
       buf[table->s->null_bytes - 1]|= 256U - (1U <<
					       table->s->last_null_bit_pos);
  /*
    Set null flag(s)
  */
  for ( ; field;
       p_field++, value++, field= *p_field)
  {
    field->set_notnull(row_offset);       
    if ((*value).ptr)
    {
      if (!(field->flags & BLOB_FLAG))
      {
        int is_null= (*value).rec->isNULL();
        if (is_null)
        {
          if (is_null > 0)
          {
            DBUG_PRINT("info",("[%u] NULL", field->field_index));
            field->set_null(row_offset);
          }
          else
          {
            DBUG_PRINT("info",("[%u] UNDEFINED", field->field_index));
            bitmap_clear_bit(defined, field->field_index);
          }
        }
        else if (field->type() == MYSQL_TYPE_BIT)
        {
          Field_bit *field_bit= static_cast<Field_bit*>(field);

          /*
            Move internal field pointer to point to 'buf'.  Calling
            the correct member function directly since we know the
            type of the object.
           */
          field_bit->Field_bit::move_field_offset(row_offset);
          if (field->pack_length() < 5)
          {
            DBUG_PRINT("info", ("bit field H'%.8X", 
                                (*value).rec->u_32_value()));
            field_bit->Field_bit::store((longlong) (*value).rec->u_32_value(),
                                        TRUE);
          }
          else
          {
            DBUG_PRINT("info", ("bit field H'%.8X%.8X",
                                *(Uint32 *)(*value).rec->aRef(),
                                *((Uint32 *)(*value).rec->aRef()+1)));
#ifdef WORDS_BIGENDIAN
            /* lsw is stored first */
            Uint32 *buf= (Uint32 *)(*value).rec->aRef();
            field_bit->Field_bit::store((((longlong)*buf)
                                         & 0x00000000FFFFFFFFLL)
                                        |
                                        ((((longlong)*(buf+1)) << 32)
                                         & 0xFFFFFFFF00000000LL),
                                        TRUE);
#else
            field_bit->Field_bit::store((longlong)
                                        (*value).rec->u_64_value(), TRUE);
#endif
          }
          /*
            Move back internal field pointer to point to original
            value (usually record[0]).
           */
          field_bit->Field_bit::move_field_offset(-row_offset);
          DBUG_PRINT("info",("[%u] SET",
                             (*value).rec->getColumn()->getColumnNo()));
          DBUG_DUMP("info", (const uchar*) field->ptr, field->pack_length());
        }
        else
        {
          DBUG_PRINT("info",("[%u] SET",
                             (*value).rec->getColumn()->getColumnNo()));
          DBUG_DUMP("info", (const uchar*) field->ptr, field->pack_length());
        }
      }
      else
      {
        NdbBlob *ndb_blob= (*value).blob;
        uint col_no= field->field_index;
        int isNull;
        ndb_blob->getDefined(isNull);
        if (isNull == 1)
        {
          DBUG_PRINT("info",("[%u] NULL", col_no));
          field->set_null(row_offset);
        }
        else if (isNull == -1)
        {
          DBUG_PRINT("info",("[%u] UNDEFINED", col_no));
          bitmap_clear_bit(defined, col_no);
        }
        else
        {
#ifndef DBUG_OFF
          // pointer vas set in get_ndb_blobs_value
          Field_blob *field_blob= (Field_blob*)field;
          uchar* ptr;
          field_blob->get_ptr(&ptr, row_offset);
          uint32 len= field_blob->get_length(row_offset);
          DBUG_PRINT("info",("[%u] SET ptr: 0x%lx  len: %u",
                             col_no, (long) ptr, len));
#endif
        }
      }
    }
  }
  dbug_tmp_restore_column_map(table->write_set, old_map);
  DBUG_VOID_RETURN;
}

/*
  Handle error states on events from the storage nodes
*/
static int
handle_error(NdbEventOperation *pOp)
{
  Ndb_event_data *event_data= (Ndb_event_data *) pOp->getCustomData();
  NDB_SHARE *share= event_data->share;
  DBUG_ENTER("handle_error");

  sql_print_error("NDB Binlog: unhandled error %d for table %s",
                  pOp->hasError(), share->key_string());
  pOp->clearError();
  DBUG_RETURN(0);
}


/*
  Handle _non_ data events from the storage nodes
*/

static
void
handle_non_data_event(THD *thd,
                      NdbEventOperation *pOp,
                      ndb_binlog_index_row &row)
{
  const Ndb_event_data* event_data=
    static_cast<const Ndb_event_data*>(pOp->getCustomData());
  NDB_SHARE *share= event_data->share;
  const NDBEVENT::TableEvent type= pOp->getEventType();

  DBUG_ENTER("handle_non_data_event");
  DBUG_PRINT("enter", ("pOp: %p, event_data: %p, share: %p",
                       pOp, event_data, share));
  DBUG_PRINT("enter", ("type: %d", type));

  if (type == NDBEVENT::TE_DROP ||
      type == NDBEVENT::TE_ALTER)
  {
    // Count schema events
    row.n_schemaops++;
  }

  switch (type)
  {
  case NDBEVENT::TE_CLUSTER_FAILURE:
    if (opt_ndb_extra_logging)
      sql_print_information("NDB Binlog: cluster failure for %s at epoch %u/%u.",
                            share->key_string(),
                            (uint)(pOp->getGCI() >> 32),
                            (uint)(pOp->getGCI()));
    // fallthrough
  case NDBEVENT::TE_DROP:
    if (ndb_apply_status_share == share)
    {
      if (opt_ndb_extra_logging &&
          ndb_binlog_tables_inited && ndb_binlog_running)
        sql_print_information("NDB Binlog: ndb tables initially "
                              "read only on reconnect.");

      /* release the ndb_apply_status_share */
      free_share(&ndb_apply_status_share);
      ndb_apply_status_share= 0;
      ndb_binlog_tables_inited= FALSE;
    }

    ndb_handle_schema_change(thd, injector_ndb, pOp, event_data);
    break;

  case NDBEVENT::TE_ALTER:
    DBUG_PRINT("info", ("TE_ALTER"));
    break;

  case NDBEVENT::TE_NODE_FAILURE:
  case NDBEVENT::TE_SUBSCRIBE:
  case NDBEVENT::TE_UNSUBSCRIBE:
    /* ignore */
    break;

  default:
    sql_print_error("NDB Binlog: unknown non data event %d for %s. "
                    "Ignoring...", (unsigned) type, share->key_string());
    break;
  }

  DBUG_VOID_RETURN;
}

/*
  Handle data events from the storage nodes
*/
inline ndb_binlog_index_row *
ndb_find_binlog_index_row(ndb_binlog_index_row **rows,
                          uint orig_server_id, int flag)
{
  ndb_binlog_index_row *row= *rows;
  if (opt_ndb_log_orig)
  {
    ndb_binlog_index_row *first= row, *found_id= 0;
    for (;;)
    {
      if (row->orig_server_id == orig_server_id)
      {
        /* */
        if (!flag || !row->orig_epoch)
          return row;
        if (!found_id)
          found_id= row;
      }
      if (row->orig_server_id == 0)
        break;
      row= row->next;
      if (row == NULL)
      {
        row= (ndb_binlog_index_row*)sql_alloc(sizeof(ndb_binlog_index_row));
        memset(row, 0, sizeof(ndb_binlog_index_row));
        row->next= first;
        *rows= row;
        if (found_id)
        {
          /*
            If we found index_row with same server id already
            that row will contain the current stats.
            Copy stats over to new and reset old.
          */
          row->n_inserts= found_id->n_inserts;
          row->n_updates= found_id->n_updates;
          row->n_deletes= found_id->n_deletes;
          found_id->n_inserts= 0;
          found_id->n_updates= 0;
          found_id->n_deletes= 0;
        }
        /* keep track of schema ops only on "first" index_row */
        row->n_schemaops= first->n_schemaops;
        first->n_schemaops= 0;
        break;
      }
    }
    row->orig_server_id= orig_server_id;
  }
  return row;
}


static int
handle_data_event(THD* thd, Ndb *ndb, NdbEventOperation *pOp,
                  ndb_binlog_index_row **rows,
                  injector::transaction &trans,
                  unsigned &trans_row_count,
                  unsigned &trans_slave_row_count)
{
  Ndb_event_data *event_data= (Ndb_event_data *) pOp->getCustomData();
  TABLE *table= event_data->shadow_table;
  NDB_SHARE *share= event_data->share;
  bool reflected_op = false;
  bool refresh_op = false;
  bool read_op = false;

  if (pOp != share->op)
  {
    return 0;
  }

  uint32 anyValue= pOp->getAnyValue();
  if (ndbcluster_anyvalue_is_reserved(anyValue))
  {
    if (ndbcluster_anyvalue_is_nologging(anyValue))
      return 0;
    
    if (ndbcluster_anyvalue_is_reflect_op(anyValue))
    {
      DBUG_PRINT("info", ("Anyvalue -> Reflect (%u)", anyValue));
      reflected_op = true;
      anyValue = 0;
    }
    else if (ndbcluster_anyvalue_is_refresh_op(anyValue))
    {
      DBUG_PRINT("info", ("Anyvalue -> Refresh"));
      refresh_op = true;
      anyValue = 0;
    }
    else if (ndbcluster_anyvalue_is_read_op(anyValue))
    {
      DBUG_PRINT("info", ("Anyvalue -> Read"));
      read_op = true;
      anyValue = 0;
    }
    else
    {
      sql_print_warning("NDB: unknown value for binlog signalling 0x%X, "
                        "event not logged",
                        anyValue);
      return 0;
    }
  }

  uint32 originating_server_id= ndbcluster_anyvalue_get_serverid(anyValue);
  bool log_this_slave_update = g_ndb_log_slave_updates;
  bool count_this_event = true;

  if (share == ndb_apply_status_share)
  {
    /* 
       Note that option values are read without synchronisation w.r.t. 
       thread setting option variable or epoch boundaries.
    */
    if (opt_ndb_log_apply_status ||
        opt_ndb_log_orig)
    {
      Uint32 ndb_apply_status_logging_server_id= originating_server_id;
      Uint32 ndb_apply_status_server_id= 0;
      Uint64 ndb_apply_status_epoch= 0;
      bool event_has_data = false;

      switch(pOp->getEventType())
      {
      case NDBEVENT::TE_INSERT:
      case NDBEVENT::TE_UPDATE:
        event_has_data = true;
        break;

      case NDBEVENT::TE_DELETE:
        break;
      default:
        /* We should REALLY never get here */
        abort();
      }
      
      if (likely( event_has_data ))
      {
        /* unpack data to fetch orig_server_id and orig_epoch */
        uint n_fields= table->s->fields;
        MY_BITMAP b;
        uint32 bitbuf[128 / (sizeof(uint32) * 8)];
        bitmap_init(&b, bitbuf, n_fields, FALSE);
        bitmap_set_all(&b);
        ndb_unpack_record(table, event_data->ndb_value[0], &b, table->record[0]);
        ndb_apply_status_server_id= (uint)((Field_long *)table->field[0])->val_int();
        ndb_apply_status_epoch= ((Field_longlong *)table->field[1])->val_int();
        
        if (opt_ndb_log_apply_status)
        {
          /* 
             Determine if event came from our immediate Master server
             Ignore locally manually sourced and reserved events 
          */
          if ((ndb_apply_status_logging_server_id != 0) &&
              (! ndbcluster_anyvalue_is_reserved(ndb_apply_status_logging_server_id)))
          {
            bool isFromImmediateMaster = (ndb_apply_status_server_id ==
                                          ndb_apply_status_logging_server_id);
            
            if (isFromImmediateMaster)
            {
              /* 
                 We log this event with our server-id so that it 
                 propagates back to the originating Master (our
                 immediate Master)
              */
              assert(ndb_apply_status_logging_server_id != ::server_id);
              
              originating_server_id= 0; /* Will be set to our ::serverid below */
            }
          }
        }

        if (opt_ndb_log_orig)
        {
          /* store */
          ndb_binlog_index_row *row= ndb_find_binlog_index_row
            (rows, ndb_apply_status_server_id, 1);
          row->orig_epoch= ndb_apply_status_epoch;
        }
      }
    } // opt_ndb_log_apply_status || opt_ndb_log_orig)

    if (opt_ndb_log_apply_status)
    {
      /* We are logging ndb_apply_status changes
       * Don't count this event as making an epoch non-empty
       * Log this event in the Binlog
       */
      count_this_event = false;
      log_this_slave_update = true;
    }
    else
    {
      /* Not logging ndb_apply_status updates, discard this event now */
      return 0;
    }
  }
  
  if (originating_server_id == 0)
    originating_server_id= ::server_id;
  else 
  {
    assert(!reflected_op && !refresh_op);
    /* Track that we received a replicated row event */
    if (likely( count_this_event ))
      trans_slave_row_count++;
    
    if (!log_this_slave_update)
    {
      /*
        This event comes from a slave applier since it has an originating
        server id set. Since option to log slave updates is not set, skip it.
      */
      return 0;
    }
  }

  /* 
     Start with logged_server_id as AnyValue in case it's a composite
     (server_id_bits < 31).  This way any user-values are passed-through
     to the Binlog in the high bits of the event's Server Id.
     In future it may be useful to support *not* mapping composite
     AnyValues to/from Binlogged server-ids.
  */
  uint32 logged_server_id= anyValue;
  ndbcluster_anyvalue_set_serverid(logged_server_id, originating_server_id);

  /*
     Get NdbApi transaction id for this event to put into Binlog
  */
  Ndb_binlog_extra_row_info extra_row_info;
  const uchar* extra_row_info_ptr = NULL;
  Uint16 erif_flags = 0;
  if (opt_ndb_log_transaction_id)
  {
    erif_flags |= Ndb_binlog_extra_row_info::NDB_ERIF_TRANSID;
    extra_row_info.setTransactionId(pOp->getTransId());
  }

  /* Set conflict flags member if necessary */
  Uint16 event_conflict_flags = 0;
  assert(! (reflected_op && refresh_op));
  if (reflected_op)
  {
    event_conflict_flags |= NDB_ERIF_CFT_REFLECT_OP;
  }
  else if (refresh_op)
  {
    event_conflict_flags |= NDB_ERIF_CFT_REFRESH_OP;
  }
  else if (read_op)
  {
    event_conflict_flags |= NDB_ERIF_CFT_READ_OP;
  }
    
  DBUG_EXECUTE_IF("ndb_injector_set_event_conflict_flags",
                  {
                    event_conflict_flags = 0xfafa;
                  });
  if (event_conflict_flags != 0)
  {
    erif_flags |= Ndb_binlog_extra_row_info::NDB_ERIF_CFT_FLAGS;
    extra_row_info.setConflictFlags(event_conflict_flags);
  }

  if (erif_flags != 0)
  {
    extra_row_info.setFlags(erif_flags);
    if (likely(!log_bin_use_v1_row_events))
    {
      extra_row_info_ptr = extra_row_info.generateBuffer();
    }
    else
    {
      /**
       * Can't put the metadata in a v1 event
       * Produce 1 warning at most
       */
      if (!g_injector_v1_warning_emitted)
      {
        sql_print_error("NDB: Binlog Injector discarding row event "
                        "meta data as server is using v1 row events. "
                        "(%u %x)",
                        opt_ndb_log_transaction_id,
                        event_conflict_flags);

        g_injector_v1_warning_emitted = true;
      }
    }
  }

  DBUG_ASSERT(trans.good());
  DBUG_ASSERT(table != 0);

  dbug_print_table("table", table);

  uint n_fields= table->s->fields;
  DBUG_PRINT("info", ("Assuming %u columns for table %s",
                      n_fields, table->s->table_name.str));
  MY_BITMAP b;
  /* Potential buffer for the bitmap */
  uint32 bitbuf[128 / (sizeof(uint32) * 8)];
  const bool own_buffer = n_fields <= sizeof(bitbuf) * 8;
  bitmap_init(&b, own_buffer ? bitbuf : NULL, n_fields, FALSE); 
  bitmap_set_all(&b);

  /*
   row data is already in table->record[0]
   As we told the NdbEventOperation to do this
   (saves moving data about many times)
  */

  /*
    for now malloc/free blobs buffer each time
    TODO if possible share single permanent buffer with handlers
   */
  uchar* blobs_buffer[2] = { 0, 0 };
  uint blobs_buffer_size[2] = { 0, 0 };

  ndb_binlog_index_row *row=
    ndb_find_binlog_index_row(rows, originating_server_id, 0);

  switch(pOp->getEventType())
  {
  case NDBEVENT::TE_INSERT:
    if (likely( count_this_event ))
    {
      row->n_inserts++;
      trans_row_count++;
    }
    DBUG_PRINT("info", ("INSERT INTO %s.%s",
                        table->s->db.str, table->s->table_name.str));
    {
      int ret;
      if (share->flags & NSF_BLOB_FLAG)
      {
        my_ptrdiff_t ptrdiff= 0;
        ret = get_ndb_blobs_value(table, event_data->ndb_value[0],
                                  blobs_buffer[0],
                                  blobs_buffer_size[0],
                                  ptrdiff);
        assert(ret == 0);
      }
      ndb_unpack_record(table, event_data->ndb_value[0], &b, table->record[0]);
      ret = trans.write_row(logged_server_id,
                            injector::transaction::table(table, true),
                            &b, n_fields, table->record[0],
                            extra_row_info_ptr);
      assert(ret == 0);
    }
    break;
  case NDBEVENT::TE_DELETE:
    if (likely( count_this_event ))
    {
      row->n_deletes++;
      trans_row_count++;
    }
    DBUG_PRINT("info",("DELETE FROM %s.%s",
                       table->s->db.str, table->s->table_name.str));
    {
      /*
        table->record[0] contains only the primary key in this case
        since we do not have an after image
      */
      int n;
      if (!get_binlog_full(share) && table->s->primary_key != MAX_KEY)
        n= 0; /*
                use the primary key only as it save time and space and
                it is the only thing needed to log the delete
              */
      else
        n= 1; /*
                we use the before values since we don't have a primary key
                since the mysql server does not handle the hidden primary
                key
              */

      int ret;
      if (share->flags & NSF_BLOB_FLAG)
      {
        my_ptrdiff_t ptrdiff= table->record[n] - table->record[0];
        ret = get_ndb_blobs_value(table, event_data->ndb_value[n],
                                  blobs_buffer[n],
                                  blobs_buffer_size[n],
                                  ptrdiff);
        assert(ret == 0);
      }
      ndb_unpack_record(table, event_data->ndb_value[n], &b, table->record[n]);
      DBUG_EXECUTE("info", print_records(table, table->record[n]););
      ret = trans.delete_row(logged_server_id,
                             injector::transaction::table(table, true),
                             &b, n_fields, table->record[n],
                             extra_row_info_ptr);
      assert(ret == 0);
    }
    break;
  case NDBEVENT::TE_UPDATE:
    if (likely( count_this_event ))
    {
      row->n_updates++;
      trans_row_count++;
    }
    DBUG_PRINT("info", ("UPDATE %s.%s",
                        table->s->db.str, table->s->table_name.str));
    {
      int ret;
      if (share->flags & NSF_BLOB_FLAG)
      {
        my_ptrdiff_t ptrdiff= 0;
        ret = get_ndb_blobs_value(table, event_data->ndb_value[0],
                                  blobs_buffer[0],
                                  blobs_buffer_size[0],
                                  ptrdiff);
        assert(ret == 0);
      }
      ndb_unpack_record(table, event_data->ndb_value[0],
                        &b, table->record[0]);
      DBUG_EXECUTE("info", print_records(table, table->record[0]););
      if (table->s->primary_key != MAX_KEY &&
          !get_binlog_use_update(share)) 
      {
        /*
          since table has a primary key, we can do a write
          using only after values
        */
        ret = trans.write_row(logged_server_id,
                              injector::transaction::table(table, true),
                              &b, n_fields, table->record[0],// after values
                              extra_row_info_ptr);
        assert(ret == 0);
      }
      else
      {
        /*
          mysql server cannot handle the ndb hidden key and
          therefore needs the before image as well
        */
        if (share->flags & NSF_BLOB_FLAG)
        {
          my_ptrdiff_t ptrdiff= table->record[1] - table->record[0];
          ret = get_ndb_blobs_value(table, event_data->ndb_value[1],
                                    blobs_buffer[1],
                                    blobs_buffer_size[1],
                                    ptrdiff);
          assert(ret == 0);
        }
        ndb_unpack_record(table, event_data->ndb_value[1], &b, table->record[1]);
        DBUG_EXECUTE("info", print_records(table, table->record[1]););
        ret = trans.update_row(logged_server_id,
                               injector::transaction::table(table, true),
                               &b, n_fields,
                               table->record[1], // before values
                               table->record[0], // after values
                               extra_row_info_ptr);
        assert(ret == 0);
      }
    }
    break;
  default:
    /* We should REALLY never get here. */
    DBUG_PRINT("info", ("default - uh oh, a brain exploded."));
    break;
  }

  if (share->flags & NSF_BLOB_FLAG)
  {
    my_free(blobs_buffer[0], MYF(MY_ALLOW_ZERO_PTR));
    my_free(blobs_buffer[1], MYF(MY_ALLOW_ZERO_PTR));
  }

  if (!own_buffer)
  {
    bitmap_free(&b);
  }

  return 0;
}


/****************************************************************
  Injector thread main loop
****************************************************************/

static void
remove_event_operations(Ndb* ndb)
{
  DBUG_ENTER("remove_event_operations");
  NdbEventOperation *op;
  while ((op= ndb->getEventOperation()))
  {
    DBUG_ASSERT(!IS_NDB_BLOB_PREFIX(op->getEvent()->getTable()->getName()));
    DBUG_PRINT("info", ("removing event operation on %s",
                        op->getEvent()->getName()));

    Ndb_event_data *event_data= (Ndb_event_data *) op->getCustomData();
    DBUG_ASSERT(event_data);

    NDB_SHARE *share= event_data->share;
    DBUG_ASSERT(share != NULL);
    DBUG_ASSERT(share->op == op || share->new_op == op);
    DBUG_ASSERT(share->event_data == NULL);
    share->event_data= event_data; // Give back event_data ownership
    op->setCustomData(NULL);

    native_mutex_lock(&share->mutex);
    share->op= 0;
    share->new_op= 0;
    native_mutex_unlock(&share->mutex);

    DBUG_PRINT("NDB_SHARE", ("%s binlog free  use_count: %u",
                             share->key_string(), share->use_count));
    free_share(&share);

    ndb->dropEventOperation(op);
  }
  DBUG_VOID_RETURN;
}

static void remove_all_event_operations(Ndb *s_ndb, Ndb *i_ndb)
{
  DBUG_ENTER("remove_all_event_operations");

  /* protect ndb_schema_share */
  native_mutex_lock(&ndb_schema_share_mutex);
  if (ndb_schema_share)
  {
    /* ndb_share reference binlog extra free */
    DBUG_PRINT("NDB_SHARE", ("%s binlog extra free  use_count: %u",
                             ndb_apply_status_share->key_string(),
                             ndb_apply_status_share->use_count));
    free_share(&ndb_schema_share);
    ndb_schema_share= NULL;
  }
  native_mutex_unlock(&ndb_schema_share_mutex);
  /* end protect ndb_schema_share */

  /**
   * '!ndb_schema_dist_is_ready()' allows us relax the concurrency control
   * below as 'not ready' guarantees that no event subscribtion will be created.
   */
  if (ndb_apply_status_share)
  {
    /* ndb_share reference binlog extra free */
    DBUG_PRINT("NDB_SHARE", ("%s binlog extra free  use_count: %u",
                             ndb_apply_status_share->key_string(),
                             ndb_apply_status_share->use_count));
    free_share(&ndb_apply_status_share);
    ndb_apply_status_share= NULL;
  }

  if (s_ndb)
    remove_event_operations(s_ndb);

  if (i_ndb)
    remove_event_operations(i_ndb);

  if (opt_ndb_extra_logging > 15)
  {
    native_mutex_lock(&ndbcluster_mutex);
    if (ndbcluster_open_tables.records)
    {
      sql_print_information("remove_all_event_operations: Remaining open tables: ");
      for (uint i= 0; i < ndbcluster_open_tables.records; i++)
      {
        NDB_SHARE* share = (NDB_SHARE*)my_hash_element(&ndbcluster_open_tables,i);
        sql_print_information("  %s.%s, use_count: %u",
                              share->db,
                              share->table_name,
                              share->use_count);
      }
    }
    native_mutex_unlock(&ndbcluster_mutex);
  }
  DBUG_VOID_RETURN;
}

extern long long g_event_data_count;
extern long long g_event_nondata_count;
extern long long g_event_bytes_count;

void updateInjectorStats(Ndb* schemaNdb, Ndb* dataNdb)
{
  /* Update globals to sum of totals from each listening
   * Ndb object
   */
  g_event_data_count = 
    schemaNdb->getClientStat(Ndb::DataEventsRecvdCount) + 
    dataNdb->getClientStat(Ndb::DataEventsRecvdCount);
  g_event_nondata_count = 
    schemaNdb->getClientStat(Ndb::NonDataEventsRecvdCount) + 
    dataNdb->getClientStat(Ndb::NonDataEventsRecvdCount);
  g_event_bytes_count = 
    schemaNdb->getClientStat(Ndb::EventBytesRecvdCount) + 
    dataNdb->getClientStat(Ndb::EventBytesRecvdCount);
}

/**
   injectApplyStatusWriteRow

   Inject a WRITE_ROW event on the ndb_apply_status table into
   the Binlog.
   This contains our server_id and the supplied epoch number.
   When applied on the Slave it gives a transactional position
   marker
*/
static
bool
injectApplyStatusWriteRow(injector::transaction& trans,
                          ulonglong gci)
{
  DBUG_ENTER("injectApplyStatusWriteRow");
  if (ndb_apply_status_share == NULL)
  {
    sql_print_error("NDB: Could not get apply status share");
    DBUG_ASSERT(ndb_apply_status_share != NULL);
    DBUG_RETURN(false);
  }

  longlong gci_to_store = (longlong) gci;

#ifndef DBUG_OFF
  DBUG_EXECUTE_IF("ndb_binlog_injector_cycle_gcis",
                  {
                    ulonglong gciHi = ((gci_to_store >> 32) 
                                       & 0xffffffff);
                    ulonglong gciLo = (gci_to_store & 0xffffffff);
                    gciHi = (gciHi % 3);
                    sql_print_warning("NDB Binlog injector cycling gcis (%llu -> %llu)",
                                      gci_to_store, (gciHi << 32) + gciLo);
                    gci_to_store = (gciHi << 32) + gciLo;
                  });
  DBUG_EXECUTE_IF("ndb_binlog_injector_repeat_gcis",
                  {
                    ulonglong gciHi = ((gci_to_store >> 32) 
                                       & 0xffffffff);
                    ulonglong gciLo = (gci_to_store & 0xffffffff);
                    gciHi=0xffffff00;
                    gciLo=0;
                    sql_print_warning("NDB Binlog injector repeating gcis (%llu -> %llu)",
                                      gci_to_store, (gciHi << 32) + gciLo);
                    gci_to_store = (gciHi << 32) + gciLo;
                  });
#endif

  /* Build row buffer for generated ndb_apply_status
     WRITE_ROW event
     First get the relevant table structure.
  */
  DBUG_ASSERT(!ndb_apply_status_share->event_data);
  DBUG_ASSERT(ndb_apply_status_share->op);
  Ndb_event_data* event_data=
    (Ndb_event_data *) ndb_apply_status_share->op->getCustomData();
  DBUG_ASSERT(event_data);
  DBUG_ASSERT(event_data->shadow_table);
  TABLE* apply_status_table= event_data->shadow_table;

  /*
    Intialize apply_status_table->record[0]

    When iterating past the end of the last epoch, the first event of
    the new epoch may be on ndb_apply_status.  Its event data saved
    in record[0] would be overwritten here by a subsequent event on a
    normal table.  So save and restore its record[0].
  */
  static const ulong sav_max= 512; // current is 284
  const ulong sav_len= apply_status_table->s->reclength;
  DBUG_ASSERT(sav_len <= sav_max);
  uchar sav_buf[sav_max];
  memcpy(sav_buf, apply_status_table->record[0], sav_len);
  empty_record(apply_status_table);

  apply_status_table->field[0]->store((longlong)::server_id, true);
  apply_status_table->field[1]->store((longlong)gci_to_store, true);
  apply_status_table->field[2]->store("", 0, &my_charset_bin);
  apply_status_table->field[3]->store((longlong)0, true);
  apply_status_table->field[4]->store((longlong)0, true);
#ifndef DBUG_OFF
  const LEX_STRING &name= apply_status_table->s->table_name;
  DBUG_PRINT("info", ("use_table: %.*s",
                      (int) name.length, name.str));
#endif
  injector::transaction::table tbl(apply_status_table, true);
  int ret = trans.use_table(::server_id, tbl);
  assert(ret == 0); NDB_IGNORE_VALUE(ret);

  ret= trans.write_row(::server_id,
                       injector::transaction::table(apply_status_table,
                                                    true),
                       &apply_status_table->s->all_set,
                       apply_status_table->s->fields,
                       apply_status_table->record[0]);

  assert(ret == 0);

  memcpy(apply_status_table->record[0], sav_buf, sav_len);
  DBUG_RETURN(true);
}


extern ulong opt_ndb_report_thresh_binlog_epoch_slip;
extern ulong opt_ndb_report_thresh_binlog_mem_usage;
extern ulong opt_ndb_eventbuffer_max_alloc;
extern uint opt_ndb_eventbuffer_free_percent;

Ndb_binlog_thread::Ndb_binlog_thread()
  : Ndb_component("Binlog")
{
}


Ndb_binlog_thread::~Ndb_binlog_thread()
{
}


void Ndb_binlog_thread::do_wakeup()
{
  log_info("Wakeup");

  /*
    The binlog thread is normally waiting for another
    event from the cluster with short timeout and should
    soon(within 1 second) detect that stop has been requested.

    There are really no purpose(yet) to signal some condition
    trying to wake the thread up should it be waiting somewhere
    else since those waits are also short.
  */
}


/*
  Events are handled one epoch at a time.
  Handle the lowest available epoch first.
*/
static
Uint64
find_epoch_to_handle(const NdbEventOperation *s_pOp, 
                     const NdbEventOperation *i_pOp)
{
  if (i_pOp != NULL)
  {
    if (s_pOp != NULL)
    {
      return std::min(i_pOp->getEpoch(),s_pOp->getEpoch());
    }
    return i_pOp->getEpoch();
  }
  if (s_pOp != NULL)
  {
    if (ndb_binlog_running)
    {
      return std::min(ndb_latest_received_binlog_epoch,s_pOp->getEpoch());
    }
    return s_pOp->getEpoch();
  }
  // 'latest_received' is '0' if not binlogging
  return ndb_latest_received_binlog_epoch;
}


void
Ndb_binlog_thread::do_run()
{
  THD *thd; /* needs to be first for thread_stack */
  Ndb *i_ndb= NULL;
  Ndb *s_ndb= NULL;
  Thd_ndb *thd_ndb=NULL;
  injector *inj= injector::instance();
  uint incident_id= 0;
  Global_THD_manager *thd_manager= Global_THD_manager::get_instance();

  enum { BCCC_starting, BCCC_running, BCCC_restart,  } binlog_thread_state;

  /**
   * If we get error after having reported incident
   *   but before binlog started...we do "Restarting Cluster Binlog"
   *   in that case, don't report incident again
   */
  bool do_incident = true;

  DBUG_ENTER("ndb_binlog_thread");

  native_mutex_lock(&injector_mutex);

  log_info("Starting...");

  thd= new THD; /* note that contructor of THD uses DBUG_ */
  THD_CHECK_SENTRY(thd);

  /* We need to set thd->thread_id before thd->store_globals, or it will
     set an invalid value for thd->variables.pseudo_thread_id.
  */
  thd->set_new_thread_id();

  thd->thread_stack= (char*) &thd; /* remember where our stack is */
  if (thd->store_globals())
  {
    delete thd;
    native_mutex_unlock(&injector_mutex);
    native_cond_signal(&injector_cond);
    DBUG_VOID_RETURN;
  }

  thd_set_command(thd, COM_DAEMON);
  thd->system_thread= SYSTEM_THREAD_NDBCLUSTER_BINLOG;
#ifndef NDB_THD_HAS_NO_VERSION
  thd->version= refresh_version;
#endif
  thd->get_protocol_classic()->set_client_capabilities(0);
  thd->security_context()->skip_grants();
  // Create thd->net vithout vio
  thd->get_protocol_classic()->init_net((st_vio *) 0);

  // Ndb binlog thread always use row format
  thd->set_current_stmt_binlog_format_row();

  thd->real_id= my_thread_self();
  thd_manager->add_thd(thd);
  thd->lex->start_transaction_opt= 0;

  log_info("Started");

  Ndb_schema_dist_data schema_dist_data;

restart_cluster_failure:
  /**
   * Maintain a current schema & injector eventOp to be handled.
   * s_pOp and s_ndb handle events from the 'ndb_schema' dist table,
   * while i_pOp and i_ndb is for binlogging 'everything else'.
   */
  NdbEventOperation *s_pOp= NULL;
  NdbEventOperation *i_pOp= NULL;

  int have_injector_mutex_lock= 0;
  binlog_thread_state= BCCC_starting;

  log_verbose(1, "Setting up");

  if (!(thd_ndb= Thd_ndb::seize(thd)))
  {
    log_error("Creating Thd_ndb object failed");
    native_mutex_unlock(&injector_mutex);
    native_cond_signal(&injector_cond);
    goto err;
  }

  if (!(s_ndb= new Ndb(g_ndb_cluster_connection, NDB_REP_DB)) ||
      s_ndb->setNdbObjectName("Ndb Binlog schema change monitoring") ||
      s_ndb->init())
  {
    log_error("Creating schema Ndb object failed");
    native_mutex_unlock(&injector_mutex);
    native_cond_signal(&injector_cond);
    goto err;
  }
  log_info("Created schema Ndb object, reference: 0x%x, name: '%s'",
           s_ndb->getReference(), s_ndb->getNdbObjectName());

  // empty database
  if (!(i_ndb= new Ndb(g_ndb_cluster_connection, "")) ||
      i_ndb->setNdbObjectName("Ndb Binlog data change monitoring") ||
      i_ndb->init())
  {
    log_error("Creating injector Ndb object failed");
    native_mutex_unlock(&injector_mutex);
    native_cond_signal(&injector_cond);
    goto err;
  }
  log_info("Created injector Ndb object, reference: 0x%x, name: '%s'",
                      i_ndb->getReference(), i_ndb->getNdbObjectName());

  /* Set free percent event buffer needed to resume buffering */
  if (i_ndb->set_eventbuffer_free_percent(opt_ndb_eventbuffer_free_percent))
  {
    log_error("Setting ventbuffer free percent failed");
    native_mutex_unlock(&injector_mutex);
    native_cond_signal(&injector_cond);
    goto err;
  }

  log_verbose(10, "Exposing global references");
  /*
    Expose global reference to our ndb object.

    Used by both sql client thread and binlog thread to interact
    with the storage
  */
  injector_thd= thd;
  injector_ndb= i_ndb;
  schema_ndb= s_ndb;
  DBUG_PRINT("info", ("set schema_ndb to s_ndb"));

  if (opt_bin_log && opt_ndb_log_bin)
  {
    ndb_binlog_running= TRUE;
  }

  log_verbose(1, "Setup completed");

  /* Thread start up completed  */
  native_mutex_unlock(&injector_mutex);
  native_cond_signal(&injector_cond);

  log_verbose(1, "Wait for server start completed");
  /*
    wait for mysql server to start (so that the binlog is started
    and thus can receive the first GAP event)
  */
  mysql_mutex_lock(&LOCK_server_started);
  while (!mysqld_server_started)
  {
    struct timespec abstime;
    set_timespec(&abstime, 1);
    mysql_cond_timedwait(&COND_server_started, &LOCK_server_started,
                         &abstime);
    if (is_stop_requested())
    {
      mysql_mutex_unlock(&LOCK_server_started);
      goto err;
    }
  }
  mysql_mutex_unlock(&LOCK_server_started);

  // Defer call of THD::init_query_mem_roots until after mysqld_server_started
  // to ensure that the parts of MySQL Server it uses has been created
  thd->init_query_mem_roots();

  log_verbose(1, "Check for incidents");

  while (do_incident && ndb_binlog_running)
  {
    /*
      check if it is the first log, if so we do not insert a GAP event
      as there is really no log to have a GAP in
    */
    if (incident_id == 0)
    {
      LOG_INFO log_info;
      mysql_bin_log.get_current_log(&log_info);
      int len=  (uint)strlen(log_info.log_file_name);
      uint no= 0;
      if ((sscanf(log_info.log_file_name + len - 6, "%u", &no) == 1) &&
          no == 1)
      {
        /* this is the fist log, so skip GAP event */
        break;
      }
    }

    /*
      Always insert a GAP event as we cannot know what has happened
      in the cluster while not being connected.
    */
    LEX_STRING const msg[2]=
      {
        { C_STRING_WITH_LEN("mysqld startup")    },
        { C_STRING_WITH_LEN("cluster disconnect")}
      };
    int ret = inj->record_incident(thd,
                                   binary_log::Incident_event::INCIDENT_LOST_EVENTS,
                                   msg[incident_id]);
    assert(ret == 0); NDB_IGNORE_VALUE(ret);
    do_incident = false; // Don't report incident again, unless we get started
    break;
  }
  incident_id= 1;
  {
    log_verbose(1, "Wait for cluster to start");
    thd->proc_info= "Waiting for ndbcluster to start";

    native_mutex_lock(&injector_mutex);
    while (!ndb_binlog_tables_inited)
    {
      if (!thd_ndb->valid_ndb())
      {
        /*
          Cluster has gone away before setup was completed.
          Keep lock on injector_mutex to prevent further
          usage of the injector_ndb, and restart binlog
          thread to get rid of any garbage on the ndb objects
        */
        have_injector_mutex_lock= 1;
        binlog_thread_state= BCCC_restart;
        goto err;
      }
      /* ndb not connected yet */
      struct timespec abstime;
      set_timespec(&abstime, 1);
      native_cond_timedwait(&injector_cond, &injector_mutex, &abstime);
      if (is_stop_requested())
      {
        native_mutex_unlock(&injector_mutex);
        goto err;
      }
      if (thd->killed == THD::KILL_CONNECTION)
      {
        /*
          Since the ndb binlog thread adds itself to the "global thread list"
          it need to look at the "killed" flag and stop the thread to avoid
          that the server hangs during shutdown while waiting for the "global
          thread list" to be emtpy.
        */
        sql_print_information("NDB Binlog: Server shutdown detected while "
                              "waiting for ndbcluster to start...");
        native_mutex_unlock(&injector_mutex);
        goto err;
      }
    } //while (!ndb_binlog_tables_inited)
    DBUG_ASSERT(ndb_schema_dist_is_ready());
    DBUG_ASSERT(!ndb_binlog_running || ndb_apply_status_share);
    native_mutex_unlock(&injector_mutex);

    DBUG_ASSERT(ndbcluster_hton->slot != ~(uint)0);
    thd_set_thd_ndb(thd, thd_ndb);

    thd_ndb->set_option(Thd_ndb::NO_LOG_SCHEMA_OP);

    /*
      Prevent schema dist participant from (implicitly)
      taking GSL lock as part of taking MDL lock
    */
    thd_ndb->set_option(Thd_ndb::NO_GLOBAL_SCHEMA_LOCK);

    thd->query_id= 0; // to keep valgrind quiet
  }

  schema_dist_data.init(g_ndb_cluster_connection);

  {
    log_verbose(1, "Wait for first event");
    // wait for the first event
    thd->proc_info= "Waiting for first event from ndbcluster";
    int schema_res, res;
    Uint64 schema_gci;
    do
    {
      DBUG_PRINT("info", ("Waiting for the first event"));

      if (is_stop_requested())
        goto err;

      my_thread_yield();
      native_mutex_lock(&injector_mutex);
      schema_res= s_ndb->pollEvents(100, &schema_gci);
      native_mutex_unlock(&injector_mutex);
    } while (schema_gci == 0 || ndb_latest_received_binlog_epoch == schema_gci);

    if (ndb_binlog_running)
    {
      Uint64 gci= i_ndb->getLatestGCI();
      while (gci < schema_gci || gci == ndb_latest_received_binlog_epoch)
      {
        if (is_stop_requested())
          goto err;

        my_thread_yield();
        native_mutex_lock(&injector_mutex);
        res= i_ndb->pollEvents(10, &gci);
        native_mutex_unlock(&injector_mutex);
      }
      if (gci > schema_gci)
      {
        schema_gci= gci;
      }
    }
    // now check that we have epochs consistent with what we had before the restart
    DBUG_PRINT("info", ("schema_res: %d  schema_gci: %u/%u", schema_res,
                        (uint)(schema_gci >> 32),
                        (uint)(schema_gci)));
    {
      i_ndb->flushIncompleteEvents(schema_gci);
      s_ndb->flushIncompleteEvents(schema_gci);
      if (schema_gci < ndb_latest_handled_binlog_epoch)
      {
        sql_print_error("NDB Binlog: cluster has been restarted --initial or with older filesystem. "
                        "ndb_latest_handled_binlog_epoch: %u/%u, while current epoch: %u/%u. "
                        "RESET MASTER should be issued. Resetting ndb_latest_handled_binlog_epoch.",
                        (uint)(ndb_latest_handled_binlog_epoch >> 32),
                        (uint)(ndb_latest_handled_binlog_epoch),
                        (uint)(schema_gci >> 32),
                        (uint)(schema_gci));
        ndb_set_latest_trans_gci(0);
        ndb_latest_handled_binlog_epoch= 0;
        ndb_latest_applied_binlog_epoch= 0;
        ndb_latest_received_binlog_epoch= 0;
        ndb_index_stat_restart();
      }
      else if (ndb_latest_applied_binlog_epoch > 0)
      {
        sql_print_warning("NDB Binlog: cluster has reconnected. "
                          "Changes to the database that occured while "
                          "disconnected will not be in the binlog");
      }
      if (opt_ndb_extra_logging)
      {
        sql_print_information("NDB Binlog: starting log at epoch %u/%u",
                              (uint)(schema_gci >> 32),
                              (uint)(schema_gci));
      }
    }
    log_verbose(1, "Got first event");
  }
  /*
    binlog thread is ready to receive events
    - client threads may now start updating data, i.e. tables are
    no longer read only
  */
  ndb_binlog_is_ready= TRUE;

  if (opt_ndb_extra_logging)
    sql_print_information("NDB Binlog: ndb tables writable");
  ndb_tdc_close_cached_tables();

  /* 
     Signal any waiting thread that ndb table setup is
     now complete
  */
  ndb_notify_tables_writable();

  {
    static LEX_CSTRING db_lex_cstr= EMPTY_CSTR;
    thd->reset_db(db_lex_cstr);
  }

  log_verbose(1, "Startup and setup completed");

  /*
    Main NDB Injector loop
  */
  do_incident = true; // If we get disconnected again...do incident report
  binlog_thread_state= BCCC_running;

  /**
   * Injector loop runs until itself bring it out of 'BCCC_running' state,
   * or we get a stop-request from outside. In the later case we ensure that
   * all ongoing transaction epochs are completed first.
   */
  while (binlog_thread_state == BCCC_running &&
          (!is_stop_requested() ||
           ndb_latest_handled_binlog_epoch < ndb_get_latest_trans_gci()))
  {
#ifndef DBUG_OFF
    /**
     * As the Binlog thread is not a client thread, the 'set debug' commands
     * does not affect it. Update our thread-local debug settings from 'global'
     */
    {
      char buf[256];
      DBUG_EXPLAIN_INITIAL(buf, sizeof(buf));
      DBUG_SET(buf);
    }
#endif

    /*
      now we don't want any events before next gci is complete
    */
    thd->proc_info= "Waiting for event from ndbcluster";
    thd->set_time();

    /**
     * The binlog-thread holds the injector_mutex when waiting for
     * pollEvents() - which is >99% of the elapsed time. As the
     * native mutex guarantees no 'fairness', there is no guarantee
     * that another thread waiting for the mutex will immeditately
     * get the lock when unlocked by this thread. Thus this thread
     * may lock it again rather soon and starve the waiting thread.
     * To avoid this, my_thread_yield() is used to give any waiting
     * threads a chance to run and grab the injector_mutex when
     * it is available. The same pattern is used multiple places
     * in the BI-thread where there are wait-loops holding this mutex.
     */
    my_thread_yield();

    /* Can't hold injector_mutex too long, so wait for events in 10ms steps */
    int tot_poll_wait= 10;

    // If there are remaining unhandled injector eventOp we continue
    // handling of these, else poll for more.
    if (i_pOp == NULL)
    {
      // Capture any dynamic changes to max_alloc
      i_ndb->set_eventbuf_max_alloc(opt_ndb_eventbuffer_max_alloc);

      native_mutex_lock(&injector_mutex);
      Uint64 latest_epoch= 0;
      const int poll_wait= (ndb_binlog_running) ? tot_poll_wait : 0;
      const int res= i_ndb->pollEvents(poll_wait, &latest_epoch);
      (void)res; // Unused except DBUG_PRINT
      native_mutex_unlock(&injector_mutex);
      i_pOp = i_ndb->nextEvent();
      if (ndb_binlog_running)
      {
        ndb_latest_received_binlog_epoch= latest_epoch;
        tot_poll_wait= 0;
      }
      DBUG_PRINT("info", ("pollEvents res: %d", res));
    }

    // Epoch to handle from i_ndb. Use latest 'empty epoch' if no events.
    const Uint64 i_epoch = (i_pOp != NULL)
                             ? i_pOp->getEpoch()
                             : ndb_latest_received_binlog_epoch;

    // If there are remaining unhandled schema eventOp we continue
    // handling of these, else poll for more.
    if (s_pOp == NULL)
    { 
      DBUG_EXECUTE_IF("ndb_binlog_injector_yield_before_schema_pollEvent",
      {
        /**
         * Simulate that the binlog thread yields the CPU inbetween 
         * these two pollEvents, which can result in reading a
         * 'schema_gci > gci'. (Likely due to mutex locking)
         */
        NdbSleep_MilliSleep(50);
      });
  
      Uint64 schema_epoch= 0;
      native_mutex_lock(&injector_mutex);
      int schema_res= s_ndb->pollEvents(tot_poll_wait, &schema_epoch);
      native_mutex_unlock(&injector_mutex);
      s_pOp = s_ndb->nextEvent();

      /*
        Make sure we have seen any schema epochs upto the injector epoch,
        or we have an earlier schema event to handle.
      */
      while (s_pOp == NULL && i_epoch > schema_epoch && schema_res >= 0)
      {
        static char buf[64];
        thd->proc_info= "Waiting for schema epoch";
        my_snprintf(buf, sizeof(buf), "%s %u/%u(%u/%u)", thd->proc_info,
                    (uint)(schema_epoch >> 32),
                    (uint)(schema_epoch),
                    (uint)(ndb_latest_received_binlog_epoch >> 32),
                    (uint)(ndb_latest_received_binlog_epoch));
        thd->proc_info= buf;

        my_thread_yield();
        native_mutex_lock(&injector_mutex);
        schema_res= s_ndb->pollEvents(10, &schema_epoch);
        native_mutex_unlock(&injector_mutex);
        s_pOp = s_ndb->nextEvent();
      }
    }

    /*
      We have now a (possibly empty) set of available events which the
      binlog injects should apply. These could span either a single,
      or possibly multiple epochs. In order to get the ordering between
      schema events and 'ordinary' events injected in a correct order
      relative to each other, we apply them one epoch at a time, with
      the schema events always applied first.
    */

    // Calculate the epoch to handle events from in this iteration.
    const Uint64 current_epoch = find_epoch_to_handle(s_pOp,i_pOp);
    DBUG_ASSERT(current_epoch != 0 || !ndb_binlog_running);

    // Did someone else request injector thread to stop?
    DBUG_ASSERT(binlog_thread_state == BCCC_running);
    if (is_stop_requested() &&
        (ndb_latest_handled_binlog_epoch >= ndb_get_latest_trans_gci() ||
         !ndb_binlog_running))
      break; /* Stopping thread */

    if (thd->killed == THD::KILL_CONNECTION)
    {
      /*
        Since the ndb binlog thread adds itself to the "global thread list"
        it need to look at the "killed" flag and stop the thread to avoid
        that the server hangs during shutdown while waiting for the "global
        thread list" to be emtpy.
        In pre 5.6 versions the thread was also added to "global thread
        list" but the "global thread *count*" variable was not incremented
        and thus the same problem didn't exist.
        The only reason for adding the ndb binlog thread to "global thread
        list" is to be able to see the thread state using SHOW PROCESSLIST
        and I_S.PROCESSLIST
      */
      sql_print_information("NDB Binlog: Server shutdown detected...");
      break;
    }

    MEM_ROOT **root_ptr= my_thread_get_THR_MALLOC();
    MEM_ROOT *old_root= *root_ptr;
    MEM_ROOT mem_root;
    init_sql_alloc(PSI_INSTRUMENT_ME, &mem_root, 4096, 0);

    // The Ndb_schema_event_handler does not necessarily need
    // to use the same memroot(or vice versa)
    Ndb_schema_event_handler
      schema_event_handler(thd, &mem_root,
                           g_ndb_cluster_connection->node_id(),
                           schema_dist_data);

    *root_ptr= &mem_root;

    if (unlikely(s_pOp != NULL && s_pOp->getEpoch() == current_epoch))
    {
      thd->proc_info= "Processing events from schema table";
      g_ndb_log_slave_updates= opt_log_slave_updates;
      s_ndb->
        setReportThreshEventGCISlip(opt_ndb_report_thresh_binlog_epoch_slip);
      s_ndb->
        setReportThreshEventFreeMem(opt_ndb_report_thresh_binlog_mem_usage);

      // Handle all schema event, limit within 'current_epoch'
      while (s_pOp != NULL && s_pOp->getEpoch() == current_epoch)
      {
        if (!s_pOp->hasError())
        {
          schema_event_handler.handle_event(s_ndb, s_pOp);

          DBUG_EXECUTE_IF("ndb_binlog_slow_failure_handling",
          {
            if (!ndb_binlog_is_ready)
            {
	      sql_print_information("NDB Binlog: Just lost schema connection, hanging around");
              NdbSleep_SecSleep(10);
              /* There could be a race where client side reconnect before we 
               * are able to detect 's_ndb->getEventOperation() == NULL'.
               * Thus, we never restart the binlog thread as supposed to.
               * -> 'ndb_binlog_is_ready' remains false and we get stuck in RO-mode
               */
	      sql_print_information("NDB Binlog: ...and on our way");
            }
          });

          DBUG_PRINT("info", ("s_ndb first: %s", s_ndb->getEventOperation() ?
                              s_ndb->getEventOperation()->getEvent()->getTable()->getName() :
                              "<empty>"));
          DBUG_PRINT("info", ("i_ndb first: %s", i_ndb->getEventOperation() ?
                              i_ndb->getEventOperation()->getEvent()->getTable()->getName() :
                              "<empty>"));
        }
        else
          sql_print_error("NDB: error %lu (%s) on handling "
                          "binlog schema event",
                          (ulong) s_pOp->getNdbError().code,
                          s_pOp->getNdbError().message);
        s_pOp = s_ndb->nextEvent();
      }
      updateInjectorStats(s_ndb, i_ndb);
    }

    Uint64 inconsistent_epoch= 0;
    if (!ndb_binlog_running)
    {
      /*
        Just consume any events, not used if no binlogging
        e.g. node failure events
      */
      while (i_pOp != NULL && i_pOp->getEpoch() == current_epoch)
      {
        if ((unsigned) i_pOp->getEventType() >=
            (unsigned) NDBEVENT::TE_FIRST_NON_DATA_EVENT)
        {
          ndb_binlog_index_row row;
          handle_non_data_event(thd, i_pOp, row);
        }
        i_pOp= i_ndb->nextEvent();
      }
      updateInjectorStats(s_ndb, i_ndb);
    }

    // i_pOp == NULL means an inconsistent epoch or the queue is empty
    else if (i_pOp == NULL && !i_ndb->isConsistent(inconsistent_epoch))
    {
      char errmsg[64];
      uint end= sprintf(&errmsg[0],
                        "Detected missing data in GCI %llu, "
                        "inserting GAP event", inconsistent_epoch);
      errmsg[end]= '\0';
      DBUG_PRINT("info",
                 ("Detected missing data in GCI %llu, "
                  "inserting GAP event", inconsistent_epoch));
      LEX_STRING const msg= { C_STRING_WITH_LEN(errmsg) };
      inj->record_incident(thd,
                           binary_log::Incident_event::INCIDENT_LOST_EVENTS,
                           msg);
    }

    /* Handle all events withing 'current_epoch', or possible
     * log an empty epoch if log_empty_epoch is specified.
     */
    else if ((i_pOp != NULL && i_pOp->getEpoch() == current_epoch) ||
             (ndb_log_empty_epochs() &&
              current_epoch > ndb_latest_handled_binlog_epoch))
    {
      thd->proc_info= "Processing events";
      ndb_binlog_index_row _row;
      ndb_binlog_index_row *rows= &_row;
      injector::transaction trans;
      unsigned trans_row_count= 0;
      unsigned trans_slave_row_count= 0;

      if (i_pOp == NULL || i_pOp->getEpoch() != current_epoch)
      {
        /*
          Must be an empty epoch since the condition
          (ndb_log_empty_epochs() &&
           current_epoch > ndb_latest_handled_binlog_epoch)
          must be true we write empty epoch into
          ndb_binlog_index
        */
        DBUG_ASSERT(ndb_log_empty_epochs());
        DBUG_ASSERT(current_epoch > ndb_latest_handled_binlog_epoch);
        DBUG_PRINT("info", ("Writing empty epoch for gci %llu", current_epoch));
        DBUG_PRINT("info", ("Initializing transaction"));
        inj->new_trans(thd, &trans);
        rows= &_row;
        memset(&_row, 0, sizeof(_row));
        thd->variables.character_set_client= &my_charset_latin1;
        goto commit_to_binlog;
      }
      else
      {
        assert(i_pOp != NULL && i_pOp->getEpoch() == current_epoch);
        rows= &_row;

        DBUG_PRINT("info", ("Handling epoch: %u/%u",
                            (uint)(current_epoch >> 32),
                            (uint)(current_epoch)));
        // sometimes get TE_ALTER with invalid table
        DBUG_ASSERT(i_pOp->getEventType() == NdbDictionary::Event::TE_ALTER ||
                    ! IS_NDB_BLOB_PREFIX(i_pOp->getEvent()->getTable()->getName()));
        DBUG_ASSERT(current_epoch <= ndb_latest_received_binlog_epoch);

        /* Update our thread-local debug settings based on the global */
#ifndef DBUG_OFF
        /* Get value of global...*/
        {
          char buf[256];
          DBUG_EXPLAIN_INITIAL(buf, sizeof(buf));
          //  fprintf(stderr, "Ndb Binlog Injector, setting debug to %s\n",
          //          buf);
          DBUG_SET(buf);
        }
#endif

        /* initialize some variables for this epoch */

        i_ndb->set_eventbuf_max_alloc(opt_ndb_eventbuffer_max_alloc);
        g_ndb_log_slave_updates= opt_log_slave_updates;
        i_ndb->
          setReportThreshEventGCISlip(opt_ndb_report_thresh_binlog_epoch_slip);
        i_ndb->setReportThreshEventFreeMem(opt_ndb_report_thresh_binlog_mem_usage);

        memset(&_row, 0, sizeof(_row));
        thd->variables.character_set_client= &my_charset_latin1;
        DBUG_PRINT("info", ("Initializing transaction"));
        inj->new_trans(thd, &trans);
        trans_row_count= 0;
        trans_slave_row_count= 0;
        // pass table map before epoch
        {
          Uint32 iter= 0;
          const NdbEventOperation *gci_op;
          Uint32 event_types;

          while ((gci_op= i_ndb->getGCIEventOperations(&iter, &event_types))
                 != NULL)
          {
            Ndb_event_data *event_data=
              (Ndb_event_data *) gci_op->getCustomData();
            NDB_SHARE *share= (event_data)?event_data->share:NULL;
            DBUG_PRINT("info", ("per gci_op: 0x%lx  share: 0x%lx  event_types: 0x%x",
                                (long) gci_op, (long) share, event_types));
            // workaround for interface returning TE_STOP events
            // which are normally filtered out below in the nextEvent loop
            if ((event_types & ~NdbDictionary::Event::TE_STOP) == 0)
            {
              DBUG_PRINT("info", ("Skipped TE_STOP on table %s",
                                  gci_op->getEvent()->getTable()->getName()));
              continue;
            }
            // this should not happen
            if (share == NULL || event_data->shadow_table == NULL)
            {
              DBUG_PRINT("info", ("no share or table %s!",
                                  gci_op->getEvent()->getTable()->getName()));
              continue;
            }
            if (share == ndb_apply_status_share)
            {
              // skip this table, it is handled specially
              continue;
            }
            TABLE *table= event_data->shadow_table;
#ifndef DBUG_OFF
            const LEX_STRING &name= table->s->table_name;
#endif
            if ((event_types & (NdbDictionary::Event::TE_INSERT |
                                NdbDictionary::Event::TE_UPDATE |
                                NdbDictionary::Event::TE_DELETE)) == 0)
            {
              DBUG_PRINT("info", ("skipping non data event table: %.*s",
                                  (int) name.length, name.str));
              continue;
            }
            if (!trans.good())
            {
              DBUG_PRINT("info",
                         ("Found new data event, initializing transaction"));
              inj->new_trans(thd, &trans);
            }
            DBUG_PRINT("info", ("use_table: %.*s, cols %u",
                                (int) name.length, name.str,
                                table->s->fields));
            injector::transaction::table tbl(table, true);
            int ret = trans.use_table(::server_id, tbl);
            assert(ret == 0); NDB_IGNORE_VALUE(ret);
          }
        }
        if (trans.good())
        {
          /* Inject ndb_apply_status WRITE_ROW event */
          if (!injectApplyStatusWriteRow(trans, current_epoch))
          {
            sql_print_error("NDB Binlog: Failed to inject apply status write row");
          }
        }

        do
        {
          if (i_pOp->hasError() &&
              handle_error(i_pOp) < 0)
            goto err;

#ifndef DBUG_OFF
          {
            Ndb_event_data *event_data=
              (Ndb_event_data *) i_pOp->getCustomData();
            NDB_SHARE *share= (event_data)?event_data->share:NULL;
            DBUG_PRINT("info",
                       ("EVENT TYPE: %d  Epoch: %u/%u last applied: %u/%u  "
                        "share: 0x%lx (%s.%s)", i_pOp->getEventType(),
                        (uint)(current_epoch >> 32),
                        (uint)(current_epoch),
                        (uint)(ndb_latest_applied_binlog_epoch >> 32),
                        (uint)(ndb_latest_applied_binlog_epoch),
                        (long) share,
                        share ? share->db :  "'NULL'",
                        share ? share->table_name : "'NULL'"));
            DBUG_ASSERT(share != 0);
          }
          // assert that there is consistancy between gci op list
          // and event list
          {
            Uint32 iter= 0;
            const NdbEventOperation *gci_op;
            Uint32 event_types;
            while ((gci_op= i_ndb->getGCIEventOperations(&iter, &event_types))
                   != NULL)
            {
              if (gci_op == i_pOp)
                break;
            }
            DBUG_ASSERT(gci_op == i_pOp);
            DBUG_ASSERT((event_types & i_pOp->getEventType()) != 0);
          }
#endif

          if ((unsigned) i_pOp->getEventType() <
              (unsigned) NDBEVENT::TE_FIRST_NON_DATA_EVENT)
            handle_data_event(thd, i_ndb, i_pOp, &rows, trans,
                              trans_row_count, trans_slave_row_count);
          else
          {
            handle_non_data_event(thd, i_pOp, *rows);
            DBUG_PRINT("info", ("s_ndb first: %s", s_ndb->getEventOperation() ?
                                s_ndb->getEventOperation()->getEvent()->getTable()->getName() :
                                "<empty>"));
            DBUG_PRINT("info", ("i_ndb first: %s", i_ndb->getEventOperation() ?
                                i_ndb->getEventOperation()->getEvent()->getTable()->getName() :
                                "<empty>"));
          }

          // Capture any dynamic changes to max_alloc
          i_ndb->set_eventbuf_max_alloc(opt_ndb_eventbuffer_max_alloc);

          i_pOp = i_ndb->nextEvent();
        } while (i_pOp && i_pOp->getEpoch() == current_epoch);

        updateInjectorStats(s_ndb, i_ndb);
        
        /*
          NOTE: i_pOp is now referring to an event in the next epoch
          or is == NULL
        */

        while (trans.good())
        {
      commit_to_binlog:
          if (!ndb_log_empty_epochs())
          {
            /*
              If 
                - We did not add any 'real' rows to the Binlog AND
                - We did not apply any slave row updates, only
                  ndb_apply_status updates
              THEN
                Don't write the Binlog transaction which just
                contains ndb_apply_status updates.
                (For cicular rep with log_apply_status, ndb_apply_status
                updates will propagate while some related, real update
                is propagating)
            */
            if ((trans_row_count == 0) &&
                (! (opt_ndb_log_apply_status &&
                    trans_slave_row_count) ))
            {
              /* nothing to commit, rollback instead */
              if (int r= trans.rollback())
              {
                sql_print_error("NDB Binlog: "
                                "Error during ROLLBACK of GCI %u/%u. Error: %d",
                                uint(current_epoch >> 32), uint(current_epoch), r);
                /* TODO: Further handling? */
              }
              break;
            }
          }
          thd->proc_info= "Committing events to binlog";
          if (int r= trans.commit())
          {
            sql_print_error("NDB Binlog: "
                            "Error during COMMIT of GCI. Error: %d",
                            r);
            /* TODO: Further handling? */
          }
          injector::transaction::binlog_pos start= trans.start_pos();
          injector::transaction::binlog_pos next = trans.next_pos();
          rows->gci= (Uint32)(current_epoch >> 32); // Expose gci hi/lo
          rows->epoch= current_epoch;
          rows->start_master_log_file= start.file_name();
          rows->start_master_log_pos= start.file_pos();
          if ((next.file_pos() == 0) &&
              ndb_log_empty_epochs())
          {
            /* Empty transaction 'committed' due to log_empty_epochs
             * therefore no next position
             */
            rows->next_master_log_file= start.file_name();
            rows->next_master_log_pos= start.file_pos();
          }
          else
          {
            rows->next_master_log_file= next.file_name();
            rows->next_master_log_pos= next.file_pos();
          }

          DBUG_PRINT("info", ("COMMIT epoch: %lu", (ulong) current_epoch));
          if (opt_ndb_log_binlog_index)
          {
            if (Ndb_binlog_index_table_util::write_rows(thd, rows))
            {
              /* 
                 Writing to ndb_binlog_index failed, check if it's because THD have
                 been killed and retry in such case
              */
              if (thd->killed)
              {
                DBUG_PRINT("error", ("Failed to write to ndb_binlog_index at shutdown, retrying"));
                Ndb_binlog_index_table_util::write_rows_retry_after_kill(thd, rows);
              }
            }
          }
          ndb_latest_applied_binlog_epoch= current_epoch;
          break;
        } //while (trans.good())
        ndb_latest_handled_binlog_epoch= current_epoch;

        /*
          NOTE: There are possible more i_pOp available.
          However, these are from another epoch and should be handled
          in next iteration of the binlog injector loop.
        */
      }
    } //end: 'handled a 'current_epoch' of i_pOp's

    // Notify the schema event handler about post_epoch so it may finish
    // any outstanding business
    schema_event_handler.post_epoch();

    free_root(&mem_root, MYF(0));
    *root_ptr= old_root;
    ndb_latest_handled_binlog_epoch= current_epoch;

    // If all eventOp subscriptions has been teared down,
    // the binlog thread should now restart.
    DBUG_ASSERT(binlog_thread_state == BCCC_running);
    if (i_ndb->getEventOperation() == NULL &&
        s_ndb->getEventOperation() == NULL)
    {
      DBUG_PRINT("info", ("binlog_thread_state= BCCC_restart"));
      if (ndb_latest_handled_binlog_epoch < ndb_get_latest_trans_gci() && ndb_binlog_running)
      {
        sql_print_error("NDB Binlog: latest transaction in epoch %u/%u not in binlog "
                        "as latest handled epoch is %u/%u",
                        (uint)(ndb_get_latest_trans_gci() >> 32),
                        (uint)(ndb_get_latest_trans_gci()),
                        (uint)(ndb_latest_handled_binlog_epoch >> 32),
                        (uint)(ndb_latest_handled_binlog_epoch));
      }
      binlog_thread_state= BCCC_restart;
      break;
    }
  }
 err:
  if (binlog_thread_state != BCCC_restart)
  {
    log_info("Shutting down");
    thd->proc_info= "Shutting down";
  }
  else
  { 
    log_info("Restarting");
    thd->proc_info= "Restarting";
  }
  if (!have_injector_mutex_lock)
    native_mutex_lock(&injector_mutex);
  /* don't mess with the injector_ndb anymore from other threads */
  injector_thd= NULL;
  injector_ndb= NULL;
  schema_ndb= NULL;
  native_mutex_unlock(&injector_mutex);
  thd->reset_db(NULL_CSTR); // as not to try to free memory

  /*
    This will cause the util thread to start to try to initialize again
    via ndbcluster_setup_binlog_table_shares.  But since injector_ndb is
    set to NULL it will not succeed until injector_ndb is reinitialized.
  */
  ndb_binlog_tables_inited= FALSE;

  remove_all_event_operations(s_ndb, i_ndb);

  delete s_ndb;
  s_ndb= NULL;

  delete i_ndb;
  i_ndb= NULL;

  if (thd_ndb)
  {
    Thd_ndb::release(thd_ndb);
    thd_set_thd_ndb(thd, NULL);
    thd_ndb= NULL;
  }

  /**
   * release all extra references from tables
   */
  {
    if (opt_ndb_extra_logging > 9)
      sql_print_information("NDB Binlog: Release extra share references");

    native_mutex_lock(&ndbcluster_mutex);
    while (ndbcluster_open_tables.records)
    {
      NDB_SHARE * share = (NDB_SHARE*)my_hash_element(&ndbcluster_open_tables,0);
      /*
        The share kept by the server has not been freed, free it
        Will also take it out of _open_tables list
      */
      DBUG_ASSERT(share->use_count > 0);
      DBUG_ASSERT(share->state != NSS_DROPPED);
      ndbcluster_mark_share_dropped(&share);
    }
    native_mutex_unlock(&ndbcluster_mutex);
  }
  log_info("Stopping...");

  ndb_tdc_close_cached_tables();
  if (opt_ndb_extra_logging > 15)
  {
    sql_print_information("NDB Binlog: remaining open tables: ");
    native_mutex_lock(&ndbcluster_mutex);
    for (uint i= 0; i < ndbcluster_open_tables.records; i++)
    {
      NDB_SHARE* share = (NDB_SHARE*)my_hash_element(&ndbcluster_open_tables,i);
      sql_print_information("  %s.%s state: %u use_count: %u",
                            share->db,
                            share->table_name,
                            (uint)share->state,
                            share->use_count);
    }
    native_mutex_unlock(&ndbcluster_mutex);
  }

  schema_dist_data.release();

  if (binlog_thread_state == BCCC_restart)
  {
    native_mutex_lock(&injector_mutex);
    goto restart_cluster_failure;
  }

  // Release the thd->net created without vio
  thd->get_protocol_classic()->end_net();
  thd->release_resources();
  thd_manager->remove_thd(thd);
  delete thd;

  ndb_binlog_running= FALSE;
  (void) native_cond_signal(&injector_cond);

  log_info("Stopped");

  DBUG_PRINT("exit", ("ndb_binlog_thread"));
  DBUG_VOID_RETURN;
}


/*
  Return string containing current status of ndb binlog as
  comma separated name value pairs.

  Used by ndbcluster_show_status() to fill the "binlog" row
  in result of SHOW ENGINE NDB STATUS

  @param     buf     The buffer where to print status string
  @param     bufzies Size of the buffer

  @return    Length of the string printed to "buf" or 0 if no string
             is printed
*/

size_t
ndbcluster_show_status_binlog(char *buf, size_t buf_size)
{
  DBUG_ENTER("ndbcluster_show_status_binlog");
  
  native_mutex_lock(&injector_mutex);
  if (injector_ndb)
  {
    const ulonglong latest_epoch= injector_ndb->getLatestGCI();
    native_mutex_unlock(&injector_mutex);

    // Get highest trans gci seen by the cluster connections
    const ulonglong latest_trans_epoch = ndb_get_latest_trans_gci();

    const size_t buf_len =
      my_snprintf(buf, buf_size,
                  "latest_epoch=%llu, "
                  "latest_trans_epoch=%llu, "
                  "latest_received_binlog_epoch=%llu, "
                  "latest_handled_binlog_epoch=%llu, "
                  "latest_applied_binlog_epoch=%llu",
                  latest_epoch,
                  latest_trans_epoch,
                  ndb_latest_received_binlog_epoch,
                  ndb_latest_handled_binlog_epoch,
                  ndb_latest_applied_binlog_epoch);
      DBUG_RETURN(buf_len);
  }
  else
    native_mutex_unlock(&injector_mutex);
  DBUG_RETURN(0);
}


#ifdef NDB_WITHOUT_SERVER_ID_BITS

/* No --server-id-bits=<bits> -> implement constant opt_server_id_mask */
ulong opt_server_id_mask = ~0;

#endif<|MERGE_RESOLUTION|>--- conflicted
+++ resolved
@@ -29,17 +29,11 @@
 #include "ndb_global_schema_lock_guard.h"
 #include "ndb_local_connection.h"
 #include "ndb_name_util.h"
-<<<<<<< HEAD
 #include "ndb_table_guard.h"
 #include "ndb_tdc.h"
 #include "ndb_thd.h"
 #include "ndbapi/NdbDictionary.hpp"
 #include "ndbapi/ndb_cluster_connection.hpp"
-=======
-#include <NdbSleep.h>
-
-#include "rpl_injector.h"
->>>>>>> 5b3c9dae
 #include "rpl_filter.h"
 #include "rpl_injector.h"
 
@@ -49,8 +43,6 @@
 #include "log_event.h"
 #include "slave.h"
 #endif
-
-#include <my_thread.h>
 
 extern my_bool opt_ndb_log_orig;
 extern my_bool opt_ndb_log_bin;
@@ -1507,33 +1499,19 @@
      * to be atomic. This make sure that the schema does not change without 
      * being distributed to other mysqld's.
      */
-<<<<<<< HEAD
-    Ndb_global_schema_lock_guard global_schema_lock_guard(thd);
-    if (global_schema_lock_guard.lock(false, false))
-=======
     Ndb_global_schema_lock_guard global_schema_lock_guard(m_thd);
     if (global_schema_lock_guard.lock(false))
->>>>>>> 5b3c9dae
     {
       break;
     }
 
     /* Give additional 'binlog_setup rights' to this Thd_ndb */
-<<<<<<< HEAD
-    Thd_ndb_options_guard thd_ndb_options(get_thd_ndb(thd));
-    thd_ndb_options.set(TNO_ALLOW_BINLOG_SETUP);
-
-    if (ndb_create_table_from_engine(thd, NDB_REP_DB, NDB_SCHEMA_TABLE))
-    {
-      if (ndb_schema_table__create(thd))
-=======
     Thd_ndb::Options_guard thd_ndb_options(m_thd_ndb);
     thd_ndb_options.set(Thd_ndb::ALLOW_BINLOG_SETUP);
 
     if (ndb_create_table_from_engine(m_thd, NDB_REP_DB, NDB_SCHEMA_TABLE))
     {
       if (ndb_schema_table__create(m_thd))
->>>>>>> 5b3c9dae
         break;
     }
     if (ndb_schema_share == NULL)  //Needed for 'ndb_schema_dist_is_ready()'
@@ -1560,42 +1538,26 @@
       break;
     });
 
-<<<<<<< HEAD
-    if (ndb_create_table_from_engine(thd, NDB_REP_DB, NDB_APPLY_TABLE))
-    {
-      if (ndb_apply_table__create(thd))
-=======
     if (ndb_create_table_from_engine(m_thd, NDB_REP_DB, NDB_APPLY_TABLE))
     {
       if (ndb_apply_table__create(m_thd))
->>>>>>> 5b3c9dae
         break;
     }
     /* Note: Failure of creating APPLY_TABLE eventOp is retried
        by find_all_files(), and eventually failed.
     */
 
-<<<<<<< HEAD
-    clean_away_stray_files(thd);
-
-    if (ndbcluster_find_all_databases(thd))
-      break;
-
-    if (ndbcluster_find_all_files(thd))
-=======
     clean_away_stray_files(m_thd, m_thd_ndb);
 
     if (find_all_databases(m_thd, m_thd_ndb))
       break;
 
     if (find_all_files(m_thd, m_thd_ndb->ndb))
->>>>>>> 5b3c9dae
       break;
 
     /* Shares w/ eventOp subscr. for NDB_SCHEMA_TABLE and NDB_APPLY_TABLE created? */
     DBUG_ASSERT(ndb_schema_share);
     DBUG_ASSERT(!ndb_binlog_running || ndb_apply_status_share);
-<<<<<<< HEAD
 
     /* Signal injector thread that all is setup */
     ndb_binlog_tables_inited= TRUE;
@@ -1619,30 +1581,6 @@
   /* There should not be a partial setup left behind */
   DBUG_ASSERT(!ndb_schema_dist_is_ready());
   return false;
-=======
-
-    /* Signal injector thread that all is setup */
-    ndb_binlog_tables_inited= TRUE;
-    native_cond_signal(&injector_cond);
-
-    DBUG_ASSERT(ndb_schema_dist_is_ready());
-    return true;     // Setup completed -> OK
-  } //end global schema lock
-
-  /**
-   * Error handling:
-   * Failed to complete ndb_binlog_setup.
-   * Remove all existing event operations from a possible partial setup
-   */
-  if (ndb_schema_dist_is_ready()) //Can't leave failed setup with 'dist_is_ready'
-  {
-    sql_print_information("ndb_binlog_setup: Clean up leftovers");
-    remove_all_event_operations(schema_ndb, injector_ndb);
-  }
-
-  /* There should not be a partial setup left behind */
-  DBUG_ASSERT(!ndb_schema_dist_is_ready());
-  return false;
 }
 
 }; // class Ndb_binlog_setup
@@ -1653,7 +1591,6 @@
 {
   Ndb_binlog_setup binlog_setup(thd);
   return binlog_setup.setup();
->>>>>>> 5b3c9dae
 }
 
 
@@ -2379,20 +2316,6 @@
     // that the key is still around here, but just in case
     NDB_SHARE::free_key(m_prepared_rename_key);
     m_prepared_rename_key = NULL;
-<<<<<<< HEAD
-  }
-
-  // Map from nodeid to position in subscriber bitmaps array
-  uint8 map2subscriber_bitmap_index(uint data_node_id) const
-  {
-    DBUG_ASSERT(data_node_id <
-                (sizeof(m_data_node_id_list)/sizeof(m_data_node_id_list[0])));
-    const uint8 bitmap_index = m_data_node_id_list[data_node_id];
-    DBUG_ASSERT(bitmap_index != 0xFF);
-    DBUG_ASSERT(bitmap_index < m_num_bitmaps);
-    return bitmap_index;
-=======
->>>>>>> 5b3c9dae
   }
 
   void report_data_node_failure(unsigned data_node_id)
@@ -2427,11 +2350,7 @@
                             subscriber_bitmap[idx].bitmap[1],
                             subscriber_bitmap[idx].bitmap[0]);
     }
-<<<<<<< HEAD
-    check_wakeup_clients();
-=======
     //No 'wakeup_clients' now, as *adding* subscribers didn't complete anything
->>>>>>> 5b3c9dae
   }
 
   void report_unsubscribe(unsigned data_node_id, unsigned subscriber_node_id)
@@ -2444,32 +2363,13 @@
     if (opt_ndb_extra_logging)
     {
       sql_print_information("NDB Schema dist: Data node: %d reports "
-<<<<<<< HEAD
-                            "unsubscribe from node %d, subscriber bitmask %x%x",
-=======
                             "unsubscribe from node %d, subscriber bitmask %x%08x",
->>>>>>> 5b3c9dae
                             data_node_id,
                             subscriber_node_id,
                             subscriber_bitmap[idx].bitmap[1],
                             subscriber_bitmap[idx].bitmap[0]);
     }
     check_wakeup_clients();
-<<<<<<< HEAD
-  }
-
-  void check_wakeup_clients()
-  {
-    // Build bitmask of current participants
-     uint32 participants_buf[256/32];
-     MY_BITMAP participants;
-     bitmap_init(&participants, participants_buf, 256, FALSE);
-     get_subscriber_bitmask(&participants);
-
-     // Check all Client's for wakeup
-     NDB_SCHEMA_OBJECT::check_waiters(participants);
-=======
->>>>>>> 5b3c9dae
   }
 
   void get_subscriber_bitmask(MY_BITMAP* servers) const
@@ -3165,21 +3065,6 @@
       DBUG_VOID_RETURN;
     }
 
-<<<<<<< HEAD
-    // Build bitmask of subscribers
-    MY_BITMAP servers;
-    bitmap_init(&servers, 0, 256, FALSE);
-    bitmap_clear_all(&servers);
-    bitmap_set_bit(&servers, own_nodeid()); // "we" are always alive
-    m_schema_dist_data.get_subscriber_bitmask(&servers);
-    assert(bitmap_is_set(&servers, schema->node_id)); // From known subscriber?
-
-    /*
-      Copy the latest slock info into the ndb_schema_object so that
-      waiter can check if all nodes it's waiting for has answered
-    */
-=======
->>>>>>> 5b3c9dae
     native_mutex_lock(&ndb_schema_object->mutex);
     DBUG_DUMP("ndb_schema_object->slock_bitmap.bitmap",
               (uchar*)ndb_schema_object->slock_bitmap.bitmap,
@@ -4140,19 +4025,14 @@
     const char *save_proc_info=
       thd_proc_info(thd, "Opening " NDB_REP_DB "." NDB_REP_TABLE);
 
-<<<<<<< HEAD
-  /* Only allow real table to be opened */
-  tables.required_type= dd::enum_table_type::BASE_TABLE;
-=======
     TABLE_LIST tables;
     tables.init_one_table(STRING_WITH_LEN(NDB_REP_DB),    // db
                           STRING_WITH_LEN(NDB_REP_TABLE), // name
                           NDB_REP_TABLE,                  // alias
                           TL_WRITE);                      // for write
->>>>>>> 5b3c9dae
 
     /* Only allow real table to be opened */
-    tables.required_type= FRMTYPE_TABLE;
+    tables.required_type= dd::enum_table_type::BASE_TABLE;
 
     const uint flags =
       MYSQL_LOCK_IGNORE_TIMEOUT; /* Wait for lock "infinitely" */
@@ -4956,17 +4836,10 @@
     DBUG_RETURN(-1);
   }
 
-<<<<<<< HEAD
-  // Before 'schema_dist_is_ready', TNO_ALLOW_BINLOG_SETUP is required
-  int ret= 0;
-  if (ndb_schema_dist_is_ready() ||
-      get_thd_ndb(thd)->options & TNO_ALLOW_BINLOG_SETUP)
-=======
   // Before 'schema_dist_is_ready', Thd_ndb::ALLOW_BINLOG_SETUP is required
   int ret= 0;
   if (ndb_schema_dist_is_ready() ||
       get_thd_ndb(thd)->check_option(Thd_ndb::ALLOW_BINLOG_SETUP))
->>>>>>> 5b3c9dae
   {
     ret= ndbcluster_create_binlog_setup(thd, ndb, share);
   }
@@ -5400,11 +5273,7 @@
     DBUG_PRINT("NDB_SHARE", ("%s binlog extra  use_count: %u",
                              share->key_string(), share->use_count));
     (void) native_cond_signal(&injector_cond);
-<<<<<<< HEAD
-    DBUG_ASSERT(get_thd_ndb(thd)->options & TNO_ALLOW_BINLOG_SETUP);
-=======
     DBUG_ASSERT(get_thd_ndb(thd)->check_option(Thd_ndb::ALLOW_BINLOG_SETUP));
->>>>>>> 5b3c9dae
   }
   else if (do_ndb_schema_share)
   {
@@ -5413,11 +5282,7 @@
     DBUG_PRINT("NDB_SHARE", ("%s binlog extra  use_count: %u",
                              share->key_string(), share->use_count));
     (void) native_cond_signal(&injector_cond);
-<<<<<<< HEAD
-    DBUG_ASSERT(get_thd_ndb(thd)->options & TNO_ALLOW_BINLOG_SETUP);
-=======
     DBUG_ASSERT(get_thd_ndb(thd)->check_option(Thd_ndb::ALLOW_BINLOG_SETUP));
->>>>>>> 5b3c9dae
   }
 
   DBUG_PRINT("info",("%s share->op: 0x%lx  share->use_count: %u",
