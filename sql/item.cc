/*
   Copyright (c) 2000, 2016, Oracle and/or its affiliates. All rights reserved.

   This program is free software; you can redistribute it and/or modify
   it under the terms of the GNU General Public License as published by
   the Free Software Foundation; version 2 of the License.

   This program is distributed in the hope that it will be useful,
   but WITHOUT ANY WARRANTY; without even the implied warranty of
   MERCHANTABILITY or FITNESS FOR A PARTICULAR PURPOSE.  See the
   GNU General Public License for more details.

   You should have received a copy of the GNU General Public License
   along with this program; if not, write to the Free Software
   Foundation, Inc., 51 Franklin St, Fifth Floor, Boston, MA 02110-1301  USA */

#include "item.h"

#include "mysql.h"           // IS_NUM
#include "aggregate_check.h" // Distinct_check
#include "auth_common.h"     // get_column_grant
#include "item_cmpfunc.h"    // COND_EQUAL
#include "item_create.h"     // create_temporal_literal
#include "item_func.h"       // item_func_sleep_init
#include "item_json_func.h"  // json_value
#include "item_strfunc.h"    // Item_func_conv_charset
#include "item_sum.h"        // Item_sum
#include "json_dom.h"        // Json_wrapper
#include "log_event.h"       // append_query_string
#include "sp.h"              // sp_map_item_type
#include "sp_rcontext.h"     // sp_rcontext
#include "sql_base.h"        // view_ref_found
#include "sql_class.h"       // THD
#include "sql_show.h"        // append_identifier
#include "sql_time.h"        // Date_time_format
#include "sql_view.h"        // VIEW_ANY_ACL
#include "template_utils.h"

using std::min;
using std::max;

const String my_null_string("NULL", 4, default_charset_info);

/**
  Alias from select list can be referenced only from ORDER BY (SQL Standard) or
  from HAVING, GROUP BY and a subquery in the select list (MySQL extension).

  We don't allow it be referenced from the SELECT list, with one exception:
  it's accepted if nested in a subquery, which is inconsistent but necessary
  as our users have shown to rely on this workaround.
*/
static inline bool select_alias_referencable(enum_parsing_context place)
{
  return (place == CTX_SELECT_LIST || place == CTX_GROUP_BY ||
          place == CTX_HAVING || place == CTX_ORDER_BY);
}

/****************************************************************************/

/* Hybrid_type_traits {_real} */

void Hybrid_type_traits::fix_length_and_dec(Item *item, Item *arg) const
{
  item->decimals= NOT_FIXED_DEC;
  item->max_length= item->float_length(arg->decimals);
}

static const Hybrid_type_traits real_traits_instance;

const Hybrid_type_traits *Hybrid_type_traits::instance()
{
  return &real_traits_instance;
}


my_decimal *
Hybrid_type_traits::val_decimal(Hybrid_type *val, my_decimal *to) const
{
  double2my_decimal(E_DEC_FATAL_ERROR, val->real, val->dec_buf);
  return val->dec_buf;
}


String *
Hybrid_type_traits::val_str(Hybrid_type *val, String *to, uint8 decimals) const
{
  to->set_real(val->real, decimals, &my_charset_bin);
  return to;
}

/* Hybrid_type_traits_decimal */
static const Hybrid_type_traits_decimal decimal_traits_instance;

const Hybrid_type_traits_decimal *Hybrid_type_traits_decimal::instance()
{
  return &decimal_traits_instance;
}


void
Hybrid_type_traits_decimal::fix_length_and_dec(Item *item, Item *arg) const
{
  item->decimals= arg->decimals;
  item->max_length= min<uint32>(arg->max_length + DECIMAL_LONGLONG_DIGITS,
                                DECIMAL_MAX_STR_LENGTH);
}


void Hybrid_type_traits_decimal::set_zero(Hybrid_type *val) const
{
  my_decimal_set_zero(&val->dec_buf[0]);
  val->used_dec_buf_no= 0;
}


void Hybrid_type_traits_decimal::add(Hybrid_type *val, Field *f) const
{
  my_decimal_add(E_DEC_FATAL_ERROR,
                 &val->dec_buf[val->used_dec_buf_no ^ 1],
                 &val->dec_buf[val->used_dec_buf_no],
                 f->val_decimal(&val->dec_buf[2]));
  val->used_dec_buf_no^= 1;
}


/**
  @todo
  what is '4' for scale?
*/
void Hybrid_type_traits_decimal::div(Hybrid_type *val, ulonglong u) const
{
  int2my_decimal(E_DEC_FATAL_ERROR, u, TRUE, &val->dec_buf[2]);
  /* XXX: what is '4' for scale? */
  my_decimal_div(E_DEC_FATAL_ERROR,
                 &val->dec_buf[val->used_dec_buf_no ^ 1],
                 &val->dec_buf[val->used_dec_buf_no],
                 &val->dec_buf[2], 4);
  val->used_dec_buf_no^= 1;
}


longlong
Hybrid_type_traits_decimal::val_int(Hybrid_type *val, bool unsigned_flag) const
{
  longlong result;
  my_decimal2int(E_DEC_FATAL_ERROR, &val->dec_buf[val->used_dec_buf_no],
                 unsigned_flag, &result);
  return result;
}


double
Hybrid_type_traits_decimal::val_real(Hybrid_type *val) const
{
  my_decimal2double(E_DEC_FATAL_ERROR, &val->dec_buf[val->used_dec_buf_no],
                    &val->real);
  return val->real;
}


String *
Hybrid_type_traits_decimal::val_str(Hybrid_type *val, String *to,
                                    uint8 decimals) const
{
  my_decimal_round(E_DEC_FATAL_ERROR, &val->dec_buf[val->used_dec_buf_no],
                   decimals, FALSE, &val->dec_buf[2]);
  my_decimal2string(E_DEC_FATAL_ERROR, &val->dec_buf[2], 0, 0, 0, to);
  return to;
}

/* Hybrid_type_traits_integer */
static const Hybrid_type_traits_integer integer_traits_instance;

const Hybrid_type_traits_integer *Hybrid_type_traits_integer::instance()
{
  return &integer_traits_instance;
}

void
Hybrid_type_traits_integer::fix_length_and_dec(Item *item, Item *arg) const
{
  item->decimals= 0;
  item->max_length= MY_INT64_NUM_DECIMAL_DIGITS;
  item->unsigned_flag= 0;
}

/*****************************************************************************
** Item functions
*****************************************************************************/

/**
  Init all special items.
*/

void item_init(void)
{
  item_func_sleep_init();
  uuid_short_init();
}


/**
  @todo
    Make this functions class dependent
*/

bool Item::val_bool()
{
  switch(result_type()) {
  case INT_RESULT:
    return val_int() != 0;
  case DECIMAL_RESULT:
  {
    my_decimal decimal_value;
    my_decimal *val= val_decimal(&decimal_value);
    if (val)
      return !my_decimal_is_zero(val);
    return 0;
  }
  case REAL_RESULT:
  case STRING_RESULT:
    return val_real() != 0.0;
  case ROW_RESULT:
  default:
    DBUG_ASSERT(0);
    return 0;                                   // Wrong (but safe)
  }
}


/*
  For the items which don't have its own fast val_str_ascii()
  implementation we provide a generic slower version,
  which converts from the Item character set to ASCII.
  For better performance conversion happens only in 
  case of a "tricky" Item character set (e.g. UCS2).
  Normally conversion does not happen.
*/
String *Item::val_str_ascii(String *str)
{
  DBUG_ASSERT(str != &str_value);
  
  uint errors;
  String *res= val_str(&str_value);
  if (!res)
    return 0;

  if (!(res->charset()->state & MY_CS_NONASCII))
    str= res;
  else
  {
    if ((null_value= str->copy(res->ptr(), res->length(), collation.collation,
                               &my_charset_latin1, &errors)))
      return 0;
  }
  return str;
}


String *Item::val_string_from_real(String *str)
{
  double nr= val_real();
  if (null_value)
    return 0;					/* purecov: inspected */
  str->set_real(nr,decimals, &my_charset_bin);
  return str;
}


String *Item::val_string_from_int(String *str)
{
  longlong nr= val_int();
  if (null_value)
    return 0;
  str->set_int(nr, unsigned_flag, &my_charset_bin);
  return str;
}


String *Item::val_string_from_decimal(String *str)
{
  my_decimal dec_buf, *dec= val_decimal(&dec_buf);
  if (null_value)
    return 0;
  my_decimal_round(E_DEC_FATAL_ERROR, dec, decimals, FALSE, &dec_buf);
  my_decimal2string(E_DEC_FATAL_ERROR, &dec_buf, 0, 0, 0, str);
  return str;
}


String *Item::val_string_from_datetime(String *str)
{
  DBUG_ASSERT(fixed == 1);
  MYSQL_TIME ltime;
  if (get_date(&ltime, TIME_FUZZY_DATE) ||
      (null_value= str->alloc(MAX_DATE_STRING_REP_LENGTH)))
    return (String *) 0;
  make_datetime((Date_time_format *) 0, &ltime, str, decimals);
  return str;
}


String *Item::val_string_from_date(String *str)
{
  DBUG_ASSERT(fixed == 1);
  MYSQL_TIME ltime;
  if (get_date(&ltime, TIME_FUZZY_DATE) ||
      (null_value= str->alloc(MAX_DATE_STRING_REP_LENGTH)))
    return (String *) 0;
  make_date((Date_time_format *) 0, &ltime, str);
  return str;
}


String *Item::val_string_from_time(String *str)
{
  DBUG_ASSERT(fixed == 1);
  MYSQL_TIME ltime;
  if (get_time(&ltime) || (null_value= str->alloc(MAX_DATE_STRING_REP_LENGTH)))
    return (String *) 0;
  make_time((Date_time_format *) 0, &ltime, str, decimals);
  return str;
}


my_decimal *Item::val_decimal_from_real(my_decimal *decimal_value)
{
  double nr= val_real();
  if (null_value)
    return 0;
  double2my_decimal(E_DEC_FATAL_ERROR, nr, decimal_value);
  return (decimal_value);
}


my_decimal *Item::val_decimal_from_int(my_decimal *decimal_value)
{
  longlong nr= val_int();
  if (null_value)
    return 0;
  int2my_decimal(E_DEC_FATAL_ERROR, nr, unsigned_flag, decimal_value);
  return decimal_value;
}


my_decimal *Item::val_decimal_from_string(my_decimal *decimal_value)
{
  String *res;

  if (!(res= val_str(&str_value)))
    return NULL;

  if (str2my_decimal(E_DEC_FATAL_ERROR & ~E_DEC_BAD_NUM,
                     res->ptr(), res->length(), res->charset(),
                     decimal_value) & E_DEC_BAD_NUM)
  {
    ErrConvString err(res);
    push_warning_printf(current_thd, Sql_condition::SL_WARNING,
                        ER_TRUNCATED_WRONG_VALUE,
                        ER(ER_TRUNCATED_WRONG_VALUE), "DECIMAL",
                        err.ptr());
  }
  return decimal_value;
}


my_decimal *Item::val_decimal_from_date(my_decimal *decimal_value)
{
  DBUG_ASSERT(fixed == 1);
  MYSQL_TIME ltime;
  if (get_date(&ltime, TIME_FUZZY_DATE))
  {
    /*
      The conversion may fail in strict mode. Do not return a NULL pointer,
      as the result may be used in subsequent arithmetic operations.
     */
    my_decimal_set_zero(decimal_value);
    null_value= 1;                               // set NULL, stop processing
    return decimal_value;
  }
  return date2my_decimal(&ltime, decimal_value);
}


my_decimal *Item::val_decimal_from_time(my_decimal *decimal_value)
{
  DBUG_ASSERT(fixed == 1);
  MYSQL_TIME ltime;
  if (get_time(&ltime))
  {
    my_decimal_set_zero(decimal_value);
    null_value= 1;
    return 0;
  }
  return date2my_decimal(&ltime, decimal_value);
}


longlong Item::val_time_temporal()
{
  MYSQL_TIME ltime;
  if ((null_value= get_time(&ltime)))
    return 0;
  return TIME_to_longlong_time_packed(&ltime);
}


longlong Item::val_date_temporal()
{
  MYSQL_TIME ltime;
  my_time_flags_t flags= TIME_FUZZY_DATE | TIME_INVALID_DATES;
  if (current_thd->variables.sql_mode & MODE_NO_ZERO_IN_DATE)
    flags|= TIME_NO_ZERO_IN_DATE;
  if (current_thd->variables.sql_mode & MODE_NO_ZERO_DATE)
    flags|= TIME_NO_ZERO_DATE;
  if ((null_value= get_date(&ltime, flags)))
    return 0;
  return TIME_to_longlong_datetime_packed(&ltime);
}


// TS-TODO: split into separate methods?
longlong Item::val_temporal_with_round(enum_field_types type, uint8 dec)
{
  longlong nr= val_temporal_by_field_type();
  longlong diff= my_time_fraction_remainder(MY_PACKED_TIME_GET_FRAC_PART(nr),
                                            dec);
  longlong abs_diff= diff > 0 ? diff : - diff;
  if (abs_diff * 2 >= (int) log_10_int[DATETIME_MAX_DECIMALS - dec])
  {
    /* Needs rounding */
    switch (type)
    {
    case MYSQL_TYPE_TIME:
      {
        MYSQL_TIME ltime;
        TIME_from_longlong_time_packed(&ltime, nr);
        return my_time_round(&ltime, dec) ?
               0 : TIME_to_longlong_time_packed(&ltime);
      }
    case MYSQL_TYPE_TIMESTAMP:
    case MYSQL_TYPE_DATETIME:
      {
        MYSQL_TIME ltime;
        int warnings= 0;
        TIME_from_longlong_datetime_packed(&ltime, nr);
        return my_datetime_round(&ltime, dec, &warnings) ? 
               0 : TIME_to_longlong_datetime_packed(&ltime);
        return nr;
      }
    default:
      DBUG_ASSERT(0);
      break;
    }
  }
  /* Does not need rounding, do simple truncation. */
  nr-= diff;
  return nr;
}


double Item::val_real_from_decimal()
{
  /* Note that fix_fields may not be called for Item_avg_field items */
  double result;
  my_decimal value_buff, *dec_val= val_decimal(&value_buff);
  if (null_value)
    return 0.0;
  my_decimal2double(E_DEC_FATAL_ERROR, dec_val, &result);
  return result;
}


longlong Item::val_int_from_decimal()
{
  /* Note that fix_fields may not be called for Item_avg_field items */
  longlong result;
  my_decimal value, *dec_val= val_decimal(&value);
  if (null_value)
    return 0;
  my_decimal2int(E_DEC_FATAL_ERROR, dec_val, unsigned_flag, &result);
  return result;
}


longlong Item::val_int_from_time()
{
  DBUG_ASSERT(fixed == 1);
  MYSQL_TIME ltime;
  return get_time(&ltime) ?
         0LL : (ltime.neg ? -1 : 1) * TIME_to_ulonglong_time_round(&ltime);
}


longlong Item::val_int_from_date()
{
  DBUG_ASSERT(fixed == 1);
  MYSQL_TIME ltime;
  return get_date(&ltime, TIME_FUZZY_DATE) ?
         0LL : (longlong) TIME_to_ulonglong_date(&ltime);
}


longlong Item::val_int_from_datetime()
{
  DBUG_ASSERT(fixed == 1);
  MYSQL_TIME ltime;
  return get_date(&ltime, TIME_FUZZY_DATE) ?
         0LL: (longlong) TIME_to_ulonglong_datetime_round(&ltime);
}


type_conversion_status Item::save_time_in_field(Field *field)
{
  MYSQL_TIME ltime;
  if (get_time(&ltime))
    return set_field_to_null_with_conversions(field, 0);
  field->set_notnull();
  return field->store_time(&ltime, decimals);
}


type_conversion_status Item::save_date_in_field(Field *field)
{
  MYSQL_TIME ltime;
  if (get_date(&ltime, TIME_FUZZY_DATE))
    return set_field_to_null_with_conversions(field, 0);
  field->set_notnull();
  return field->store_time(&ltime, decimals);
}


/*
  Store the string value in field directly

  SYNOPSIS
    Item::save_str_value_in_field()
    field   a pointer to field where to store
    result  the pointer to the string value to be stored

  DESCRIPTION
    The method is used by Item_*::save_in_field_inner() implementations
    when we don't need to calculate the value to store
    See Item_string::save_in_field_inner() implementation for example

  IMPLEMENTATION
    Check if the Item is null and stores the NULL or the
    result value in the field accordingly.

  RETURN
    Nonzero value if error
*/

type_conversion_status
Item::save_str_value_in_field(Field *field, String *result)
{
  if (null_value)
    return set_field_to_null(field);

  field->set_notnull();
  return field->store(result->ptr(), result->length(), collation.collation);
}


Item::Item():
  is_expensive_cache(-1), rsize(0),
  marker(0), fixed(0),
  collation(&my_charset_bin, DERIVATION_COERCIBLE),
  runtime_item(false), derived_used(false), with_subselect(false),
  with_stored_program(false), tables_locked_cache(false),
  is_parser_item(false)
{
#ifndef DBUG_OFF
  contextualized= true;
#endif//DBUG_OFF

  maybe_null=null_value=with_sum_func=unsigned_flag=0;
  decimals= 0; max_length= 0;
  cmp_context= (Item_result)-1;

  /* Put item in free list so that we can free all items at end */
  THD *thd= current_thd;
  next= thd->free_list;
  thd->free_list= this;
}


Item::Item(const POS &):
  is_expensive_cache(-1), rsize(0),
  marker(0), fixed(0),
  collation(&my_charset_bin, DERIVATION_COERCIBLE),
  runtime_item(false), derived_used(false), with_subselect(false),
  with_stored_program(false), tables_locked_cache(false),
  is_parser_item(true)
{
  maybe_null=null_value=with_sum_func=unsigned_flag=0;
  decimals= 0; max_length= 0;
  cmp_context= (Item_result)-1;
}


bool Item::itemize(Parse_context *pc, Item **res)
{
  if (skip_itemize(res))
    return false;
  if (super::contextualize(pc))
    return true;

  /* Put item in free list so that we can free all items at end */
  next= pc->thd->free_list;
  pc->thd->free_list= this;
  /*
    Item constructor can be called during execution other then SQL_COM
    command => we should check pc->select on zero
  */
  if (pc->select)
  {
    enum_parsing_context place= pc->select->parsing_place;
    if (place == CTX_SELECT_LIST ||
	place == CTX_HAVING)
      pc->select->select_n_having_items++;
  }
  return false;
}


/**
  Constructor used by Item_field, Item_ref & aggregate (sum)
  functions.

  Used for duplicating lists in processing queries with temporary
  tables.
*/
Item::Item(THD *thd, Item *item):
  is_expensive_cache(-1),
  rsize(0),
  str_value(item->str_value),
  item_name(item->item_name),
  orig_name(item->orig_name),
  max_length(item->max_length),
  marker(item->marker),
  decimals(item->decimals),
  maybe_null(item->maybe_null),
  null_value(item->null_value),
  unsigned_flag(item->unsigned_flag),
  with_sum_func(item->with_sum_func),
  fixed(item->fixed),
  collation(item->collation),
  cmp_context(item->cmp_context),
  runtime_item(false),
  with_subselect(item->has_subquery()),
  with_stored_program(item->with_stored_program),
  tables_locked_cache(item->tables_locked_cache),
  is_parser_item(false)
{
#ifndef DBUG_OFF
  DBUG_ASSERT(item->contextualized);
  contextualized= true;
#endif//DBUG_OFF

  next= thd->free_list;				// Put in free list
  thd->free_list= this;
}


uint Item::decimal_precision() const
{
  Item_result restype= result_type();

  if ((restype == DECIMAL_RESULT) || (restype == INT_RESULT))
  {
    uint prec= 
      my_decimal_length_to_precision(max_char_length(), decimals,
                                     unsigned_flag);
    return min<uint>(prec, DECIMAL_MAX_PRECISION);
  }
  switch (field_type())
  {
    case MYSQL_TYPE_TIME:
      return decimals + TIME_INT_DIGITS;
    case MYSQL_TYPE_DATETIME:
    case MYSQL_TYPE_TIMESTAMP:
      return decimals + DATETIME_INT_DIGITS;
    case MYSQL_TYPE_DATE:
      return decimals + DATE_INT_DIGITS;
    default:
      break;
  }
  return min<uint>(max_char_length(), DECIMAL_MAX_PRECISION);
}


uint Item::time_precision()
{
  if (const_item() && result_type() == STRING_RESULT && !is_temporal())
  {
    MYSQL_TIME ltime;
    String buf, *tmp;
    MYSQL_TIME_STATUS status;
    DBUG_ASSERT(fixed);
    // Nanosecond rounding is not needed, for performance purposes
    if ((tmp= val_str(&buf)) &&
        str_to_time(tmp, &ltime, TIME_NO_NSEC_ROUNDING, &status) == 0)
      return MY_MIN(status.fractional_digits, DATETIME_MAX_DECIMALS);
  }
  return MY_MIN(decimals, DATETIME_MAX_DECIMALS);
}


uint Item::datetime_precision()
{
  if (const_item() && result_type() == STRING_RESULT && !is_temporal())
  {
    MYSQL_TIME ltime;
    String buf, *tmp;
    MYSQL_TIME_STATUS status;
    DBUG_ASSERT(fixed);
    // Nanosecond rounding is not needed, for performance purposes
    if ((tmp= val_str(&buf)) &&
        !str_to_datetime(tmp, &ltime, TIME_NO_NSEC_ROUNDING | TIME_FUZZY_DATE,
                         &status))
      return MY_MIN(status.fractional_digits, DATETIME_MAX_DECIMALS);
  }
  return MY_MIN(decimals, DATETIME_MAX_DECIMALS);
}


void Item::print_item_w_name(String *str, enum_query_type query_type)
{
  print(str, query_type);

  if (item_name.is_set() && query_type != QT_NORMALIZED_FORMAT)
  {
    THD *thd= current_thd;
    str->append(STRING_WITH_LEN(" AS "));
    append_identifier(thd, str, item_name);
  }
}


/**
   @details
   "SELECT (subq) GROUP BY (same_subq)" confuses ONLY_FULL_GROUP_BY (it does
   not see that both subqueries are the same, raises an error).
   To avoid hitting this problem, if the original query was:
   "SELECT expression AS x GROUP BY x", we print "GROUP BY x", not
   "GROUP BY expression". Same for ORDER BY.
   This has practical importance for views created as
   "CREATE VIEW v SELECT (subq) AS x GROUP BY x"
   (print_order() is used to write the view's definition in the frm file).
   We make one exception: if the view is merge-able, its ORDER clause will be
   merged into the parent query's. If an identifier in the merged ORDER clause
   is allowed to be either an alias or an expression of the view's underlying
   tables, resolution is difficult: it may be to be found in the underlying
   tables of the view, or in the SELECT list of the view; unlike other ORDER
   elements directly originating from the parent query.
   To avoid this problem, if the view is merge-able, we print the
   expression. This does not cause problems with only_full_group_by, because a
   merge-able view never has GROUP BY. @see mysql_register_view().
*/
void Item::print_for_order(String *str,
                           enum_query_type query_type,
                           bool used_alias)
{
  if ((query_type & QT_NORMALIZED_FORMAT) != 0)
    str->append("?");
  else if (used_alias)
  {
    DBUG_ASSERT(item_name.is_set());
    // In the clause, user has referenced expression using an alias; we use it
    append_identifier(current_thd, str, item_name);
  }
  else
  {
    if (type() == Item::INT_ITEM && basic_const_item())
    {
      /*
        "ORDER BY N" means "order by the N-th element". To avoid such
        interpretation we write "ORDER BY ''", which is equivalent.
      */
      str->append("''");
    }
    else
      print(str,query_type);
  }
}


void Item::cleanup()
{
  DBUG_ENTER("Item::cleanup");
  fixed=0;
  marker= 0;
  tables_locked_cache= false;
  if (orig_name.is_set())
    item_name= orig_name;
  DBUG_VOID_RETURN;
}


/**
  cleanup() item if it is 'fixed'.

  @param arg   a dummy parameter, is not used here
*/

bool Item::cleanup_processor(uchar *arg)
{
  if (fixed)
    cleanup();
  return FALSE;
}

bool Item::visitor_processor(uchar *arg)
{
  Select_lex_visitor *visitor= pointer_cast<Select_lex_visitor*>(arg);
  return visitor->visit(this);
}


/**
  rename item (used for views, cleanup() return original name).

  @param new_name	new name of item;
*/

void Item::rename(char *new_name)
{
  /*
    we can compare pointers to names here, because if name was not changed,
    pointer will be same
  */
  if (!orig_name.is_set() && new_name != item_name.ptr())
    orig_name= item_name;
  item_name.set(new_name);
}


/**
  Traverse item tree possibly transforming it (replacing items).

  This function is designed to ease transformation of Item trees.
  Re-execution note: every such transformation is registered for
  rollback by THD::change_item_tree() and is rolled back at the end
  of execution by THD::rollback_item_tree_changes().

  Therefore:
  - this function can not be used at prepared statement prepare
  (in particular, in fix_fields!), as only permanent
  transformation of Item trees are allowed at prepare.
  - the transformer function shall allocate new Items in execution
  memory root (thd->mem_root) and not anywhere else: allocated
  items will be gone in the end of execution.

  If you don't need to transform an item tree, but only traverse
  it, please use Item::walk() instead.


  @param transformer    functor that performs transformation of a subtree
  @param arg            opaque argument passed to the functor

  @return
    Returns pointer to the new subtree root.  THD::change_item_tree()
    should be called for it if transformation took place, i.e. if a
    pointer to newly allocated item is returned.
*/

Item* Item::transform(Item_transformer transformer, uchar *arg)
{
  DBUG_ASSERT(!current_thd->stmt_arena->is_stmt_prepare());

  return (this->*transformer)(arg);
}


Item_ident::Item_ident(Name_resolution_context *context_arg,
                       const char *db_name_arg,const char *table_name_arg,
		       const char *field_name_arg)
  :orig_db_name(db_name_arg), orig_table_name(table_name_arg),
   orig_field_name(field_name_arg), m_alias_of_expr(false),
   context(context_arg),
   db_name(db_name_arg), table_name(table_name_arg),
   field_name(field_name_arg),
   cached_field_index(NO_CACHED_FIELD_INDEX),
   cached_table(0), depended_from(0)
{
  item_name.set(field_name_arg);
}


Item_ident::Item_ident(const POS &pos,
                       const char *db_name_arg,const char *table_name_arg,
		       const char *field_name_arg)
  :super(pos), orig_db_name(db_name_arg), orig_table_name(table_name_arg),
   orig_field_name(field_name_arg), m_alias_of_expr(false),
   db_name(db_name_arg), table_name(table_name_arg),
   field_name(field_name_arg),
   cached_field_index(NO_CACHED_FIELD_INDEX),
   cached_table(0), depended_from(0)
{
  item_name.set(field_name_arg);
}


bool Item_ident::itemize(Parse_context *pc, Item **res)
{
  if (skip_itemize(res))
    return false;
  if (super::itemize(pc, res))
    return true;
  context= pc->thd->lex->current_context();
  return false;
}


/**
  Constructor used by Item_field & Item_*_ref (see Item comment)
*/

Item_ident::Item_ident(THD *thd, Item_ident *item)
  :Item(thd, item),
   orig_db_name(item->orig_db_name),
   orig_table_name(item->orig_table_name), 
   orig_field_name(item->orig_field_name),
   m_alias_of_expr(item->m_alias_of_expr),
   context(item->context),
   db_name(item->db_name),
   table_name(item->table_name),
   field_name(item->field_name),
   cached_field_index(item->cached_field_index),
   cached_table(item->cached_table),
   depended_from(item->depended_from)
{}

void Item_ident::cleanup()
{
  DBUG_ENTER("Item_ident::cleanup");
  Item::cleanup();
  db_name= orig_db_name; 
  table_name= orig_table_name;
  field_name= orig_field_name;
  DBUG_VOID_RETURN;
}


/**
  Store the pointer to this item field into a list if not already there.

  The method is used by Item::walk to collect all unique Item_field objects
  from a tree of Items into a set of items represented as a list.

  Item_cond::walk() and Item_func::walk() stop the evaluation of the
  processor function for its arguments once the processor returns
  true.Therefore in order to force this method being called for all item
  arguments in a condition the method must return false.

  @param arg  pointer to a List<Item_field>

  @return
    FALSE to force the evaluation of collect_item_field_processor
    for the subsequent items.
*/

bool Item_field::collect_item_field_processor(uchar *arg)
{
  DBUG_ENTER("Item_field::collect_item_field_processor");
  DBUG_PRINT("info", ("%s", field->field_name ? field->field_name : "noname"));
  List<Item_field> *item_list= (List<Item_field>*) arg;
  List_iterator<Item_field> item_list_it(*item_list);
  Item_field *curr_item;
  while ((curr_item= item_list_it++))
  {
    if (curr_item->eq(this, 1))
      DBUG_RETURN(FALSE); /* Already in the set. */
  }
  item_list->push_back(this);
  DBUG_RETURN(FALSE);
}


bool Item_field::add_field_to_set_processor(uchar *arg)
{
  DBUG_ENTER("Item_field::add_field_to_set_processor");
  DBUG_PRINT("info", ("%s", field->field_name ? field->field_name : "noname"));
  TABLE *table= (TABLE *) arg;
  if (table_ref->table == table)
    bitmap_set_bit(&table->tmp_set, field->field_index);
  DBUG_RETURN(FALSE);
}

bool Item_field::add_field_to_cond_set_processor(uchar *unused)
{
  DBUG_ENTER("Item_field::add_field_to_cond_set_processor");
  DBUG_PRINT("info", ("%s", field->field_name ? field->field_name : "noname"));
  bitmap_set_bit(&field->table->cond_set, field->field_index);
  DBUG_RETURN(false);
}

bool Item_field::remove_column_from_bitmap(uchar *argument)
{
  MY_BITMAP *bitmap= reinterpret_cast<MY_BITMAP*>(argument);
  bitmap_clear_bit(bitmap, field->field_index);
  return false;
}

/**
  Check if an Item_field references some field from a list of fields.

  Check whether the Item_field represented by 'this' references any
  of the fields in the keyparts passed via 'arg'. Used with the
  method Item::walk() to test whether any keypart in a sequence of
  keyparts is referenced in an expression.

  @param arg   Field being compared, arg must be of type Field

  @retval
    TRUE  if 'this' references the field 'arg'
  @retval
    FALSE otherwise
*/

bool Item_field::find_item_in_field_list_processor(uchar *arg)
{
  KEY_PART_INFO *first_non_group_part= *((KEY_PART_INFO **) arg);
  KEY_PART_INFO *last_part= *(((KEY_PART_INFO **) arg) + 1);
  KEY_PART_INFO *cur_part;

  for (cur_part= first_non_group_part; cur_part != last_part; cur_part++)
  {
    if (field->eq(cur_part->field))
      return TRUE;
  }
  return FALSE;
}


<<<<<<< HEAD
/**
  Mark field in read or write map of a table.

  @param arg Struct that tells which map to update and how
           table If = NULL, update map of any table
                 If <> NULL, update map only if field is from this table
           mark  How to mark current column
*/

bool Item_field::mark_field_in_map(uchar *arg)
{
  Mark_field *mark_field= (Mark_field *)arg;
  TABLE *table= mark_field->table;
  if (table != NULL && table != field->table)
    return false;

  table= field->table;
  table->mark_column_used(table->in_use, field, mark_field->mark);

  return false;
}


bool Item_field::check_gcol_func_processor(uchar *int_arg)
{
  int *args= reinterpret_cast<int *>(int_arg);
  int fld_idx= args[0];
  DBUG_ASSERT(field);
  // Don't allow GC to refer itself or another GC that is defined after it.
  if (field->gcol_info && field->field_index >= fld_idx)
  {
    args[1]= ER_GENERATED_COLUMN_NON_PRIOR;
    return true;
  }
  /*
    If a generated column depends on an auto_increment column:
    - calculation of the generated column's value is done before
    write_row(),
    - but the auto_increment value is determined in write_row() by the
    engine.
    So this case is forbidden.
  */
  if (field->flags & AUTO_INCREMENT_FLAG)
  {
    args[1]= ER_GENERATED_COLUMN_REF_AUTO_INC;
    return true;
  }
=======
bool Item_field::check_gcol_func_processor(uchar *int_arg)
{
  int *args= reinterpret_cast<int *>(int_arg);
  int fld_idx= args[0];
  DBUG_ASSERT(field);
  // Don't allow GC to refer itself or another GC that is defined after it.
  if (field->gcol_info && field->field_index >= fld_idx)
  {
    args[1]= ER_GENERATED_COLUMN_NON_PRIOR;
    return true;
  }
  /*
    If a generated column depends on an auto_increment column:
    - calculation of the generated column's value is done before
    write_row(),
    - but the auto_increment value is determined in write_row() by the
    engine.
    So this case is forbidden.
  */
  if (field->flags & AUTO_INCREMENT_FLAG)
  {
    args[1]= ER_GENERATED_COLUMN_REF_AUTO_INC;
    return true;
  }

  return false;
}


/**
  Check privileges of base table column
*/

bool Item_field::check_column_privileges(uchar *arg)
{
#ifndef NO_EMBEDDED_ACCESS_CHECKS

  THD *thd= (THD *)arg;

  Internal_error_handler_holder<View_error_handler, TABLE_LIST>
    view_handler(thd, context->view_error_handler,
                 context->view_error_handler_arg);
  if (check_column_grant_in_table_ref(thd, table_ref,
                                      field_name, strlen(field_name),
                                      thd->want_privilege))
  {
    return true;
  }
#endif
>>>>>>> 23032807

  return false;
}

/**
  Check privileges of view column
*/

bool Item_direct_view_ref::check_column_privileges(uchar *arg)
{
#ifndef NO_EMBEDDED_ACCESS_CHECKS

  THD *thd= (THD *)arg;

  Internal_error_handler_holder<View_error_handler, TABLE_LIST>
    view_handler(thd, context->view_error_handler,
                 context->view_error_handler_arg);

  if (check_column_grant_in_table_ref(thd, cached_table,
                                      field_name, strlen(field_name),
                                      thd->want_privilege))
  {
    return true;
  }
#endif

  return false;
}

/**
  Check privileges of base table column
*/

bool Item_field::check_column_privileges(uchar *arg)
{
#ifndef NO_EMBEDDED_ACCESS_CHECKS

  THD *thd= (THD *)arg;

  Internal_error_handler_holder<View_error_handler, TABLE_LIST>
    view_handler(thd, context->view_error_handler,
                 context->view_error_handler_arg);
  if (check_column_grant_in_table_ref(thd, table_ref,
                                      field_name, strlen(field_name),
                                      thd->want_privilege))
  {
    return true;
  }
#endif

  return false;
}

/**
  Check privileges of view column
*/

bool Item_direct_view_ref::check_column_privileges(uchar *arg)
{
#ifndef NO_EMBEDDED_ACCESS_CHECKS

  THD *thd= (THD *)arg;

  Internal_error_handler_holder<View_error_handler, TABLE_LIST>
    view_handler(thd, context->view_error_handler,
                 context->view_error_handler_arg);

  if (check_column_grant_in_table_ref(thd, cached_table,
                                      field_name, strlen(field_name),
                                      thd->want_privilege))
  {
    return true;
  }
#endif

  return false;
}

bool Item::check_cols(uint c)
{
  if (c != 1)
  {
    my_error(ER_OPERAND_COLUMNS, MYF(0), c);
    return 1;
  }
  return 0;
}


const Name_string null_name_string(NULL, 0);


void Name_string::copy(const char *str, size_t length, const CHARSET_INFO *cs)
{
  if (!length)
  {
    /* Empty string, used by AS or internal function like last_insert_id() */
    set(str ? "" : NULL, 0);
    return;
  }
  if (cs->ctype)
  {
    /*
      This will probably need a better implementation in the future:
      a function in CHARSET_INFO structure.
    */
    while (length && !my_isgraph(cs, *str))
    {						// Fix problem with yacc
      length--;
      str++;
    }
  }
  if (!my_charset_same(cs, system_charset_info))
  {
    size_t res_length;
    char *tmp= sql_strmake_with_convert(str, length, cs, MAX_ALIAS_NAME,
                                        system_charset_info, &res_length);
    set(tmp, tmp ? res_length : 0);
  }
  else
  {
    size_t len= min<size_t>(length, MAX_ALIAS_NAME);
    char *tmp= sql_strmake(str, len);
    set(tmp, tmp ? len : 0);
  }
}


void Item_name_string::copy(const char *str_arg, size_t length_arg,
                            const CHARSET_INFO *cs_arg,
                            bool is_autogenerated_arg)
{
  m_is_autogenerated= is_autogenerated_arg;
  copy(str_arg, length_arg, cs_arg);
  if (length_arg > length() && !is_autogenerated())
  {
    ErrConvString tmp(str_arg, static_cast<uint>(length_arg), cs_arg);
    if (length() == 0)
      push_warning_printf(current_thd, Sql_condition::SL_WARNING,
                          ER_NAME_BECOMES_EMPTY, ER(ER_NAME_BECOMES_EMPTY),
                          tmp.ptr());
    else
      push_warning_printf(current_thd, Sql_condition::SL_WARNING,
                          ER_REMOVED_SPACES, ER(ER_REMOVED_SPACES),
                          tmp.ptr());
  }
}


/**
  @details
  This function is called when:
  - Comparing items in the WHERE clause (when doing where optimization)
  - When trying to find an ORDER BY/GROUP BY item in the SELECT part
  - When matching fields in multiple equality objects (Item_equal)
*/

bool Item::eq(const Item *item, bool binary_cmp) const
{
  /*
    Note, that this is never TRUE if item is a Item_param:
    for all basic constants we have special checks, and Item_param's
    type() can be only among basic constant types.
  */
  return type() == item->type() && item_name.eq_safe(item->item_name);
}


Item *Item::safe_charset_converter(const CHARSET_INFO *tocs)
{
  Item_func_conv_charset *conv= new Item_func_conv_charset(this, tocs, 1);
  return conv->safe ? conv : NULL;
}


/**
  @details
  Created mostly for mysql_prepare_table(). Important
  when a string ENUM/SET column is described with a numeric default value:

  CREATE TABLE t1(a SET('a') DEFAULT 1);

  We cannot use generic Item::safe_charset_converter(), because
  the latter returns a non-fixed Item, so val_str() crashes afterwards.
  Override Item_num method, to return a fixed item.
*/
Item *Item_num::safe_charset_converter(const CHARSET_INFO *tocs)
{
  /*
    Item_num returns pure ASCII result,
    so conversion is needed only in case of "tricky" character
    sets like UCS2. If tocs is not "tricky", return the item itself.
  */
  if (!(tocs->state & MY_CS_NONASCII))
    return this;
  
  Item_string *conv;
  uint conv_errors;
  char buf[64], buf2[64];
  String tmp(buf, sizeof(buf), &my_charset_bin);
  String cstr(buf2, sizeof(buf2), &my_charset_bin);
  String *ostr= val_str(&tmp);
  char *ptr;
  cstr.copy(ostr->ptr(), ostr->length(), ostr->charset(), tocs, &conv_errors);
  if (conv_errors || !(conv= new Item_string(cstr.ptr(), cstr.length(),
                                             cstr.charset(),
                                             collation.derivation)))
  {
    /*
      Safe conversion is not possible (or EOM).
      We could not convert a string into the requested character set
      without data loss. The target charset does not cover all the
      characters from the string. Operation cannot be done correctly.
    */
    return NULL;
  }
  if (!(ptr= current_thd->strmake(cstr.ptr(), cstr.length())))
    return NULL;
  conv->str_value.set(ptr, cstr.length(), cstr.charset());
  /* Ensure that no one is going to change the result string */
  conv->str_value.mark_as_const();
  conv->fix_char_length(max_char_length());
  return conv;
}


Item *Item_static_float_func::safe_charset_converter(const CHARSET_INFO *tocs)
{
  Item_string *conv;
  char buf[64];
  String *s, tmp(buf, sizeof(buf), &my_charset_bin);
  s= val_str(&tmp);
  if ((conv= new Item_static_string_func(func_name, s->ptr(), s->length(),
                                         s->charset())))
  {
    conv->str_value.copy();
    conv->str_value.mark_as_const();
  }
  return conv;
}


Item *Item_string::safe_charset_converter(const CHARSET_INFO *tocs)
{
  return charset_converter(tocs, true);
}


/**
  Convert a string item into the requested character set.

  @param tocs       Character set to to convert the string to.
  @param lossless   Whether data loss is acceptable.

  @return A new item representing the converted string.
*/
Item *Item_string::charset_converter(const CHARSET_INFO *tocs, bool lossless)
{
  Item_string *conv;
  uint conv_errors;
  char *ptr;
  String tmp, cstr, *ostr= val_str(&tmp);
  cstr.copy(ostr->ptr(), ostr->length(), ostr->charset(), tocs, &conv_errors);
  conv_errors= lossless && conv_errors;
  if (conv_errors || !(conv= new Item_string(cstr.ptr(), cstr.length(),
                                             cstr.charset(),
                                             collation.derivation)))
  {
    /*
      Safe conversion is not possible (or EOM).
      We could not convert a string into the requested character set
      without data loss. The target charset does not cover all the
      characters from the string. Operation cannot be done correctly.
    */
    return NULL;
  }
  if (!(ptr= current_thd->strmake(cstr.ptr(), cstr.length())))
    return NULL;
  conv->str_value.set(ptr, cstr.length(), cstr.charset());
  /* Ensure that no one is going to change the result string */
  conv->str_value.mark_as_const();
  return conv;
}


Item *Item_param::safe_charset_converter(const CHARSET_INFO *tocs)
{
  if (const_item())
  {
    Item *cnvitem;
    String tmp, cstr, *ostr= val_str(&tmp);

    if (null_value)
    {
      cnvitem= new Item_null();
      if (cnvitem == NULL)
        return NULL;

      cnvitem->collation.set(tocs);
    }
    else
    {
      uint conv_errors;
      cstr.copy(ostr->ptr(), ostr->length(), ostr->charset(), tocs,
                &conv_errors);

      if (conv_errors || !(cnvitem= new Item_string(cstr.ptr(), cstr.length(),
                                                    cstr.charset(),
                                                    collation.derivation)))
        return NULL;

      cnvitem->str_value.copy();
      cnvitem->str_value.mark_as_const();
    }
    return cnvitem;
  }
  return Item::safe_charset_converter(tocs);
}


Item *Item_static_string_func::
safe_charset_converter(const CHARSET_INFO *tocs)
{
  Item_string *conv;
  uint conv_errors;
  String tmp, cstr, *ostr= val_str(&tmp);
  cstr.copy(ostr->ptr(), ostr->length(), ostr->charset(), tocs, &conv_errors);
  if (conv_errors ||
      !(conv= new Item_static_string_func(func_name,
                                          cstr.ptr(), cstr.length(),
                                          cstr.charset(),
                                          collation.derivation)))
  {
    /*
      Safe conversion is not possible (or EOM).
      We could not convert a string into the requested character set
      without data loss. The target charset does not cover all the
      characters from the string. Operation cannot be done correctly.
    */
    return NULL;
  }
  conv->str_value.copy();
  /* Ensure that no one is going to change the result string */
  conv->str_value.mark_as_const();
  return conv;
}


bool Item_string::eq(const Item *item, bool binary_cmp) const
{
  if (type() == item->type() && item->basic_const_item())
  {
    if (binary_cmp)
      return !stringcmp(&str_value, &item->str_value);
    return (collation.collation == item->collation.collation &&
	    !sortcmp(&str_value, &item->str_value, collation.collation));
  }
  return 0;
}


bool Item::get_date_from_string(MYSQL_TIME *ltime, my_time_flags_t flags)
{
  char buff[MAX_DATE_STRING_REP_LENGTH];
  String tmp(buff, sizeof(buff), &my_charset_bin), *res;
  if (!(res= val_str(&tmp)))
  {
    set_zero_time(ltime, MYSQL_TIMESTAMP_DATETIME);
    return true;
  }
  return str_to_datetime_with_warn(res, ltime, flags);
}


bool Item::get_date_from_real(MYSQL_TIME *ltime, my_time_flags_t flags)
{
  double value= val_real();
  if (null_value)
  {
    set_zero_time(ltime, MYSQL_TIMESTAMP_DATETIME);
    return true;
  }
  return my_double_to_datetime_with_warn(value, ltime, flags);

}


bool Item::get_date_from_decimal(MYSQL_TIME *ltime, my_time_flags_t flags)
{
  my_decimal buf, *decimal= val_decimal(&buf);
  if (null_value)
  {
    set_zero_time(ltime, MYSQL_TIMESTAMP_DATETIME);
    return true;
  }
  return my_decimal_to_datetime_with_warn(decimal, ltime, flags);
}


bool Item::get_date_from_int(MYSQL_TIME *ltime, my_time_flags_t flags)
{
  longlong value= val_int();
  if (null_value)
  {
    set_zero_time(ltime, MYSQL_TIMESTAMP_DATETIME);
    return true;
  }
  return my_longlong_to_datetime_with_warn(value, ltime, flags);
}


bool Item::get_date_from_time(MYSQL_TIME *ltime)
{
   MYSQL_TIME tm;
   if (get_time(&tm))
   {
     DBUG_ASSERT(null_value);
     return true;
   }
   time_to_datetime(current_thd, &tm, ltime);
   return false;
}


bool Item::get_date_from_numeric(MYSQL_TIME *ltime, my_time_flags_t fuzzydate)
{
  switch (result_type())
  {
  case REAL_RESULT:
    return get_date_from_real(ltime, fuzzydate);
  case DECIMAL_RESULT:
    return get_date_from_decimal(ltime, fuzzydate);
  case INT_RESULT:
    return get_date_from_int(ltime, fuzzydate);
  case STRING_RESULT:
  case ROW_RESULT:
    DBUG_ASSERT(0);
  }
  return (null_value= true);  // Impossible result_type
}


/**
  Get the value of the function as a MYSQL_TIME structure.
  As a extra convenience the time structure is reset on error!
*/

bool Item::get_date_from_non_temporal(MYSQL_TIME *ltime,
                                      my_time_flags_t fuzzydate)
{
  DBUG_ASSERT(!is_temporal());
  switch (result_type())
  {
  case STRING_RESULT:
    return get_date_from_string(ltime, fuzzydate);
  case REAL_RESULT:
    return get_date_from_real(ltime, fuzzydate);
  case DECIMAL_RESULT:
    return get_date_from_decimal(ltime, fuzzydate);
  case INT_RESULT:
    return get_date_from_int(ltime, fuzzydate);
  case ROW_RESULT:
    DBUG_ASSERT(0);
  }
  return (null_value= true);  // Impossible result_type
}


bool Item::get_time_from_string(MYSQL_TIME *ltime)
{
  char buff[MAX_DATE_STRING_REP_LENGTH];
  String tmp(buff, sizeof(buff), &my_charset_bin), *res;
  if (!(res= val_str(&tmp)))
  {
    set_zero_time(ltime, MYSQL_TIMESTAMP_TIME);
    return true;
  }
  return str_to_time_with_warn(res, ltime);
}


bool Item::get_time_from_real(MYSQL_TIME *ltime)
{
  double value= val_real();
  if (null_value)
  {
    set_zero_time(ltime, MYSQL_TIMESTAMP_TIME);
    return true;
  }
  return my_double_to_time_with_warn(value, ltime);
}
 

bool Item::get_time_from_decimal(MYSQL_TIME *ltime)
{
  my_decimal buf, *decimal= val_decimal(&buf);
  if (null_value)
  {
    set_zero_time(ltime, MYSQL_TIMESTAMP_TIME);
    return true;
  }
  return my_decimal_to_time_with_warn(decimal, ltime);
}


bool Item::get_time_from_int(MYSQL_TIME *ltime)
{
  DBUG_ASSERT(!is_temporal());
  longlong value= val_int();
  if (null_value)
  {
    set_zero_time(ltime, MYSQL_TIMESTAMP_TIME);
    return true;
  }
  return my_longlong_to_time_with_warn(value, ltime);
}


bool Item::get_time_from_date(MYSQL_TIME *ltime)
{
  DBUG_ASSERT(fixed == 1);
  if (get_date(ltime, TIME_FUZZY_DATE)) // Need this check if NULL value
    return true;
  set_zero_time(ltime, MYSQL_TIMESTAMP_TIME);
  return false;
}


bool Item::get_time_from_datetime(MYSQL_TIME *ltime)
{
  DBUG_ASSERT(fixed == 1);
  if (get_date(ltime, TIME_FUZZY_DATE))
    return true;
  datetime_to_time(ltime);
  return false;
}


bool Item::get_time_from_numeric(MYSQL_TIME *ltime)
{
  DBUG_ASSERT(!is_temporal());
  switch (result_type())
  {
  case REAL_RESULT:
    return get_time_from_real(ltime);
  case DECIMAL_RESULT:
    return get_time_from_decimal(ltime);
  case INT_RESULT:
    return get_time_from_int(ltime);
  case STRING_RESULT:
  case ROW_RESULT:
    DBUG_ASSERT(0);
  }
  return (null_value= true); // Impossible result type
}
 



/**
  Get time value from int, real, decimal or string.

  As a extra convenience the time structure is reset on error!
*/

bool Item::get_time_from_non_temporal(MYSQL_TIME *ltime)
{
  DBUG_ASSERT(!is_temporal());
  switch (result_type())
  {
  case STRING_RESULT:
    return get_time_from_string(ltime);
  case REAL_RESULT:
    return get_time_from_real(ltime);
  case DECIMAL_RESULT:
    return get_time_from_decimal(ltime);
  case INT_RESULT:
    return get_time_from_int(ltime);
  case ROW_RESULT:
    DBUG_ASSERT(0);
  }
  return (null_value= true); // Impossible result type
}


/**
   If argument is NULL, sets null_value. Otherwise:
   if invalid DATETIME value, or a valid DATETIME value but which is out of
   the supported Unix timestamp range, sets 'tm' to 0.
*/
bool Item::get_timeval(struct timeval *tm, int *warnings)
{
  MYSQL_TIME ltime;
  if (get_date(&ltime, TIME_FUZZY_DATE))
  {
    if (null_value)
      return true; /* Value is NULL */
    goto zero; /* Could not extract date from the value */
  }
  if (datetime_to_timeval(current_thd, &ltime, tm, warnings))
    goto zero; /* Value is out of the supported range */
  return false; /* Value is a good Unix timestamp */
zero:
  tm->tv_sec= tm->tv_usec= 0;
  return false;
}


const CHARSET_INFO *Item::default_charset()
{
  return current_thd->variables.collation_connection;
}


/*
  Save value in field, but don't give any warnings

  NOTES
   This is used to temporary store and retrieve a value in a column,
   for example in opt_range to adjust the key value to fit the column.
*/

type_conversion_status
Item::save_in_field_no_warnings(Field *field, bool no_conversions)
{
  DBUG_ENTER("Item::save_in_field_no_warnings");
  TABLE *table= field->table;
  THD *thd= table->in_use;
  enum_check_fields tmp= thd->count_cuted_fields;
  my_bitmap_map *old_map= dbug_tmp_use_all_columns(table, table->write_set);
  sql_mode_t sql_mode= thd->variables.sql_mode;
  /*
    For cases like data truncation still warning is reported here. Which was
    avoided before with THD::abort_on_warning flag. Since the flag is removed
    now, until MODE_NO_ZERO_IN_DATE, MODE_NO_ZERO_DATE and
    MODE_ERROR_FOR_DIVISION_BY_ZERO are merged with strict mode, removing even
    strict modes from sql_mode here to avoid warnings.
  */
  thd->variables.sql_mode&= ~(MODE_NO_ZERO_IN_DATE | MODE_NO_ZERO_DATE |
                              MODE_STRICT_ALL_TABLES |
                              MODE_STRICT_TRANS_TABLES);
  thd->count_cuted_fields= CHECK_FIELD_IGNORE;

  const type_conversion_status res= save_in_field(field, no_conversions);

  thd->count_cuted_fields= tmp;
  dbug_tmp_restore_column_map(table->write_set, old_map);
  thd->variables.sql_mode= sql_mode;
  DBUG_RETURN(res);
}


bool Item::is_blob_field() const
{
  DBUG_ASSERT(fixed);

  enum_field_types type= field_type();
  return (type == MYSQL_TYPE_BLOB || type == MYSQL_TYPE_GEOMETRY ||
          // Char length, not the byte one, should be taken into account
          max_length/collation.collation->mbmaxlen > CONVERT_IF_BIGGER_TO_BLOB);
}


/*****************************************************************************
  Item_sp_variable methods
*****************************************************************************/

Item_sp_variable::Item_sp_variable(const Name_string sp_var_name)
  :m_thd(0), m_name(sp_var_name)
#ifndef DBUG_OFF
   , m_sp(0)
#endif
{
}


bool Item_sp_variable::fix_fields(THD *thd, Item **)
{
  Item *it;

  m_thd= thd; /* NOTE: this must be set before any this_xxx() */
  it= this_item();

  DBUG_ASSERT(it->fixed);

  max_length= it->max_length;
  decimals= it->decimals;
  unsigned_flag= it->unsigned_flag;
  fixed= 1;
  collation.set(it->collation);

  return FALSE;
}


double Item_sp_variable::val_real()
{
  DBUG_ASSERT(fixed);
  Item *it= this_item();
  double ret= it->val_real();
  null_value= it->null_value;
  return ret;
}


longlong Item_sp_variable::val_int()
{
  DBUG_ASSERT(fixed);
  Item *it= this_item();
  longlong ret= it->val_int();
  null_value= it->null_value;
  return ret;
}


String *Item_sp_variable::val_str(String *sp)
{
  DBUG_ASSERT(fixed);
  Item *it= this_item();
  String *res= it->val_str(sp);

  null_value= it->null_value;

  if (!res)
    return NULL;

  /*
    This way we mark returned value of val_str as const,
    so that various functions (e.g. CONCAT) won't try to
    modify the value of the Item. Analogous mechanism is
    implemented for Item_param.
    Without this trick Item_splocal could be changed as a
    side-effect of expression computation. Here is an example
    of what happens without it: suppose x is varchar local
    variable in a SP with initial value 'ab' Then
      select concat(x,'c');
    would change x's value to 'abc', as Item_func_concat::val_str()
    would use x's internal buffer to compute the result.
    This is intended behaviour of Item_func_concat. Comments to
    Item_param class contain some more details on the topic.
  */

  if (res != &str_value)
    str_value.set(res->ptr(), res->length(), res->charset());
  else
    res->mark_as_const();

  return &str_value;
}


my_decimal *Item_sp_variable::val_decimal(my_decimal *decimal_value)
{
  DBUG_ASSERT(fixed);
  Item *it= this_item();
  my_decimal *val= it->val_decimal(decimal_value);
  null_value= it->null_value;
  return val;
}


bool Item_sp_variable::get_date(MYSQL_TIME *ltime, my_time_flags_t fuzzydate)
{
  DBUG_ASSERT(fixed);
  Item *it= this_item();
  return (null_value= it->get_date(ltime, fuzzydate));
}


bool Item_sp_variable::get_time(MYSQL_TIME *ltime)
{
  DBUG_ASSERT(fixed);
  Item *it= this_item();
  return (null_value= it->get_time(ltime));
}


bool Item_sp_variable::is_null()
{
  return this_item()->is_null();
}


/*****************************************************************************
  Item_splocal methods
*****************************************************************************/

Item_splocal::Item_splocal(const Name_string sp_var_name,
                           uint sp_var_idx,
                           enum_field_types sp_var_type,
                           uint pos_in_q, uint len_in_q)
  :Item_sp_variable(sp_var_name),
   m_var_idx(sp_var_idx),
   limit_clause_param(FALSE),
   pos_in_query(pos_in_q), len_in_query(len_in_q)
{
  maybe_null= TRUE;

  sp_var_type= real_type_to_type(sp_var_type);
  m_type= sp_map_item_type(sp_var_type);
  m_field_type= sp_var_type;
  m_result_type= sp_map_result_type(sp_var_type);
}


Item *
Item_splocal::this_item()
{
  DBUG_ASSERT(m_sp == m_thd->sp_runtime_ctx->sp);

  return m_thd->sp_runtime_ctx->get_item(m_var_idx);
}

const Item *
Item_splocal::this_item() const
{
  DBUG_ASSERT(m_sp == m_thd->sp_runtime_ctx->sp);

  return m_thd->sp_runtime_ctx->get_item(m_var_idx);
}


Item **
Item_splocal::this_item_addr(THD *thd, Item **)
{
  DBUG_ASSERT(m_sp == thd->sp_runtime_ctx->sp);

  return thd->sp_runtime_ctx->get_item_addr(m_var_idx);
}


bool Item_splocal::val_json(Json_wrapper *result)
{
  return this_item()->val_json(result);
}


void Item_splocal::print(String *str, enum_query_type)
{
  str->reserve(m_name.length() + 8);
  str->append(m_name);
  str->append('@');
  str->qs_append(m_var_idx);
}


bool Item_splocal::set_value(THD *thd, sp_rcontext *ctx, Item **it)
{
  return ctx->set_variable(thd, get_var_idx(), it);
}


/*****************************************************************************
  Item_case_expr methods
*****************************************************************************/

Item_case_expr::Item_case_expr(uint case_expr_id)
  :Item_sp_variable(Name_string(C_STRING_WITH_LEN("case_expr"))),
   m_case_expr_id(case_expr_id)
{
}


Item *
Item_case_expr::this_item()
{
  DBUG_ASSERT(m_sp == m_thd->sp_runtime_ctx->sp);

  return m_thd->sp_runtime_ctx->get_case_expr(m_case_expr_id);
}



const Item *
Item_case_expr::this_item() const
{
  DBUG_ASSERT(m_sp == m_thd->sp_runtime_ctx->sp);

  return m_thd->sp_runtime_ctx->get_case_expr(m_case_expr_id);
}


Item **
Item_case_expr::this_item_addr(THD *thd, Item **)
{
  DBUG_ASSERT(m_sp == thd->sp_runtime_ctx->sp);

  return thd->sp_runtime_ctx->get_case_expr_addr(m_case_expr_id);
}


void Item_case_expr::print(String *str, enum_query_type)
{
  if (str->reserve(MAX_INT_WIDTH + sizeof("case_expr@")))
    return;                                    /* purecov: inspected */
  (void) str->append(STRING_WITH_LEN("case_expr@"));
  str->qs_append(m_case_expr_id);
}


/*****************************************************************************
  Item_name_const methods
*****************************************************************************/

double Item_name_const::val_real()
{
  DBUG_ASSERT(fixed);
  double ret= value_item->val_real();
  null_value= value_item->null_value;
  return ret;
}


longlong Item_name_const::val_int()
{
  DBUG_ASSERT(fixed);
  longlong ret= value_item->val_int();
  null_value= value_item->null_value;
  return ret;
}


String *Item_name_const::val_str(String *sp)
{
  DBUG_ASSERT(fixed);
  String *ret= value_item->val_str(sp);
  null_value= value_item->null_value;
  return ret;
}


my_decimal *Item_name_const::val_decimal(my_decimal *decimal_value)
{
  DBUG_ASSERT(fixed);
  my_decimal *val= value_item->val_decimal(decimal_value);
  null_value= value_item->null_value;
  return val;
}


bool Item_name_const::get_date(MYSQL_TIME *ltime, my_time_flags_t fuzzydate)
{
  DBUG_ASSERT(fixed);
  return (null_value= value_item->get_date(ltime, fuzzydate));
}


bool Item_name_const::get_time(MYSQL_TIME *ltime)
{
  DBUG_ASSERT(fixed);
  return (null_value= value_item->get_time(ltime));
}


bool Item_name_const::is_null()
{
  return value_item->is_null();
}


Item_name_const::Item_name_const(const POS &pos, Item *name_arg, Item *val)
: super(pos), value_item(val), name_item(name_arg)
{
  maybe_null= true;
}

bool Item_name_const::itemize(Parse_context *pc, Item **res)
{
  if (skip_itemize(res))
    return false;
  if (super::itemize(pc, res) || value_item->itemize(pc, &value_item) ||
      name_item->itemize(pc, &name_item))
    return true;
  /*
    The name and value argument to NAME_CONST can only be a literal constant.
    This (internal, although documented) feature is only supported for the
    stored procedure binlog's needs, cf. subst_spvars(). 

    Apart from plain literals, some extra logic are needed to support a
    collation specifier and to handle negative constant values.
  */
  valid_args= false;

  if (name_item->basic_const_item())
  {
    Item_func *func= dynamic_cast<Item_func *>(value_item);
    Item *possible_const= value_item;
    
    if (func &&
        (func->functype() == Item_func::COLLATE_FUNC ||
         func->functype() == Item_func::NEG_FUNC))
    {
      /*
        The value is not a literal constant. Accept it if it's a
        COLLATE_FUNC or a NEG_FUNC wrapping a literal constant.
      */
      possible_const= func->key_item();
    }

    /*
      There should now be no constant items which are functions left,
      (e.g. like TIME '1'), since none such are generated by subst_spvars() and
      sp_get_item_value(), which is where NAME_CONST calls are generated
      internally for the binary log: hence the second predicate below.  If user
      applications try to use such constructs, or any non-constant contents for
      NAME_CONST's value argument (#2), we generate an error.
    */
    valid_args= (possible_const->basic_const_item() &&
                 possible_const->type() != FUNC_ITEM);
  }

  if (!valid_args)
  {
    my_error(ER_WRONG_ARGUMENTS, MYF(0), "NAME_CONST");
    return true;
  }

  return false;
}


Item::Type Item_name_const::type() const
{
  /*
    As 
    1. one can try to create the Item_name_const passing non-constant 
    arguments, although it's incorrect and 
    2. the type() method can be called before the fix_fields() to get
    type information for a further type cast, e.g. 
    if (item->type() == FIELD_ITEM) 
      ((Item_field *) item)->... 
    we return NULL_ITEM in the case to avoid wrong casting.

    valid_args guarantees value_item->basic_const_item(); if type is
    FUNC_ITEM, then we have a fudged item_func_neg() on our hands
    and return the underlying type.
    For Item_func_set_collation()
    e.g. NAME_CONST('name', 'value' COLLATE collation) we return its
    'value' argument type. 
  */
  if (!valid_args)
    return NULL_ITEM;
  Item::Type value_type= value_item->type();
  if (value_type == FUNC_ITEM)
  {
    /* 
      The second argument of NAME_CONST('name', 'value') must be 
      a simple constant item or a NEG_FUNC/COLLATE_FUNC.
    */
    Item_func *func= down_cast<Item_func *>(value_item);
    DBUG_ASSERT(func->functype() == Item_func::NEG_FUNC ||
                func->functype() == Item_func::COLLATE_FUNC);
    return func->key_item()->type();
  }
  return value_type;
}


bool Item_name_const::fix_fields(THD *thd, Item **ref)
{
  char buf[128];
  String *tmp;
  String s(buf, sizeof(buf), &my_charset_bin);
  s.length(0);

  if (value_item->fix_fields(thd, &value_item) ||
      name_item->fix_fields(thd, &name_item) ||
      !value_item->const_item() ||
      !name_item->const_item() ||
      !(tmp= name_item->val_str(&s))) // Can't have a NULL name 
  {
    my_error(ER_RESERVED_SYNTAX, MYF(0), "NAME_CONST");
    return TRUE;
  }
  if (item_name.is_autogenerated())
  {
    item_name.copy(tmp->ptr(), (uint) tmp->length(), system_charset_info);
  }
  collation.set(value_item->collation.collation, DERIVATION_IMPLICIT,
                value_item->collation.repertoire);
  max_length= value_item->max_length;
  decimals= value_item->decimals;
  fixed= 1;
  return FALSE;
}


void Item_name_const::print(String *str, enum_query_type query_type)
{
  str->append(STRING_WITH_LEN("NAME_CONST("));
  name_item->print(str, query_type);
  str->append(',');
  value_item->print(str, query_type);
  str->append(')');
}


/*
 need a special class to adjust printing : references to aggregate functions 
 must not be printed as refs because the aggregate functions that are added to
 the front of select list are not printed as well.
*/
class Item_aggregate_ref : public Item_ref
{
public:
  Item_aggregate_ref(Name_resolution_context *context_arg, Item **item,
                  const char *table_name_arg, const char *field_name_arg)
    :Item_ref(context_arg, item, table_name_arg, field_name_arg) {}

  virtual inline void print (String *str, enum_query_type query_type)
  {
    if (ref)
      (*ref)->print(str, query_type);
    else
      Item_ident::print(str, query_type);
  }
  virtual Ref_Type ref_type() const { return AGGREGATE_REF; }
};


/**
  Move SUM items out from item tree and replace with reference.

  @param thd			Thread handler
  @param ref_pointer_array	Pointer to array of reference fields
  @param fields		All fields in select
  @param ref			Pointer to item
  @param skip_registered       <=> function be must skipped for registered
                               SUM items

  @note
    This is from split_sum_func2() for items that should be split

    All found SUM items are added FIRST in the fields list and
    we replace the item with a reference.

    thd->fatal_error() may be called if we are out of memory
*/

void Item::split_sum_func2(THD *thd, Ref_ptr_array ref_pointer_array,
                           List<Item> &fields, Item **ref, 
                           bool skip_registered)
{
  /* An item of type Item_sum  is registered <=> ref_by != 0 */ 
  if (type() == SUM_FUNC_ITEM && skip_registered && 
      ((Item_sum *) this)->ref_by)
    return;                                                 
  if ((type() != SUM_FUNC_ITEM && with_sum_func) ||
      (type() == FUNC_ITEM &&
       (((Item_func *) this)->functype() == Item_func::ISNOTNULLTEST_FUNC ||
        ((Item_func *) this)->functype() == Item_func::TRIG_COND_FUNC)) ||
      type() == ROW_ITEM)
  {
    /* Will split complicated items and ignore simple ones */
    split_sum_func(thd, ref_pointer_array, fields);
  }
  else if ((type() == SUM_FUNC_ITEM || (used_tables() & ~PARAM_TABLE_BIT)) &&
           type() != SUBSELECT_ITEM &&
           (type() != REF_ITEM ||
           ((Item_ref*)this)->ref_type() == Item_ref::VIEW_REF))
  {
    /*
      Replace item with a reference so that we can easily calculate
      it (in case of sum functions) or copy it (in case of fields)

      The test above is to ensure we don't do a reference for things
      that are constants (PARAM_TABLE_BIT is in effect a constant)
      or already referenced (for example an item in HAVING)
      Exception is Item_direct_view_ref which we need to convert to
      Item_ref to allow fields from view being stored in tmp table.
    */
    Item_aggregate_ref *item_ref;
    uint el= fields.elements;
    Item *real_itm= real_item();

    ref_pointer_array[el]= real_itm;
    if (!(item_ref= new Item_aggregate_ref(&thd->lex->current_select()->context,
                                           &ref_pointer_array[el], 0,
                                           item_name.ptr())))
      return;                                   // fatal_error is set
    if (type() == SUM_FUNC_ITEM)
      item_ref->depended_from= ((Item_sum *) this)->depended_from(); 
    fields.push_front(real_itm);
    thd->change_item_tree(ref, item_ref);
  }
}


static bool
left_is_superset(DTCollation *left, DTCollation *right)
{
  /* Allow convert to Unicode */
  if (left->collation->state & MY_CS_UNICODE &&
      (left->derivation < right->derivation ||
       (left->derivation == right->derivation &&
        (!(right->collation->state & MY_CS_UNICODE) ||
         /* The code below makes 4-byte utf8 a superset over 3-byte utf8 */
         (left->collation->state & MY_CS_UNICODE_SUPPLEMENT &&
          !(right->collation->state & MY_CS_UNICODE_SUPPLEMENT) &&
          left->collation->mbmaxlen > right->collation->mbmaxlen &&
          left->collation->mbminlen == right->collation->mbminlen)))))
    return TRUE;
  /* Allow convert from ASCII */
  if (right->repertoire == MY_REPERTOIRE_ASCII &&
      (left->derivation < right->derivation ||
       (left->derivation == right->derivation &&
        !(left->repertoire == MY_REPERTOIRE_ASCII))))
    return TRUE;
  /* Disallow conversion otherwise */
  return FALSE;
}

/**
  Aggregate two collations together taking
  into account their coercibility (aka derivation):.

  0 == DERIVATION_EXPLICIT  - an explicitly written COLLATE clause @n
  1 == DERIVATION_NONE      - a mix of two different collations @n
  2 == DERIVATION_IMPLICIT  - a column @n
  3 == DERIVATION_COERCIBLE - a string constant.

  The most important rules are:
  -# If collations are the same:
  chose this collation, and the strongest derivation.
  -# If collations are different:
  - Character sets may differ, but only if conversion without
  data loss is possible. The caller provides flags whether
  character set conversion attempts should be done. If no
  flags are substituted, then the character sets must be the same.
  Currently processed flags are:
  MY_COLL_ALLOW_SUPERSET_CONV  - allow conversion to a superset
  MY_COLL_ALLOW_COERCIBLE_CONV - allow conversion of a coercible value
  - two EXPLICIT collations produce an error, e.g. this is wrong:
  CONCAT(expr1 collate latin1_swedish_ci, expr2 collate latin1_german_ci)
  - the side with smaller derivation value wins,
  i.e. a column is stronger than a string constant,
  an explicit COLLATE clause is stronger than a column.
  - if derivations are the same, we have DERIVATION_NONE,
  we'll wait for an explicit COLLATE clause which possibly can
  come from another argument later: for example, this is valid,
  but we don't know yet when collecting the first two arguments:
     @code
       CONCAT(latin1_swedish_ci_column,
              latin1_german1_ci_column,
              expr COLLATE latin1_german2_ci)
  @endcode
*/

bool DTCollation::aggregate(DTCollation &dt, uint flags)
{
  if (!my_charset_same(collation, dt.collation))
  {
    /* 
       We do allow to use binary strings (like BLOBS)
       together with character strings.
       Binaries have more precedence than a character
       string of the same derivation.
    */
    if (collation == &my_charset_bin)
    {
      if (derivation <= dt.derivation)
	; // Do nothing
      else
      {
	set(dt); 
      }
    }
    else if (dt.collation == &my_charset_bin)
    {
      if (dt.derivation <= derivation)
      {
        set(dt);
      }
    }
    else if ((flags & MY_COLL_ALLOW_SUPERSET_CONV) &&
             left_is_superset(this, &dt))
    {
      // Do nothing
    }
    else if ((flags & MY_COLL_ALLOW_SUPERSET_CONV) &&
             left_is_superset(&dt, this))
    {
      set(dt);
    }
    else if ((flags & MY_COLL_ALLOW_COERCIBLE_CONV) &&
             derivation < dt.derivation &&
             dt.derivation >= DERIVATION_SYSCONST)
    {
      // Do nothing;
    }
    else if ((flags & MY_COLL_ALLOW_COERCIBLE_CONV) &&
             dt.derivation < derivation &&
             derivation >= DERIVATION_SYSCONST)
    {
      set(dt);
    }
    else
    {
      // Cannot apply conversion
      set(&my_charset_bin, DERIVATION_NONE,
          (dt.repertoire|repertoire));
      return 1;
    }
  }
  else if (derivation < dt.derivation)
  {
    // Do nothing
  }
  else if (dt.derivation < derivation)
  {
    set(dt);
  }
  else
  { 
    if (collation == dt.collation)
    {
      // Do nothing
    }
    else 
    {
      if (derivation == DERIVATION_EXPLICIT)
      {
        set(0, DERIVATION_NONE, 0);
        return 1;
      }
      if (collation->state & MY_CS_BINSORT)
        return 0;
      if (dt.collation->state & MY_CS_BINSORT)
      {
        set(dt);
        return 0;
      }
      const CHARSET_INFO *bin= get_charset_by_csname(collation->csname,
                                                     MY_CS_BINSORT,MYF(0));
      set(bin, DERIVATION_NONE);
    }
  }
  repertoire|= dt.repertoire;
  return 0;
}

/******************************/
static
void my_coll_agg_error(DTCollation &c1, DTCollation &c2, const char *fname)
{
  my_error(ER_CANT_AGGREGATE_2COLLATIONS,MYF(0),
           c1.collation->name,c1.derivation_name(),
           c2.collation->name,c2.derivation_name(),
           fname);
}


static
void my_coll_agg_error(DTCollation &c1, DTCollation &c2, DTCollation &c3,
                       const char *fname)
{
  my_error(ER_CANT_AGGREGATE_3COLLATIONS,MYF(0),
  	   c1.collation->name,c1.derivation_name(),
	   c2.collation->name,c2.derivation_name(),
	   c3.collation->name,c3.derivation_name(),
	   fname);
}


static
void my_coll_agg_error(Item** args, uint count, const char *fname,
                       int item_sep)
{
  if (count == 2)
    my_coll_agg_error(args[0]->collation, args[item_sep]->collation, fname);
  else if (count == 3)
    my_coll_agg_error(args[0]->collation, args[item_sep]->collation,
                      args[2*item_sep]->collation, fname);
  else
    my_error(ER_CANT_AGGREGATE_NCOLLATIONS,MYF(0),fname);
}


bool agg_item_collations(DTCollation &c, const char *fname,
                         Item **av, uint count, uint flags, int item_sep)
{
  uint i;
  Item **arg;
  bool unknown_cs= 0;

  c.set(av[0]->collation);
  for (i= 1, arg= &av[item_sep]; i < count; i++, arg++)
  {
    if (c.aggregate((*arg)->collation, flags))
    {
      if (c.derivation == DERIVATION_NONE &&
          c.collation == &my_charset_bin)
      {
        unknown_cs= 1;
        continue;
      }
      my_coll_agg_error(av, count, fname, item_sep);
      return TRUE;
    }
  }

  if (unknown_cs &&
      c.derivation != DERIVATION_EXPLICIT)
  {
    my_coll_agg_error(av, count, fname, item_sep);
    return TRUE;
  }

  if ((flags & MY_COLL_DISALLOW_NONE) &&
      c.derivation == DERIVATION_NONE)
  {
    my_coll_agg_error(av, count, fname, item_sep);
    return TRUE;
  }
  
  /* If all arguments where numbers, reset to @@collation_connection */
  if (flags & MY_COLL_ALLOW_NUMERIC_CONV &&
      c.derivation == DERIVATION_NUMERIC)
    c.set(Item::default_charset(), DERIVATION_COERCIBLE, MY_REPERTOIRE_NUMERIC);

  return FALSE;
}


bool agg_item_collations_for_comparison(DTCollation &c, const char *fname,
                                        Item **av, uint count, uint flags)
{
  return (agg_item_collations(c, fname, av, count,
                              flags | MY_COLL_DISALLOW_NONE, 1));
}


bool agg_item_set_converter(DTCollation &coll, const char *fname,
                            Item **args, uint nargs, uint flags, int item_sep)
{
  Item **arg, *safe_args[2]= {NULL, NULL};

  /*
    For better error reporting: save the first and the second argument.
    We need this only if the the number of args is 3 or 2:
    - for a longer argument list, "Illegal mix of collations"
      doesn't display each argument's characteristics.
    - if nargs is 1, then this error cannot happen.
  */
  if (nargs >=2 && nargs <= 3)
  {
    safe_args[0]= args[0];
    safe_args[1]= args[item_sep];
  }

  THD *thd= current_thd;
  bool res= FALSE;
  uint i;

  /*
    In case we're in statement prepare, create conversion item
    in its memory: it will be reused on each execute.
  */
  Prepared_stmt_arena_holder ps_arena_holder(
    thd, thd->stmt_arena->is_stmt_prepare());

  for (i= 0, arg= args; i < nargs; i++, arg+= item_sep)
  {
    Item* conv;
    size_t dummy_offset;
    if (!String::needs_conversion(1, (*arg)->collation.collation,
                                  coll.collation,
                                  &dummy_offset))
      continue;

    /*
      No needs to add converter if an "arg" is NUMERIC or DATETIME
      value (which is pure ASCII) and at the same time target DTCollation
      is ASCII-compatible. For example, no needs to rewrite:
        SELECT * FROM t1 WHERE datetime_field = '2010-01-01';
      to
        SELECT * FROM t1 WHERE CONVERT(datetime_field USING cs) = '2010-01-01';
      
      TODO: avoid conversion of any values with
      repertoire ASCII and 7bit-ASCII-compatible,
      not only numeric/datetime origin.
    */
    if ((*arg)->collation.derivation == DERIVATION_NUMERIC &&
        (*arg)->collation.repertoire == MY_REPERTOIRE_ASCII &&
        !((*arg)->collation.collation->state & MY_CS_NONASCII) &&
        !(coll.collation->state & MY_CS_NONASCII))
      continue;

    if (!(conv= (*arg)->safe_charset_converter(coll.collation)) &&
        ((*arg)->collation.repertoire == MY_REPERTOIRE_ASCII))
      conv= new Item_func_conv_charset(*arg, coll.collation, 1);

    if (!conv)
    {
      if (nargs >=2 && nargs <= 3)
      {
        /* restore the original arguments for better error message */
        args[0]= safe_args[0];
        args[item_sep]= safe_args[1];
      }
      my_coll_agg_error(args, nargs, fname, item_sep);
      res= TRUE;
      break; // we cannot return here, we need to restore "arena".
    }
    if ((*arg)->type() == Item::FIELD_ITEM)
      ((Item_field *)(*arg))->no_const_subst= 1;
    /*
      If in statement prepare, then we create a converter for two
      constant items, do it once and then reuse it.
      If we're in execution of a prepared statement, arena is NULL,
      and the conv was created in runtime memory. This can be
      the case only if the argument is a parameter marker ('?'),
      because for all true constants the charset converter has already
      been created in prepare. In this case register the change for
      rollback.
    */
    if (thd->stmt_arena->is_stmt_prepare())
      *arg= conv;
    else
      thd->change_item_tree(arg, conv);

    if (conv->fix_fields(thd, arg))
    {
      res= TRUE;
      break; // we cannot return here, we need to restore "arena".
    }
  }

  return res;
}


/* 
  Collect arguments' character sets together.
  We allow to apply automatic character set conversion in some cases.
  The conditions when conversion is possible are:
  - arguments A and B have different charsets
  - A wins according to coercibility rules
    (i.e. a column is stronger than a string constant,
     an explicit COLLATE clause is stronger than a column)
  - character set of A is either superset for character set of B,
    or B is a string constant which can be converted into the
    character set of A without data loss.
    
  If all of the above is true, then it's possible to convert
  B into the character set of A, and then compare according
  to the collation of A.
  
  For functions with more than two arguments:

    collect(A,B,C) ::= collect(collect(A,B),C)

  Since this function calls THD::change_item_tree() on the passed Item **
  pointers, it is necessary to pass the original Item **'s, not copies.
  Otherwise their values will not be properly restored (see BUG#20769).
  If the items are not consecutive (eg. args[2] and args[5]), use the
  item_sep argument, ie.

    agg_item_charsets(coll, fname, &args[2], 2, flags, 3)

*/

bool agg_item_charsets(DTCollation &coll, const char *fname,
                       Item **args, uint nargs, uint flags, int item_sep)
{
  if (agg_item_collations(coll, fname, args, nargs, flags, item_sep))
    return TRUE;

  return agg_item_set_converter(coll, fname, args, nargs, flags, item_sep);
}


void Item_ident_for_show::make_field(Send_field *tmp_field)
{
  tmp_field->table_name= tmp_field->org_table_name= table_name;
  tmp_field->db_name= db_name;
  tmp_field->col_name= tmp_field->org_col_name= field->field_name;
  tmp_field->charsetnr= field->charset()->number;
  tmp_field->length=field->field_length;
  tmp_field->type=field->type();
  tmp_field->flags= field->table->is_nullable() ? 
    (field->flags & ~NOT_NULL_FLAG) : field->flags;
  tmp_field->decimals= field->decimals();
  tmp_field->field= false;
}

/**********************************************/

Item_field::Item_field(Field *f)
  :Item_ident(0, NullS, *f->table_name, f->field_name),
   item_equal(NULL), no_const_subst(false),
   have_privileges(0), any_privileges(false)
{
  set_field(f);
  /*
    field_name and table_name should not point to garbage
    if this item is to be reused
  */
  orig_table_name= orig_field_name= "";
}


/**
  Constructor used inside setup_wild().

  Ensures that field, table, and database names will live as long as
  Item_field (this is important in prepared statements).
*/

Item_field::Item_field(THD *thd, Name_resolution_context *context_arg,
                       Field *f)
  :Item_ident(context_arg, f->table->s->db.str, *f->table_name, f->field_name),
   item_equal(NULL), no_const_subst(false),
   have_privileges(0), any_privileges(false)
{
  /*
    We always need to provide Item_field with a fully qualified field
    name to avoid ambiguity when executing prepared statements like
    SELECT * from d1.t1, d2.t1; (assuming d1.t1 and d2.t1 have columns
    with same names).
    This is because prepared statements never deal with wildcards in
    select list ('*') and always fix fields using fully specified path
    (i.e. db.table.column).
    No check for OOM: if db_name is NULL, we'll just get
    "Field not found" error.
    We need to copy db_name, table_name and field_name because they must
    be allocated in the statement memory, not in table memory (the table
    structure can go away and pop up again between subsequent executions
    of a prepared statement or after the close_tables_for_reopen() call
    in mysql_multi_update_prepare() or due to wildcard expansion in stored
    procedures).
  */
  {
    if (db_name)
      orig_db_name= thd->mem_strdup(db_name);
    if (table_name)
      orig_table_name= thd->mem_strdup(table_name);
    if (field_name)
      orig_field_name= thd->mem_strdup(field_name);
    /*
      We don't restore 'name' in cleanup because it's not changed
      during execution. Still we need it to point to persistent
      memory if this item is to be reused.
    */
    item_name.set(orig_field_name);
  }
  set_field(f);
}


Item_field::Item_field(Name_resolution_context *context_arg,
                       const char *db_arg,const char *table_name_arg,
                       const char *field_name_arg)
  :Item_ident(context_arg, db_arg,table_name_arg,field_name_arg),
   table_ref(NULL), field(NULL), result_field(NULL),
   item_equal(NULL), no_const_subst(false),
   have_privileges(0), any_privileges(false)
{
  SELECT_LEX *select= current_thd->lex->current_select();
  collation.set(DERIVATION_IMPLICIT);
  if (select && select->parsing_place != CTX_HAVING)
      select->select_n_where_fields++;
}

Item_field::Item_field(const POS &pos,
                       const char *db_arg,const char *table_name_arg,
                       const char *field_name_arg)
  :Item_ident(pos, db_arg,table_name_arg, field_name_arg),
   table_ref(NULL), field(NULL), result_field(NULL),
   item_equal(NULL), no_const_subst(false),
   have_privileges(0), any_privileges(false)
{
  collation.set(DERIVATION_IMPLICIT);
}


bool Item_field::itemize(Parse_context *pc, Item **res)
{
  if (skip_itemize(res))
    return false;
  if (super::itemize(pc, res))
    return true;
  SELECT_LEX * const select= pc->select;
  if (select->parsing_place != CTX_HAVING)
    select->select_n_where_fields++;

  if (select->parsing_place == CTX_SELECT_LIST &&
      field_name && field_name[0] == '*' && field_name[1] == 0)
    select->with_wild++;
  return false;
}


/**
  Constructor need to process subselect with temporary tables (see Item)
*/

Item_field::Item_field(THD *thd, Item_field *item)
  :Item_ident(thd, item),
   table_ref(item->table_ref),
   field(item->field),
   result_field(item->result_field),
   item_equal(item->item_equal),
   no_const_subst(item->no_const_subst),
   have_privileges(item->have_privileges),
   any_privileges(item->any_privileges)
{
  collation.set(DERIVATION_IMPLICIT);
}


/**
  Calculate the max column length not taking into account the
  limitations over integer types.

  When storing data into fields the server currently just ignores the
  limits specified on integer types, e.g. 1234 can safely be stored in
  an int(2) and will not cause an error.
  Thus when creating temporary tables and doing transformations
  we must adjust the maximum field length to reflect this fact.
  We take the un-restricted maximum length and adjust it similarly to
  how the declared length is adjusted wrt unsignedness etc.
  TODO: this all needs to go when we disable storing 1234 in int(2).

  @param field_par   Original field the use to calculate the lengths
  @param max_length  Item's calculated explicit max length
  @return            The adjusted max length
*/

inline static uint32
adjust_max_effective_column_length(Field *field_par, uint32 max_length)
{
  uint32 new_max_length= field_par->max_display_length();
  uint32 sign_length= (field_par->flags & UNSIGNED_FLAG) ? 0 : 1;

  switch (field_par->type())
  {
  case MYSQL_TYPE_INT24:
    /*
      Compensate for MAX_MEDIUMINT_WIDTH being 1 too long (8)
      compared to the actual number of digits that can fit into
      the column.
    */
    new_max_length+= 1;
    /* fall through */
  case MYSQL_TYPE_LONG:
  case MYSQL_TYPE_TINY:
  case MYSQL_TYPE_SHORT:

    /* Take out the sign and add a conditional sign */
    new_max_length= new_max_length - 1 + sign_length;
    break;

  /* BINGINT is always 20 no matter the sign */
  case MYSQL_TYPE_LONGLONG:
  /* make gcc happy */
  default:
    break;
  }

  /* Adjust only if the actual precision based one is bigger than specified */
  return new_max_length > max_length ? new_max_length : max_length;
}


void Item_field::set_field(Field *field_par)
{
  table_ref= field_par->table->pos_in_table_list;
  DBUG_ASSERT(!table_ref || table_ref->table == field_par->table);

  field=result_field=field_par;			// for easy coding with fields
  maybe_null= field->maybe_null() || field->is_tmp_nullable();
  decimals= field->decimals();
  table_name= *field_par->table_name;
  field_name= field_par->field_name;
  db_name= field_par->table->s->db.str;
  unsigned_flag= MY_TEST(field_par->flags & UNSIGNED_FLAG);
  collation.set(field_par->charset(), field_par->derivation(),
                field_par->repertoire());
  fix_char_length(field_par->char_length());

  max_length= adjust_max_effective_column_length(field_par, max_length);

  fixed= 1;
  if (field->table->s->tmp_table == SYSTEM_TMP_TABLE)
    any_privileges= 0;
}


/**
  Reset this item to point to a field from the new temporary table.
  This is used when we create a new temporary table for each execution
  of prepared statement.
*/

void Item_field::reset_field(Field *f)
{
  set_field(f);
  /* 'name' is pointing at field->field_name of old field */
  item_name.set(f->field_name);
}

const char *Item_ident::full_name() const
{
  char *tmp;
  if (!table_name || !field_name)
    return field_name ? field_name : item_name.is_set() ? item_name.ptr() : "tmp_field";
  if (db_name && db_name[0])
  {
    tmp=(char*) sql_alloc(strlen(db_name) + strlen(table_name) +
			  strlen(field_name) + 3);
    strxmov(tmp,db_name,".",table_name,".",field_name,NullS);
  }
  else
  {
    if (table_name[0])
    {
      tmp= (char*) sql_alloc(strlen(table_name) +
			     strlen(field_name) + 2);
      strxmov(tmp, table_name, ".", field_name, NullS);
    }
    else
      tmp= (char*) field_name;
  }
  return tmp;
}


void Item_ident::print(String *str, enum_query_type query_type,
                       const char *db_name_arg,
                       const char *table_name_arg) const
{
  THD *thd= current_thd;
  char d_name_buff[MAX_ALIAS_NAME], t_name_buff[MAX_ALIAS_NAME];
  const char *d_name= db_name_arg, *t_name= table_name_arg;

  if (lower_case_table_names== 1 ||
      // mode '2' does not apply to aliases:
      (lower_case_table_names == 2 && !alias_name_used()))
  {
    if (table_name_arg && table_name_arg[0])
    {
      my_stpcpy(t_name_buff, table_name_arg);
      my_casedn_str(files_charset_info, t_name_buff);
      t_name= t_name_buff;
    }
    if (db_name_arg && db_name_arg[0])
    {
      my_stpcpy(d_name_buff, db_name_arg);
      my_casedn_str(files_charset_info, d_name_buff);
      d_name= d_name_buff;
    }
  }

  if (!table_name_arg || !field_name || !field_name[0])
  {
    const char *nm= (field_name && field_name[0]) ?
                      field_name : item_name.is_set() ? item_name.ptr() : "tmp_field";
    append_identifier(thd, str, nm, strlen(nm));
    return;
  }

  if (db_name_arg && db_name_arg[0] &&
      !(query_type & QT_NO_DB) &&
      !alias_name_used())
  {
    const size_t d_name_len= strlen(d_name);
    if (!((query_type & QT_NO_DEFAULT_DB) &&
          db_is_default_db(d_name, d_name_len, thd)))
    {
      append_identifier(thd, str, d_name, d_name_len);
      str->append('.');
    }
  }
  if (table_name_arg[0] && !(query_type & QT_NO_TABLE))
  {
    append_identifier(thd, str, t_name, strlen(t_name));
    str->append('.');
  }
  append_identifier(thd, str, field_name, strlen(field_name));
}

/* ARGSUSED */
String *Item_field::val_str(String *str)
{
  DBUG_ASSERT(fixed == 1);
  if ((null_value=field->is_null()))
    return 0;
  str->set_charset(str_value.charset());
  return field->val_str(str,&str_value);
}


bool Item_field::val_json(Json_wrapper *result)
{
  DBUG_ASSERT(fixed);
  DBUG_ASSERT(field_type() == MYSQL_TYPE_JSON);
  null_value= field->is_null();
  if (null_value)
    return false;
  return down_cast<Field_json *>(field)->val_json(result);
}


double Item_field::val_real()
{
  DBUG_ASSERT(fixed == 1);
  if ((null_value=field->is_null()))
    return 0.0;
  return field->val_real();
}


longlong Item_field::val_int()
{
  DBUG_ASSERT(fixed == 1);
  if ((null_value=field->is_null()))
    return 0;
  return field->val_int();
}


longlong Item_field::val_time_temporal()
{
  DBUG_ASSERT(fixed == 1);
  if ((null_value= field->is_null()))
    return 0;
  return field->val_time_temporal();
}


longlong Item_field::val_date_temporal()
{
  DBUG_ASSERT(fixed == 1);
  if ((null_value= field->is_null()))
    return 0;
  return field->val_date_temporal();
}


my_decimal *Item_field::val_decimal(my_decimal *decimal_value)
{
  if ((null_value= field->is_null()))
    return 0;
  return field->val_decimal(decimal_value);
}


String *Item_field::str_result(String *str)
{
  if ((null_value=result_field->is_null()))
    return 0;
  str->set_charset(str_value.charset());
  return result_field->val_str(str,&str_value);
}

bool Item_field::get_date(MYSQL_TIME *ltime, my_time_flags_t fuzzydate)
{
  if ((null_value=field->is_null()) || field->get_date(ltime,fuzzydate))
  {
    memset(ltime, 0, sizeof(*ltime));
    return 1;
  }
  return 0;
}

bool Item_field::get_date_result(MYSQL_TIME *ltime, my_time_flags_t fuzzydate)
{
  if ((null_value=result_field->is_null()) ||
      result_field->get_date(ltime,fuzzydate))
  {
    memset(ltime, 0, sizeof(*ltime));
    return 1;
  }
  return 0;
}

bool Item_field::get_time(MYSQL_TIME *ltime)
{
  if ((null_value= field->is_null()) || field->get_time(ltime))
  {
    memset(ltime, 0, sizeof(*ltime));
    return 1;
  }
  return 0;
}

bool Item_field::get_timeval(struct timeval *tm, int *warnings)
{
  if ((null_value= field->is_null()))
    return true;
  if (field->get_timestamp(tm, warnings))
    tm->tv_sec= tm->tv_usec= 0;
  return false;
}

double Item_field::val_result()
{
  if ((null_value=result_field->is_null()))
    return 0.0;
  return result_field->val_real();
}

longlong Item_field::val_int_result()
{
  if ((null_value=result_field->is_null()))
    return 0;
  return result_field->val_int();
}

longlong Item_field::val_time_temporal_result()
{
  if ((null_value= result_field->is_null()))
    return 0;
  return result_field->val_time_temporal();
}

longlong Item_field::val_date_temporal_result()
{
  if ((null_value= result_field->is_null()))
    return 0;
  return result_field->val_date_temporal();
}

my_decimal *Item_field::val_decimal_result(my_decimal *decimal_value)
{
  if ((null_value= result_field->is_null()))
    return 0;
  return result_field->val_decimal(decimal_value);
}


bool Item_field::val_bool_result()
{
  if ((null_value= result_field->is_null()))
    return FALSE;
  switch (result_field->result_type()) {
  case INT_RESULT:
    return result_field->val_int() != 0;
  case DECIMAL_RESULT:
  {
    my_decimal decimal_value;
    my_decimal *val= result_field->val_decimal(&decimal_value);
    if (val)
      return !my_decimal_is_zero(val);
    return 0;
  }
  case REAL_RESULT:
  case STRING_RESULT:
    return result_field->val_real() != 0.0;
  case ROW_RESULT:
  default:
    DBUG_ASSERT(0);
    return 0;                                   // Shut up compiler
  }
}


bool Item_field::is_null_result()
{
  return (null_value=result_field->is_null());
}


bool Item_field::eq(const Item *item, bool binary_cmp) const
{
  Item *real_item= ((Item *) item)->real_item();
  if (real_item->type() != FIELD_ITEM)
    return 0;
  
  Item_field *item_field= (Item_field*) real_item;
  if (item_field->field && field)
    return item_field->field == field;
  /*
    We may come here when we are trying to find a function in a GROUP BY
    clause from the select list.
    In this case the '100 % correct' way to do this would be to first
    run fix_fields() on the GROUP BY item and then retry this function, but
    I think it's better to relax the checking a bit as we will in
    most cases do the correct thing by just checking the field name.
    (In cases where we would choose wrong we would have to generate a
    ER_NON_UNIQ_ERROR).
  */
  return (item_field->item_name.eq_safe(field_name) &&
	  (!item_field->table_name || !table_name ||
	   (!my_strcasecmp(table_alias_charset, item_field->table_name,
			   table_name) &&
	    (!item_field->db_name || !db_name ||
	     (item_field->db_name && !strcmp(item_field->db_name,
					     db_name))))));
}


table_map Item_field::used_tables() const
{
  if (!table_ref)
    return 1;                      // Temporary table; always table 0
  if (table_ref->table->const_table)
    return 0;                      // const item
  return depended_from ? OUTER_REF_TABLE_BIT : table_ref->map();
}


bool Item_field::used_tables_for_level(uchar *arg)
{
  TABLE_LIST *tr= field->table->pos_in_table_list;
  // Used by resolver only, so can never reach a "const" table.
  DBUG_ASSERT(!tr->table->const_table);
  Used_tables *const ut= pointer_cast<Used_tables *>(arg);
  /*
    When the qualifying query for the field (table_ref->select_lex) is the same
    level as the requested level, add the table's map.
    When the qualifying query for the field is outer relative to the
    requested level, add an outer reference.
  */
  if (ut->select == tr->select_lex)
    ut->used_tables|= tr->map();
  else if (ut->select->nest_level > tr->select_lex->nest_level)
    ut->used_tables|= OUTER_REF_TABLE_BIT;

  return false;
}

void Item_ident::fix_after_pullout(st_select_lex *parent_select,
                                   st_select_lex *removed_select)
{
  /*
    Some field items may be created for use in execution only, without
    a name resolution context. They have already been used in execution,
    so no transformation is necessary here.

    @todo: Provide strict phase-division in optimizer, to make sure that
           execution-only objects do not exist during transformation stage.
           Then, this test would be deemed unnecessary.
  */
  if (context == NULL)
  {
    DBUG_ASSERT(type() == FIELD_ITEM);
    return;
  }

  // context->select_lex should already have been updated.
  DBUG_ASSERT(context->select_lex != removed_select);

  if (context->select_lex == parent_select)
  {
    if (parent_select == depended_from)
      depended_from= NULL;
  }
  else
  {
    /*
      The definition scope of this field item reference is inner to the removed
      select_lex object.
      No new resolution is needed, but we may need to update the dependency.
    */
    if (removed_select == depended_from)
      depended_from= parent_select;
  }

  if (depended_from)
  {
    /*
      Refresh used_tables information for subqueries between the definition
      scope and resolution scope of the field item reference.
    */
    st_select_lex *child_select= context->select_lex;

    while (child_select->outer_select() != depended_from)
    {
      /*
        The subquery on this level is outer-correlated with respect to the field
      */
      Item_subselect *subq_predicate= child_select->master_unit()->item;

      subq_predicate->used_tables_cache|= OUTER_REF_TABLE_BIT;
      child_select= child_select->outer_select();
    }

    /*
      child_select is select_lex immediately inner to the depended_from level.
      Now, locate the subquery predicate that contains this select_lex and
      update used tables information.
    */
    Item_subselect *subq_predicate= child_select->master_unit()->item;

    Used_tables ut(depended_from);
    (void) walk(&Item::used_tables_for_level,
               Item::enum_walk(Item::WALK_POSTFIX | Item::WALK_SUBQUERY),
               pointer_cast<uchar *>(&ut));
    subq_predicate->used_tables_cache|= ut.used_tables;
    subq_predicate->const_item_cache&= this->const_item();
  }
}


Item *Item_field::get_tmp_table_item(THD *thd)
{
  Item_field *new_item= new Item_field(thd, this);
  if (!new_item)
    return NULL;                   /* purecov: inspected */

  new_item->field= new_item->result_field;
  new_item->table_ref= NULL;      // Internal temporary table has no table_ref

  return new_item;
}

longlong Item_field::val_int_endpoint(bool left_endp, bool *incl_endp)
{
  longlong res= val_int();
  return null_value? LLONG_MIN : res;
}

/**
  Init an item from a string we KNOW points to a valid longlong.
  str_arg does not necessary has to be a \\0 terminated string.
  This is always 'signed'. Unsigned values are created with Item_uint()
*/
void Item_int::init(const char *str_arg, uint length)
{
  char *end_ptr= (char*) str_arg + length;
  int error;
  value= my_strtoll10(str_arg, &end_ptr, &error);
  max_length= (uint) (end_ptr - str_arg);
  item_name.copy(str_arg, max_length);
  fixed= 1;
}


my_decimal *Item_int::val_decimal(my_decimal *decimal_value)
{
  int2my_decimal(E_DEC_FATAL_ERROR, value, unsigned_flag, decimal_value);
  return decimal_value;
}

String *Item_int::val_str(String *str)
{
  // following assert is redundant, because fixed=1 assigned in constructor
  DBUG_ASSERT(fixed == 1);
  str->set_int(value, unsigned_flag, collation.collation);
  return str;
}

void Item_int::print(String *str, enum_query_type query_type)
{
  if (query_type & QT_NORMALIZED_FORMAT)
  {
    str->append("?");
    return;
  }
  // my_charset_bin is good enough for numbers

  // don't rewrite booleans as ints. see bug#21296173
  const Name_string * const name= &item_name;
  const bool is_literal_false= name->is_set() && name->eq("FALSE");
  const bool is_literal_true= name->is_set() && name->eq("TRUE");
  if (is_literal_false || is_literal_true)
  {
    str_value.set(name->ptr(), name->length(), str_value.charset());
  }
  else
  {
    str_value.set_int(value, unsigned_flag, &my_charset_bin);
  }
  str->append(str_value);
}


String *Item_uint::val_str(String *str)
{
  // following assert is redundant, because fixed=1 assigned in constructor
  DBUG_ASSERT(fixed == 1);
  str->set((ulonglong) value, collation.collation);
  return str;
}


void Item_uint::print(String *str, enum_query_type query_type)
{
  if (query_type & QT_NORMALIZED_FORMAT)
  {
    str->append("?");
    return;
  }
  // latin1 is good enough for numbers
  str_value.set((ulonglong) value, default_charset());
  str->append(str_value);
}


Item_decimal::Item_decimal(const POS &pos, const char *str_arg, uint length,
                           const CHARSET_INFO *charset)
  : super(pos)
{
  str2my_decimal(E_DEC_FATAL_ERROR, str_arg, length, charset, &decimal_value);
  item_name.set(str_arg);
  decimals= (uint8) decimal_value.frac;
  fixed= 1;
  max_length= my_decimal_precision_to_length_no_truncation(decimal_value.intg +
                                                           decimals,
                                                           decimals,
                                                           unsigned_flag);
}

Item_decimal::Item_decimal(longlong val, bool unsig)
{
  int2my_decimal(E_DEC_FATAL_ERROR, val, unsig, &decimal_value);
  decimals= (uint8) decimal_value.frac;
  fixed= 1;
  max_length= my_decimal_precision_to_length_no_truncation(decimal_value.intg +
                                                           decimals,
                                                           decimals,
                                                           unsigned_flag);
}


Item_decimal::Item_decimal(double val, int precision, int scale)
{
  double2my_decimal(E_DEC_FATAL_ERROR, val, &decimal_value);
  decimals= (uint8) decimal_value.frac;
  fixed= 1;
  max_length= my_decimal_precision_to_length_no_truncation(decimal_value.intg +
                                                           decimals,
                                                           decimals,
                                                           unsigned_flag);
}


Item_decimal::Item_decimal(const Name_string &name_arg,
                           const my_decimal *val_arg,
                           uint decimal_par, uint length)
{
  my_decimal2decimal(val_arg, &decimal_value);
  item_name= name_arg;
  decimals= (uint8) decimal_par;
  max_length= length;
  fixed= 1;
}


Item_decimal::Item_decimal(my_decimal *value_par)
{
  my_decimal2decimal(value_par, &decimal_value);
  decimals= (uint8) decimal_value.frac;
  fixed= 1;
  max_length= my_decimal_precision_to_length_no_truncation(decimal_value.intg +
                                                           decimals,
                                                           decimals,
                                                           unsigned_flag);
}


Item_decimal::Item_decimal(const uchar *bin, int precision, int scale)
{
  binary2my_decimal(E_DEC_FATAL_ERROR, bin,
                    &decimal_value, precision, scale);
  decimals= (uint8) decimal_value.frac;
  fixed= 1;
  max_length= my_decimal_precision_to_length_no_truncation(precision, decimals,
                                                           unsigned_flag);
}


longlong Item_decimal::val_int()
{
  longlong result;
  my_decimal2int(E_DEC_FATAL_ERROR, &decimal_value, unsigned_flag, &result);
  return result;
}

double Item_decimal::val_real()
{
  double result;
  my_decimal2double(E_DEC_FATAL_ERROR, &decimal_value, &result);
  return result;
}

String *Item_decimal::val_str(String *result)
{
  result->set_charset(&my_charset_numeric);
  my_decimal2string(E_DEC_FATAL_ERROR, &decimal_value, 0, 0, 0, result);
  return result;
}

void Item_decimal::print(String *str, enum_query_type query_type)
{
  if (query_type & QT_NORMALIZED_FORMAT)
  {
    str->append("?");
    return;
  }
  my_decimal2string(E_DEC_FATAL_ERROR, &decimal_value, 0, 0, 0, &str_value);
  str->append(str_value);
}


bool Item_decimal::eq(const Item *item, bool binary_cmp) const
{
  if (type() == item->type() && item->basic_const_item())
  {
    /*
      We need to cast off const to call val_decimal(). This should
      be OK for a basic constant. Additionally, we can pass 0 as
      a true decimal constant will return its internal decimal
      storage and ignore the argument.
    */
    Item *arg= (Item*) item;
    my_decimal *value= arg->val_decimal(0);
    return !my_decimal_cmp(&decimal_value, value);
  }
  return 0;
}


void Item_decimal::set_decimal_value(my_decimal *value_par)
{
  my_decimal2decimal(value_par, &decimal_value);
  decimals= (uint8) decimal_value.frac;
  unsigned_flag= !decimal_value.sign();
  max_length= my_decimal_precision_to_length_no_truncation(decimal_value.intg +
                                                           decimals,
                                                           decimals,
                                                           unsigned_flag);
}


String *Item_float::val_str(String *str)
{
  // following assert is redundant, because fixed=1 assigned in constructor
  DBUG_ASSERT(fixed == 1);
  str->set_real(value,decimals,&my_charset_bin);
  return str;
}


my_decimal *Item_float::val_decimal(my_decimal *decimal_value)
{
  // following assert is redundant, because fixed=1 assigned in constructor
  DBUG_ASSERT(fixed == 1);
  double2my_decimal(E_DEC_FATAL_ERROR, value, decimal_value);
  return (decimal_value);
}


/**
   @sa enum_query_type.
   For us to be able to print a query (in debugging, optimizer trace, EXPLAIN
   EXTENDED) without changing the query's result, this function must not
   modify the item's content. Not even a realloc() of str_value is permitted:
   Item_func_concat/repeat/encode::val_str() depend on the allocated length;
   a change of this length can influence results of CONCAT(), REPEAT(),
   ENCODE()...
*/
void Item_string::print(String *str, enum_query_type query_type)
{
  if (query_type & QT_NORMALIZED_FORMAT)
  {
    str->append("?");
    return;
  }
  const bool print_introducer=
    !(query_type & QT_WITHOUT_INTRODUCERS) && is_cs_specified();
  if (print_introducer)
  {
    str->append('_');
    str->append(collation.collation->csname);
  }

  str->append('\'');

  if (query_type & QT_TO_SYSTEM_CHARSET)
  {
    if (print_introducer)
    {
      /*
        Because we wrote an introducer, we must print str_value in its
        charset, and the resulting bytes must not be changed until they
        reach the end client.
        But the caller is asking for system_charset_info, and may later
        convert into character_set_results. That means two conversions: we
        must ensure that they don't change our printed bytes.
        So we print str_value in the least common denominator of the three
        charsets involved: ASCII. Non-ASCII characters are printed as \xFF
        sequences (which is ASCII too). This way, our bytes will not be
        changed.
      */
      ErrConvString tmp(str_value.ptr(), str_value.length(), &my_charset_bin);
      str->append(tmp.ptr());
    }
    else
    {
      // Convert to system charset.
      convert_and_print(&str_value, str, system_charset_info);
    }
  }
  else if(query_type & QT_TO_ARGUMENT_CHARSET)
  {
    if (print_introducer)
      convert_and_print(&str_value, str, collation.collation);
    else
    /*
      Convert the string literals to str->charset(),
      which is typically equal to charset_set_client.
    */
    convert_and_print(&str_value, str, str->charset());
  }
  else
  {
    // Caller wants a result in the charset of str_value.
    str_value.print(str);
  }

  str->append('\'');
}


double 
double_from_string_with_check (const CHARSET_INFO *cs,
                               const char *cptr, char *end)
{
  int error;
  char *org_end;
  double tmp;

  org_end= end;
  tmp= my_strntod(cs, (char*) cptr, end - cptr, &end, &error);
  if (error || (end != org_end && !check_if_only_end_space(cs, end, org_end)))
  {
    ErrConvString err(cptr, org_end - cptr, cs);
    push_warning_printf(current_thd, Sql_condition::SL_WARNING,
                        ER_TRUNCATED_WRONG_VALUE,
                        ER(ER_TRUNCATED_WRONG_VALUE), "DOUBLE",
                        err.ptr());
  }
  return tmp;
}


double Item_string::val_real()
{
  DBUG_ASSERT(fixed == 1);
  return double_from_string_with_check (str_value.charset(), str_value.ptr(), 
                                        (char *) str_value.ptr() + str_value.length());
}


longlong 
longlong_from_string_with_check (const CHARSET_INFO *cs,
                                 const char *cptr, char *end)
{
  int err;
  longlong tmp;
  char *org_end= end;

  tmp= (*(cs->cset->strtoll10))(cs, cptr, &end, &err);
  /*
    TODO: Give error if we wanted a signed integer and we got an unsigned
    one
  */
  if (!current_thd->no_errors &&
      (err > 0 ||
       (end != org_end && !check_if_only_end_space(cs, end, org_end))))
  {
    ErrConvString err(cptr, cs);
    push_warning_printf(current_thd, Sql_condition::SL_WARNING,
                        ER_TRUNCATED_WRONG_VALUE,
                        ER(ER_TRUNCATED_WRONG_VALUE), "INTEGER",
                        err.ptr());
  }
  return tmp;
}


/**
  @todo
  Give error if we wanted a signed integer and we got an unsigned one
*/
longlong Item_string::val_int()
{
  DBUG_ASSERT(fixed == 1);
  return longlong_from_string_with_check(str_value.charset(), str_value.ptr(),
                             (char *) str_value.ptr()+ str_value.length());
}


my_decimal *Item_string::val_decimal(my_decimal *decimal_value)
{
  return val_decimal_from_string(decimal_value);
}


bool Item_null::itemize(Parse_context *pc, Item **res)
{
  if (skip_itemize(res))
    return false;
  if (super::itemize(pc, res))
    return true;
  pc->thd->lex->type|= EXPLICIT_NULL_FLAG;
  return false;
}


bool Item_null::eq(const Item *item, bool binary_cmp) const
{ return item->type() == type(); }


double Item_null::val_real()
{
  // following assert is redundant, because fixed=1 assigned in constructor
  DBUG_ASSERT(fixed == 1);
  null_value=1;
  return 0.0;
}
longlong Item_null::val_int()
{
  // following assert is redundant, because fixed=1 assigned in constructor
  DBUG_ASSERT(fixed == 1);
  null_value=1;
  return 0;
}
/* ARGSUSED */
String *Item_null::val_str(String *str)
{
  // following assert is redundant, because fixed=1 assigned in constructor
  DBUG_ASSERT(fixed == 1);
  null_value=1;
  return 0;
}

my_decimal *Item_null::val_decimal(my_decimal *decimal_value)
{
  return 0;
}


bool Item_null::val_json(Json_wrapper *wr)
{
  null_value= true;
  return false;
}


Item *Item_null::safe_charset_converter(const CHARSET_INFO *tocs)
{
  collation.set(tocs);
  return this;
}

/*********************** Item_param related ******************************/

/** 
  Default function of Item_param::set_param_func, so in case
  of malformed packet the server won't SIGSEGV.
*/

static void
default_set_param_func(Item_param *param,
                       uchar **pos MY_ATTRIBUTE((unused)),
                       ulong len MY_ATTRIBUTE((unused)))
{
  param->set_null();
}


Item_param::Item_param(const POS &pos, uint pos_in_query_arg) : super(pos),
  state(NO_VALUE),
  item_result_type(STRING_RESULT),
  /* Don't pretend to be a literal unless value for this item is set. */
  item_type(PARAM_ITEM),
  param_type(MYSQL_TYPE_VARCHAR),
  pos_in_query(pos_in_query_arg),
  set_param_func(default_set_param_func),
  limit_clause_param(FALSE),
  m_out_param_info(NULL)
{
  item_name.set("?");
  /* 
    Since we can't say whenever this item can be NULL or cannot be NULL
    before mysql_stmt_execute(), so we assuming that it can be NULL until
    value is set.
  */
  maybe_null= 1;
}


bool Item_param::itemize(Parse_context *pc, Item **res)
<<<<<<< HEAD
=======
{
  if (skip_itemize(res))
    return false;
  if (super::itemize(pc, res))
    return true;

  /*
    see commentaries in PTI_limit_option_param_marker::itemize()
  */
  DBUG_ASSERT(*res == this);

  LEX *lex= pc->thd->lex;
  if (! lex->parsing_options.allows_variable)
  {
    my_error(ER_VIEW_SELECT_VARIABLE, MYF(0));
    return true;
  }
  return lex->param_list.push_back(this);
}


void Item_param::set_null()
>>>>>>> 23032807
{
  if (skip_itemize(res))
    return false;
  if (super::itemize(pc, res))
    return true;

  /*
    see commentaries in PTI_limit_option_param_marker::itemize()
  */
  DBUG_ASSERT(*res == this);

  LEX *lex= pc->thd->lex;
  if (! lex->parsing_options.allows_variable)
  {
    my_error(ER_VIEW_SELECT_VARIABLE, MYF(0));
    return true;
  }
  return lex->param_list.push_back(this);
}


void Item_param::set_null()
{
  DBUG_ENTER("Item_param::set_null");
  /* These are cleared after each execution by reset() method */
  null_value= 1;
  /* 
    Because of NULL and string values we need to set max_length for each new
    placeholder value: user can submit NULL for any placeholder type, and 
    string length can be different in each execution.
  */
  max_length= 0;
  decimals= 0;
  state= NULL_VALUE;
  item_type= Item::NULL_ITEM;
  DBUG_VOID_RETURN;
}

void Item_param::set_int(longlong i, uint32 max_length_arg)
{
  DBUG_ENTER("Item_param::set_int");
  value.integer= i;
  state= INT_VALUE;
  max_length= max_length_arg;
  decimals= 0;
  maybe_null= 0;
  DBUG_VOID_RETURN;
}

void Item_param::set_double(double d)
{
  DBUG_ENTER("Item_param::set_double");
  value.real= d;
  state= REAL_VALUE;
  max_length= DBL_DIG + 8;
  decimals= NOT_FIXED_DEC;
  maybe_null= 0;
  DBUG_VOID_RETURN;
}


/**
  Set decimal parameter value from string.

  @param str      character string
  @param length   string length

  @note
    As we use character strings to send decimal values in
    binary protocol, we use str2my_decimal to convert it to
    internal decimal value.
*/

void Item_param::set_decimal(const char *str, ulong length)
{
  char *end;
  DBUG_ENTER("Item_param::set_decimal");

  end= (char*) str+length;
  str2my_decimal(E_DEC_FATAL_ERROR, str, &decimal_value, &end);
  state= DECIMAL_VALUE;
  decimals= decimal_value.frac;
  max_length=
    my_decimal_precision_to_length_no_truncation(decimal_value.precision(),
                                                 decimals, unsigned_flag);
  maybe_null= 0;
  DBUG_VOID_RETURN;
}

void Item_param::set_decimal(const my_decimal *dv)
{
  state= DECIMAL_VALUE;

  my_decimal2decimal(dv, &decimal_value);

  decimals= (uint8) decimal_value.frac;
  unsigned_flag= !decimal_value.sign();
  max_length= my_decimal_precision_to_length(decimal_value.intg + decimals,
                                             decimals, unsigned_flag);
}

/**
  Set parameter value from MYSQL_TIME value.

  @param tm              datetime value to set (time_type is ignored)
  @param type            type of datetime value
  @param max_length_arg  max length of datetime value as string

  @note
    If we value to be stored is not normalized, zero value will be stored
    instead and proper warning will be produced. This function relies on
    the fact that even wrong value sent over binary protocol fits into
    MAX_DATE_STRING_REP_LENGTH buffer.
*/
void Item_param::set_time(MYSQL_TIME *tm, timestamp_type time_type,
                          uint32 max_length_arg)
{ 
  DBUG_ENTER("Item_param::set_time");

  value.time= *tm;
  value.time.time_type= time_type;

  if (check_datetime_range(&value.time))
  {
    make_truncated_value_warning(ErrConvString(&value.time,
                                               MY_MIN(decimals,
                                                      DATETIME_MAX_DECIMALS)),
                                 time_type);
    set_zero_time(&value.time, MYSQL_TIMESTAMP_ERROR);
  }

  state= TIME_VALUE;
  maybe_null= 0;
  max_length= max_length_arg;
  decimals= 0;
  DBUG_VOID_RETURN;
}


bool Item_param::set_str(const char *str, size_t length)
{
  DBUG_ENTER("Item_param::set_str");
  /*
    Assign string with no conversion: data is converted only after it's
    been written to the binary log.
  */
  uint dummy_errors;
  if (str_value.copy(str, length, &my_charset_bin, &my_charset_bin,
                     &dummy_errors))
    DBUG_RETURN(TRUE);
  state= STRING_VALUE;
  max_length= length;
  maybe_null= 0;
  /* max_length and decimals are set after charset conversion */
  /* sic: str may be not null-terminated, don't add DBUG_PRINT here */
  DBUG_RETURN(FALSE);
}


bool Item_param::set_longdata(const char *str, ulong length)
{
  DBUG_ENTER("Item_param::set_longdata");

  /*
    If client character set is multibyte, end of long data packet
    may hit at the middle of a multibyte character.  Additionally,
    if binary log is open we must write long data value to the
    binary log in character set of client. This is why we can't
    convert long data to connection character set as it comes
    (here), and first have to concatenate all pieces together,
    write query to the binary log and only then perform conversion.
  */
  if (str_value.length() + length > current_thd->variables.max_allowed_packet)
  {
    my_message(ER_UNKNOWN_ERROR,
               "Parameter of prepared statement which is set through "
               "mysql_send_long_data() is longer than "
               "'max_allowed_packet' bytes",
               MYF(0));
    DBUG_RETURN(true);
  }

  if (str_value.append(str, length, &my_charset_bin))
    DBUG_RETURN(TRUE);
  state= LONG_DATA_VALUE;
  maybe_null= 0;

  DBUG_RETURN(FALSE);
}


/**
  Set parameter value from user variable value.

  @param thd   Current thread
  @param entry User variable structure (NULL means use NULL value)

  @retval
    0 OK
  @retval
    1 Out of memory
*/

bool Item_param::set_from_user_var(THD *thd, const user_var_entry *entry)
{
  DBUG_ENTER("Item_param::set_from_user_var");
  if (entry && entry->ptr())
  {
    item_result_type= entry->type();
    unsigned_flag= entry->unsigned_flag;
    if (limit_clause_param)
    {
      my_bool unused;
      set_int(entry->val_int(&unused), MY_INT64_NUM_DECIMAL_DIGITS);
      item_type= Item::INT_ITEM;
      DBUG_RETURN(!unsigned_flag && value.integer < 0 ? 1 : 0);
    }
    switch (item_result_type) {
    case REAL_RESULT:
      set_double(*(double*) entry->ptr());
      item_type= Item::REAL_ITEM;
      break;
    case INT_RESULT:
      set_int(*(longlong*) entry->ptr(), MY_INT64_NUM_DECIMAL_DIGITS);
      item_type= Item::INT_ITEM;
      break;
    case STRING_RESULT:
    {
      const CHARSET_INFO *fromcs= entry->collation.collation;
      const CHARSET_INFO *tocs= thd->variables.collation_connection;
      size_t dummy_offset;

      value.cs_info.character_set_of_placeholder= fromcs;
      value.cs_info.character_set_client= thd->variables.character_set_client;
      /*
        Setup source and destination character sets so that they
        are different only if conversion is necessary: this will
        make later checks easier.
      */
      value.cs_info.final_character_set_of_str_value=
        String::needs_conversion(0, fromcs, tocs, &dummy_offset) ?
        tocs : fromcs;
      /*
        Exact value of max_length is not known unless data is converted to
        charset of connection, so we have to set it later.
      */
      item_type= Item::STRING_ITEM;

      if (set_str(entry->ptr(), entry->length()))
        DBUG_RETURN(1);
      break;
    }
    case DECIMAL_RESULT:
    {
      const my_decimal *ent_value= (const my_decimal *) entry->ptr();
      my_decimal2decimal(ent_value, &decimal_value);
      state= DECIMAL_VALUE;
      decimals= ent_value->frac;
      max_length=
        my_decimal_precision_to_length_no_truncation(ent_value->precision(),
                                                     decimals, unsigned_flag);
      item_type= Item::DECIMAL_ITEM;
      break;
    }
    default:
      DBUG_ASSERT(0);
      set_null();
    }
  }
  else
    set_null();

  DBUG_RETURN(0);
}

/**
  Resets parameter after execution.

  @note
    We clear null_value here instead of setting it in set_* methods,
    because we want more easily handle case for long data.
*/

void Item_param::reset()
{
  DBUG_ENTER("Item_param::reset");
  /* Shrink string buffer if it's bigger than max possible CHAR column */
  if (str_value.alloced_length() > MAX_CHAR_WIDTH)
    str_value.mem_free();
  else
    str_value.length(0);
  str_value_ptr.length(0);
  /*
    We must prevent all charset conversions until data has been written
    to the binary log.
  */
  str_value.set_charset(&my_charset_bin);
  collation.set(&my_charset_bin, DERIVATION_COERCIBLE);
  state= NO_VALUE;
  maybe_null= 1;
  null_value= 0;
  /*
    Don't reset item_type to PARAM_ITEM: it's only needed to guard
    us from item optimizations at prepare stage, when item doesn't yet
    contain a literal of some kind.
    In all other cases when this object is accessed its value is
    set (this assumption is guarded by 'state' and
    DBUG_ASSERTS(state != NO_VALUE) in all Item_param::get_*
    methods).
  */
  DBUG_VOID_RETURN;
}


type_conversion_status
Item_param::save_in_field_inner(Field *field, bool no_conversions)
{
  field->set_notnull();

  switch (state) {
  case INT_VALUE:
    return field->store(value.integer, unsigned_flag);
  case REAL_VALUE:
    return field->store(value.real);
  case DECIMAL_VALUE:
    return field->store_decimal(&decimal_value);
  case TIME_VALUE:
    field->store_time(&value.time);
    return TYPE_OK;
  case STRING_VALUE:
  case LONG_DATA_VALUE:
    return field->store(str_value.ptr(), str_value.length(),
                        str_value.charset());
  case NULL_VALUE:
    return set_field_to_null_with_conversions(field, no_conversions);
  case NO_VALUE:
  default:
    DBUG_ASSERT(0);
  }
  return TYPE_ERR_BAD_VALUE;
}


bool Item_param::get_time(MYSQL_TIME *res)
{
  if (state == TIME_VALUE)
  {
    *res= value.time;
    return 0;
  }
  /*
    If parameter value isn't supplied assertion will fire in val_str()
    which is called from Item::get_time_from_string().    
  */
  return is_temporal() ? get_time_from_string(res) :
                         get_time_from_non_temporal(res);
}


bool Item_param::get_date(MYSQL_TIME *res, my_time_flags_t fuzzydate)
{
  if (state == TIME_VALUE)
  {
    *res= value.time;
    return 0;
  }
  return is_temporal() ? get_date_from_string(res, fuzzydate) :
                         get_date_from_non_temporal(res, fuzzydate);
}


double Item_param::val_real()
{
  switch (state) {
  case REAL_VALUE:
    return value.real;
  case INT_VALUE:
    return (double) value.integer;
  case DECIMAL_VALUE:
  {
    double result;
    my_decimal2double(E_DEC_FATAL_ERROR, &decimal_value, &result);
    return result;
  }
  case STRING_VALUE:
  case LONG_DATA_VALUE:
  {
    int dummy_err;
    char *end_not_used;
    return my_strntod(str_value.charset(), (char*) str_value.ptr(),
                      str_value.length(), &end_not_used, &dummy_err);
  }
  case TIME_VALUE:
    /*
      This works for example when user says SELECT ?+0.0 and supplies
      time value for the placeholder.
    */
    return TIME_to_double(&value.time);
  case NULL_VALUE:
    return 0.0;
  default:
    DBUG_ASSERT(0);
  }
  return 0.0;
} 


longlong Item_param::val_int() 
{ 
  switch (state) {
  case REAL_VALUE:
    return (longlong) rint(value.real);
  case INT_VALUE:
    return value.integer;
  case DECIMAL_VALUE:
  {
    longlong i;
    my_decimal2int(E_DEC_FATAL_ERROR, &decimal_value, unsigned_flag, &i);
    return i;
  }
  case STRING_VALUE:
  case LONG_DATA_VALUE:
    {
      int dummy_err;
      return my_strntoll(str_value.charset(), str_value.ptr(),
                         str_value.length(), 10, (char**) 0, &dummy_err);
    }
  case TIME_VALUE:
    return (longlong) TIME_to_ulonglong_round(&value.time);
  case NULL_VALUE:
    return 0; 
  default:
    DBUG_ASSERT(0);
  }
  return 0;
}


my_decimal *Item_param::val_decimal(my_decimal *dec)
{
  switch (state) {
  case DECIMAL_VALUE:
    return &decimal_value;
  case REAL_VALUE:
    double2my_decimal(E_DEC_FATAL_ERROR, value.real, dec);
    return dec;
  case INT_VALUE:
    int2my_decimal(E_DEC_FATAL_ERROR, value.integer, unsigned_flag, dec);
    return dec;
  case STRING_VALUE:
  case LONG_DATA_VALUE:
    string2my_decimal(E_DEC_FATAL_ERROR, &str_value, dec);
    return dec;
  case TIME_VALUE:
    return date2my_decimal(&value.time, dec);
  case NULL_VALUE:
    return 0; 
  default:
    DBUG_ASSERT(0);
  }
  return 0;
}


String *Item_param::val_str(String* str) 
{ 
  switch (state) {
  case STRING_VALUE:
  case LONG_DATA_VALUE:
    return &str_value_ptr;
  case REAL_VALUE:
    str->set_real(value.real, NOT_FIXED_DEC, &my_charset_bin);
    return str;
  case INT_VALUE:
    str->set(value.integer, &my_charset_bin);
    return str;
  case DECIMAL_VALUE:
    if (my_decimal2string(E_DEC_FATAL_ERROR, &decimal_value,
                          0, 0, 0, str) <= 1)
      return str;
    return NULL;
  case TIME_VALUE:
  {
    if (str->reserve(MAX_DATE_STRING_REP_LENGTH))
      break;
    str->length((uint) my_TIME_to_str(&value.time, (char *) str->ptr(),
                                      MY_MIN(decimals, DATETIME_MAX_DECIMALS)));
    str->set_charset(&my_charset_bin);
    return str;
  }
  case NULL_VALUE:
    return NULL; 
  default:
    DBUG_ASSERT(0);
  }
  return str;
}

/**
  Return Param item values in string format, for generating the dynamic 
  query used in update/binary logs.

  @todo
    - Change interface and implementation to fill log data in place
    and avoid one more memcpy/alloc between str and log string.
    - In case of error we need to notify replication
    that binary log contains wrong statement 
*/

const String *Item_param::query_val_str(THD *thd, String* str) const
{
  switch (state) {
  case INT_VALUE:
    str->set_int(value.integer, unsigned_flag, &my_charset_bin);
    break;
  case REAL_VALUE:
    str->set_real(value.real, NOT_FIXED_DEC, &my_charset_bin);
    break;
  case DECIMAL_VALUE:
    if (my_decimal2string(E_DEC_FATAL_ERROR, &decimal_value,
                          0, 0, 0, str) > 1)
      return &my_null_string;
    break;
  case TIME_VALUE:
    {
      char *buf, *ptr;
      str->length(0);
      /*
        TODO: in case of error we need to notify replication
        that binary log contains wrong statement 
      */
      if (str->reserve(MAX_DATE_STRING_REP_LENGTH+3))
        break; 

      /* Create date string inplace */
      buf= str->c_ptr_quick();
      ptr= buf;
      *ptr++= '\'';
      ptr+= (uint) my_TIME_to_str(&value.time, ptr,
                                  MY_MIN(decimals, DATETIME_MAX_DECIMALS));
      *ptr++= '\'';
      str->length((uint32) (ptr - buf));
      break;
    }
  case STRING_VALUE:
  case LONG_DATA_VALUE:
    {
      str->length(0);
      append_query_string(thd, value.cs_info.character_set_client, &str_value,
                          str);
      break;
    }
  case NULL_VALUE:
    return &my_null_string;
  default:
    DBUG_ASSERT(0);
  }
  return str;
}


/**
  Convert string from client character set to the character set of
  connection.
*/

bool Item_param::convert_str_value(THD *thd)
{
  bool rc= FALSE;
  if (state == STRING_VALUE || state == LONG_DATA_VALUE)
  {
    if (value.cs_info.final_character_set_of_str_value == NULL ||
        value.cs_info.character_set_of_placeholder == NULL)
      return true;
    /*
      Check is so simple because all charsets were set up properly
      in setup_one_conversion_function, where typecode of
      placeholder was also taken into account: the variables are different
      here only if conversion is really necessary.
    */
    if (value.cs_info.final_character_set_of_str_value !=
        value.cs_info.character_set_of_placeholder)
    {
      rc= thd->convert_string(&str_value,
                              value.cs_info.character_set_of_placeholder,
                              value.cs_info.final_character_set_of_str_value);
    }
    else
      str_value.set_charset(value.cs_info.final_character_set_of_str_value);
    /* Here str_value is guaranteed to be in final_character_set_of_str_value */

    max_length= static_cast<uint32>(str_value.numchars() * str_value.charset()->mbmaxlen);

    /* For the strings converted to numeric form within some functions */
    decimals= NOT_FIXED_DEC;
    /*
      str_value_ptr is returned from val_str(). It must be not alloced
      to prevent it's modification by val_str() invoker.
    */
    str_value_ptr.set(str_value.ptr(), str_value.length(),
                      str_value.charset());
    /* Synchronize item charset with value charset */
    collation.set(str_value.charset(), DERIVATION_COERCIBLE);
  }
  return rc;
}


bool Item_param::basic_const_item() const
{
  if (state == NO_VALUE || state == TIME_VALUE)
    return FALSE;
  return TRUE;
}


Item *
Item_param::clone_item()
{
  /* see comments in the header file */
  switch (state) {
  case NULL_VALUE:
    return new Item_null(item_name);
  case INT_VALUE:
    return (unsigned_flag ?
            new Item_uint(item_name, value.integer, max_length) :
            new Item_int(item_name, value.integer, max_length));
  case REAL_VALUE:
    return new Item_float(item_name, value.real, decimals, max_length);
  case STRING_VALUE:
  case LONG_DATA_VALUE:
    return new Item_string(item_name, str_value.c_ptr_quick(), str_value.length(),
                           str_value.charset());
  case TIME_VALUE:
    break;
  case NO_VALUE:
  default:
    DBUG_ASSERT(0);
  };
  return 0;
}


bool
Item_param::eq(const Item *arg, bool binary_cmp) const
{
  Item *item;
  if (!basic_const_item() || !arg->basic_const_item() || arg->type() != type())
    return FALSE;
  /*
    We need to cast off const to call val_int(). This should be OK for
    a basic constant.
  */
  item= (Item*) arg;

  switch (state) {
  case NULL_VALUE:
    return TRUE;
  case INT_VALUE:
    return value.integer == item->val_int() &&
           unsigned_flag == item->unsigned_flag;
  case REAL_VALUE:
    return value.real == item->val_real();
  case STRING_VALUE:
  case LONG_DATA_VALUE:
    if (binary_cmp)
      return !stringcmp(&str_value, &item->str_value);
    return !sortcmp(&str_value, &item->str_value, collation.collation);
  default:
    break;
  }
  return FALSE;
}

/* End of Item_param related */

void Item_param::print(String *str, enum_query_type query_type)
{
  if (state == NO_VALUE ||
      query_type & (QT_NORMALIZED_FORMAT | QT_NO_DATA_EXPANSION))
  {
    str->append('?');
  }
  else
  {
    char buffer[STRING_BUFFER_USUAL_SIZE];
    String tmp(buffer, sizeof(buffer), &my_charset_bin);
    const String *res;
    res= query_val_str(current_thd, &tmp);
    str->append(*res);
  }
}


/**
  Preserve the original parameter types and values
  when re-preparing a prepared statement.

  @details Copy parameter type information and conversion
  function pointers from a parameter of the old statement
  to the corresponding parameter of the new one.

  Move parameter values from the old parameters to the new
  one. We simply "exchange" the values, which allows
  to save on allocation and character set conversion in
  case a parameter is a string or a blob/clob.

  The old parameter gets the value of this one, which
  ensures that all memory of this parameter is freed
  correctly.

  @param[in]  src   parameter item of the original
                    prepared statement
*/

void
Item_param::set_param_type_and_swap_value(Item_param *src)
{
  unsigned_flag= src->unsigned_flag;
  param_type= src->param_type;
  set_param_func= src->set_param_func;
  item_type= src->item_type;
  item_result_type= src->item_result_type;

  collation.set(src->collation);
  maybe_null= src->maybe_null;
  null_value= src->null_value;
  max_length= src->max_length;
  decimals= src->decimals;
  state= src->state;
  value= src->value;

  decimal_value.swap(src->decimal_value);
  str_value.swap(src->str_value);
  str_value_ptr.swap(src->str_value_ptr);
}


/**
  This operation is intended to store some item value in Item_param to be
  used later.

  @param thd    thread context
  @param ctx    stored procedure runtime context
  @param it     a pointer to an item in the tree

  @return Error status
    @retval TRUE on error
    @retval FALSE on success
*/

bool
Item_param::set_value(THD *thd, sp_rcontext *ctx, Item **it)
{
  Item *arg= *it;

  if (arg->is_null())
  {
    set_null();
    return FALSE;
  }

  null_value= FALSE;

  switch (arg->result_type()) {
  case STRING_RESULT:
  {
    char str_buffer[STRING_BUFFER_USUAL_SIZE];
    String sv_buffer(str_buffer, sizeof(str_buffer), &my_charset_bin);
    String *sv= arg->val_str(&sv_buffer);

    if (!sv)
      return TRUE;

    set_str(sv->c_ptr_safe(), sv->length());
    str_value_ptr.set(str_value.ptr(),
                      str_value.length(),
                      str_value.charset());
    collation.set(str_value.charset(), DERIVATION_COERCIBLE);
    decimals= 0;
    item_type= Item::STRING_ITEM;
    break;
  }

  case REAL_RESULT:
    set_double(arg->val_real());
    item_type= Item::REAL_ITEM;
    break;

  case INT_RESULT:
    set_int(arg->val_int(), arg->max_length);
    item_type= Item::INT_ITEM;
    break;

  case DECIMAL_RESULT:
  {
    my_decimal dv_buf;
    my_decimal *dv= arg->val_decimal(&dv_buf);

    if (!dv)
      return TRUE;

    set_decimal(dv);
    item_type= Item::DECIMAL_ITEM;
    break;
  }

  default:
    /* That can not happen. */

    DBUG_ASSERT(TRUE);  // Abort in debug mode.

    set_null();         // Set to NULL in release mode.
    item_type= Item::NULL_ITEM;
    return FALSE;
  }

  item_result_type= arg->result_type();
  return FALSE;
}


/**
  Setter of Item_param::m_out_param_info.

  m_out_param_info is used to store information about store routine
  OUT-parameters, such as stored routine name, database, stored routine
  variable name. It is supposed to be set in sp_head::execute() after
  Item_param::set_value() is called.
*/

void
Item_param::set_out_param_info(Send_field *info)
{
  m_out_param_info= info;
  param_type= m_out_param_info->type;
}


/**
  Getter of Item_param::m_out_param_info.

  m_out_param_info is used to store information about store routine
  OUT-parameters, such as stored routine name, database, stored routine
  variable name. It is supposed to be retrieved in
  Protocol_binary::send_out_parameters() during creation of OUT-parameter
  result set.
*/

const Send_field *
Item_param::get_out_param_info() const
{
  return m_out_param_info;
}


/**
  Fill meta-data information for the corresponding column in a result set.
  If this is an OUT-parameter of a stored procedure, preserve meta-data of
  stored-routine variable.

  @param field container for meta-data to be filled
*/

void Item_param::make_field(Send_field *field)
{
  Item::make_field(field);

  if (!m_out_param_info)
    return;

  /*
    This is an OUT-parameter of stored procedure. We should use
    OUT-parameter info to fill out the names.
  */

  field->db_name= m_out_param_info->db_name;
  field->table_name= m_out_param_info->table_name;
  field->org_table_name= m_out_param_info->org_table_name;
  field->col_name= m_out_param_info->col_name;
  field->org_col_name= m_out_param_info->org_col_name;

  field->length= m_out_param_info->length;
  field->charsetnr= m_out_param_info->charsetnr;
  field->flags= m_out_param_info->flags;
  field->decimals= m_out_param_info->decimals;
  field->type= m_out_param_info->type;
}

/****************************************************************************
  Item_copy
****************************************************************************/
Item_copy *Item_copy::create (Item *item)
{
  switch (item->result_type())
  {
    case STRING_RESULT:
      if (item->field_type() == MYSQL_TYPE_JSON)
        return new Item_copy_json(item);
      else
        return new Item_copy_string (item);
    case REAL_RESULT:
      return new Item_copy_float (item);
    case INT_RESULT:
      return item->unsigned_flag ? 
        new Item_copy_uint (item) : new Item_copy_int (item);
    case DECIMAL_RESULT:
      return new Item_copy_decimal (item);
    default:
      DBUG_ASSERT (0);
  }
  /* should not happen */
  return NULL;
}

/****************************************************************************
  Item_copy_string
****************************************************************************/

double Item_copy_string::val_real()
{
  int err_not_used;
  char *end_not_used;
  return (null_value ? 0.0 :
          my_strntod(str_value.charset(), (char*) str_value.ptr(),
                     str_value.length(), &end_not_used, &err_not_used));
}

longlong Item_copy_string::val_int()
{
  int err;
  return null_value ? 0LL : my_strntoll(str_value.charset(),str_value.ptr(),
                                        str_value.length(),10, (char**) 0,
                                        &err);
}


type_conversion_status
Item_copy_string::save_in_field_inner(Field *field, bool no_conversions)
{
  return save_str_value_in_field(field, &str_value);
}


bool Item_copy_string::copy(const THD *thd)
{
  String *res=item->val_str(&str_value);
  if (res && res != &str_value)
    str_value.copy(*res);
  null_value=item->null_value;
  return thd->is_error();
}

/* ARGSUSED */
String *Item_copy_string::val_str(String *str)
{
  // Item_copy_string is used without fix_fields call
  if (null_value)
    return (String*) 0;
  return &str_value;
}


my_decimal *Item_copy_string::val_decimal(my_decimal *decimal_value)
{
  // Item_copy_string is used without fix_fields call
  if (null_value)
    return (my_decimal *) 0;
  string2my_decimal(E_DEC_FATAL_ERROR, &str_value, decimal_value);
  return (decimal_value);
}


bool Item_copy_string::get_date(MYSQL_TIME *ltime, my_time_flags_t fuzzydate)
{
  return get_date_from_string(ltime, fuzzydate);
}

bool Item_copy_string::get_time(MYSQL_TIME *ltime)
{
  return get_time_from_string(ltime);
}

/****************************************************************************
 Item_copy_json
 ****************************************************************************/

Item_copy_json::Item_copy_json(Item *item)
  : Item_copy(item), m_value(new Json_wrapper())
{}

<<<<<<< HEAD

Item_copy_json::~Item_copy_json()
{
  delete m_value;
}

bool Item_copy_json::copy(const THD *thd)
{
  if (item->val_json(m_value))
    return true;

  null_value= item->null_value;

  if (!null_value)
  {
    m_value->to_dom(); // need own copy, cf. also Item_cache_json::cache_value
  }

  return false;
}

/**
  Copy the cached JSON value into a wrapper.
  @param[out] wr the wrapper that receives the JSON value
*/
bool Item_copy_json::val_json(Json_wrapper *wr)
{
  if (null_value)
    return false;

  *wr= *m_value;
  return false;
}


String *Item_copy_json::val_str(String* s)
{
  if (null_value)
    return NULL;

  s->length(0);
  if (m_value->to_string(s, true, item_name.ptr()))
    return error_str();
  return s;
}


my_decimal *Item_copy_json::val_decimal(my_decimal *decimal_value)
{
  if (null_value)
    return NULL;

  return m_value->coerce_decimal(decimal_value, item_name.ptr());
}


double Item_copy_json::val_real()
{
  if (null_value)
    return 0.0;

  return m_value->coerce_real(item_name.ptr());
}


longlong Item_copy_json::val_int()
{
  if (null_value)
    return 0;

  return m_value->coerce_int(item_name.ptr());
}


bool Item_copy_json::get_date(MYSQL_TIME *ltime, my_time_flags_t fuzzydate)
{
  if (null_value)
    return true;

  bool result= get_time(ltime);

  if (!result && ltime->time_type == MYSQL_TIMESTAMP_TIME)
  {
    MYSQL_TIME tmp= *ltime;
    time_to_datetime(current_thd, &tmp, ltime);
  }

  return result;
}


bool Item_copy_json::get_time(MYSQL_TIME *ltime)
{
  if (null_value)
    return true;

  return m_value->coerce_time(ltime, item_name.ptr());
}


type_conversion_status
Item_copy_json::save_in_field_inner(Field *field, bool no_conversions)
{
  if (null_value)
    return set_field_to_null(field);

  if (field->type() == MYSQL_TYPE_JSON)
  {
    Field_json *f= down_cast<Field_json *>(field);
    f->set_notnull();
    return f->store_json(m_value);
  }
  else
  {
    if (m_value->to_string(&str_value, true, item_name.ptr()))
      return set_field_to_null(field);        /* purecov: inspected */
    return save_str_value_in_field(field, &str_value);
  }
}

/****************************************************************************
  Item_copy_int
****************************************************************************/

bool Item_copy_int::copy(const THD *thd)
{
=======

Item_copy_json::~Item_copy_json()
{
  delete m_value;
}

bool Item_copy_json::copy(const THD *thd)
{
  if (item->val_json(m_value))
    return true;

  null_value= item->null_value;

  if (!null_value)
  {
    m_value->to_dom(); // need own copy, cf. also Item_cache_json::cache_value
  }

  return false;
}

/**
  Copy the cached JSON value into a wrapper.
  @param[out] wr the wrapper that receives the JSON value
*/
bool Item_copy_json::val_json(Json_wrapper *wr)
{
  if (null_value)
    return false;

  *wr= *m_value;
  return false;
}


String *Item_copy_json::val_str(String* s)
{
  if (null_value)
    return NULL;

  s->length(0);
  if (m_value->to_string(s, true, item_name.ptr()))
    return error_str();
  return s;
}


my_decimal *Item_copy_json::val_decimal(my_decimal *decimal_value)
{
  if (null_value)
    return NULL;

  return m_value->coerce_decimal(decimal_value, item_name.ptr());
}


double Item_copy_json::val_real()
{
  if (null_value)
    return 0.0;

  return m_value->coerce_real(item_name.ptr());
}


longlong Item_copy_json::val_int()
{
  if (null_value)
    return 0;

  return m_value->coerce_int(item_name.ptr());
}


bool Item_copy_json::get_date(MYSQL_TIME *ltime, my_time_flags_t fuzzydate)
{
  if (null_value)
    return true;

  bool result= get_time(ltime);

  if (!result && ltime->time_type == MYSQL_TIMESTAMP_TIME)
  {
    MYSQL_TIME tmp= *ltime;
    time_to_datetime(current_thd, &tmp, ltime);
  }

  return result;
}


bool Item_copy_json::get_time(MYSQL_TIME *ltime)
{
  if (null_value)
    return true;

  return m_value->coerce_time(ltime, item_name.ptr());
}


type_conversion_status
Item_copy_json::save_in_field_inner(Field *field, bool no_conversions)
{
  if (null_value)
    return set_field_to_null(field);

  if (field->type() == MYSQL_TYPE_JSON)
  {
    Field_json *f= down_cast<Field_json *>(field);
    f->set_notnull();
    return f->store_json(m_value);
  }
  else
  {
    if (m_value->to_string(&str_value, true, item_name.ptr()))
      return set_field_to_null(field);        /* purecov: inspected */
    return save_str_value_in_field(field, &str_value);
  }
}

/****************************************************************************
  Item_copy_int
****************************************************************************/

bool Item_copy_int::copy(const THD *thd)
{
>>>>>>> 23032807
  cached_value= item->val_int();
  null_value=item->null_value;
  return thd->is_error();
}

static type_conversion_status
save_int_value_in_field (Field *field, longlong nr,
                         bool null_value, bool unsigned_flag);

type_conversion_status
Item_copy_int::save_in_field_inner(Field *field, bool no_conversions)
{
  return save_int_value_in_field(field, cached_value,
                                 null_value, unsigned_flag);
}


String *Item_copy_int::val_str(String *str)
{
  if (null_value)
    return (String *) 0;

  str->set(cached_value, &my_charset_bin);
  return str;
}


my_decimal *Item_copy_int::val_decimal(my_decimal *decimal_value)
{
  if (null_value)
    return (my_decimal *) 0;

  int2my_decimal(E_DEC_FATAL_ERROR, cached_value, unsigned_flag, decimal_value);
  return decimal_value;
}


/****************************************************************************
  Item_copy_uint
****************************************************************************/

String *Item_copy_uint::val_str(String *str)
{
  if (null_value)
    return (String *) 0;

  str->set((ulonglong) cached_value, &my_charset_bin);
  return str;
}


/****************************************************************************
  Item_copy_float
****************************************************************************/

bool Item_copy_float::copy(const THD *thd)
{
  cached_value= item->val_real();
  null_value= item->null_value;
  return thd->is_error();
}

String *Item_copy_float::val_str(String *str)
{
  if (null_value)
    return (String *) 0;
  else
  {
    double nr= val_real();
    str->set_real(nr,decimals, &my_charset_bin);
    return str;
  }
}


my_decimal *Item_copy_float::val_decimal(my_decimal *decimal_value)
{
  if (null_value)
    return (my_decimal *) 0;
  else
  {
    double nr= val_real();
    double2my_decimal(E_DEC_FATAL_ERROR, nr, decimal_value);
    return decimal_value;
  }
}


type_conversion_status
Item_copy_float::save_in_field_inner(Field *field, bool no_conversions)
{
  // TODO: call set_field_to_null_with_conversions below
  if (null_value)
    return set_field_to_null(field);

  field->set_notnull();
  return field->store(cached_value);
}


/****************************************************************************
  Item_copy_decimal
****************************************************************************/

type_conversion_status
Item_copy_decimal::save_in_field_inner(Field *field, bool no_conversions)
{
  // TODO: call set_field_to_null_with_conversions below
  if (null_value)
    return set_field_to_null(field);
  field->set_notnull();
  return field->store_decimal(&cached_value);
}


String *Item_copy_decimal::val_str(String *result)
{
  if (null_value)
    return (String *) 0;
  result->set_charset(&my_charset_bin);
  my_decimal2string(E_DEC_FATAL_ERROR, &cached_value, 0, 0, 0, result);
  return result;
}


double Item_copy_decimal::val_real()
{
  if (null_value)
    return 0.0;
  else
  {
    double result;
    my_decimal2double(E_DEC_FATAL_ERROR, &cached_value, &result);
    return result;
  }
}


longlong Item_copy_decimal::val_int()
{
  if (null_value)
    return 0LL;
  else
  {
    longlong result;
    my_decimal2int(E_DEC_FATAL_ERROR, &cached_value, unsigned_flag, &result);
    return result;
  }
}


bool Item_copy_decimal::copy(const THD *thd)
{
  my_decimal *nr= item->val_decimal(&cached_value);
  if (nr)
  {
    my_decimal_round(E_DEC_FATAL_ERROR, nr, decimals, FALSE, nr);
    if (nr != &cached_value)
      my_decimal2decimal (nr, &cached_value);
  }
  null_value= item->null_value;
  return thd->is_error();
}


/*
  Functions to convert item to field (for send_result_set_metadata)
*/

/* ARGSUSED */
bool Item::fix_fields(THD *thd, Item **ref)
{
  DBUG_ASSERT(is_contextualized());

  // We do not check fields which are fixed during construction
  DBUG_ASSERT(fixed == 0 || basic_const_item());
  fixed= 1;
  return FALSE;
}

double Item_ref_null_helper::val_real()
{
  DBUG_ASSERT(fixed == 1);
  double tmp= (*ref)->val_result();
  owner->was_null|= null_value= (*ref)->null_value;
  return tmp;
}


longlong Item_ref_null_helper::val_int()
{
  DBUG_ASSERT(fixed == 1);
  longlong tmp= (*ref)->val_int_result();
  owner->was_null|= null_value= (*ref)->null_value;
  return tmp;
}


longlong Item_ref_null_helper::val_time_temporal()
{
  DBUG_ASSERT(fixed == 1);
  DBUG_ASSERT((*ref)->is_temporal());
  longlong tmp= (*ref)->val_time_temporal_result();
  owner->was_null|= null_value= (*ref)->null_value;
  return tmp;
}


longlong Item_ref_null_helper::val_date_temporal()
{
  DBUG_ASSERT(fixed == 1);
  DBUG_ASSERT((*ref)->is_temporal());
  longlong tmp= (*ref)->val_date_temporal_result();
  owner->was_null|= null_value= (*ref)->null_value;
  return tmp;
}


my_decimal *Item_ref_null_helper::val_decimal(my_decimal *decimal_value)
{
  DBUG_ASSERT(fixed == 1);
  my_decimal *val= (*ref)->val_decimal_result(decimal_value);
  owner->was_null|= null_value= (*ref)->null_value;
  return val;
}


bool Item_ref_null_helper::val_bool()
{
  DBUG_ASSERT(fixed == 1);
  bool val= (*ref)->val_bool_result();
  owner->was_null|= null_value= (*ref)->null_value;
  return val;
}


String* Item_ref_null_helper::val_str(String* s)
{
  DBUG_ASSERT(fixed == 1);
  String* tmp= (*ref)->str_result(s);
  owner->was_null|= null_value= (*ref)->null_value;
  return tmp;
}


bool Item_ref_null_helper::get_date(MYSQL_TIME *ltime,
                                    my_time_flags_t fuzzydate)
{
  return (owner->was_null|= null_value= (*ref)->get_date(ltime, fuzzydate));
}


/**
  Mark item and SELECT_LEXs as dependent if item was resolved in
  outer SELECT.

  @param thd             thread handler
  @param last            select from which current item depend
  @param current         current select
  @param resolved_item   item which was resolved in outer SELECT
  @param mark_item       item which should be marked; resolved_item will be
  marked anyway.
*/

static void mark_as_dependent(THD *thd, SELECT_LEX *last, SELECT_LEX *current,
                              Item_ident *resolved_item,
                              Item_ident *mark_item)
{
  const char *db_name= (resolved_item->db_name ?
                        resolved_item->db_name : "");
  const char *table_name= (resolved_item->table_name ?
                           resolved_item->table_name : "");
  /* store pointer on SELECT_LEX from which item is dependent */
  if (mark_item)
    mark_item->depended_from= last;
  /*
    resolved_item is the one we are resolving (and we just found that it is an
    outer ref), its context is surely the subquery (see assertion below), so
    we set depended_from for it.
  */
  resolved_item->depended_from= last;
  DBUG_ASSERT(resolved_item->context->select_lex == current);

  current->mark_as_dependent(last);
  if (thd->lex->describe)
  {
    /*
      UNION's result has select_number == INT_MAX which is printed as -1 and
      this is confusing. Instead, the number of the first SELECT in the UNION
      is printed as names in ORDER BY are resolved against select list of the
      first SELECT.
    */
    uint sel_nr= (last->select_number < INT_MAX) ? last->select_number :
                  last->master_unit()->first_select()->select_number;
    push_warning_printf(thd, Sql_condition::SL_NOTE,
		 ER_WARN_FIELD_RESOLVED, ER(ER_WARN_FIELD_RESOLVED),
                 db_name, (db_name[0] ? "." : ""),
                 table_name, (table_name [0] ? "." : ""),
                 resolved_item->field_name,
                 current->select_number, sel_nr);
  }
}


/**
  Mark range of selects and resolved identifier (field/reference)
  item as dependent.

  @param thd             thread handler
  @param last_select     select where resolved_item was resolved
  @param current_sel     current select (select where resolved_item was placed)
  @param found_field     field which was found during resolving
  @param found_item      Item which was found during resolving (if resolved
                         identifier belongs to VIEW)
  @param resolved_item   Identifier which was resolved

  @note
    We have to mark all items between current_sel (including) and
    last_select (excluding) as dependend (select before last_select should
    be marked with actual table mask used by resolved item, all other with
    OUTER_REF_TABLE_BIT) and also write dependence information to Item of
    resolved identifier.
*/

void mark_select_range_as_dependent(THD *thd,
                                    SELECT_LEX *last_select,
                                    SELECT_LEX *current_sel,
                                    Field *found_field, Item *found_item,
                                    Item_ident *resolved_item)
{
  /*
    Go from current SELECT to SELECT where field was resolved (it
    have to be reachable from current SELECT, because it was already
    done once when we resolved this field and cached result of
    resolving)
  */
  SELECT_LEX *previous_select= current_sel;
  for (; previous_select->outer_select() != last_select;
       previous_select= previous_select->outer_select())
  {
    Item_subselect *prev_subselect_item=
      previous_select->master_unit()->item;
    prev_subselect_item->used_tables_cache|= OUTER_REF_TABLE_BIT;
    prev_subselect_item->const_item_cache= 0;
  }
  {
    Item_subselect *prev_subselect_item=
      previous_select->master_unit()->item;
    Item_ident *dependent= resolved_item;
    if (found_field == view_ref_found)
    {
      Item::Type type= found_item->type();
      Used_tables ut(last_select);
      (void) found_item->walk(&Item::used_tables_for_level,
                      Item::enum_walk(Item::WALK_POSTFIX | Item::WALK_SUBQUERY),
                      pointer_cast<uchar *>(&ut));
      prev_subselect_item->used_tables_cache|= ut.used_tables;
      dependent= ((type == Item::REF_ITEM || type == Item::FIELD_ITEM) ?
                  (Item_ident*) found_item :
                  0);
    }
    else
      prev_subselect_item->used_tables_cache|=
        found_field->table->pos_in_table_list->map();
    prev_subselect_item->const_item_cache= 0;
    mark_as_dependent(thd, last_select, current_sel, resolved_item,
                      dependent);
  }
}


/**
  Search a GROUP BY clause for a field with a certain name.

  Search the GROUP BY list for a column named as find_item. When searching
  preference is given to columns that are qualified with the same table (and
  database) name as the one being searched for.

  @param find_item     the item being searched for
  @param group_list    GROUP BY clause

  @return
    - the found item on success
    - NULL if find_item is not in group_list
*/

static Item** find_field_in_group_list(Item *find_item, ORDER *group_list)
{
  const char *db_name;
  const char *table_name;
  const char *field_name;
  ORDER      *found_group= NULL;
  int         found_match_degree= 0;
  Item_ident *cur_field;
  int         cur_match_degree= 0;
  char        name_buff[NAME_LEN+1];

  if (find_item->type() == Item::FIELD_ITEM ||
      find_item->type() == Item::REF_ITEM)
  {
    db_name=    ((Item_ident*) find_item)->db_name;
    table_name= ((Item_ident*) find_item)->table_name;
    field_name= ((Item_ident*) find_item)->field_name;
  }
  else
    return NULL;

  if (db_name && lower_case_table_names)
  {
    /* Convert database to lower case for comparison */
    strmake(name_buff, db_name, sizeof(name_buff)-1);
    my_casedn_str(files_charset_info, name_buff);
    db_name= name_buff;
  }

  DBUG_ASSERT(field_name != 0);

  for (ORDER *cur_group= group_list ; cur_group ; cur_group= cur_group->next)
  {
    if ((*(cur_group->item))->real_item()->type() == Item::FIELD_ITEM)
    {
      cur_field= (Item_ident*) *cur_group->item;
      cur_match_degree= 0;
      
      DBUG_ASSERT(cur_field->field_name != 0);

      if (!my_strcasecmp(system_charset_info,
                         cur_field->field_name, field_name))
        ++cur_match_degree;
      else
        continue;

      if (cur_field->table_name && table_name)
      {
        /* If field_name is qualified by a table name. */
        if (my_strcasecmp(table_alias_charset, cur_field->table_name, table_name))
          /* Same field names, different tables. */
          return NULL;

        ++cur_match_degree;
        if (cur_field->db_name && db_name)
        {
          /* If field_name is also qualified by a database name. */
          if (strcmp(cur_field->db_name, db_name))
            /* Same field names, different databases. */
            return NULL;
          ++cur_match_degree;
        }
      }

      if (cur_match_degree > found_match_degree)
      {
        found_match_degree= cur_match_degree;
        found_group= cur_group;
      }
      else if (found_group && (cur_match_degree == found_match_degree) &&
               ! (*(found_group->item))->eq(cur_field, 0))
      {
        /*
          If the current resolve candidate matches equally well as the current
          best match, they must reference the same column, otherwise the field
          is ambiguous.
        */
        my_error(ER_NON_UNIQ_ERROR, MYF(0),
                 find_item->full_name(), current_thd->where);
        return NULL;
      }
    }
  }

  if (found_group)
    return found_group->item;
  else
    return NULL;
}


/**
  Check if an Item is fixed or is an Item_outer_ref.

  @param ref the reference to check

  @return Whether or not the item is a fixed item or an Item_outer_ref

  @note Currently, this function is only used in DBUG_ASSERT
  statements and therefore not included in optimized builds.
*/
#ifndef DBUG_OFF
bool is_fixed_or_outer_ref(const Item *ref)
{
  /*
    The requirements are that the Item pointer
    1)  is not NULL, and
    2a) points to a fixed Item, or
    2b) points to an Item_outer_ref.
  */
  return (ref != NULL &&                     // 1
          (ref->fixed ||                     // 2a
           (ref->type() == Item::REF_ITEM && // 2b
            static_cast<const Item_ref *>(ref)->ref_type() == Item_ref::OUTER_REF)));
}
#endif


/**
  Resolve a column reference in a sub-select.

  Resolve a column reference (usually inside a HAVING clause) against the
  SELECT and GROUP BY clauses of the query described by 'select'. The name
  resolution algorithm searches both the SELECT and GROUP BY clauses, and in
  case of a name conflict prefers GROUP BY column names over SELECT names. If
  both clauses contain different fields with the same names, a warning is
  issued that name of 'ref' is ambiguous. We extend ANSI SQL in that when no
  GROUP BY column is found, then a HAVING name is resolved as a possibly
  derived SELECT column.

  @param thd     current thread
  @param ref     column reference being resolved
  @param select  the select that ref is resolved against

  @note
    The resolution procedure is:
    - Search for a column or derived column named col_ref_i [in table T_j]
    in the SELECT clause of Q.
    - Search for a column named col_ref_i [in table T_j]
    in the GROUP BY clause of Q.
    - If found different columns with the same name in GROUP BY and SELECT,
    issue a warning
    - return the found GROUP BY column if any,
    - else return the found SELECT column if any.


  @return
    - NULL - there was an error, and the error was already reported
    - not_found_item - the item was not resolved, no error was reported
    - resolved item - if the item was resolved
*/

static Item**
resolve_ref_in_select_and_group(THD *thd, Item_ident *ref, SELECT_LEX *select)
{
  Item **group_by_ref= NULL;
  Item **select_ref= NULL;
  ORDER *group_list= select->group_list.first;
  bool ambiguous_fields= FALSE;
  uint counter;
  enum_resolution_type resolution;

  /*
    Search for a column or derived column named as 'ref' in the SELECT
    clause of the current select.
  */
  if (!(select_ref= find_item_in_list(ref, *(select->get_item_list()),
                                      &counter, REPORT_EXCEPT_NOT_FOUND,
                                      &resolution)))
    return NULL; /* Some error occurred. */
  if (resolution == RESOLVED_AGAINST_ALIAS)
    ref->set_alias_of_expr();

  /* If this is a non-aggregated field inside HAVING, search in GROUP BY. */
  if (select->having_fix_field && !ref->with_sum_func && group_list)
  {
    group_by_ref= find_field_in_group_list(ref, group_list);
    
    /* Check if the fields found in SELECT and GROUP BY are the same field. */
    if (group_by_ref && (select_ref != not_found_item) &&
        !((*group_by_ref)->eq(*select_ref, 0)))
    {
      ambiguous_fields= TRUE;
      push_warning_printf(thd, Sql_condition::SL_WARNING, ER_NON_UNIQ_ERROR,
                          ER(ER_NON_UNIQ_ERROR), ref->full_name(),
                          current_thd->where);

    }
  }

  if (select_ref != not_found_item || group_by_ref)
  {
    if (select_ref != not_found_item && !ambiguous_fields)
    {
      DBUG_ASSERT(*select_ref != 0);
      if (!select->ref_pointer_array[counter])
      {
        my_error(ER_ILLEGAL_REFERENCE, MYF(0),
                 ref->item_name.ptr(), "forward reference in item list");
        return NULL;
      }
      /*
       Assert if its an incorrect reference . We do not assert if its a outer
       reference, as they get fixed later in fix_innner_refs function.
      */
      DBUG_ASSERT(is_fixed_or_outer_ref(*select_ref));

      return &select->ref_pointer_array[counter];
    }
    if (group_by_ref)
      return group_by_ref;
    DBUG_ASSERT(FALSE);
    return NULL; /* So there is no compiler warning. */
  }

  return not_found_item;
}


/**
  Resolve the name of an outer select column reference.

  The method resolves the column reference represented by 'this' as a column
  present in outer selects that contain current select.

  In prepared statements, because of cache, find_field_in_tables()
  can resolve fields even if they don't belong to current context.
  In this case this method only finds appropriate context and marks
  current select as dependent. The found reference of field should be
  provided in 'from_field'.

  @param[in] thd             current thread
  @param[in,out] from_field  found field reference or (Field*)not_found_field
  @param[in,out] reference   view column if this item was resolved to a
    view column

  @note
    This is the inner loop of Item_field::fix_fields:
  @code
        for each outer query Q_k beginning from the inner-most one
        {
          search for a column or derived column named col_ref_i
          [in table T_j] in the FROM clause of Q_k;

          if such a column is not found
            Search for a column or derived column named col_ref_i
            [in table T_j] in the SELECT and GROUP clauses of Q_k.
        }
  @endcode

  @retval
    1   column succefully resolved and fix_fields() should continue.
  @retval
    0   column fully fixed and fix_fields() should return FALSE
  @retval
    -1  error occured
*/

int
Item_field::fix_outer_field(THD *thd, Field **from_field, Item **reference)
{
  enum_parsing_context place= CTX_NONE;
  bool field_found= (*from_field != not_found_field);
  bool upward_lookup= FALSE;

  /*
    If there are outer contexts (outer selects, but current select is
    not derived table or view) try to resolve this reference in the
    outer contexts.

    We treat each subselect as a separate namespace, so that different
    subselects may contain columns with the same names. The subselects
    are searched starting from the innermost.
  */
  Name_resolution_context *last_checked_context= context;
  Item **ref= not_found_item;
  SELECT_LEX *current_sel= thd->lex->current_select();
  Name_resolution_context *outer_context= NULL;
  SELECT_LEX *select= NULL;
  /* Currently derived tables cannot be correlated */
  if (current_sel->master_unit()->first_select()->linkage !=
      DERIVED_TABLE_TYPE)
    outer_context= context->outer_context;
  for (;
       outer_context;
       outer_context= outer_context->outer_context)
  {
    select= outer_context->select_lex;
    Item_subselect *prev_subselect_item=
      last_checked_context->select_lex->master_unit()->item;
    last_checked_context= outer_context;
    upward_lookup= TRUE;

    place= prev_subselect_item->parsing_place;
    /*
      If outer_field is set, field was already found by first call
      to find_field_in_tables(). Only need to find appropriate context.
    */
    if (field_found && outer_context->select_lex !=
        cached_table->select_lex)
      continue;
    /*
      In case of a view, find_field_in_tables() writes the pointer to
      the found view field into '*reference', in other words, it
      substitutes this Item_field with the found expression.
    */
    if (field_found ||
        (*from_field=
           find_field_in_tables(thd, this,
                                outer_context->first_name_resolution_table,
                                outer_context->last_name_resolution_table,
                                reference,
                                IGNORE_EXCEPT_NON_UNIQUE,
                                thd->want_privilege,
                                true)) !=
        not_found_field)
    {
      if (*from_field)
      {
        if (*from_field != view_ref_found)
        {
          prev_subselect_item->used_tables_cache|=
            (*from_field)->table->pos_in_table_list->map();
          prev_subselect_item->const_item_cache= 0;
          set_field(*from_field);
          if (!last_checked_context->select_lex->having_fix_field &&
              select->group_list.elements &&
              (place == CTX_SELECT_LIST || place == CTX_HAVING))
          {
            Item_outer_ref *rf;
            /*
              If an outer field is resolved in a grouping select then it
              is replaced for an Item_outer_ref object. Otherwise an
              Item_field object is used.
              The new Item_outer_ref object is saved in the inner_refs_list of
              the outer select. Here it is only created. It can be fixed only
              after the original field has been fixed and this is done in the
              fix_inner_refs() function.
            */
            if (!(rf= new Item_outer_ref(context, this)))
              return -1;
            thd->change_item_tree(reference, rf);
            select->inner_refs_list.push_back(rf);
            rf->in_sum_func= thd->lex->in_sum_func;
          }
          /*
            A reference is resolved to a nest level that's outer or the same as
            the nest level of the enclosing set function : adjust the value of
            max_arg_level for the function if it's needed.
          */
          if (thd->lex->in_sum_func &&
              thd->lex->in_sum_func->nest_level >= select->nest_level)
          {
            Item::Type ref_type= (*reference)->type();
            set_if_bigger(thd->lex->in_sum_func->max_arg_level,
                          select->nest_level);
            set_field(*from_field);
            fixed= 1;
            mark_as_dependent(thd, last_checked_context->select_lex,
                              context->select_lex, this,
                              ((ref_type == REF_ITEM ||
                                ref_type == FIELD_ITEM) ?
                               (Item_ident*) (*reference) : 0));
            return 0;
          }
        }
        else
        {
          Item::Type ref_type= (*reference)->type();
          Used_tables ut(select);
          (void) (*reference)->walk(&Item::used_tables_for_level,
                      Item::enum_walk(Item::WALK_POSTFIX | Item::WALK_SUBQUERY),
                      pointer_cast<uchar *>(&ut));
          prev_subselect_item->used_tables_cache|= ut.used_tables;
          prev_subselect_item->const_item_cache&=
            (*reference)->const_item();

          if (select->group_list.elements && place == CTX_HAVING)
          {
            /*
              If an outer field is resolved in a grouping query block then it
              is replaced with an Item_outer_ref object. Otherwise an
              Item_field object is used.
              The new Item_outer_ref object is saved in the inner_refs_list of
              the outer query block. Here it is only created. It can be fixed
              only after the original field has been fixed and this is done
              in the fix_inner_refs() function.
            */
            Item_outer_ref *const rf=
              new Item_outer_ref(context, down_cast<Item_ident *>(*reference));
            if (rf == NULL)
              return -1;
            thd->change_item_tree(reference, rf);
            if (select->inner_refs_list.push_back(rf))
              return -1;
            rf->in_sum_func= thd->lex->in_sum_func;
          }

          if (thd->lex->in_sum_func &&
              thd->lex->in_sum_func->nest_level >= select->nest_level)
            set_if_bigger(thd->lex->in_sum_func->max_arg_level,
                          select->nest_level);

          mark_as_dependent(thd, last_checked_context->select_lex,
                            context->select_lex, this,
                            ((ref_type == REF_ITEM || ref_type == FIELD_ITEM) ?
                             (Item_ident*) (*reference) :
                             0));
          /*
            A reference to a view field had been found and we
            substituted it instead of this Item (find_field_in_tables
            does it by assigning the new value to *reference), so now
            we can return from this function.
          */
          return 0;
        }
      }
      break;
    }

    /* Search in SELECT and GROUP lists of the outer select. */
    if (select_alias_referencable(place) &&
        outer_context->resolve_in_select_list)
    {
      if (!(ref= resolve_ref_in_select_and_group(thd, this, select)))
        return -1; /* Some error occurred (e.g. ambiguous names). */
      if (ref != not_found_item)
      {
        /*
          Either the item we found is already fixed, or it is an outer
          reference that will be fixed later in fix_inner_refs().
        */
        DBUG_ASSERT(is_fixed_or_outer_ref(*ref));
        prev_subselect_item->used_tables_cache|= (*ref)->used_tables();
        prev_subselect_item->const_item_cache&= (*ref)->const_item();
        break;
      }
    }

    /*
      Reference is not found in this select => this subquery depend on
      outer select (or we just trying to find wrong identifier, in this
      case it does not matter which used tables bits we set)
    */
    prev_subselect_item->used_tables_cache|= OUTER_REF_TABLE_BIT;
    prev_subselect_item->const_item_cache= 0;
  }

  DBUG_ASSERT(ref != 0);
  if (!*from_field)
    return -1;
  if (ref == not_found_item && *from_field == not_found_field)
  {
    if (upward_lookup)
    {
      // We can't say exactly what absent table or field
      my_error(ER_BAD_FIELD_ERROR, MYF(0), full_name(), thd->where);
    }
    else
    {
      /* Call find_field_in_tables only to report the error */
      find_field_in_tables(thd, this,
                           context->first_name_resolution_table,
                           context->last_name_resolution_table,
                           reference, REPORT_ALL_ERRORS,
                           any_privileges ? 0 : thd->want_privilege,
                           true);
    }
    return -1;
  }
  else if (ref != not_found_item)
  {
    Item *save;
    Item_ref *rf;

    /* Should have been checked in resolve_ref_in_select_and_group(). */
    DBUG_ASSERT(is_fixed_or_outer_ref(*ref));
    /*
      Here, a subset of actions performed by Item_ref::set_properties
      is not enough. So we pass ptr to NULL into Item_[direct]_ref
      constructor, so no initialization is performed, and call 
      fix_fields() below.
    */
    save= *ref;
    *ref= NULL;                             // Don't call set_properties()
    rf= (place == CTX_HAVING ?
         new Item_ref(context, ref, (char*) table_name,
                      (char*) field_name,
                      m_alias_of_expr) :
         (!select->group_list.elements ?
         new Item_direct_ref(context, ref, (char*) table_name,
                             (char*) field_name,
                             m_alias_of_expr) :
         new Item_outer_ref(context, ref, (char*) table_name,
                            (char*) field_name,
                            m_alias_of_expr)));
    *ref= save;
    if (!rf)
      return -1;

    if (place != CTX_HAVING && select->group_list.elements)
    {
      outer_context->select_lex->inner_refs_list.push_back((Item_outer_ref*)rf);
      ((Item_outer_ref*)rf)->in_sum_func= thd->lex->in_sum_func;
    }
    thd->change_item_tree(reference, rf);
    /*
      rf is Item_ref => never substitute other items (in this case)
      during fix_fields() => we can use rf after fix_fields()
    */
    DBUG_ASSERT(!rf->fixed);                // Assured by Item_ref()
    if (rf->fix_fields(thd, reference) || rf->check_cols(1))
      return -1;

    mark_as_dependent(thd, last_checked_context->select_lex,
                      context->select_lex, this,
                      rf);
    return 0;
  }
  else
  {
    mark_as_dependent(thd, last_checked_context->select_lex,
                      context->select_lex,
                      this, (Item_ident*)*reference);
    if (last_checked_context->select_lex->having_fix_field)
    {
      Item_ref *rf;
      rf= new Item_ref(context,
                       (cached_table->db[0] ? cached_table->db : 0),
                       (char*) cached_table->alias, (char*) field_name);
      if (!rf)
        return -1;
      thd->change_item_tree(reference, rf);
      /*
        rf is Item_ref => never substitute other items (in this case)
        during fix_fields() => we can use rf after fix_fields()
      */
      DBUG_ASSERT(!rf->fixed);                // Assured by Item_ref()
      if (rf->fix_fields(thd, reference) || rf->check_cols(1))
        return -1;
      return 0;
    }
  }
  return 1;
}


/**
  Resolve the name of a column reference.

  The method resolves the column reference represented by 'this' as a column
  present in one of: FROM clause, SELECT clause, GROUP BY clause of a query
  Q, or in outer queries that contain Q.

  The name resolution algorithm used is (where [T_j] is an optional table
  name that qualifies the column name):

  @code
    resolve_column_reference([T_j].col_ref_i)
    {
      search for a column or derived column named col_ref_i
      [in table T_j] in the FROM clause of Q;

      if such a column is NOT found AND    // Lookup in outer queries.
         there are outer queries
      {
        for each outer query Q_k beginning from the inner-most one
        {
          search for a column or derived column named col_ref_i
          [in table T_j] in the FROM clause of Q_k;

          if such a column is not found
            Search for a column or derived column named col_ref_i
            [in table T_j] in the SELECT and GROUP clauses of Q_k.
        }
      }
    }
  @endcode

    Notice that compared to Item_ref::fix_fields, here we first search the FROM
    clause, and then we search the SELECT and GROUP BY clauses.

  @param[in]     thd        current thread
  @param[in,out] reference  view column if this item was resolved to a
    view column

  @retval
    TRUE  if error
  @retval
    FALSE on success
*/

bool Item_field::fix_fields(THD *thd, Item **reference)
{
  DBUG_ASSERT(fixed == 0);
  Field *from_field= not_found_field;
  bool outer_fixed= false;

  Internal_error_handler_holder<View_error_handler, TABLE_LIST>
    view_handler(thd, context->view_error_handler,
                 context->view_error_handler_arg);

  if (!field)					// If field is not checked
  {
    /*
      In case of view, find_field_in_tables() write pointer to view field
      expression to 'reference', i.e. it substitute that expression instead
      of this Item_field
    */
    from_field=
      find_field_in_tables(thd, this,
                           context->first_name_resolution_table,
                           context->last_name_resolution_table,
                           reference,
                           thd->lex->use_only_table_context ?
                             REPORT_ALL_ERRORS : IGNORE_EXCEPT_NON_UNIQUE,
                           any_privileges ? 0 : thd->want_privilege,
                           true);
    if (thd->is_error())
      goto error;
    if (from_field == not_found_field)
    {
      int ret;
      /* Look up in current select's item_list to find aliased fields */
      if (thd->lex->current_select()->is_item_list_lookup)
      {
        uint counter;
        enum_resolution_type resolution;
        Item** res= find_item_in_list(this, thd->lex->current_select()->item_list,
                                      &counter, REPORT_EXCEPT_NOT_FOUND,
                                      &resolution);
        if (!res)
          return 1;
        if (resolution == RESOLVED_AGAINST_ALIAS)
          set_alias_of_expr();
        if (res != not_found_item)
        {
          if ((*res)->type() == Item::FIELD_ITEM)
          {
            /*
              It's an Item_field referencing another Item_field in the select
              list.
              Use the field from the Item_field in the select list and leave
              the Item_field instance in place.
            */

            Item_field *const item_field= (Item_field *)(*res);
            Field      *const new_field= item_field->field;

            if (new_field == NULL)
            {
              /* The column to which we link isn't valid. */
              my_error(ER_BAD_FIELD_ERROR, MYF(0), item_field->item_name.ptr(),
                       thd->where);
              return true;
            }

            set_field(new_field);

            cached_table= table_ref;

            // The found column may be an outer reference
            if (item_field->depended_from)
              mark_as_dependent(thd, item_field->depended_from,
                                context->select_lex, this, this);

            return false;
          }
          else
          {
            /*
              It's not an Item_field in the select list so we must make a new
              Item_ref to point to the Item in the select list and replace the
              Item_field created by the parser with the new Item_ref.
              Ex: SELECT func1(col) as c ... ORDER BY func2(c);
              NOTE: If we are fixing an alias reference inside ORDER/GROUP BY
              item tree, then we use new Item_ref as an intermediate value
              to resolve referenced item only.
              In this case the new Item_ref item is unused.
            */
            Item_ref *rf= new Item_ref(context, db_name,table_name,field_name);
            if (!rf)
              return 1;

            bool save_group_fix_field= thd->lex->current_select()->group_fix_field;
            /*
              No need for recursive resolving of aliases.
            */
            thd->lex->current_select()->group_fix_field= 0;

            bool ret= rf->fix_fields(thd, (Item **) &rf) || rf->check_cols(1);
            thd->lex->current_select()->group_fix_field= save_group_fix_field;
            if (ret)
              return true;

            if (save_group_fix_field && m_alias_of_expr)
              thd->change_item_tree(reference, *rf->ref);
            else
              thd->change_item_tree(reference, rf);

            return false;
          }
        }
      }
      if ((ret= fix_outer_field(thd, &from_field, reference)) < 0)
        goto error;
      outer_fixed= true;
      if (!ret)
        return false;
    }
    else if (!from_field)
      goto error;

    /*
      We should resolve this as an outer field reference if
      1. we haven't done it before, and
      2. the select_lex of the table that contains this field is
         different from the select_lex of the current name resolution
         context.
     */
    if (!outer_fixed &&                                                    // 1
        cached_table && cached_table->select_lex && context->select_lex && // 2
        cached_table->select_lex != context->select_lex)
    {
      int ret;
      if ((ret= fix_outer_field(thd, &from_field, reference)) < 0)
        goto error;
      outer_fixed= true;
      if (!ret)
        return false;
    }

    /*
      If inside an aggregation function, set the correct aggregation level.
      Even if a view reference is found, the level is still the query block
      associated with the context of the current item:
    */
    DBUG_ASSERT(from_field != view_ref_found ||
                context->select_lex ==
                dynamic_cast<Item_ident *>(*reference)->context->select_lex);
    if (thd->lex->in_sum_func &&
        thd->lex->in_sum_func->nest_level == context->select_lex->nest_level)
      set_if_bigger(thd->lex->in_sum_func->max_arg_level,
                    context->select_lex->nest_level);

    // If view column reference, Item in *reference is completely resolved:
    if (from_field == view_ref_found)
      return false;

    // Not view reference, not outer reference; need to set properties:
    set_field(from_field);
  }
  else if (thd->mark_used_columns != MARK_COLUMNS_NONE)
  {
    TABLE *table= field->table;
    MY_BITMAP *current_bitmap;
    MY_BITMAP *other_bitmap MY_ATTRIBUTE((unused));
    if (thd->mark_used_columns == MARK_COLUMNS_READ)
    {
      current_bitmap= table->read_set;
      other_bitmap=   table->write_set;
    }
    else
    {
      current_bitmap= table->write_set;
      other_bitmap=   table->read_set;
    }
    if (!bitmap_fast_test_and_set(current_bitmap, field->field_index))
      DBUG_ASSERT(bitmap_is_set(other_bitmap, field->field_index));
  }
#ifndef NO_EMBEDDED_ACCESS_CHECKS
  if (any_privileges)
  {
    const char *db, *tab;
    db= cached_table->get_db_name();
    tab= cached_table->get_table_name();
    if (!(have_privileges= (get_column_grant(thd, &field->table->grant,
                                             db, tab, field_name) &
                            VIEW_ANY_ACL)))
    {
      my_error(ER_COLUMNACCESS_DENIED_ERROR, MYF(0),
               "ANY", thd->security_context()->priv_user().str,
               thd->security_context()->host_or_ip().str, field_name, tab);
      goto error;
    }
  }
#endif
  fixed= 1;
  if (!outer_fixed && !thd->lex->in_sum_func &&
      thd->lex->current_select()->resolve_place ==
      st_select_lex::RESOLVE_SELECT_LIST)
  {
    /*
      If (1) aggregation (2) without grouping, we may have to return a result
      row even if the nested loop finds nothing; in this result row,
      non-aggregated table columns present in the SELECT list will show a NULL
      value even if the table column itself is not nullable.
    */
    if (thd->lex->current_select()->with_sum_func &&      // (1)
        !thd->lex->current_select()->group_list.elements) // (2)
      maybe_null= true;
  }
  return false;

error:
  return true;
}

Item *Item_field::safe_charset_converter(const CHARSET_INFO *tocs)
{
  no_const_subst= 1;
  return Item::safe_charset_converter(tocs);
}


void Item_field::cleanup()
{
  DBUG_ENTER("Item_field::cleanup");
  Item_ident::cleanup();
  /*
    Even if this object was created by direct link to field in setup_wild()
    it will be linked correctly next time by name of field and table alias.
    I.e. we can drop 'field'.
   */
  table_ref= NULL;
  field= result_field= 0;
  item_equal= NULL;
  null_value= FALSE;
  DBUG_VOID_RETURN;
}

/**
  Find a field among specified multiple equalities.

  The function first searches the field among multiple equalities
  of the current level (in the cond_equal->current_level list).
  If it fails, it continues searching in upper levels accessed
  through a pointer cond_equal->upper_levels.
  The search terminates as soon as a multiple equality containing 
  the field is found. 

  @param cond_equal   reference to list of multiple equalities where
                      the field (this object) is to be looked for

  @return
    - First Item_equal containing the field, if success
    - 0, otherwise
*/

Item_equal *Item_field::find_item_equal(COND_EQUAL *cond_equal)
{
  Item_equal *item= 0;
  while (cond_equal)
  {
    List_iterator_fast<Item_equal> li(cond_equal->current_level);
    while ((item= li++))
    {
      if (item->contains(field))
        return item;
    }
    /* 
      The field is not found in any of the multiple equalities
      of the current level. Look for it in upper levels
    */
    cond_equal= cond_equal->upper_levels;
  }
  return 0;
}


/**
  Check whether a field can be substituted by an equal item.

  The function checks whether a substitution of the field
  occurrence for an equal item is valid.

  @param arg   *arg != NULL <-> the field is in the context where
               substitution for an equal item is valid

  @note
    The following statement is not always true:
  @n
    x=y => F(x)=F(x/y).
  @n
    This means substitution of an item for an equal item not always
    yields an equavalent condition. Here's an example:
    @code
    'a'='a '
    (LENGTH('a')=1) != (LENGTH('a ')=2)
  @endcode
    Such a substitution is surely valid if either the substituted
    field is not of a STRING type or if it is an argument of
    a comparison predicate.

  @retval
    TRUE   substitution is valid
  @retval
    FALSE  otherwise
*/

bool Item_field::subst_argument_checker(uchar **arg)
{
  return (result_type() != STRING_RESULT) || (*arg);
}


/**
  Convert a numeric value to a zero-filled string

  @param[in,out]  item   the item to operate on
  @param          field  The field that this value is equated to

  This function converts a numeric value to a string. In this conversion
  the zero-fill flag of the field is taken into account.
  This is required so the resulting string value can be used instead of
  the field reference when propagating equalities.
*/

static void convert_zerofill_number_to_string(Item **item, Field_num *field)
{
  char buff[MAX_FIELD_WIDTH],*pos;
  String tmp(buff,sizeof(buff), field->charset()), *res;

  res= (*item)->val_str(&tmp);
  if ((*item)->is_null())
    *item= new Item_null();
  else
  {
    field->prepend_zeros(res);
    pos= sql_strmake (res->ptr(), res->length());
    *item= new Item_string(pos, res->length(), field->charset());
  }
}


/**
  Set a pointer to the multiple equality the field reference belongs to
  (if any).

  The function looks for a multiple equality containing the field item
  among those referenced by arg.
  In the case such equality exists the function does the following.
  If the found multiple equality contains a constant, then the field
  reference is substituted for this constant, otherwise it sets a pointer
  to the multiple equality in the field item.


  @param arg    reference to list of multiple equalities where
                the field (this object) is to be looked for

  @note
    This function is supposed to be called as a callback parameter in calls
    of the compile method.

  @return
    - pointer to the replacing constant item, if the field item was substituted
    - pointer to the field item, otherwise.
*/

Item *Item_field::equal_fields_propagator(uchar *arg)
{
  if (no_const_subst)
    return this;
  item_equal= find_item_equal((COND_EQUAL *) arg);
  Item *item= 0;
  if (item_equal)
    item= item_equal->get_const();
  /*
    Disable const propagation for items used in different comparison contexts.
    This must be done because, for example, Item_hex_string->val_int() is not
    the same as (Item_hex_string->val_str() in BINARY column)->val_int().
    We cannot simply disable the replacement in a particular context (
    e.g. <bin_col> = <int_col> AND <bin_col> = <hex_string>) since
    Items don't know the context they are in and there are functions like 
    IF (<hex_string>, 'yes', 'no').
  */
  if (!item || !has_compatible_context(item))
    item= this;
  else if (field && (field->flags & ZEROFILL_FLAG) && IS_NUM(field->type()))
  {
    /*
      We don't need to zero-fill timestamp columns here because they will be 
      first converted to a string (in date/time format) and compared as such if
      compared with another string.
    */
    if (item && field->type() != FIELD_TYPE_TIMESTAMP && cmp_context != INT_RESULT)
      convert_zerofill_number_to_string(&item, (Field_num *)field);
    else
      item= this;
  }
  return item;
}


/**
  Mark the item to not be part of substitution if it's not a binary item.

  See comments in Arg_comparator::set_compare_func() for details.
*/

bool Item_field::set_no_const_sub(uchar *arg)
{
  if (field->charset() != &my_charset_bin)
    no_const_subst=1;
  return FALSE;
}


/**
  Replace an Item_field for an equal Item_field that evaluated earlier
  (if any).

  The function returns a pointer to an item that is taken from
  the very beginning of the item_equal list which the Item_field
  object refers to (belongs to) unless item_equal contains  a constant
  item. In this case the function returns this constant item, 
  (if the substitution does not require conversion).   
  If the Item_field object does not refer any Item_equal object
  'this' is returned .

  @param arg   a dummy parameter, is not used here


  @note
    This function is supposed to be called as a callback parameter in calls
    of the thransformer method.

  @return
    - pointer to a replacement Item_field if there is a better equal item or
      a pointer to a constant equal item;
    - this - otherwise.
*/

Item *Item_field::replace_equal_field(uchar *arg)
{
  if (item_equal)
  {
    Item *const_item= item_equal->get_const();
    if (const_item)
    {
      if (!has_compatible_context(const_item))
        return this;
      return const_item;
    }
    Item_field *subst= item_equal->get_subst_item(this);
    DBUG_ASSERT(subst);
    DBUG_ASSERT(table_ref == subst->table_ref ||
                table_ref->table != subst->table_ref->table);
    if (table_ref != subst->table_ref && !field->eq(subst->field))
      return subst;
  }
  return this;
}


void Item::init_make_field(Send_field *tmp_field,
			   enum enum_field_types field_type_arg)
{
  char *empty_name= (char*) "";
  tmp_field->db_name=		empty_name;
  tmp_field->org_table_name=	empty_name;
  tmp_field->org_col_name=	empty_name;
  tmp_field->table_name=	empty_name;
  tmp_field->col_name=		item_name.ptr();
  tmp_field->charsetnr=         collation.collation->number;
  tmp_field->flags=             (maybe_null ? 0 : NOT_NULL_FLAG) | 
                                (my_binary_compare(charset_for_protocol()) ?
                                 BINARY_FLAG : 0);
  tmp_field->type=              field_type_arg;
  tmp_field->length=max_length;
  tmp_field->decimals=decimals;
  if (unsigned_flag)
    tmp_field->flags |= UNSIGNED_FLAG;
  tmp_field->field= false;
}

void Item::make_field(Send_field *tmp_field)
{
  init_make_field(tmp_field, field_type());
}


enum_field_types Item::string_field_type() const
{
  enum_field_types f_type= MYSQL_TYPE_VAR_STRING;
  if (max_length >= 16777216)
    f_type= MYSQL_TYPE_LONG_BLOB;
  else if (max_length >= 65536)
    f_type= MYSQL_TYPE_MEDIUM_BLOB;
  return f_type;
}


void Item_empty_string::make_field(Send_field *tmp_field)
{
  init_make_field(tmp_field, string_field_type());
}


enum_field_types Item::field_type() const
{
  switch (result_type()) {
  case STRING_RESULT:  return string_field_type();
  case INT_RESULT:     return MYSQL_TYPE_LONGLONG;
  case DECIMAL_RESULT: return MYSQL_TYPE_NEWDECIMAL;
  case REAL_RESULT:    return MYSQL_TYPE_DOUBLE;
  case ROW_RESULT:
  default:
    DBUG_ASSERT(0);
    return MYSQL_TYPE_VARCHAR;
  }
}


/**
  Verifies that the input string is well-formed according to its character set.
  @param send_error   If true, call my_error if string is not well-formed.
  @param truncate     If true, set to null/truncate if not well-formed.

  @return
  If well-formed: input string.
  If not well-formed:
    if truncate is true and strict mode:     NULL pointer and we set this
                                             Item's value to NULL.
    if truncate is true and not strict mode: input string truncated up to
                                             last good character.
    if truncate is false:                    input string is returned.
 */
String *Item::check_well_formed_result(String *str,
                                       bool send_error,
                                       bool truncate)
{
  /* Check whether we got a well-formed string */
  const CHARSET_INFO *cs= str->charset();

  size_t valid_length;
  bool length_error;

  if (validate_string(cs, str->ptr(), str->length(),
                      &valid_length, &length_error))
  {
    const char *str_end= str->ptr() + str->length();
    const char *print_byte= str->ptr() + valid_length;
    THD *thd= current_thd;
    char hexbuf[7];
    size_t diff= str_end - print_byte;
    set_if_smaller(diff, 3);
    octet2hex(hexbuf, print_byte, diff);
    if (send_error && length_error)
    {
      my_error(ER_INVALID_CHARACTER_STRING, MYF(0),
               cs->csname,  hexbuf);
      return 0;
    }
    if (truncate && length_error)
    {
      if (thd->is_strict_mode())
      {
        null_value= 1;
        str= 0;
      }
      else
      {
        str->length(valid_length);
      }
    }
    push_warning_printf(thd, Sql_condition::SL_WARNING,
                        ER_INVALID_CHARACTER_STRING,
                        ER(ER_INVALID_CHARACTER_STRING), cs->csname, hexbuf);
  }
  return str;
}

/*
  Compare two items using a given collation
  
  SYNOPSIS
    eq_by_collation()
    item               item to compare with
    binary_cmp         TRUE <-> compare as binaries
    cs                 collation to use when comparing strings

  DESCRIPTION
    This method works exactly as Item::eq if the collation cs coincides with
    the collation of the compared objects. Otherwise, first the collations that
    differ from cs are replaced for cs and then the items are compared by
    Item::eq. After the comparison the original collations of items are
    restored.

  RETURN
    1    compared items has been detected as equal   
    0    otherwise
*/

bool Item::eq_by_collation(Item *item, bool binary_cmp,
                           const CHARSET_INFO *cs)
{
  const CHARSET_INFO *save_cs= 0;
  const CHARSET_INFO *save_item_cs= 0;
  if (collation.collation != cs)
  {
    save_cs= collation.collation;
    collation.collation= cs;
  }
  if (item->collation.collation != cs)
  {
    save_item_cs= item->collation.collation;
    item->collation.collation= cs;
  }
  bool res= eq(item, binary_cmp);
  if (save_cs)
    collation.collation= save_cs;
  if (save_item_cs)
    item->collation.collation= save_item_cs;
  return res;
}  


/**
  Check if it is OK to evaluate the item now.

  @return true if the item can be evaluated in the current statement state.
    @retval true  The item can be evaluated now.
    @retval false The item can not be evaluated now,
                  (i.e. depend on non locked table).

  @note Help function to avoid optimize or exec call during prepare phase.
*/

bool Item::can_be_evaluated_now() const
{
  DBUG_ENTER("Item::can_be_evaluated_now");

  if (tables_locked_cache)
    DBUG_RETURN(true);

  if (has_subquery() || has_stored_program())
    const_cast<Item*>(this)->tables_locked_cache=
                               current_thd->lex->is_query_tables_locked();
  else
    const_cast<Item*>(this)->tables_locked_cache= true;

  DBUG_RETURN(tables_locked_cache);
}


/**
  Create a field to hold a string value from an item.

  If max_length > CONVERT_IF_BIGGER_TO_BLOB create a blob @n
  If max_length > 0 create a varchar @n
  If max_length == 0 create a CHAR(0) (or VARCHAR(0) if we are grouping)

  @param table		Table for which the field is created
*/

Field *Item::make_string_field(TABLE *table)
{
  Field *field;
  DBUG_ASSERT(collation.collation);
  if (field_type() == MYSQL_TYPE_JSON)
    field= new Field_json(max_length, maybe_null, item_name.ptr());
  else if (max_length/collation.collation->mbmaxlen > CONVERT_IF_BIGGER_TO_BLOB)
    field= new Field_blob(max_length, maybe_null, item_name.ptr(),
                          collation.collation, true);
  /* Item_type_holder holds the exact type, do not change it */
  else if (max_length > 0 &&
      (type() != Item::TYPE_HOLDER || field_type() != MYSQL_TYPE_STRING))
    field= new Field_varstring(max_length, maybe_null, item_name.ptr(),
                               table->s, collation.collation);
  else
  {
    /*
     marker == 4 : see create_tmp_table()
     With CHAR(0) end_update() may write garbage into the next field.
    */
    if (max_length == 0 && marker == 4 && maybe_null &&
        field_type() == MYSQL_TYPE_VAR_STRING && type() != Item::TYPE_HOLDER)
      field= new Field_varstring(max_length, maybe_null, item_name.ptr(),
                                 table->s, collation.collation);
    else
      field= new Field_string(max_length, maybe_null, item_name.ptr(),
                              collation.collation);
  }
  if (field)
    field->init(table);
  return field;
}


/**
  Create a field based on field_type of argument.

  For now, this is only used to create a field for
  IFNULL(x,something) and time functions

  @retval
    NULL  error
  @retval
    \#    Created field
*/

Field *Item::tmp_table_field_from_field_type(TABLE *table, bool fixed_length)
{
  /*
    The field functions defines a field to be not null if null_ptr is not 0
  */
  uchar *null_ptr= maybe_null ? (uchar*) "" : 0;
  Field *field;

  switch (field_type()) {
  case MYSQL_TYPE_DECIMAL:
  case MYSQL_TYPE_NEWDECIMAL:
    field= Field_new_decimal::create_from_item(this);
    break;
  case MYSQL_TYPE_TINY:
    field= new Field_tiny((uchar*) 0, max_length, null_ptr, 0, Field::NONE,
			  item_name.ptr(), 0, unsigned_flag);
    break;
  case MYSQL_TYPE_SHORT:
    field= new Field_short((uchar*) 0, max_length, null_ptr, 0, Field::NONE,
			   item_name.ptr(), 0, unsigned_flag);
    break;
  case MYSQL_TYPE_LONG:
    field= new Field_long((uchar*) 0, max_length, null_ptr, 0, Field::NONE,
			  item_name.ptr(), 0, unsigned_flag);
    break;
  case MYSQL_TYPE_LONGLONG:
    field= new Field_longlong((uchar*) 0, max_length, null_ptr, 0, Field::NONE,
			      item_name.ptr(), 0, unsigned_flag);
    break;
  case MYSQL_TYPE_FLOAT:
    field= new Field_float((uchar*) 0, max_length, null_ptr, 0, Field::NONE,
			   item_name.ptr(), decimals, 0, unsigned_flag);
    break;
  case MYSQL_TYPE_DOUBLE:
    field= new Field_double((uchar*) 0, max_length, null_ptr, 0, Field::NONE,
			    item_name.ptr(), decimals, 0, unsigned_flag);
    break;
  case MYSQL_TYPE_INT24:
    field= new Field_medium((uchar*) 0, max_length, null_ptr, 0, Field::NONE,
			    item_name.ptr(), 0, unsigned_flag);
    break;
  case MYSQL_TYPE_DATE:
  case MYSQL_TYPE_NEWDATE:
    field= new Field_newdate(maybe_null, item_name.ptr());
    break;
  case MYSQL_TYPE_TIME:
    field= new Field_timef(maybe_null, item_name.ptr(), decimals);
    break;
  case MYSQL_TYPE_TIMESTAMP:
    field= new Field_timestampf(maybe_null, item_name.ptr(), decimals);
    break;
  case MYSQL_TYPE_DATETIME:
    field= new Field_datetimef(maybe_null, item_name.ptr(), decimals);
    break;
  case MYSQL_TYPE_YEAR:
    field= new Field_year((uchar*) 0, max_length, null_ptr, 0, Field::NONE,
			  item_name.ptr());
    break;
  case MYSQL_TYPE_BIT:
    field= new Field_bit_as_char(NULL, max_length, null_ptr, 0,
                                 Field::NONE, item_name.ptr());
    break;
  default:
    /* This case should never be chosen */
    DBUG_ASSERT(0);
    /* If something goes awfully wrong, it's better to get a string than die */
  case MYSQL_TYPE_STRING:
  case MYSQL_TYPE_NULL:
    if (fixed_length && max_length <= CONVERT_IF_BIGGER_TO_BLOB)
    {
      field= new Field_string(max_length, maybe_null, item_name.ptr(),
                              collation.collation);
      break;
    }
    /* Fall through to make_string_field() */
  case MYSQL_TYPE_ENUM:
  case MYSQL_TYPE_SET:
  case MYSQL_TYPE_VAR_STRING:
  case MYSQL_TYPE_VARCHAR:
    return make_string_field(table);
  case MYSQL_TYPE_TINY_BLOB:
  case MYSQL_TYPE_MEDIUM_BLOB:
  case MYSQL_TYPE_LONG_BLOB:
  case MYSQL_TYPE_BLOB:
    if (this->type() == Item::TYPE_HOLDER)
      field= new Field_blob(max_length, maybe_null, item_name.ptr(),
                            collation.collation, true);
    else
      field= new Field_blob(max_length, maybe_null, item_name.ptr(),
                            collation.collation, false);
    break;					// Blob handled outside of case
  case MYSQL_TYPE_GEOMETRY:
    field= new Field_geom(max_length, maybe_null,
                          item_name.ptr(), table->s, get_geometry_type());
    break;
  case MYSQL_TYPE_JSON:
    field= new Field_json(max_length, maybe_null, item_name.ptr());
  }
  if (field)
    field->init(table);
  return field;
}


/* ARGSUSED */
void Item_field::make_field(Send_field *tmp_field)
{
  field->make_field(tmp_field);
  DBUG_ASSERT(tmp_field->table_name != 0);
  if (item_name.is_set())
    tmp_field->col_name= item_name.ptr();  // Use user supplied name
  if (table_name)
    tmp_field->table_name= table_name;
  if (db_name)
    tmp_field->db_name= db_name;
  tmp_field->field= true;
}


/**
  Set a field's value from a item.
*/

void Item_field::save_org_in_field(Field *to)
{
  if (field->is_null())
  {
    null_value=1;
    set_field_to_null_with_conversions(to, true);
  }
  else
  {
    to->set_notnull();
    field_conv(to,field);
    null_value=0;
  }
}

type_conversion_status
Item_field::save_in_field_inner(Field *to, bool no_conversions)
{
  type_conversion_status res;
  DBUG_ENTER("Item_field::save_in_field_inner");
  if (result_field->is_null())
  {
    null_value=1;
    const type_conversion_status status=
      set_field_to_null_with_conversions(to, no_conversions);
    DBUG_RETURN(status);
  }
  to->set_notnull();

  /*
    If we're setting the same field as the one we're reading from there's 
    nothing to do. This can happen in 'SET x = x' type of scenarios.
  */  
  if (to == result_field)
  {
    null_value=0;
    DBUG_RETURN(TYPE_OK);
  }

  res= field_conv(to,result_field);
  null_value=0;
  DBUG_RETURN(res);
}


/**
  Store null in field.

  This is used on INSERT.
  Allow NULL to be inserted in timestamp and auto_increment values.

  @param field		Field where we want to store NULL

  @retval
    0   ok
  @retval
    1   Field doesn't support NULL values and can't handle 'field = NULL'
*/

type_conversion_status
Item_null::save_in_field_inner(Field *field, bool no_conversions)
{
  return set_field_to_null_with_conversions(field, no_conversions);
}


/**
  Store null in field.

  @param field		Field where we want to store NULL

  @retval
    0	 OK
  @retval
    1	 Field doesn't support NULL values
*/

type_conversion_status Item_null::save_safe_in_field(Field *field)
{
  return set_field_to_null(field);
}


type_conversion_status
Item::save_in_field(Field *field, bool no_conversions)
{
  const type_conversion_status ret= save_in_field_inner(field, no_conversions);

  /*
    If an error was raised during evaluation of the item,
    save_in_field_inner() might not notice and return TYPE_OK. Make
    sure that we return not OK if there was an error.
  */
  if (ret == TYPE_OK && field->table && field->table->in_use->is_error())
    return TYPE_ERR_BAD_VALUE;

  return ret;
}


/*
  This implementation can lose str_value content, so if the
  Item uses str_value to store something, it should
  reimplement its ::save_in_field_inner() as Item_string, for example, does.

  Note: all Item_XXX::val_str(str) methods must NOT rely on the fact that
  str != str_value. For example, see fix for bug #44743.
*/

type_conversion_status
Item::save_in_field_inner(Field *field, bool no_conversions)
{
  if (result_type() == STRING_RESULT)
  {
    const enum Type typ= type();

    if (typ == FUNC_ITEM ||
        typ == SUBSELECT_ITEM)
    {
      enum_field_types ft= field_type();

      if (ft == MYSQL_TYPE_JSON)
      {
        if (field->is_temporal())
        {
          MYSQL_TIME t;
          if (get_time(&t))
          {
            null_value= true;
            return set_field_to_null_with_conversions(field, no_conversions);
          }
          field->set_notnull();
          return field->store_time(&t);
        }
        if (field->type() == MYSQL_TYPE_NEWDECIMAL)
        {
          my_decimal decimal_value;
          my_decimal *value= val_decimal(&decimal_value);
          if (null_value)
            return set_field_to_null_with_conversions(field, no_conversions);
          field->set_notnull();
          return field->store_decimal(value);
        }
        if (field->type() == MYSQL_TYPE_INT24 ||
            field->type() == MYSQL_TYPE_TINY  ||
            field->type() == MYSQL_TYPE_SHORT ||
            field->type() == MYSQL_TYPE_LONG  ||
            field->type() == MYSQL_TYPE_LONGLONG)
        {
          longlong nr=val_int();
          if (null_value)
            return set_field_to_null_with_conversions(field, no_conversions);
          field->set_notnull();
          return field->store(nr, unsigned_flag);
        }
        if (field->type() == MYSQL_TYPE_FLOAT ||
                 field->type() == MYSQL_TYPE_DOUBLE)
        {
          double nr= val_real();
          if (null_value)
            return set_field_to_null_with_conversions(field, no_conversions);
          field->set_notnull();
          return field->store(nr);
        }
      }
    }

    String *result;
    const CHARSET_INFO *cs= collation.collation;
    char buff[MAX_FIELD_WIDTH];		// Alloc buffer for small columns
    str_value.set_quick(buff, sizeof(buff), cs);
    result=val_str(&str_value);
    if (null_value)
    {
      str_value.set_quick(0, 0, cs);
      return set_field_to_null_with_conversions(field, no_conversions);
    }

    /* NOTE: If null_value == FALSE, "result" must be not NULL.  */

    field->set_notnull();
    type_conversion_status error=
      field->store(result->ptr(),result->length(),
                   field->type() == MYSQL_TYPE_JSON ? result->charset() : cs);
    str_value.set_quick(0, 0, cs);
    return error;
  }

  if (result_type() == REAL_RESULT && field->result_type() == STRING_RESULT)
  {
    double nr= val_real();
    if (null_value)
      return set_field_to_null_with_conversions(field, no_conversions);
    field->set_notnull();
    return field->store(nr);
  }

  if (result_type() == REAL_RESULT)
  {
    double nr= val_real();
    if (null_value)
      return set_field_to_null_with_conversions(field, no_conversions);
    field->set_notnull();
    return field->store(nr);
  }

  if (result_type() == DECIMAL_RESULT)
  {
    my_decimal decimal_value;
    my_decimal *value= val_decimal(&decimal_value);
    if (null_value)
      return set_field_to_null_with_conversions(field, no_conversions);
    field->set_notnull();
    return field->store_decimal(value);
  }

  longlong nr= val_int();
  if (null_value)
    return set_field_to_null_with_conversions(field, no_conversions);
  field->set_notnull();
  return field->store(nr, unsigned_flag);
}


type_conversion_status
Item_string::save_in_field_inner(Field *field, bool no_conversions)
{
  String *result;
  result=val_str(&str_value);
  return save_str_value_in_field(field, result);
}


type_conversion_status
Item_uint::save_in_field_inner(Field *field, bool no_conversions)
{
  /* Item_int::save_in_field_inner handles both signed and unsigned. */
  return Item_int::save_in_field_inner(field, no_conversions);
}

/**
  Store an int in a field

  @param field           The field where the int value is to be stored
  @param nr              The value to store in field
  @param null_value      True if the value to store is NULL, false otherwise
  @param unsigned_flag   Whether or not the int value is signed or unsigned

  @retval TYPE_OK   Storing of value went fine without warnings or errors
  @retval !TYPE_OK  Warning/error as indicated by type_conversion_status enum
                    value
*/
static type_conversion_status
save_int_value_in_field (Field *field, longlong nr,
                         bool null_value, bool unsigned_flag)
{
  // TODO: call set_field_to_null_with_conversions below
  if (null_value)
    return set_field_to_null(field);
  field->set_notnull();
  return field->store(nr, unsigned_flag);
}


/**
  Store this item's int-value in a field

  @param field           The field where the int value is to be stored
  @param no_conversions  Only applies if the value to store is NULL
                         (null_value is true) and NULL is not allowed
                         in field. In that case: if no_coversion is
                         true, do nothing and return with error
                         TYPE_ERR_NULL_CONSTRAINT_VIOLATION. If
                         no_coversion is false, the field's default
                         value is stored if one exists. Otherwise an
                         error is returned.

  @retval TYPE_OK   Storing of value went fine without warnings or errors
  @retval !TYPE_OK  Warning/error as indicated by type_conversion_status enum
                    value
*/
type_conversion_status
Item_int::save_in_field_inner(Field *field, bool no_conversions)
{
  return save_int_value_in_field (field, val_int(), null_value,
                                  unsigned_flag);
}


type_conversion_status
Item_temporal::save_in_field_inner(Field *field, bool no_conversions)
{
  longlong nr= field->is_temporal_with_time() ?
               val_temporal_with_round(field->type(), field->decimals()) :
               val_date_temporal();
  // TODO: call set_field_to_null_with_conversions below
  if (null_value)
    return set_field_to_null(field);
  field->set_notnull();
  return field->store_packed(nr);
}


type_conversion_status
Item_decimal::save_in_field_inner(Field *field, bool no_conversions)
{
  field->set_notnull();
  return field->store_decimal(&decimal_value);
}


bool Item_int::eq(const Item *arg, bool binary_cmp) const
{
  /* No need to check for null value as basic constant can't be NULL */
  if (arg->basic_const_item() && arg->type() == type())
  {
    /*
      We need to cast off const to call val_int(). This should be OK for
      a basic constant.
    */
    Item *item= (Item*) arg;
    return item->val_int() == value && item->unsigned_flag == unsigned_flag;
  }
  return FALSE;
}


Item *Item_int_with_ref::clone_item()
{
  DBUG_ASSERT(ref->const_item());
  /*
    We need to evaluate the constant to make sure it works with
    parameter markers.
  */
  return (ref->unsigned_flag ?
          new Item_uint(ref->item_name, ref->val_int(), ref->max_length) :
          new Item_int(ref->item_name, ref->val_int(), ref->max_length));
}


Item *Item_time_with_ref::clone_item()
{
  DBUG_ASSERT(ref->const_item());
  /*
    We need to evaluate the constant to make sure it works with
    parameter markers.
  */
  return new Item_temporal(MYSQL_TYPE_TIME, ref->item_name,
                           ref->val_time_temporal(), ref->max_length);
}


Item *Item_datetime_with_ref::clone_item()
{
  DBUG_ASSERT(ref->const_item());
  /*
    We need to evaluate the constant to make sure it works with
    parameter markers.
  */
  return new Item_temporal(MYSQL_TYPE_DATETIME, ref->item_name,
                           ref->val_date_temporal(), ref->max_length);
}


void Item_temporal_with_ref::print(String *str, enum_query_type query_type)
{
  char buff[MAX_DATE_STRING_REP_LENGTH];
  MYSQL_TIME ltime;
  TIME_from_longlong_packed(&ltime, field_type(), value);
  str->append("'");
  my_TIME_to_str(&ltime, buff, decimals);
  str->append(buff);
  str->append('\'');
}


Item_num *Item_uint::neg()
{
  Item_decimal *item= new Item_decimal(value, 1);
  return item->neg();
}


static uint nr_of_decimals(const char *str, const char *end)
{
  const char *decimal_point;

  /* Find position for '.' */
  for (;;)
  {
    if (str == end)
      return 0;
    if (*str == 'e' || *str == 'E')
      return NOT_FIXED_DEC;    
    if (*str++ == '.')
      break;
  }
  decimal_point= str;
  for ( ; str < end && my_isdigit(system_charset_info, *str) ; str++)
    ;
  if (str < end && (*str == 'e' || *str == 'E'))
    return NOT_FIXED_DEC;
  /*
    QQ:
    The number of decimal digist in fact should be (str - decimal_point - 1).
    But it seems the result of nr_of_decimals() is never used!

    In case of 'e' and 'E' nr_of_decimals returns NOT_FIXED_DEC.
    In case if there is no 'e' or 'E' parser code in sql_yacc.yy
    never calls Item_float::Item_float() - it creates Item_decimal instead.

    The only piece of code where we call Item_float::Item_float(str, len)
    without having 'e' or 'E' is item_xmlfunc.cc, but this Item_float
    never appears in metadata itself. Changing the code to return
    (str - decimal_point - 1) does not make any changes in the test results.

    This should be addressed somehow.
    Looks like a reminder from before real DECIMAL times.
  */
  return (uint) (str - decimal_point);
}


/**
  This function is only called during parsing:
  - when parsing SQL query from sql_yacc.yy
  - when parsing XPath query from item_xmlfunc.cc
  We will signal an error if value is not a true double value (overflow):
  eng: Illegal %s '%-.192s' value found during parsing

  Note: str_arg does not necessarily have to be a null terminated string,
  e.g. it is NOT when called from item_xmlfunc.cc or sql_yacc.yy.
*/

void Item_float::init(const char *str_arg, uint length)
{
  int error;
  char *end_not_used;
  value= my_strntod(&my_charset_bin, (char*) str_arg, length, &end_not_used,
                    &error);
  if (error)
  {
    char tmp[NAME_LEN + 1];
    my_snprintf(tmp, sizeof(tmp), "%.*s", length, str_arg);
    my_error(ER_ILLEGAL_VALUE_FOR_TYPE, MYF(0), "double", tmp);
  }
  presentation.copy(str_arg, length);
  item_name.copy(str_arg, length);
  decimals=(uint8) nr_of_decimals(str_arg, str_arg+length);
  max_length=length;
  fixed= 1;
}


type_conversion_status
Item_float::save_in_field_inner(Field *field, bool no_conversions)
{
  double nr= val_real();
  // TODO: call set_field_to_null_with_conversions below
  if (null_value)
    return set_field_to_null(field);
  field->set_notnull();
  return field->store(nr);
}


void Item_float::print(String *str, enum_query_type query_type)
{
  if (query_type & QT_NORMALIZED_FORMAT)
  {
    str->append("?");
    return;
  }
  if (presentation.ptr())
  {
    str->append(presentation.ptr());
    return;
  }
  char buffer[20];
  String num(buffer, sizeof(buffer), &my_charset_bin);
  num.set_real(value, decimals, &my_charset_bin);
  str->append(num);
}


/*
  hex item
  In string context this is a binary string.
  In number context this is a longlong value.
*/

bool Item_float::eq(const Item *arg, bool binary_cmp) const
{
  if (arg->basic_const_item() && arg->type() == type())
  {
    /*
      We need to cast off const to call val_int(). This should be OK for
      a basic constant.
    */
    Item *item= (Item*) arg;
    return item->val_real() == value;
  }
  return FALSE;
}


inline uint char_val(char X)
{
  return (uint) (X >= '0' && X <= '9' ? X-'0' :
		 X >= 'A' && X <= 'Z' ? X-'A'+10 :
		 X-'a'+10);
}

Item_hex_string::Item_hex_string()
{
  hex_string_init("", 0);
}

Item_hex_string::Item_hex_string(const char *str, uint str_length)
{
  hex_string_init(str, str_length);
}

Item_hex_string::Item_hex_string(const POS &pos, const LEX_STRING &literal)
  : super(pos)
<<<<<<< HEAD
{
  hex_string_init(literal.str, literal.length);
}


LEX_STRING Item_hex_string::make_hex_str(const char *str, size_t str_length)
{
=======
{
  hex_string_init(literal.str, literal.length);
}


LEX_STRING Item_hex_string::make_hex_str(const char *str, size_t str_length)
{
>>>>>>> 23032807
  size_t max_length=(str_length+1)/2;
  LEX_STRING ret= {(char *)"", 0};
  char *ptr=(char*) sql_alloc(max_length+1);
  if (!ptr)
    return ret;
  ret.str= ptr;
  ret.length= max_length;
  char *end=ptr+max_length;
  if (max_length*2 != str_length)
    *ptr++=char_val(*str++);			// Not even, assume 0 prefix
  while (ptr != end)
  {
    *ptr++= (char) (char_val(str[0])*16+char_val(str[1]));
    str+=2;
  }
  *ptr=0;                                // needed if printed in error message
  return ret;
}


void Item_hex_string::hex_string_init(const char *str, uint str_length)
{
  LEX_STRING s= make_hex_str(str, str_length);
  str_value.set(s.str, s.length, &my_charset_bin);
  max_length= s.length;
  collation.set(&my_charset_bin, DERIVATION_COERCIBLE);
  fixed= 1;
  unsigned_flag= 1;
}

longlong Item_hex_string::val_int()
{
  // following assert is redundant, because fixed=1 assigned in constructor
  DBUG_ASSERT(fixed == 1);
  const char *end= str_value.ptr() + str_value.length();
  const char *ptr;

  if (str_value.length() > sizeof(longlong))
  {
    /*
      Too many bytes for longlong; lost bytes are [start, lost_end[ ; there is
      no loss of data in conversion only if they are all zeroes.
    */
    const char *lost_end= end - sizeof(longlong);
    for (ptr= str_value.ptr(); ptr < lost_end; ++ptr)
      if (*ptr != 0)
      {
        // Human-readable, size-limited printout of the hex:
        char errbuff[MYSQL_ERRMSG_SIZE], *errptr= errbuff;
        *errptr++ = 'x';
        *errptr++ = '\'';
        for (ptr= str_value.ptr(); ptr < end ; ++ptr)
        {
          if (errptr > errbuff + sizeof(errbuff) - 4)
            break;
          *errptr++= _dig_vec_lower[((uchar) *ptr) >> 4];
          *errptr++= _dig_vec_lower[((uchar) *ptr) & 0x0F];
        }
        *errptr++ = '\'';
        *errptr++ = 0;
        THD *thd= current_thd;
        push_warning_printf(thd, Sql_condition::SL_WARNING,
                            ER_TRUNCATED_WRONG_VALUE,
                            ER_THD(thd, ER_TRUNCATED_WRONG_VALUE),
                            "BINARY", errbuff);
        return -1;
      }
  }

  ptr= end - str_value.length();
  ulonglong value=0;
  for (; ptr != end ; ptr++)
    value=(value << 8)+ (ulonglong) (uchar) *ptr;
  return (longlong) value;
}


my_decimal *Item_hex_string::val_decimal(my_decimal *decimal_value)
{
  // following assert is redundant, because fixed=1 assigned in constructor
  DBUG_ASSERT(fixed == 1);
  ulonglong value= (ulonglong)val_int();
  int2my_decimal(E_DEC_FATAL_ERROR, value, TRUE, decimal_value);
  return (decimal_value);
}


type_conversion_status
Item_hex_string::save_in_field_inner(Field *field, bool no_conversions)
{
  field->set_notnull();
  if (field->result_type() == STRING_RESULT)
    return field->store(str_value.ptr(), str_value.length(), 
                        collation.collation);

  ulonglong nr;
  size_t length= str_value.length();
  if (!length)
  {
    field->reset();
    return TYPE_WARN_OUT_OF_RANGE;
  }
  if (length > 8)
  {
    nr= field->flags & UNSIGNED_FLAG ? ULLONG_MAX : LLONG_MAX;
    goto warn;
  }
  nr= (ulonglong) val_int();
  if ((length == 8) && !(field->flags & UNSIGNED_FLAG) && (nr > LLONG_MAX))
  {
    nr= LLONG_MAX;
    goto warn;
  }
  return field->store((longlong) nr, TRUE);  // Assume hex numbers are unsigned

warn:
  const type_conversion_status res= field->store((longlong) nr, TRUE);
  if (res == TYPE_OK)
    field->set_warning(Sql_condition::SL_WARNING,
                       ER_WARN_DATA_OUT_OF_RANGE, 1);
  return res;
}


void Item_hex_string::print(String *str, enum_query_type query_type)
{
  if (query_type & QT_NORMALIZED_FORMAT)
<<<<<<< HEAD
  {
    str->append("?");
    return;
  }
  const uchar *ptr= pointer_cast<const uchar*>(str_value.ptr());
  const uchar *end= ptr + str_value.length();
  str->append("0x");
  for (; ptr != end ; ptr++)
  {
=======
  {
    str->append("?");
    return;
  }
  const uchar *ptr= pointer_cast<const uchar*>(str_value.ptr());
  const uchar *end= ptr + str_value.length();
  str->append("0x");
  for (; ptr != end ; ptr++)
  {
>>>>>>> 23032807
    str->append(_dig_vec_lower[*ptr >> 4]);
    str->append(_dig_vec_lower[*ptr & 0x0F]);
  }
}


bool Item_hex_string::eq(const Item *arg, bool binary_cmp) const
{
  if (arg->basic_const_item() && arg->type() == type())
  {
    if (binary_cmp)
      return !stringcmp(&str_value, &arg->str_value);
    return !sortcmp(&str_value, &arg->str_value, collation.collation);
  }
  return FALSE;
}


Item *Item_hex_string::safe_charset_converter(const CHARSET_INFO *tocs)
{
  Item_string *conv;
  String tmp, *str= val_str(&tmp);

  if (!(conv= new Item_string(str->ptr(), str->length(), tocs)))
    return NULL;
  conv->str_value.copy();
  conv->str_value.mark_as_const();
  return conv;
}


/*
  bin item.
  In string context this is a binary string.
  In number context this is a longlong value.
*/
  
LEX_STRING Item_bin_string::make_bin_str(const char *str, size_t str_length)
{
  const char *end= str + str_length - 1;
  uchar bits= 0;
  uint power= 1;

  size_t max_length= (str_length + 7) >> 3;
  char *ptr= (char*) sql_alloc(max_length + 1);
  if (!ptr)
    return NULL_STR;

  LEX_STRING ret;
  ret.str= ptr;
  ret.length= max_length;

  if (max_length > 0)
  {
    ptr+= max_length - 1;
    ptr[1]= 0;                     // Set end null for string
    for (; end >= str; end--)
    {
      if (power == 256)
      {
        power= 1;
        *ptr--= bits;
        bits= 0;
      }
      if (*end == '1')
        bits|= power;
      power<<= 1;
    }
    *ptr= (char) bits;
  }
  else
    ptr[0]= 0;

  return ret;
}


void Item_bin_string::bin_string_init(const char *str, size_t str_length)
{
  LEX_STRING s= make_bin_str(str, str_length);
  max_length= s.length;
  str_value.set(s.str, s.length, &my_charset_bin);
  collation.set(&my_charset_bin, DERIVATION_COERCIBLE);
  fixed= 1;
}


/// A class that represents a constant JSON value.
class Item_json : public Item_basic_constant
{
  Json_wrapper m_value;
public:
  Item_json(Json_wrapper *value, const Item_name_string &name,
            const DTCollation &coll)
  {
    m_value.steal(value);
    item_name= name;
    collation.set(coll);
  }
  enum Type type() const { return STRING_ITEM; }
  enum_field_types field_type() const { return MYSQL_TYPE_JSON; }

  /*
    The functions below don't get called currently, because Item_json
    is used in a more limited way than other subclasses of
    Item_basic_constant. Most notably, there is no JSON literal syntax
    which gets translated into Item_json objects by the parser.

    Still, the functions need to be implemented in order to satisfy
    the compiler. Annotate them so that they don't clutter the test
    coverage results.
  */

  /* purecov: begin inspected */
  enum Item_result result_type () const { return STRING_RESULT; }
  bool val_json(Json_wrapper *result)
  {
    *result= m_value;
    return false;
  }
  double val_real()
  {
    return m_value.coerce_real(item_name.ptr());
  }
  longlong val_int()
  {
    return m_value.coerce_int(item_name.ptr());
  }
  String *val_str(String *str)
  {
    str->length(0);
    if (m_value.to_string(str, true, item_name.ptr()))
      return error_str();
    return str;
  }
  my_decimal *val_decimal(my_decimal *buf)
  {
    return m_value.coerce_decimal(buf, item_name.ptr());
  }
  bool get_date(MYSQL_TIME *ltime, my_time_flags_t fuzzydate)
  {
    return m_value.coerce_date(ltime, fuzzydate, item_name.ptr());
  }
  bool get_time(MYSQL_TIME *ltime)
  {
    return m_value.coerce_time(ltime, item_name.ptr());
  }
  Item *clone_item()
  {
    Json_wrapper wr(m_value.clone_dom());
    return new Item_json(&wr, item_name, collation);
  }
  /* purecov: end */
};


/**
  Pack data in buffer for sending.
*/

bool Item_null::send(Protocol *protocol, String *packet)
{
  return protocol->store_null();
}

/**
  This is only called from items that is not of type item_field.
*/

bool Item::send(Protocol *protocol, String *buffer)
{
  bool result= false;                       // Will be set if null_value == 0
  enum_field_types f_type;

  switch ((f_type=field_type())) {
  default:
  case MYSQL_TYPE_NULL:
  case MYSQL_TYPE_DECIMAL:
  case MYSQL_TYPE_ENUM:
  case MYSQL_TYPE_SET:
  case MYSQL_TYPE_TINY_BLOB:
  case MYSQL_TYPE_MEDIUM_BLOB:
  case MYSQL_TYPE_LONG_BLOB:
  case MYSQL_TYPE_BLOB:
  case MYSQL_TYPE_GEOMETRY:
  case MYSQL_TYPE_STRING:
  case MYSQL_TYPE_VAR_STRING:
  case MYSQL_TYPE_VARCHAR:
  case MYSQL_TYPE_BIT:
  case MYSQL_TYPE_NEWDECIMAL:
  case MYSQL_TYPE_JSON:
  {
    String *res;
    if ((res=val_str(buffer)))
      result= protocol->store(res->ptr(),res->length(),res->charset());
    else
    {
      DBUG_ASSERT(null_value);
    }
    break;
  }
  case MYSQL_TYPE_TINY:
  {
    longlong nr;
    nr= val_int();
    if (!null_value)
      result= protocol->store_tiny(nr);
    break;
  }
  case MYSQL_TYPE_SHORT:
  case MYSQL_TYPE_YEAR:
  {
    longlong nr;
    nr= val_int();
    if (!null_value)
      result= protocol->store_short(nr);
    break;
  }
  case MYSQL_TYPE_INT24:
  case MYSQL_TYPE_LONG:
  {
    longlong nr;
    nr= val_int();
    if (!null_value)
      result= protocol->store_long(nr);
    break;
  }
  case MYSQL_TYPE_LONGLONG:
  {
    longlong nr;
    nr= val_int();
    if (!null_value)
      result= protocol->store_longlong(nr, unsigned_flag);
    break;
  }
  case MYSQL_TYPE_FLOAT:
  {
    float nr;
    nr= (float) val_real();
    if (!null_value)
      result= protocol->store(nr, decimals, buffer);
    break;
  }
  case MYSQL_TYPE_DOUBLE:
  {
    double nr= val_real();
    if (!null_value)
      result= protocol->store(nr, decimals, buffer);
    break;
  }
  case MYSQL_TYPE_DATETIME:
  case MYSQL_TYPE_DATE:
  case MYSQL_TYPE_TIMESTAMP:
  {
    MYSQL_TIME tm;
    get_date(&tm, TIME_FUZZY_DATE);
    if (!null_value)
      result= (f_type == MYSQL_TYPE_DATE) ? protocol->store_date(&tm) :
                                            protocol->store(&tm, decimals);
    break;
  }
  case MYSQL_TYPE_TIME:
  {
    MYSQL_TIME tm;
    get_time(&tm);
    if (!null_value)
      result= protocol->store_time(&tm, decimals);
    break;
  }
  }
  if (null_value)
    result= protocol->store_null();
  return result;
}


/**
  Evaluate item, possibly using the supplied buffer

  @param thd    Thread context
  @param buffer Buffer, in case item needs a large one

  @returns false if success, true if error
*/

bool Item::evaluate(THD *thd, String *buffer)
{
  bool result= false;                       // Will be set if null_value == 0

  switch (field_type())
  {
  default:
  case MYSQL_TYPE_NULL:
  case MYSQL_TYPE_DECIMAL:
  case MYSQL_TYPE_ENUM:
  case MYSQL_TYPE_SET:
  case MYSQL_TYPE_TINY_BLOB:
  case MYSQL_TYPE_MEDIUM_BLOB:
  case MYSQL_TYPE_LONG_BLOB:
  case MYSQL_TYPE_BLOB:
  case MYSQL_TYPE_GEOMETRY:
  case MYSQL_TYPE_STRING:
  case MYSQL_TYPE_VAR_STRING:
  case MYSQL_TYPE_VARCHAR:
  case MYSQL_TYPE_BIT:
  {
    (void)val_str(buffer);
    result= thd->is_error();
    break;
  }
  case MYSQL_TYPE_TINY:
  case MYSQL_TYPE_SHORT:
  case MYSQL_TYPE_YEAR:
  case MYSQL_TYPE_INT24:
  case MYSQL_TYPE_LONG:
  case MYSQL_TYPE_LONGLONG:
  {
    (void)val_int();
    result= thd->is_error();
    break;
  }
  case MYSQL_TYPE_NEWDECIMAL:
  {
    my_decimal decimal_value;
    (void)val_decimal(&decimal_value);
    result= thd->is_error();
    break;
  }

  case MYSQL_TYPE_FLOAT:
  case MYSQL_TYPE_DOUBLE:
  {
    (void)val_real();
    result= thd->is_error();
    break;
  }
  case MYSQL_TYPE_DATETIME:
  case MYSQL_TYPE_DATE:
  case MYSQL_TYPE_TIMESTAMP:
  {
    MYSQL_TIME tm;
    (void)get_date(&tm, TIME_FUZZY_DATE);
    result= thd->is_error();
    break;
  }
  case MYSQL_TYPE_TIME:
  {
    MYSQL_TIME tm;
    (void)get_time(&tm);
    result= thd->is_error();
    break;
  }
  }
  return result;
}


/**
  Check if an item is a constant one and can be cached.

  @param arg [out] != NULL <=> Cache this item.

  @return TRUE  Go deeper in item tree.
  @return FALSE Don't go deeper in item tree.
*/

bool Item::cache_const_expr_analyzer(uchar **arg)
{
  Item **cache_item= (Item **)*arg;
  if (!*cache_item)
  {
    Item *item= real_item();
    /*
      Cache constant items unless it's a basic constant, constant field or
      a subquery (they use their own cache), or it is already cached.
    */
    if (const_item() &&
        !(basic_const_item() || item->basic_const_item() ||
          item->type() == Item::FIELD_ITEM ||
          item->type() == SUBSELECT_ITEM ||
          item->type() == CACHE_ITEM ||
           /*
             Do not cache GET_USER_VAR() function as its const_item() may
             return TRUE for the current thread but it still may change
             during the execution.
           */
          (item->type() == Item::FUNC_ITEM &&
           ((Item_func*)item)->functype() == Item_func::GUSERVAR_FUNC)))
      /*
        Note that we use cache_item as a flag (NULL vs non-NULL), but we
        are storing the pointer so that we can assert that we cache the
        correct item in Item::cache_const_expr_transformer().
      */
      *cache_item= this;
    /*
      If this item will be cached, no need to explore items further down
      in the tree, but the transformer must be called, so return 'true'.
      If this item will not be cached, items further doen in the tree
      must be explored, so return 'true'.
    */
    return true;
  }
  /*
    An item above in the tree is to be cached, so need to cache the present
    item, and no need to go down the tree.
  */
  return false;
}


/**
  Cache item if needed.

  @param arg   != NULL <=> Cache this item.

  @return cache if cache needed.
  @return this otherwise.
*/

Item* Item::cache_const_expr_transformer(uchar *arg)
{
  Item **item= (Item **)arg;
  if (*item)            // Item is to be cached, note that it is used as a flag
  {
    DBUG_ASSERT(*item == this);
    /*
      Flag applies to present item, must reset it so it does not affect
      the parent item.
    */
    *((Item **)arg)= NULL;
    Item_cache *cache= Item_cache::get_cache(this);
    if (!cache)
      return NULL;
    cache->setup(this);
    cache->store(this);
    /*
      This item is cached - for subqueries this effectively means that they
      are optimized away.
    */
    mark_subqueries_optimized_away();
    return cache;
  }
  return this;
}


bool Item_field::item_field_by_name_analyzer(uchar **arg)
{
  const char *name= reinterpret_cast<char*>(*arg);
  
  if (strcmp(field_name, name) == 0)
    return true;
  else
    return false;
}


Item* Item_field::item_field_by_name_transformer(uchar *arg)
{
  Item *item= reinterpret_cast<Item*>(arg);
  item->item_name= item_name;
  return item;
}


bool Item_field::send(Protocol *protocol, String *buffer)
{
  return protocol->store(result_field);
}


void Item_field::update_null_value() 
{ 
  /* 
    need to set no_errors to prevent warnings about type conversion 
    popping up.
  */
  THD *thd= field->table->in_use;
  int no_errors;

  no_errors= thd->no_errors;
  thd->no_errors= 1;
  Item::update_null_value();
  thd->no_errors= no_errors;
}


/*
  Add the field to the select list and substitute it for the reference to
  the field.

  SYNOPSIS
    Item_field::update_value_transformer()
    select_arg      current select

  DESCRIPTION
    If the field doesn't belong to the table being inserted into then it is
    added to the select list, pointer to it is stored in the ref_pointer_array
    of the select and the field itself is substituted for the Item_ref object.
    This is done in order to get correct values from update fields that
    belongs to the SELECT part in the INSERT .. SELECT .. ON DUPLICATE KEY
    UPDATE statement.

  RETURN
    0             if error occured
    ref           if all conditions are met
    this field    otherwise
*/

Item *Item_field::update_value_transformer(uchar *select_arg)
{
  SELECT_LEX *select= (SELECT_LEX*)select_arg;
  DBUG_ASSERT(fixed);

  if (field->table != select->context.table_list->table &&
      type() != Item::TRIGGER_FIELD_ITEM)
  {
    Item** tmp= select->add_hidden_item(this);
    return new Item_ref(&select->context, tmp, table_name, field_name);
  }
  return this;
}


void Item_field::print(String *str, enum_query_type query_type)
{
  if (field && field->table->const_table &&
      !(query_type & QT_NO_DATA_EXPANSION))
  {
    char buff[MAX_FIELD_WIDTH];
    String tmp(buff,sizeof(buff),str->charset());
    field->val_str(&tmp);
    if (field->is_null())
      str->append("NULL");
    else
    {
      str->append('\'');
      str->append(tmp);
      str->append('\'');
    }
    return;
  }
  if ((table_name == NULL || table_name[0] == 0) && field && field->orig_table)
    Item_ident::print(str, query_type, field->orig_table->s->db.str,
                      field->orig_table->alias);
  else
    Item_ident::print(str, query_type);
}

/**
  Calculate condition filtering effect for "WHERE field", which
  implicitly means "WHERE field <> 0". The filtering effect is
  therefore identical to that of Item_func_ne.
*/
float Item_field::get_filtering_effect(table_map filter_for_table,
                                       table_map read_tables,
                                       const MY_BITMAP *fields_to_ignore,
                                       double rows_in_table)
{
  if (used_tables() != filter_for_table ||
      bitmap_is_set(fields_to_ignore, field->field_index))
    return COND_FILTER_ALLPASS;

  return 1.0f - get_cond_filter_default_probability(rows_in_table,
                                                    COND_FILTER_EQUALITY);
}

float
Item_field::get_cond_filter_default_probability(double max_distinct_values,
                                                float default_filter) const
{
  DBUG_ASSERT(max_distinct_values >= 1.0);

  // Some field types have a limited number of possible values
  const enum_field_types fld_type= field->real_type();
  switch (fld_type)
  {
  case MYSQL_TYPE_ENUM:
  {
    // ENUM can only have the values defined in the typelib
    const uint enum_values= static_cast<Field_enum*>(field)->typelib->count;
    max_distinct_values= std::min(static_cast<double>(enum_values),
                                  max_distinct_values);
    break;
  }
  case MYSQL_TYPE_BIT:
  {
    // BIT(N) can have no more than 2^N distinct values
    const uint bits= static_cast<Field_bit*>(field)->field_length;
    const double combos= pow(2.0, (int)bits);
    max_distinct_values= std::min(combos, max_distinct_values);
    break;
  }
  default:
    break;
  }
  return std::max(static_cast<float>(1/max_distinct_values), default_filter);
}

Item_ref::Item_ref(Name_resolution_context *context_arg,
                   Item **item, const char *table_name_arg,
                   const char *field_name_arg,
                   bool alias_of_expr_arg)
  :Item_ident(context_arg, NullS, table_name_arg, field_name_arg),
   result_field(0), ref(item), chop_ref(!ref)
{
  m_alias_of_expr= alias_of_expr_arg;
  /*
    This constructor used to create some internals references over fixed items
  */
  if (ref && *ref && (*ref)->fixed)
    set_properties();
}


/**
  Resolve the name of a reference to a column reference.

  The method resolves the column reference represented by 'this' as a column
  present in one of: GROUP BY clause, SELECT clause, outer queries. It is
  used typically for columns in the HAVING clause which are not under
  aggregate functions.

  POSTCONDITION @n
  Item_ref::ref is 0 or points to a valid item.

  @note
    The name resolution algorithm used is (where [T_j] is an optional table
    name that qualifies the column name):

  @code
        resolve_extended([T_j].col_ref_i)
        {
          Search for a column or derived column named col_ref_i [in table T_j]
          in the SELECT and GROUP clauses of Q.

          if such a column is NOT found AND    // Lookup in outer queries.
             there are outer queries
          {
            for each outer query Q_k beginning from the inner-most one
           {
              Search for a column or derived column named col_ref_i
              [in table T_j] in the SELECT and GROUP clauses of Q_k.

              if such a column is not found AND
                 - Q_k is not a group query AND
                 - Q_k is not inside an aggregate function
                 OR
                 - Q_(k-1) is not in a HAVING or SELECT clause of Q_k
              {
                search for a column or derived column named col_ref_i
                [in table T_j] in the FROM clause of Q_k;
              }
            }
          }
        }
  @endcode
  @n
    This procedure treats GROUP BY and SELECT clauses as one namespace for
    column references in HAVING. Notice that compared to
    Item_field::fix_fields, here we first search the SELECT and GROUP BY
    clauses, and then we search the FROM clause.

  @param[in]     thd        current thread
  @param[in,out] reference  view column if this item was resolved to a
    view column

  @todo
    Here we could first find the field anyway, and then test this
    condition, so that we can give a better error message -
    ER_WRONG_FIELD_WITH_GROUP, instead of the less informative
    ER_BAD_FIELD_ERROR which we produce now.

  @retval
    TRUE  if error
  @retval
    FALSE on success
*/

bool Item_ref::fix_fields(THD *thd, Item **reference)
{
  enum_parsing_context place= CTX_NONE;
  DBUG_ASSERT(fixed == 0);
  SELECT_LEX *current_sel= thd->lex->current_select();

  Internal_error_handler_holder<View_error_handler, TABLE_LIST>
    view_handler(thd, context->view_error_handler,
                 context->view_error_handler_arg);

  if (!ref || ref == not_found_item)
  {
    if (!(ref= resolve_ref_in_select_and_group(thd, this,
                                               context->select_lex)))
      goto error;             /* Some error occurred (e.g. ambiguous names). */

    if (ref == not_found_item) /* This reference was not resolved. */
    {
      Name_resolution_context *last_checked_context= context;
      Name_resolution_context *outer_context= context->outer_context;
      Field *from_field;
      ref= 0;

      if (!outer_context)
      {
        /* The current reference cannot be resolved in this query. */
        my_error(ER_BAD_FIELD_ERROR,MYF(0),
                 this->full_name(), current_thd->where);
        goto error;
      }

      /*
        If there is an outer context (select), and it is not a derived table
        (which do not support the use of outer fields for now), try to
        resolve this reference in the outer select(s).

        We treat each subselect as a separate namespace, so that different
        subselects may contain columns with the same names. The subselects are
        searched starting from the innermost.
      */
      from_field= not_found_field;

      do
      {
        SELECT_LEX *select= outer_context->select_lex;
        Item_subselect *prev_subselect_item=
          last_checked_context->select_lex->master_unit()->item;
        last_checked_context= outer_context;
        place= prev_subselect_item->parsing_place;

        /* Search in the SELECT and GROUP lists of the outer select. */
        if (select_alias_referencable(place) &&
            outer_context->resolve_in_select_list)
        {
          if (!(ref= resolve_ref_in_select_and_group(thd, this, select)))
            goto error; /* Some error occurred (e.g. ambiguous names). */
          if (ref != not_found_item)
          {
            DBUG_ASSERT(is_fixed_or_outer_ref(*ref));
            prev_subselect_item->used_tables_cache|= (*ref)->used_tables();
            prev_subselect_item->const_item_cache&= (*ref)->const_item();
            break;
          }
          /*
            Set ref to 0 to ensure that we get an error in case we replaced
            this item with another item and still use this item in some
            other place of the parse tree.
          */
          ref= 0;
        }

        /*
          Check table fields only if the subquery is used somewhere out of
          HAVING or the outer SELECT does not use grouping (i.e. tables are
          accessible).
          TODO:
          Here we could first find the field anyway, and then test this
          condition, so that we can give a better error message -
          ER_WRONG_FIELD_WITH_GROUP, instead of the less informative
          ER_BAD_FIELD_ERROR which we produce now.
        */
        if ((place != CTX_HAVING ||
             (!select->with_sum_func &&
              select->group_list.elements == 0)))
        {
          /*
            In case of view, find_field_in_tables() write pointer to view
            field expression to 'reference', i.e. it substitute that
            expression instead of this Item_ref
          */
          from_field=
            find_field_in_tables(thd, this,
                                 outer_context->first_name_resolution_table,
                                 outer_context->last_name_resolution_table,
                                 reference,
                                 IGNORE_EXCEPT_NON_UNIQUE,
                                 thd->want_privilege,
                                 true);
          if (! from_field)
            goto error;
          if (from_field == view_ref_found)
          {
            Item::Type refer_type= (*reference)->type();
            prev_subselect_item->used_tables_cache|=
              (*reference)->used_tables();
            prev_subselect_item->const_item_cache&=
              (*reference)->const_item();
            DBUG_ASSERT((*reference)->type() == REF_ITEM);
            mark_as_dependent(thd, last_checked_context->select_lex,
                              context->select_lex, this,
                              ((refer_type == REF_ITEM ||
                                refer_type == FIELD_ITEM) ?
                               (Item_ident*) (*reference) :
                               0));
            /*
              view reference found, we substituted it instead of this
              Item, so can quit
            */
            return FALSE;
          }
          if (from_field != not_found_field)
          {
            if (cached_table && cached_table->select_lex &&
                outer_context->select_lex &&
                cached_table->select_lex != outer_context->select_lex)
            {
              /*
                Due to cache, find_field_in_tables() can return field which
                doesn't belong to provided outer_context. In this case we have
                to find proper field context in order to fix field correcly.
              */
              do
              {
                outer_context= outer_context->outer_context;
                select= outer_context->select_lex;
                prev_subselect_item=
                  last_checked_context->select_lex->master_unit()->item;
                last_checked_context= outer_context;
              } while (outer_context && outer_context->select_lex &&
                       cached_table->select_lex != outer_context->select_lex);
            }
            prev_subselect_item->used_tables_cache|=
              from_field->table->pos_in_table_list->map();
            prev_subselect_item->const_item_cache= 0;
            break;
          }
        }
        DBUG_ASSERT(from_field == not_found_field);

        /* Reference is not found => depend on outer (or just error). */
        prev_subselect_item->used_tables_cache|= OUTER_REF_TABLE_BIT;
        prev_subselect_item->const_item_cache= 0;

        outer_context= outer_context->outer_context;
      } while (outer_context);

      DBUG_ASSERT(from_field != 0 && from_field != view_ref_found);
      if (from_field != not_found_field)
      {
        Item_field* fld;

        {
          Prepared_stmt_arena_holder ps_arena_holder(thd);
          fld= new Item_field(thd, context, from_field);
          if (!fld)
            goto error;
        }

        thd->change_item_tree(reference, fld);
        mark_as_dependent(thd, last_checked_context->select_lex,
                          thd->lex->current_select(), this, fld);
        /*
          A reference is resolved to a nest level that's outer or the same as
          the nest level of the enclosing set function : adjust the value of
          max_arg_level for the function if it's needed.
        */
        if (thd->lex->in_sum_func &&
            thd->lex->in_sum_func->nest_level >= 
            last_checked_context->select_lex->nest_level)
          set_if_bigger(thd->lex->in_sum_func->max_arg_level,
                        last_checked_context->select_lex->nest_level);
        return FALSE;
      }
      if (ref == 0)
      {
        /* The item was not a table field and not a reference */
        my_error(ER_BAD_FIELD_ERROR, MYF(0),
                 this->full_name(), current_thd->where);
        goto error;
      }
      /* Should be checked in resolve_ref_in_select_and_group(). */
      DBUG_ASSERT(is_fixed_or_outer_ref(*ref));
      mark_as_dependent(thd, last_checked_context->select_lex,
                        context->select_lex, this, this);
      /*
        A reference is resolved to a nest level that's outer or the same as
        the nest level of the enclosing set function : adjust the value of
        max_arg_level for the function if it's needed.
      */
      if (thd->lex->in_sum_func &&
          thd->lex->in_sum_func->nest_level >= 
          last_checked_context->select_lex->nest_level)
        set_if_bigger(thd->lex->in_sum_func->max_arg_level,
                      last_checked_context->select_lex->nest_level);
    }
  }

  DBUG_ASSERT(*ref);
  /*
    Check if this is an incorrect reference in a group function or forward
    reference. Do not issue an error if this is:
      1. outer reference (will be fixed later by the fix_inner_refs function);
      2. an unnamed reference inside an aggregate function.
  */
  if (!((*ref)->type() == REF_ITEM &&
       ((Item_ref *)(*ref))->ref_type() == OUTER_REF) &&
      (((*ref)->with_sum_func && item_name.ptr() &&
        !(current_sel->linkage != GLOBAL_OPTIONS_TYPE &&
          current_sel->having_fix_field)) ||
       !(*ref)->fixed))
  {
    my_error(ER_ILLEGAL_REFERENCE, MYF(0),
             item_name.ptr(), ((*ref)->with_sum_func?
                    "reference to group function":
                    "forward reference in item list"));
    goto error;
  }

  set_properties();

  if ((*ref)->check_cols(1))
    goto error;
  return FALSE;

error:
  return TRUE;
}


void Item_ref::set_properties()
{
  max_length= (*ref)->max_length;
  maybe_null= (*ref)->maybe_null;
  decimals=   (*ref)->decimals;
  collation.set((*ref)->collation);
  /*
    We have to remember if we refer to a sum function, to ensure that
    split_sum_func() doesn't try to change the reference.
  */
  with_sum_func= (*ref)->with_sum_func;
  unsigned_flag= (*ref)->unsigned_flag;
  fixed= 1;
  if ((*ref)->type() == FIELD_ITEM &&
      ((Item_ident *) (*ref))->is_alias_of_expr())
    set_alias_of_expr();
}


void Item_ref::cleanup()
{
  DBUG_ENTER("Item_ref::cleanup");
  Item_ident::cleanup();
  result_field= 0;
  if (chop_ref)
    ref= NULL;
  DBUG_VOID_RETURN;
}


/**
  Transform an Item_ref object with a transformer callback function.

  The function first applies the transform function to the item
  referenced by this Item_ref object. If this replaces the item with a
  new one, this item object is returned as the result of the
  transform. Otherwise the transform function is applied to the
  Item_ref object itself.

  @param transformer   the transformer callback function to be applied to
                       the nodes of the tree of the object
  @param argument      parameter to be passed to the transformer

  @return Item returned as the result of transformation of the Item_ref object
    @retval !NULL The transformation was successful
    @retval NULL  Out of memory error
*/

Item* Item_ref::transform(Item_transformer transformer, uchar *arg)
{
  DBUG_ASSERT(!current_thd->stmt_arena->is_stmt_prepare());
  DBUG_ASSERT((*ref) != NULL);

  /* Transform the object we are referencing. */
  Item *new_item= (*ref)->transform(transformer, arg);
  if (!new_item)
    return NULL;

  /*
    If the object is transformed into a new object, discard the Item_ref
    object and return the new object as result.
  */
  if (new_item != *ref)
    return new_item;

  /* Transform the item ref object. */
  Item *transformed_item= (this->*transformer)(arg);
  DBUG_ASSERT(transformed_item == this);
  return transformed_item;
}


/**
  Compile an Item_ref object with a processor and a transformer
  callback function.

  First the function applies the analyzer to the Item_ref
  object. Second it applies the compile function to the object the
  Item_ref object is referencing. If this replaces the item with a new
  one, this object is returned as the result of the compile.
  Otherwise we apply the transformer to the Item_ref object itself.

  @param analyzer      the analyzer callback function to be applied to the
                       nodes of the tree of the object
  @param[in,out] arg_p parameter to be passed to the processor
  @param transformer   the transformer callback function to be applied to the
                       nodes of the tree of the object
  @param arg_t         parameter to be passed to the transformer

  @return Item returned as the result of transformation of the Item_ref object,
          or NULL if error.
*/

Item* Item_ref::compile(Item_analyzer analyzer, uchar **arg_p,
                        Item_transformer transformer, uchar *arg_t)
{
  if (!(this->*analyzer)(arg_p))
    return this;

  DBUG_ASSERT((*ref) != NULL);
  Item *new_item= (*ref)->compile(analyzer, arg_p, transformer, arg_t);
  if (new_item == NULL)
    return NULL;

  /*
    If the object is compiled into a new object, discard the Item_ref
    object and return the new object as result.
  */
  if (new_item != *ref)
    return new_item;
  
  return (this->*transformer)(arg_t);
}


void Item_ref::print(String *str, enum_query_type query_type)
{
  if (ref)
  {
    if (m_alias_of_expr &&
        (*ref)->type() != Item::CACHE_ITEM && ref_type() != VIEW_REF &&
        !table_name && item_name.ptr())
      append_identifier(current_thd, str, (*ref)->real_item()->item_name);
    else
      (*ref)->print(str, query_type);
  }
  else
    Item_ident::print(str, query_type);
}


bool Item_ref::send(Protocol *prot, String *tmp)
{
  if (result_field)
    return prot->store(result_field);
  return (*ref)->send(prot, tmp);
}


double Item_ref::val_result()
{
  if (result_field)
  {
    if ((null_value= result_field->is_null()))
      return 0.0;
    return result_field->val_real();
  }
  return val_real();
}


bool Item_ref::is_null_result()
{
  if (result_field)
    return (null_value=result_field->is_null());

  return is_null();
}


longlong Item_ref::val_int_result()
{
  if (result_field)
  {
    if ((null_value= result_field->is_null()))
      return 0;
    return result_field->val_int();
  }
  return val_int();
}


String *Item_ref::str_result(String* str)
{
  if (result_field)
  {
    if ((null_value= result_field->is_null()))
      return 0;
    str->set_charset(str_value.charset());
    return result_field->val_str(str, &str_value);
  }
  return val_str(str);
}


my_decimal *Item_ref::val_decimal_result(my_decimal *decimal_value)
{
  if (result_field)
  {
    if ((null_value= result_field->is_null()))
      return 0;
    return result_field->val_decimal(decimal_value);
  }
  return val_decimal(decimal_value);
}


bool Item_ref::val_bool_result()
{
  if (result_field)
  {
    if ((null_value= result_field->is_null()))
      return 0;
    switch (result_field->result_type()) {
    case INT_RESULT:
      return result_field->val_int() != 0;
    case DECIMAL_RESULT:
    {
      my_decimal decimal_value;
      my_decimal *val= result_field->val_decimal(&decimal_value);
      if (val)
        return !my_decimal_is_zero(val);
      return 0;
    }
    case REAL_RESULT:
    case STRING_RESULT:
      return result_field->val_real() != 0.0;
    case ROW_RESULT:
    default:
      DBUG_ASSERT(0);
    }
  }
  return val_bool();
}


double Item_ref::val_real()
{
  DBUG_ASSERT(fixed);
  double tmp=(*ref)->val_result();
  null_value=(*ref)->null_value;
  return tmp;
}


longlong Item_ref::val_int()
{
  DBUG_ASSERT(fixed);
  longlong tmp=(*ref)->val_int_result();
  null_value=(*ref)->null_value;
  return tmp;
}


longlong Item_ref::val_time_temporal()
{
  DBUG_ASSERT(fixed);
  DBUG_ASSERT((*ref)->is_temporal());
  longlong tmp= (*ref)->val_time_temporal_result();
  null_value= (*ref)->null_value;
  return tmp;
}


longlong Item_ref::val_date_temporal()
{
  DBUG_ASSERT(fixed);
  DBUG_ASSERT((*ref)->is_temporal());
  longlong tmp= (*ref)->val_date_temporal_result();
  null_value= (*ref)->null_value;
  return tmp;
}


bool Item_ref::val_bool()
{
  DBUG_ASSERT(fixed);
  bool tmp= (*ref)->val_bool_result();
  null_value= (*ref)->null_value;
  return tmp;
}


String *Item_ref::val_str(String* tmp)
{
  DBUG_ASSERT(fixed);
  tmp=(*ref)->str_result(tmp);
  null_value=(*ref)->null_value;
  return tmp;
}


bool Item_ref::val_json(Json_wrapper *result)
{
  DBUG_ASSERT(fixed);
  bool ok= (*ref)->val_json(result);
  null_value= (*ref)->null_value;
  return ok;
}


bool Item_ref::is_null()
{
  DBUG_ASSERT(fixed);
  bool tmp=(*ref)->is_null_result();
  null_value=(*ref)->null_value;
  return tmp;
}


bool Item_ref::get_date(MYSQL_TIME *ltime, my_time_flags_t fuzzydate)
{
  return (null_value=(*ref)->get_date_result(ltime,fuzzydate));
}


my_decimal *Item_ref::val_decimal(my_decimal *decimal_value)
{
  my_decimal *val= (*ref)->val_decimal_result(decimal_value);
  null_value= (*ref)->null_value;
  return val;
}

type_conversion_status
Item_ref::save_in_field_inner(Field *to, bool no_conversions)
{
  type_conversion_status res;
  if (result_field)
  {
    if (result_field->is_null())
    {
      null_value= 1;
      res= set_field_to_null_with_conversions(to, no_conversions);
      return res;
    }
    to->set_notnull();
    res= field_conv(to, result_field);
    null_value= 0;
    return res;
  }
  res= (*ref)->save_in_field(to, no_conversions);
  null_value= (*ref)->null_value;
  return res;
}


void Item_ref::save_org_in_field(Field *field)
{
  (*ref)->save_org_in_field(field);
}


void Item_ref::make_field(Send_field *field)
{
  (*ref)->make_field(field);
  /* Non-zero in case of a view */
  if (item_name.is_set())
    field->col_name= item_name.ptr();
  if (table_name)
    field->table_name= table_name;
  if (db_name)
    field->db_name= db_name;
  if (orig_field_name)
    field->org_col_name= orig_field_name;
  if (orig_table_name)
    field->org_table_name= orig_table_name;
}


Item *Item_ref::get_tmp_table_item(THD *thd)
{
  if (!result_field)
    return (*ref)->get_tmp_table_item(thd);

  Item_field *item= new Item_field(result_field);
  if (item)
  {
    item->table_name= table_name;
    item->db_name= db_name;
  }
  return item;
}


void Item_ref_null_helper::print(String *str, enum_query_type query_type)
{
  str->append(STRING_WITH_LEN("<ref_null_helper>("));
  if (ref)
    (*ref)->print(str, query_type);
  else
    str->append('?');
  str->append(')');
}


double Item_direct_ref::val_real()
{
  double tmp=(*ref)->val_real();
  null_value=(*ref)->null_value;
  return tmp;
}


longlong Item_direct_ref::val_int()
{
  longlong tmp=(*ref)->val_int();
  null_value=(*ref)->null_value;
  return tmp;
}


longlong Item_direct_ref::val_time_temporal()
{
  DBUG_ASSERT((*ref)->is_temporal());
  longlong tmp= (*ref)->val_time_temporal();
  null_value= (*ref)->null_value;
  return tmp;
}


longlong Item_direct_ref::val_date_temporal()
{
  DBUG_ASSERT((*ref)->is_temporal());
  longlong tmp= (*ref)->val_date_temporal();
  null_value= (*ref)->null_value;
  return tmp;
}


String *Item_direct_ref::val_str(String* tmp)
{
  tmp=(*ref)->val_str(tmp);
  null_value=(*ref)->null_value;
  return tmp;
}


my_decimal *Item_direct_ref::val_decimal(my_decimal *decimal_value)
{
  my_decimal *tmp= (*ref)->val_decimal(decimal_value);
  null_value=(*ref)->null_value;
  return tmp;
}


bool Item_direct_ref::val_bool()
{
  bool tmp= (*ref)->val_bool();
  null_value=(*ref)->null_value;
  return tmp;
}


bool Item_direct_ref::is_null()
{
  return (*ref)->is_null();
}


bool Item_direct_ref::get_date(MYSQL_TIME *ltime, my_time_flags_t fuzzydate)
{
  bool tmp= (*ref)->get_date(ltime, fuzzydate);
  null_value= (*ref)->null_value;
  return tmp;
}


/**
  Prepare referenced field then call usual Item_direct_ref::fix_fields .

  @param thd         thread handler
  @param reference   reference on reference where this item stored

  @retval
    FALSE   OK
  @retval
    TRUE    Error
*/

bool Item_direct_view_ref::fix_fields(THD *thd, Item **reference)
{
  DBUG_ASSERT(*ref);  // view field reference must be defined

  // (*ref)->check_cols() will be made in Item_direct_ref::fix_fields
  if ((*ref)->fixed)
  {
    /*
      Underlying Item_field objects may be shared. Make sure that the use
      is marked regardless of how many ref items that point to this field.
    */
    Mark_field mf(thd->mark_used_columns);
    (*ref)->walk(&Item::mark_field_in_map, Item::WALK_POSTFIX, (uchar *)&mf);
  }
  else
  {
    if ((*ref)->fix_fields(thd, ref))
      return true;                     /* purecov: inspected */
  }
  if (super::fix_fields(thd, reference))
    return true;

  if (cached_table->is_inner_table_of_outer_join())
  {
    maybe_null= true;
    first_inner_table= cached_table->any_outer_leaf_table();
    // @todo delete this when WL#6570 is implemented
    (*ref)->maybe_null= true;
  }
  return false;
}

/*
  Prepare referenced outer field then call usual Item_direct_ref::fix_fields

  SYNOPSIS
    Item_outer_ref::fix_fields()
    thd         thread handler
    reference   reference on reference where this item stored

  RETURN
    FALSE   OK
    TRUE    Error
*/

bool Item_outer_ref::fix_fields(THD *thd, Item **reference)
{
  bool err;
  /* outer_ref->check_cols() will be made in Item_direct_ref::fix_fields */
  if ((*ref) && !(*ref)->fixed && ((*ref)->fix_fields(thd, reference)))
    return TRUE;
  err= Item_direct_ref::fix_fields(thd, reference);
  if (!outer_ref)
    outer_ref= *ref;
  if ((*ref)->type() == Item::FIELD_ITEM)
    table_name= ((Item_field*)outer_ref)->table_name;
  return err;
}

void Item_outer_ref::fix_after_pullout(st_select_lex *parent_select,
                                       st_select_lex *removed_select)
{
  /*
    If this assertion holds, we need not call fix_after_pullout() on both
    *ref and outer_ref, and Item_ref::fix_after_pullout() is sufficient.
  */
  DBUG_ASSERT(*ref == outer_ref);

  Item_ref::fix_after_pullout(parent_select, removed_select);
}

void Item_ref::fix_after_pullout(st_select_lex *parent_select,
                                 st_select_lex *removed_select)
{
  (*ref)->fix_after_pullout(parent_select, removed_select);

  Item_ident::fix_after_pullout(parent_select, removed_select);
}


/**
  Compare two view column references for equality.

  A view column reference is considered equal to another column
  reference if the second one is a view column and if both column
  references resolve to the same item. It is assumed that both
  items are of the same type.

  @param item        item to compare with
  @param binary_cmp  make binary comparison

  @retval
    TRUE    Referenced item is equal to given item
  @retval
    FALSE   otherwise
*/

bool Item_direct_view_ref::eq(const Item *item, bool binary_cmp) const
{
  if (item->type() == REF_ITEM)
  {
    Item_ref *item_ref= (Item_ref*) item;
    if (item_ref->ref_type() == VIEW_REF)
    {
      Item *item_ref_ref= *(item_ref->ref);
      return ((*ref)->real_item() == item_ref_ref->real_item());
    }
  }
  return FALSE;
}


longlong Item_direct_view_ref::val_int()
{
  if (has_null_row())
  {
    null_value= TRUE;
    return 0;
  }
  return super::val_int();
}


double Item_direct_view_ref::val_real()
{
  if (has_null_row())
  {
    null_value= TRUE;
    return 0.0;
  }
  return super::val_real();
}


my_decimal *Item_direct_view_ref::val_decimal(my_decimal *dec)
{
  if (has_null_row())
  {
    null_value= TRUE;
    return NULL;
  }
  return super::val_decimal(dec);
}


String *Item_direct_view_ref::val_str(String *str)
{
  if (has_null_row())
  {
    null_value= TRUE;
    return NULL;
  }
  return super::val_str(str);
}


bool Item_direct_view_ref::val_bool()
{
  if (has_null_row())
  {
    null_value= TRUE;
    return false;
  }
  return super::val_bool();
}


bool Item_direct_view_ref::val_json(Json_wrapper *wr)
{
  if (has_null_row())
  {
    null_value= TRUE;
    return false;
  }
  return super::val_json(wr);
}


bool Item_direct_view_ref::is_null()
{
  if (has_null_row())
    return true;

  return (*ref)->is_null();
}


bool Item_direct_view_ref::send(Protocol *prot, String *tmp)
{
  if (has_null_row())
    return prot->store_null();
  return super::send(prot, tmp);
}


type_conversion_status
Item_direct_view_ref::save_in_field_inner(Field *field, bool no_conversions)
{
  if (has_null_row())
    return set_field_to_null_with_conversions(field, no_conversions);

  return super::save_in_field_inner(field, no_conversions);
}

bool Item_default_value::itemize(Parse_context *pc, Item **res)
{
  if (skip_itemize(res))
    return false;
  if (super::itemize(pc, res))
    return true;
  
  if (arg != NULL)
  {
    if (arg->itemize(pc, &arg))
      return true;
    if (arg->is_splocal())
    {
      Item_splocal *il= static_cast<Item_splocal *>(arg);

      my_error(ER_WRONG_COLUMN_NAME, MYF(0), il->m_name.ptr());
      return true;
    }
  }
  return false;
}


bool Item_default_value::eq(const Item *item, bool binary_cmp) const
{
  return item->type() == DEFAULT_VALUE_ITEM && 
    ((Item_default_value *)item)->arg->eq(arg, binary_cmp);
}


bool Item_default_value::fix_fields(THD *thd, Item **items)
{
  Item *real_arg;
  Item_field *field_arg;
  Field *def_field;
  DBUG_ASSERT(fixed == 0);

  Internal_error_handler_holder<View_error_handler, TABLE_LIST>
    view_handler(thd, context->view_error_handler,
                 context->view_error_handler_arg);
  if (!arg)
  {
    fixed= 1;
    return FALSE;
  }
  if (!arg->fixed && arg->fix_fields(thd, &arg))
    goto error;


  real_arg= arg->real_item();
  if (real_arg->type() != FIELD_ITEM)
  {
    my_error(ER_NO_DEFAULT_FOR_FIELD, MYF(0), arg->item_name.ptr());
    goto error;
  }

  field_arg= (Item_field *)real_arg;
  if (field_arg->field->flags & NO_DEFAULT_VALUE_FLAG)
  {
    my_error(ER_NO_DEFAULT_FOR_FIELD, MYF(0), field_arg->field->field_name);
    goto error;
  }

  def_field= field_arg->field->clone();
  if (def_field == NULL)
    goto error;

  def_field->move_field_offset(def_field->table->default_values_offset());
  set_field(def_field);

  // Needs cached_table for some Item traversal functions:
  cached_table= table_ref;

  return FALSE;

error:
  return TRUE;
}


void Item_default_value::print(String *str, enum_query_type query_type)
{
  if (!arg)
  {
    str->append(STRING_WITH_LEN("default"));
    return;
  }
  str->append(STRING_WITH_LEN("default("));
  arg->print(str, query_type);
  str->append(')');
}


type_conversion_status
Item_default_value::save_in_field_inner(Field *field_arg, bool no_conversions)
{
  if (!arg)
  {
    if (field_arg->flags & NO_DEFAULT_VALUE_FLAG &&
        field_arg->real_type() != MYSQL_TYPE_ENUM)
    {
      if (field_arg->reset())
      {
        my_message(ER_CANT_CREATE_GEOMETRY_OBJECT,
                   ER(ER_CANT_CREATE_GEOMETRY_OBJECT), MYF(0));
        return TYPE_ERR_BAD_VALUE;
      }

      if (context->view_error_handler)
      {
        TABLE_LIST *view= cached_table->top_table();
        push_warning_printf(field_arg->table->in_use,
                            Sql_condition::SL_WARNING,
                            ER_NO_DEFAULT_FOR_VIEW_FIELD,
                            ER(ER_NO_DEFAULT_FOR_VIEW_FIELD),
                            view->view_db.str,
                            view->view_name.str);
      }
      else
      {
        push_warning_printf(field_arg->table->in_use,
                            Sql_condition::SL_WARNING,
                            ER_NO_DEFAULT_FOR_FIELD,
                            ER(ER_NO_DEFAULT_FOR_FIELD),
                            field_arg->field_name);
      }
      return TYPE_ERR_BAD_VALUE;
    }
    field_arg->set_default();
    return field_arg->validate_stored_val(current_thd);
  }
  return Item_field::save_in_field_inner(field_arg, no_conversions);
}


/**
  This method like the walk method traverses the item tree, but at the
  same time it can replace some nodes in the tree.
*/ 

Item *Item_default_value::transform(Item_transformer transformer, uchar *args)
{
  DBUG_ASSERT(!current_thd->stmt_arena->is_stmt_prepare());

  /*
    If the value of arg is NULL, then this object represents a constant,
    so further transformation is unnecessary (and impossible).
  */
  if (!arg)
    return 0;

  Item *new_item= arg->transform(transformer, args);
  if (!new_item)
    return 0;

  /*
    THD::change_item_tree() should be called only if the tree was
    really transformed, i.e. when a new item has been created.
    Otherwise we'll be allocating a lot of unnecessary memory for
    change records at each execution.
  */
  if (arg != new_item)
    current_thd->change_item_tree(&arg, new_item);
  return (this->*transformer)(args);
}


bool Item_insert_value::eq(const Item *item, bool binary_cmp) const
{
  return item->type() == INSERT_VALUE_ITEM &&
    ((Item_default_value *)item)->arg->eq(arg, binary_cmp);
}


bool Item_insert_value::fix_fields(THD *thd, Item **reference)
{
  DBUG_ASSERT(fixed == 0);
  /* We should only check that arg is in first table */
  if (!arg->fixed)
  {
    bool res;
    TABLE_LIST *orig_next_table= context->last_name_resolution_table;
    context->last_name_resolution_table= context->first_name_resolution_table;
    res= arg->fix_fields(thd, &arg);
    context->last_name_resolution_table= orig_next_table;
    if (res)
      return TRUE;
  }

  if (arg->type() == REF_ITEM)
    arg= static_cast<Item_ref *>(arg)->ref[0];
  if (arg->type() != FIELD_ITEM)
  {
    my_error(ER_BAD_FIELD_ERROR, MYF(0), "", "VALUES() function");
    return TRUE;
  }

  Item_field *field_arg= (Item_field *)arg;

  if (field_arg->field->table->insert_values &&
      thd->lex->in_update_value_clause)
  {
    Field *def_field= field_arg->field->clone();
    if (!def_field)
      return TRUE;

    def_field->move_field_offset((my_ptrdiff_t)
                                 (def_field->table->insert_values -
                                  def_field->table->record[0]));
    /*
      Put the original and cloned Field_blob objects in
      'insert_update_values_map' map. This will be used to make a
      separate copy of blob value, in case 'UPDATE' clause is executed in
      'INSERT...UPDATE' statement. See mysql_prepare_blob_values()
      for more info. We are only checking for MYSQL_TYPE_BLOB and
      MYSQL_TYPE_GEOMETRY. Sub types of blob like TINY BLOB, LONG BLOB, JSON,
      are internally stored are BLOB only. Same applies to geometry type.
    */
    if ((def_field->type() == MYSQL_TYPE_BLOB ||
         def_field->type() == MYSQL_TYPE_GEOMETRY))
    {
      try
      {
        thd->lex->insert_values_map(field_arg->field, def_field);
      }
      catch(std::bad_alloc const &)
      {
        my_error(ER_STD_BAD_ALLOC_ERROR, MYF(0), "", "fix_fields");
        return true;
      }
    }

    set_field(def_field);
  }
  else
  {
    // VALUES() is used out-of-scope - its value is always NULL
    Prepared_stmt_arena_holder ps_arena_holder(thd);
    Item *const item= new Item_null(this->item_name);
    if (!item)
      return true;
    *reference= item;
  }
  return false;
}

void Item_insert_value::print(String *str, enum_query_type query_type)
{
  str->append(STRING_WITH_LEN("values("));
  arg->print(str, query_type);
  str->append(')');
}


/**
  Find index of Field object which will be appropriate for item
  representing field of row being changed in trigger.

  @param thd     current thread context
  @param table   table of trigger (and where we looking for fields)
  @param table_triggers     Table_trigger_field_support instance. Do not use
                            TABLE::triggers as it might be not initialized at
                            the moment.
  @param table_grant_info   GRANT_INFO of the subject table

  @note
    This function does almost the same as fix_fields() for Item_field but is
    invoked right after trigger definition parsing. Since at this stage we can't
    say exactly what Field object (corresponding to TABLE::record[0] or
    TABLE::record[1]) should be bound to this Item, we only find out index of
    the Field and then select concrete Field object in fix_fields() (by that
    time Table_trigger_dispatcher::old_field/ new_field should point to proper
    array of Fields).  It also binds Item_trigger_field to
    Table_trigger_field_support object for table of trigger which uses this
    item.
    Another difference is that the field is not marked in read_set/write_set.
*/

void Item_trigger_field::setup_field(THD *thd,
                                     Table_trigger_field_support *table_triggers,
                                     GRANT_INFO *table_grant_info)
{
  /*
    Try to find field by its name and if it will be found
    set field_idx properly.
  */
  (void) find_field_in_table(thd, table_triggers->get_subject_table(),
                             field_name, strlen(field_name),
                             0, &field_idx);
  triggers= table_triggers;
  table_grants= table_grant_info;
}


bool Item_trigger_field::eq(const Item *item, bool binary_cmp) const
{
  return item->type() == TRIGGER_FIELD_ITEM &&
         trigger_var_type == ((Item_trigger_field *)item)->trigger_var_type &&
         !my_strcasecmp(system_charset_info, field_name,
                        ((Item_trigger_field *)item)->field_name);
}


void Item_trigger_field::set_required_privilege(bool rw)
{
  /*
    Require SELECT and UPDATE privilege if this field will be read and
    set, and only UPDATE privilege for setting the field.
  */
  want_privilege= (rw ? SELECT_ACL | UPDATE_ACL : UPDATE_ACL);
}


bool Item_trigger_field::set_value(THD *thd, sp_rcontext * /*ctx*/, Item **it)
{
  Item *item= sp_prepare_func_item(thd, it);

  if (!item)
    return true;

  if (!fixed)
  {
    if (fix_fields(thd, NULL))
      return true;
  }

  // NOTE: field->table->copy_blobs should be false here, but let's
  // remember the value at runtime to avoid subtle bugs.
  bool copy_blobs_saved= field->table->copy_blobs;

  field->table->copy_blobs= true;

  int err_code= item->save_in_field(field, false);

  field->table->copy_blobs= copy_blobs_saved;

  return err_code < 0;
}


bool Item_trigger_field::fix_fields(THD *thd, Item **items)
{
  /*
    Since trigger is object tightly associated with TABLE object most
    of its set up can be performed during trigger loading i.e. trigger
    parsing! So we have little to do in fix_fields. :)
  */

  DBUG_ASSERT(fixed == 0);

  /* Set field. */

  if (field_idx != (uint)-1)
  {
#ifndef NO_EMBEDDED_ACCESS_CHECKS
    /*
      Check access privileges for the subject table. We check privileges only
      in runtime.
    */

    if (table_grants)
    {
#ifndef DBUG_OFF
      table_grants->want_privilege= want_privilege;
#endif
      if (check_grant_column(thd, table_grants,
                             triggers->get_subject_table()->s->db.str,
                             triggers->get_subject_table()->s->table_name.str,
                             field_name,
                             strlen(field_name), thd->security_context(),
                             want_privilege))
        return TRUE;
    }
#endif // NO_EMBEDDED_ACCESS_CHECKS

    field= triggers->get_trigger_variable_field(trigger_var_type, field_idx);

    set_field(field);
    fixed= 1;
    return FALSE;
  }

  my_error(ER_BAD_FIELD_ERROR, MYF(0), field_name,
           (trigger_var_type == TRG_NEW_ROW) ? "NEW" : "OLD");
  return TRUE;
}


void Item_trigger_field::print(String *str, enum_query_type query_type)
{
  str->append((trigger_var_type == TRG_NEW_ROW) ? "NEW" : "OLD", 3);
  str->append('.');
  str->append(field_name);
}


void Item_trigger_field::cleanup()
{
  want_privilege= original_privilege;
  /*
    Since special nature of Item_trigger_field we should not do most of
    things from Item_field::cleanup() or Item_ident::cleanup() here.
  */
  Item::cleanup();
}


Item_result item_cmp_type(Item_result a,Item_result b)
{
  if (a == STRING_RESULT && b == STRING_RESULT)
    return STRING_RESULT;
  if (a == INT_RESULT && b == INT_RESULT)
    return INT_RESULT;
  else if (a == ROW_RESULT || b == ROW_RESULT)
    return ROW_RESULT;
  if ((a == INT_RESULT || a == DECIMAL_RESULT) &&
      (b == INT_RESULT || b == DECIMAL_RESULT))
    return DECIMAL_RESULT;
  return REAL_RESULT;
}


/**
  Substitute a const item with a simpler const item, if possible.

  @param thd         Thread handler
  @param[in,out] ref Const item to be processed, contains simplest possible
                     item on return.
  @param comp_item   Item that provides result type for generated const item

  @returns false if success, true if error
*/

bool resolve_const_item(THD *thd, Item **ref, Item *comp_item)
{
  Item *item= *ref;
  DBUG_ASSERT(item->const_item());

  Item *new_item= NULL;
  if (item->basic_const_item())
    return false;                               // Can't be better
  Item_result res_type=item_cmp_type(comp_item->result_type(),
				     item->result_type());
  switch (res_type) {
  case STRING_RESULT:
  {
    if (item->field_type() == MYSQL_TYPE_JSON)
    {
      Json_wrapper wr;
      if (item->val_json(&wr))
        break;
      if (item->null_value)
        new_item= new Item_null(item->item_name);
      else
        new_item= new Item_json(&wr, item->item_name, item->collation);
      break;
    }
    char buff[MAX_FIELD_WIDTH];
    String tmp(buff,sizeof(buff),&my_charset_bin),*result;
    result=item->val_str(&tmp);
    if (thd->is_error())
      return true;
    if (item->null_value)
      new_item= new Item_null(item->item_name);
    else if (item->is_temporal())
    {
      enum_field_types type= item->field_type() == MYSQL_TYPE_TIMESTAMP ?
                              MYSQL_TYPE_DATETIME : item->field_type();
      new_item= create_temporal_literal(thd, result->ptr(), result->length(),
                                        result->charset(), type, true);
    }
    else
    {
      size_t length= result->length();
      char *tmp_str= sql_strmake(result->ptr(), length);
      new_item= new Item_string(item->item_name, tmp_str, length, result->charset());
    }
    break;
  }
  case INT_RESULT:
  {
    longlong result=item->val_int();
    if (thd->is_error())
      return true;
    uint length=item->max_length;
    bool null_value=item->null_value;
    new_item= (null_value ? (Item*) new Item_null(item->item_name) :
               (Item*) new Item_int(item->item_name, result, length));
    break;
  }
  case ROW_RESULT:
  if (item->type() == Item::ROW_ITEM && comp_item->type() == Item::ROW_ITEM)
  {
    /*
      Substitute constants only in Item_rows. Don't affect other Items
      with ROW_RESULT (eg Item_singlerow_subselect).

      For such Items more optimal is to detect if it is constant and replace
      it with Item_row. This would optimize queries like this:
      SELECT * FROM t1 WHERE (a,b) = (SELECT a,b FROM t2 LIMIT 1);
    */
    Item_row *item_row= (Item_row*) item;
    Item_row *comp_item_row= (Item_row*) comp_item;
    /*
      If item and comp_item are both Item_rows and have same number of cols
      then process items in Item_row one by one.
      We can't ignore NULL values here as this item may be used with <=>, in
      which case NULL's are significant.
    */
    DBUG_ASSERT(item->result_type() == comp_item->result_type());
    DBUG_ASSERT(item_row->cols() == comp_item_row->cols());
    uint col= item_row->cols();
    while (col-- > 0)
      if (resolve_const_item(thd, item_row->addr(col),
                             comp_item_row->element_index(col)))
        return true;
    break;
  }
  /* Fallthrough */
  case REAL_RESULT:
  {						// It must REAL_RESULT
    double result= item->val_real();
    if (thd->is_error())
      return true;
    uint length=item->max_length,decimals=item->decimals;
    bool null_value=item->null_value;
    new_item= (null_value ? (Item*) new Item_null(item->item_name) : (Item*)
               new Item_float(item->item_name, result, decimals, length));
    break;
  }
  case DECIMAL_RESULT:
  {
    my_decimal decimal_value;
    my_decimal *result= item->val_decimal(&decimal_value);
    if (thd->is_error())
      return true;
    bool null_value= item->null_value;
    new_item= (null_value ?
               (Item*) new Item_null(item->item_name) :
               (Item*) new Item_decimal(item->item_name, result,
                                        item->max_length, item->decimals));
    break;
  }
  default:
    DBUG_ASSERT(0);
  }
  if (new_item == NULL)
    return true;

  thd->change_item_tree(ref, new_item);

  return false;
}

/**
  Compare the value stored in field with the expression from the query.

  @param field   Field which the Item is stored in after conversion
  @param item    Original expression from query

  @return Returns an integer greater than, equal to, or less than 0 if
          the value stored in the field is greater than, equal to,
          or less than the original Item. A 0 may also be returned if 
          out of memory.          

  @note We use this in the range optimizer/partition pruning,
        because in some cases we can't store the value in the field
        without some precision/character loss.

        We similarly use it to verify that expressions like
        BIGINT_FIELD <cmp> <literal value>
        is done correctly (as int/decimal/float according to literal type).
*/

int stored_field_cmp_to_item(THD *thd, Field *field, Item *item)
{
  Item_result res_type=item_cmp_type(field->result_type(),
				     item->result_type());
  if (field->type() == MYSQL_TYPE_TIME &&
      item->field_type() == MYSQL_TYPE_TIME)
  {
    longlong field_value= field->val_time_temporal();
    longlong item_value= item->val_time_temporal();
    return field_value < item_value ? -1 : field_value > item_value ? 1 : 0;
  }
  if (field->is_temporal_with_date() && item->is_temporal())
  {
    /*
      Note, in case of TIME data type we also go here
      and call item->val_date_temporal(), because we want
      TIME to be converted to DATE/DATETIME properly.
      Only non-temporal data types go though get_mysql_time_from_str()
      in the below code branch.
    */
    longlong field_value= field->val_date_temporal();
    longlong item_value= item->val_date_temporal();
    return field_value < item_value ? -1 : field_value > item_value ? 1 : 0;
  }
  if (res_type == STRING_RESULT)
  {
    char item_buff[MAX_FIELD_WIDTH];
    char field_buff[MAX_FIELD_WIDTH];
    
    String item_tmp(item_buff,sizeof(item_buff),&my_charset_bin);
    String field_tmp(field_buff,sizeof(field_buff),&my_charset_bin);
    String *item_result= item->val_str(&item_tmp);
    /*
      Some implementations of Item::val_str(String*) actually modify
      the field Item::null_value, hence we can't check it earlier.
    */
    if (item->null_value)
      return 0;
    String *field_result= field->val_str(&field_tmp);

    if (field->is_temporal_with_date())
    {
      enum_mysql_timestamp_type type=
        field_type_to_timestamp_type(field->type());
      const char *field_name= field->field_name;
      MYSQL_TIME field_time, item_time;
      get_mysql_time_from_str(thd, field_result, type, field_name, &field_time);
      get_mysql_time_from_str(thd, item_result, type, field_name,  &item_time);

      return my_time_compare(&field_time, &item_time);
    }
    return sortcmp(field_result, item_result, field->charset());
  }
  if (res_type == INT_RESULT)
    return 0;					// Both are of type int
  if (res_type == DECIMAL_RESULT)
  {
    my_decimal item_buf, *item_val,
               field_buf, *field_val;
    item_val= item->val_decimal(&item_buf);
    if (item->null_value)
      return 0;
    field_val= field->val_decimal(&field_buf);
    return my_decimal_cmp(field_val, item_val);
  }
  /*
    The patch for Bug#13463415 started using this function for comparing
    BIGINTs. That uncovered a bug in Visual Studio 32bit optimized mode.
    Prefixing the auto variables with volatile fixes the problem....
  */
  volatile double result= item->val_real();
  if (item->null_value)
    return 0;
  volatile double field_result= field->val_real();
  if (field_result < result)
    return -1;
  else if (field_result > result)
    return 1;
  return 0;
}

Item_cache* Item_cache::get_cache(const Item *item)
{
  return get_cache(item, item->result_type());
}


/**
  Get a cache item of given type.

  @param item         value to be cached
  @param type         required type of cache

  @return cache item
*/

Item_cache* Item_cache::get_cache(const Item *item, const Item_result type)
{
  switch (type) {
  case INT_RESULT:
    return new Item_cache_int(item->field_type());
  case REAL_RESULT:
    return new Item_cache_real();
  case DECIMAL_RESULT:
    return new Item_cache_decimal();
  case STRING_RESULT:
    /* Not all functions that return DATE/TIME are actually DATE/TIME funcs. */
    if (item->is_temporal())
      return new Item_cache_datetime(item->field_type());
    if (item->field_type() == MYSQL_TYPE_JSON)
      return new Item_cache_json();
    return new Item_cache_str(item);
  case ROW_RESULT:
    return new Item_cache_row();
  default:
    // should never be in real life
    DBUG_ASSERT(0);
    return 0;
  }
}

void Item_cache::store(Item *item)
{
  example= item;
  if (!item)
  {
    DBUG_ASSERT(maybe_null);
    null_value= TRUE;
  }
  value_cached= FALSE;
}

void Item_cache::print(String *str, enum_query_type query_type)
{
  str->append(STRING_WITH_LEN("<cache>("));
  if (example)
    example->print(str, query_type);
  else
    Item::print(str, query_type);
  str->append(')');
}

bool Item_cache::walk(Item_processor processor, enum_walk walk, uchar *arg)
{
  return ((walk & WALK_PREFIX) && (this->*processor)(arg)) ||
         (example && example->walk(processor, walk, arg)) ||
         ((walk & WALK_POSTFIX) && (this->*processor)(arg));
}


bool Item_cache::has_value()
{
  if (value_cached || cache_value())
  {
    /*
      Only expect NULL if the cache is nullable, or if an error was
      raised when reading the value into the cache.
    */
    DBUG_ASSERT(!null_value || maybe_null || current_thd->is_error());
    return !null_value;
  }
  return false;
}


bool  Item_cache_int::cache_value()
{
  if (!example)
    return FALSE;
  value_cached= TRUE;
  value= example->val_int_result();
  null_value= example->null_value;
  unsigned_flag= example->unsigned_flag;
  return TRUE;
}


void Item_cache_int::store(Item *item, longlong val_arg)
{
  /* An explicit values is given, save it. */
  value_cached= TRUE;
  value= val_arg;
  null_value= item->null_value;
  unsigned_flag= item->unsigned_flag;
}


String *Item_cache_int::val_str(String *str)
{
  DBUG_ASSERT(fixed == 1);
  if (!has_value())
    return NULL;
  str->set_int(value, unsigned_flag, default_charset());
  return str;
}


my_decimal *Item_cache_int::val_decimal(my_decimal *decimal_val)
{
  DBUG_ASSERT(fixed == 1);
  if (!has_value())
    return NULL;
  int2my_decimal(E_DEC_FATAL_ERROR, value, unsigned_flag, decimal_val);
  return decimal_val;
}

double Item_cache_int::val_real()
{
  DBUG_ASSERT(fixed == 1);
  if (!has_value())
    return 0.0;
  return (double) value;
}

longlong Item_cache_int::val_int()
{
  DBUG_ASSERT(fixed == 1);
  if (!has_value())
    return 0;
  return value;
}

bool  Item_cache_datetime::cache_value_int()
{
  if (!example)
    return false;

  value_cached= true;
  // Mark cached string value obsolete
  str_value_cached= false;

  DBUG_ASSERT(field_type() == example->field_type());
  int_value= example->val_temporal_by_field_type();
  null_value= example->null_value;
  unsigned_flag= example->unsigned_flag;

  return true;
}


bool  Item_cache_datetime::cache_value()
{
  if (!example)
    return FALSE;

  if (cmp_context == INT_RESULT)
    return cache_value_int();

  str_value_cached= TRUE;
  // Mark cached int value obsolete
  value_cached= FALSE;
  /* Assume here that the underlying item will do correct conversion.*/
  String *res= example->str_result(&str_value);
  if (res && res != &str_value)
    str_value.copy(*res);
  null_value= example->null_value;
  unsigned_flag= example->unsigned_flag;
  return TRUE;
}


void Item_cache_datetime::store(Item *item, longlong val_arg)
{
  /* An explicit values is given, save it. */
  value_cached= TRUE;
  int_value= val_arg;
  null_value= item->null_value;
  unsigned_flag= item->unsigned_flag;
}


void Item_cache_datetime::store(Item *item)
{
  Item_cache::store(item);
  str_value_cached= FALSE;
}

String *Item_cache_datetime::val_str(String *str)
{
  DBUG_ASSERT(fixed == 1);

  if ((value_cached || str_value_cached) && null_value)
    return NULL;

  if (!str_value_cached)
  {
    /*
      When it's possible the Item_cache_datetime uses INT datetime
      representation due to speed reasons. But still, it always has the STRING
      result type and thus it can be asked to return a string value. 
      It is possible that at this time cached item doesn't contain correct
      string value, thus we have to convert cached int value to string and
      return it.
    */
    if (value_cached)
    {
      MYSQL_TIME ltime;
      TIME_from_longlong_packed(&ltime, cached_field_type, int_value);
      if ((null_value= my_TIME_to_str(&ltime, &str_value,
                                      MY_MIN(decimals, DATETIME_MAX_DECIMALS))))
        return NULL;
      str_value_cached= TRUE;
    }
    else if (!cache_value() || null_value)
      return NULL;
  }
  return &str_value;
}


my_decimal *Item_cache_datetime::val_decimal(my_decimal *decimal_val)
{
  DBUG_ASSERT(fixed == 1);

  if (str_value_cached)
  {
    switch (cached_field_type)
    {
    case MYSQL_TYPE_TIME:
      return val_decimal_from_time(decimal_val);
    case MYSQL_TYPE_DATETIME:
    case MYSQL_TYPE_TIMESTAMP:
    case MYSQL_TYPE_DATE:
      return val_decimal_from_date(decimal_val);
    default:
      DBUG_ASSERT(0);
      return NULL;
    }
  }

  if ((!value_cached && !cache_value_int()) || null_value)
    return 0;
  return my_decimal_from_datetime_packed(decimal_val, field_type(), int_value);
}


bool Item_cache_datetime::get_date(MYSQL_TIME *ltime, my_time_flags_t fuzzydate)
{
  if ((value_cached || str_value_cached) && null_value)
    return true;

  if (str_value_cached) // TS-TODO: reuse MYSQL_TIME_cache eventually.
    return get_date_from_string(ltime, fuzzydate);

  if ((!value_cached && !cache_value_int()) || null_value)
    return (null_value= true);


  switch (cached_field_type)
  {
  case MYSQL_TYPE_TIME:
    {
      MYSQL_TIME tm;
      TIME_from_longlong_time_packed(&tm, int_value);
      time_to_datetime(current_thd, &tm, ltime);
      return false;
    }
  case MYSQL_TYPE_DATE:
    {
      int warnings= 0;
      TIME_from_longlong_date_packed(ltime, int_value);
      return check_date(ltime, non_zero_date(ltime), fuzzydate, &warnings);
    }
  case MYSQL_TYPE_DATETIME:
  case MYSQL_TYPE_TIMESTAMP:
    {
      int warnings= 0;
      TIME_from_longlong_datetime_packed(ltime, int_value);
      return check_date(ltime, non_zero_date(ltime), fuzzydate, &warnings);
    }
  default:
    DBUG_ASSERT(0);
  }
  return true;
}


bool Item_cache_datetime::get_time(MYSQL_TIME *ltime)
{
  if ((value_cached || str_value_cached) && null_value)
    return true;

  if (str_value_cached) // TS-TODO: reuse MYSQL_TIME_cache eventually.
    return get_time_from_string(ltime);

  if ((!value_cached && !cache_value_int()) || null_value)
    return true;

  switch (cached_field_type)
  {
  case MYSQL_TYPE_TIME:
    TIME_from_longlong_time_packed(ltime, int_value);
    return false;
  case MYSQL_TYPE_DATE:
    set_zero_time(ltime, MYSQL_TIMESTAMP_TIME);
    return false;
  case MYSQL_TYPE_DATETIME:
  case MYSQL_TYPE_TIMESTAMP:
    TIME_from_longlong_datetime_packed(ltime, int_value);
    datetime_to_time(ltime);
    return false;
  default:
    DBUG_ASSERT(0);
  }
  return true;
}


double Item_cache_datetime::val_real()
{
  return val_real_from_decimal();
}

longlong Item_cache_datetime::val_time_temporal()
{
  DBUG_ASSERT(fixed == 1);
  if ((!value_cached && !cache_value_int()) || null_value)
    return 0;
  if (is_temporal_with_date())
  {
    /* Convert packed date to packed time */
    MYSQL_TIME ltime;
    return get_time_from_date(&ltime) ? 0 :
           TIME_to_longlong_packed(&ltime, field_type());
  }
  return int_value;
}

longlong Item_cache_datetime::val_date_temporal()
{
  DBUG_ASSERT(fixed == 1);
  if ((!value_cached && !cache_value_int()) || null_value)
    return 0;
  if (cached_field_type == MYSQL_TYPE_TIME)
  {
    /* Convert packed time to packed date */
    MYSQL_TIME ltime;
    return get_date_from_time(&ltime) ? 0 :
           TIME_to_longlong_datetime_packed(&ltime);
    
  }
  return int_value;
}

longlong Item_cache_datetime::val_int()
{
  return val_int_from_decimal();
}


Item_cache_json::Item_cache_json()
  : Item_cache(MYSQL_TYPE_JSON), m_value(new Json_wrapper())
{}


Item_cache_json::~Item_cache_json()
{
  delete m_value;
}


/**
  Read the JSON value and cache it.
  @return true if the value was successfully cached, false otherwise
*/
bool Item_cache_json::cache_value()
{
  if (!example || !m_value)
    return false;

  if (json_value(&example, 0, m_value))
    return false;

  null_value= example->null_value;
  value_cached= true;

  if (!null_value)
  {
    m_value->to_dom(); // the row buffer might change, so need own copy
  }

  return true;
}


/**
  Copy the cached JSON value into a wrapper.
  @param[out] wr the wrapper that receives the JSON value
*/
bool Item_cache_json::val_json(Json_wrapper *wr)
{
  if (has_value())
    *wr= *m_value;
  return false;
}


/// Get the name of the cached field of an Item_cache_json instance.
inline static const char *whence(const Field *cached_field)
{
  return cached_field ? cached_field->field_name : "?";
}


String *Item_cache_json::val_str(String *tmp)
{
  if (has_value())
  {
    tmp->length(0);
    m_value->to_string(tmp, true, whence(cached_field));
    return tmp;
  }

  return NULL;
}


double Item_cache_json::val_real()
{
  Json_wrapper wr;

  if (val_json(&wr))
    return 0.0;

  if (null_value)
    return 0.0;

  return wr.coerce_real(whence(cached_field));
}


my_decimal *Item_cache_json::val_decimal(my_decimal *decimal_value)
{
  Json_wrapper wr;

  if (val_json(&wr))
    return decimal_value;

  if (null_value)
    return decimal_value;

  return wr.coerce_decimal(decimal_value, whence(cached_field));
}


bool Item_cache_json::get_date(MYSQL_TIME *ltime, my_time_flags_t fuzzydate)
{
  Json_wrapper wr;

  if (val_json(&wr))
    return true;

  if (null_value)
    return true;

  return wr.coerce_date(ltime, fuzzydate, whence(cached_field));
}


bool Item_cache_json::get_time(MYSQL_TIME *ltime)
{
  Json_wrapper wr;

  if (val_json(&wr))
    return true;

  if (null_value)
    return true;

  return wr.coerce_time(ltime, whence(cached_field));
}


longlong Item_cache_json::val_int()
{
  Json_wrapper wr;
  if (val_json(&wr))
    return 0;

  if (null_value)
    return true;

  return wr.coerce_int(whence(cached_field));
}


bool Item_cache_real::cache_value()
{
  if (!example)
    return FALSE;
  value_cached= TRUE;
  value= example->val_result();
  null_value= example->null_value;
  return TRUE;
}


double Item_cache_real::val_real()
{
  DBUG_ASSERT(fixed == 1);
  if (!has_value())
    return 0.0;
  return value;
}

longlong Item_cache_real::val_int()
{
  DBUG_ASSERT(fixed == 1);
  if (!has_value())
    return 0;
  return (longlong) rint(value);
}


String* Item_cache_real::val_str(String *str)
{
  DBUG_ASSERT(fixed == 1);
  if (!has_value())
    return NULL;
  str->set_real(value, decimals, default_charset());
  return str;
}


my_decimal *Item_cache_real::val_decimal(my_decimal *decimal_val)
{
  DBUG_ASSERT(fixed == 1);
  if (!has_value())
    return NULL;
  double2my_decimal(E_DEC_FATAL_ERROR, value, decimal_val);
  return decimal_val;
}


bool Item_cache_decimal::cache_value()
{
  if (!example)
    return FALSE;
  value_cached= TRUE;
  my_decimal *val= example->val_decimal_result(&decimal_value);
  if (!(null_value= example->null_value) && val != &decimal_value)
    my_decimal2decimal(val, &decimal_value);
  return TRUE;
}

double Item_cache_decimal::val_real()
{
  DBUG_ASSERT(fixed);
  double res;
  if (!has_value())
    return 0.0;
  my_decimal2double(E_DEC_FATAL_ERROR, &decimal_value, &res);
  return res;
}

longlong Item_cache_decimal::val_int()
{
  DBUG_ASSERT(fixed);
  longlong res;
  if (!has_value())
    return 0;
  my_decimal2int(E_DEC_FATAL_ERROR, &decimal_value, unsigned_flag, &res);
  return res;
}

String* Item_cache_decimal::val_str(String *str)
{
  DBUG_ASSERT(fixed);
  if (!has_value())
    return NULL;
  my_decimal_round(E_DEC_FATAL_ERROR, &decimal_value, decimals, FALSE,
                   &decimal_value);
  my_decimal2string(E_DEC_FATAL_ERROR, &decimal_value, 0, 0, 0, str);
  return str;
}

my_decimal *Item_cache_decimal::val_decimal(my_decimal *val)
{
  DBUG_ASSERT(fixed);
  if (!has_value())
    return NULL;
  return &decimal_value;
}


bool Item_cache_str::cache_value()
{
  if (!example)
    return FALSE;
  value_cached= TRUE;
  value_buff.set(buffer, sizeof(buffer), example->collation.collation);
  value= example->str_result(&value_buff);
  if ((null_value= example->null_value))
    value= 0;
  else if (value != &value_buff)
  {
    /*
      We copy string value to avoid changing value if 'item' is table field
      in queries like following (where t1.c is varchar):
      select a, 
             (select a,b,c from t1 where t1.a=t2.a) = ROW(a,2,'a'),
             (select c from t1 where a=t2.a)
        from t2;
    */
    value_buff.copy(*value);
    value= &value_buff;
  }
  return TRUE;
}

double Item_cache_str::val_real()
{
  DBUG_ASSERT(fixed == 1);
  int err_not_used;
  char *end_not_used;
  if (!has_value())
    return 0.0;
  if (value)
    return my_strntod(value->charset(), (char*) value->ptr(),
		      value->length(), &end_not_used, &err_not_used);
  return (double) 0;
}


longlong Item_cache_str::val_int()
{
  DBUG_ASSERT(fixed == 1);
  int err;
  if (!has_value())
    return 0;
  if (value)
    return my_strntoll(value->charset(), value->ptr(),
		       value->length(), 10, (char**) 0, &err);
  else
    return (longlong)0;
}


String* Item_cache_str::val_str(String *str)
{
  DBUG_ASSERT(fixed == 1);
  if (!has_value())
    return 0;
  return value;
}


my_decimal *Item_cache_str::val_decimal(my_decimal *decimal_val)
{
  DBUG_ASSERT(fixed == 1);
  if (!has_value())
    return NULL;
  if (value)
    string2my_decimal(E_DEC_FATAL_ERROR, value, decimal_val);
  else
    decimal_val= 0;
  return decimal_val;
}


type_conversion_status
Item_cache_str::save_in_field_inner(Field *field, bool no_conversions)
{
  if (!value_cached && !cache_value())
    return TYPE_ERR_BAD_VALUE;               // Fatal: couldn't cache the value
  if (null_value)
    return set_field_to_null_with_conversions(field, no_conversions);
  const type_conversion_status res=
    Item_cache::save_in_field_inner(field, no_conversions);
  if (is_varbinary && field->type() == MYSQL_TYPE_STRING && value != NULL &&
      value->length() < field->field_length)
    return TYPE_WARN_OUT_OF_RANGE;
  return res;

}


bool Item_cache_row::allocate(uint num)
{
  item_count= num;
  THD *thd= current_thd;
  return (!(values= 
	    (Item_cache **) thd->mem_calloc(sizeof(Item_cache *)*item_count)));
}


bool Item_cache_row::setup(Item * item)
{
  example= item;
  if (!values && allocate(item->cols()))
    return 1;
  for (uint i= 0; i < item_count; i++)
  {
    Item *el= item->element_index(i);
    Item_cache *tmp;
    if (!(tmp= values[i]= Item_cache::get_cache(el)))
      return 1;
    tmp->setup(el);
    with_subselect|= tmp->has_subquery();
    with_stored_program|= tmp->has_stored_program();
  }
  return 0;
}


void Item_cache_row::store(Item * item)
{
  example= item;
  if (!item)
  {
    DBUG_ASSERT(maybe_null);
    null_value= TRUE;
    return;
  }
  for (uint i= 0; i < item_count; i++)
    values[i]->store(item->element_index(i));
}


bool Item_cache_row::cache_value()
{
  if (!example)
    return FALSE;
  value_cached= TRUE;
  example->bring_value();
  null_value= example->null_value;

  const bool cached_item_is_assigned=
    example->type() != SUBSELECT_ITEM ||
    down_cast<Item_subselect *>(example)->assigned();

  for (uint i= 0; i < item_count; i++)
  {
    if (!cached_item_is_assigned)
    {
      // Subquery with zero rows, so make cached item null also.
      values[i]->store_null();
    }
    else
    {
      values[i]->cache_value();
    }

    null_value|= values[i]->null_value;
  }
  return TRUE;
}


void Item_cache_row::illegal_method_call(const char *method)
{
  DBUG_ENTER("Item_cache_row::illegal_method_call");
  DBUG_PRINT("error", ("!!! %s method was called for row item", method));
  DBUG_ASSERT(0);
  my_error(ER_OPERAND_COLUMNS, MYF(0), 1);
  DBUG_VOID_RETURN;
}


bool Item_cache_row::check_cols(uint c)
{
  if (c != item_count)
  {
    my_error(ER_OPERAND_COLUMNS, MYF(0), c);
    return 1;
  }
  return 0;
}


bool Item_cache_row::null_inside()
{
  for (uint i= 0; i < item_count; i++)
  {
    if (values[i]->cols() > 1)
    {
      if (values[i]->null_inside())
	return 1;
    }
    else
    {
      values[i]->update_null_value();
      if (values[i]->null_value)
	return 1;
    }
  }
  return 0;
}


void Item_cache_row::bring_value()
{
  if (!example)
    return;
  example->bring_value();
  null_value= example->null_value;
  for (uint i= 0; i < item_count; i++)
    values[i]->bring_value();
}


Item_type_holder::Item_type_holder(THD *thd, Item *item)
  :Item(thd, item), enum_set_typelib(0), fld_type(get_real_type(item))
{
  DBUG_ASSERT(item->fixed);
  maybe_null= item->maybe_null;
  collation.set(item->collation);
  get_full_info(item);
  /* fix variable decimals which always is NOT_FIXED_DEC */
  if (Field::result_merge_type(fld_type) == INT_RESULT)
    decimals= 0;
  prev_decimal_int_part= item->decimal_int_part();
  if (item->field_type() == MYSQL_TYPE_GEOMETRY)
    geometry_type= item->get_geometry_type();
  else
    geometry_type= Field::GEOM_GEOMETRY;
}


/**
  Return expression type of Item_type_holder.

  @return
    Item_result (type of internal MySQL expression result)
*/

Item_result Item_type_holder::result_type() const
{
  return Field::result_merge_type(fld_type);
}


/**
  Find real field type of item.

  @return
    type of field which should be created to store item value
*/

enum_field_types Item_type_holder::get_real_type(Item *item)
{
  item= item->real_item();

  switch (item->type())
  {
  case FIELD_ITEM:
  {
    /*
      Item_fields::field_type ask Field_type() but sometimes field return
      a different type, like for enum/set, so we need to ask real type.
    */
    Field *field= ((Item_field *) item)->field;
    enum_field_types type= field->real_type();
    if (field->is_created_from_null_item)
      return MYSQL_TYPE_NULL;
    /* work around about varchar type field detection */
    if (type == MYSQL_TYPE_STRING && field->type() == MYSQL_TYPE_VAR_STRING)
      return MYSQL_TYPE_VAR_STRING;
    return type;
  }
  case SUM_FUNC_ITEM:
  {
    /*
      Argument of aggregate function sometimes should be asked about field
      type
    */
    Item_sum *item_sum= (Item_sum *) item;
    if (item_sum->keep_field_type())
      return get_real_type(item_sum->get_arg(0));
    break;
  }
  case FUNC_ITEM:
    if (((Item_func *) item)->functype() == Item_func::GUSERVAR_FUNC)
    {
      /*
        There are work around of problem with changing variable type on the
        fly and variable always report "string" as field type to get
        acceptable information for client in send_field, so we make field
        type from expression type.
      */
      switch (item->result_type()) {
      case STRING_RESULT:
        return MYSQL_TYPE_VAR_STRING;
      case INT_RESULT:
        return MYSQL_TYPE_LONGLONG;
      case REAL_RESULT:
        return MYSQL_TYPE_DOUBLE;
      case DECIMAL_RESULT:
        return MYSQL_TYPE_NEWDECIMAL;
      case ROW_RESULT:
      default:
        DBUG_ASSERT(0);
        return MYSQL_TYPE_VAR_STRING;
      }
    }
    break;
  default:
    break;
  }
  return item->field_type();
}

/**
  Find field type which can carry current Item_type_holder type and
  type of given Item.

  @param thd     thread handler
  @param item    given item to join its parameters with this item ones

  @retval
    TRUE   error - types are incompatible
  @retval
    FALSE  OK
*/

bool Item_type_holder::join_types(THD *thd, Item *item)
{
  uint max_length_orig= max_length;
  uint decimals_orig= decimals;
  DBUG_ENTER("Item_type_holder::join_types");
  DBUG_PRINT("info:", ("was type %d len %d, dec %d name %s",
                       fld_type, max_length, decimals,
                       (item_name.is_set() ? item_name.ptr() : "<NULL>")));
  DBUG_PRINT("info:", ("in type %d len %d, dec %d",
                       get_real_type(item),
                       item->max_length, item->decimals));
  fld_type= Field::field_type_merge(fld_type, get_real_type(item));
  {
    int item_decimals= item->decimals;
    /* fix variable decimals which always is NOT_FIXED_DEC */
    if (Field::result_merge_type(fld_type) == INT_RESULT)
      item_decimals= 0;
    decimals= max<int>(decimals, item_decimals);
  }
  if (Field::result_merge_type(fld_type) == DECIMAL_RESULT)
  {
    decimals= min<int>(max(decimals, item->decimals), DECIMAL_MAX_SCALE);
    int item_int_part= item->decimal_int_part();
    int item_prec = max(prev_decimal_int_part, item_int_part) + decimals;
    int precision= min<uint>(item_prec, DECIMAL_MAX_PRECISION);
    unsigned_flag&= item->unsigned_flag;
    max_length= my_decimal_precision_to_length_no_truncation(precision,
                                                             decimals,
                                                             unsigned_flag);
  }

  switch (Field::result_merge_type(fld_type))
  {
  case STRING_RESULT:
  {
    const char *old_cs, *old_derivation;
    uint32 old_max_chars= max_length / collation.collation->mbmaxlen;
    old_cs= collation.collation->name;
    old_derivation= collation.derivation_name();
    if (collation.aggregate(item->collation, MY_COLL_ALLOW_CONV))
    {
      my_error(ER_CANT_AGGREGATE_2COLLATIONS, MYF(0),
	       old_cs, old_derivation,
	       item->collation.collation->name,
	       item->collation.derivation_name(),
	       "UNION");
      DBUG_RETURN(TRUE);
    }
    /*
      To figure out max_length, we have to take into account possible
      expansion of the size of the values because of character set
      conversions.
     */
    if (collation.collation != &my_charset_bin)
    {
      max_length= max(old_max_chars * collation.collation->mbmaxlen,
                      display_length(item) /
                      item->collation.collation->mbmaxlen *
                      collation.collation->mbmaxlen);

      if (max_length > char_to_byte_length_safe(MAX_FIELD_CHARLENGTH,
                                                collation.collation->mbmaxlen))
        fld_type= MYSQL_TYPE_VAR_STRING;
    }
    else
      set_if_bigger(max_length, display_length(item));

    /*
      For geometry columns, we must also merge subtypes. If the
      subtypes are different, use GEOMETRY.
    */
    if (fld_type == MYSQL_TYPE_GEOMETRY &&
        geometry_type != item->get_geometry_type())
    {
      geometry_type= Field::GEOM_GEOMETRY;
    }

    break;
  }
  case REAL_RESULT:
  {
    if (decimals != NOT_FIXED_DEC)
    {
      /*
        For FLOAT(M,D)/DOUBLE(M,D) do not change precision
         if both fields have the same M and D
      */
      if (item->max_length != max_length_orig ||
          item->decimals != decimals_orig)
      {
        int delta1= max_length_orig - decimals_orig;
        int delta2= item->max_length - item->decimals;
        max_length= max(delta1, delta2) + decimals;
        if (fld_type == MYSQL_TYPE_FLOAT && max_length > FLT_DIG + 2)
        {
          max_length= MAX_FLOAT_STR_LENGTH;
          decimals= NOT_FIXED_DEC;
        } 
        else if (fld_type == MYSQL_TYPE_DOUBLE && max_length > DBL_DIG + 2)
        {
          max_length= MAX_DOUBLE_STR_LENGTH;
          decimals= NOT_FIXED_DEC;
        }
      }
    }
    else
      max_length= (fld_type == MYSQL_TYPE_FLOAT) ? FLT_DIG+6 : DBL_DIG+7;
    break;
  }
  default:
    max_length= max(max_length, display_length(item));
  };
  maybe_null|= item->maybe_null;
  get_full_info(item);

  /* Remember decimal integer part to be used in DECIMAL_RESULT handleng */
  prev_decimal_int_part= decimal_int_part();
  DBUG_PRINT("info", ("become type: %d  len: %u  dec: %u",
                      (int) fld_type, max_length, (uint) decimals));
  DBUG_RETURN(FALSE);
}

/**
  Calculate lenth for merging result for given Item type.

  @param item  Item for length detection

  @return
    length
*/

uint32 Item_type_holder::display_length(Item *item)
{
  if (item->type() == Item::FIELD_ITEM)
    return ((Item_field *)item)->max_disp_length();

  switch (item->field_type())
  {
  case MYSQL_TYPE_DECIMAL:
  case MYSQL_TYPE_TIMESTAMP:
  case MYSQL_TYPE_DATE:
  case MYSQL_TYPE_TIME:
  case MYSQL_TYPE_DATETIME:
  case MYSQL_TYPE_YEAR:
  case MYSQL_TYPE_NEWDATE:
  case MYSQL_TYPE_VARCHAR:
  case MYSQL_TYPE_BIT:
  case MYSQL_TYPE_NEWDECIMAL:
  case MYSQL_TYPE_ENUM:
  case MYSQL_TYPE_SET:
  case MYSQL_TYPE_TINY_BLOB:
  case MYSQL_TYPE_MEDIUM_BLOB:
  case MYSQL_TYPE_LONG_BLOB:
  case MYSQL_TYPE_BLOB:
  case MYSQL_TYPE_VAR_STRING:
  case MYSQL_TYPE_STRING:
  case MYSQL_TYPE_GEOMETRY:
  case MYSQL_TYPE_JSON:
    return item->max_length;
  case MYSQL_TYPE_TINY:
    return 4;
  case MYSQL_TYPE_SHORT:
    return 6;
  case MYSQL_TYPE_LONG:
    return MY_INT32_NUM_DECIMAL_DIGITS;
  case MYSQL_TYPE_FLOAT:
    return 25;
  case MYSQL_TYPE_DOUBLE:
    return 53;
  case MYSQL_TYPE_NULL:
    return 0;
  case MYSQL_TYPE_LONGLONG:
    return 20;
  case MYSQL_TYPE_INT24:
    return 8;
  default:
    DBUG_ASSERT(0); // we should never go there
    return 0;
  }
}


/**
  Make temporary table field according collected information about type
  of UNION result.

  @param table  temporary table for which we create fields

  @return
    created field
*/

Field *Item_type_holder::make_field_by_type(TABLE *table)
{
  /*
    The field functions defines a field to be not null if null_ptr is not 0
  */
  uchar *null_ptr= maybe_null ? (uchar*) "" : 0;
  Field *field;

  switch (fld_type) {
  case MYSQL_TYPE_ENUM:
    DBUG_ASSERT(enum_set_typelib);
    field= new Field_enum((uchar *) 0, max_length, null_ptr, 0,
                          Field::NONE, item_name.ptr(),
                          get_enum_pack_length(enum_set_typelib->count),
                          enum_set_typelib, collation.collation);
    if (field)
      field->init(table);
    return field;
  case MYSQL_TYPE_SET:
    DBUG_ASSERT(enum_set_typelib);
    field= new Field_set((uchar *) 0, max_length, null_ptr, 0,
                         Field::NONE, item_name.ptr(),
                         get_set_pack_length(enum_set_typelib->count),
                         enum_set_typelib, collation.collation);
    if (field)
      field->init(table);
    return field;
  case MYSQL_TYPE_NULL:
    return make_string_field(table);
  default:
    break;
  }
  return tmp_table_field_from_field_type(table, 0);
}


/**
  Get full information from Item about enum/set fields to be able to create
  them later.

  @param item    Item for information collection
*/
void Item_type_holder::get_full_info(Item *item)
{
  if (fld_type == MYSQL_TYPE_ENUM ||
      fld_type == MYSQL_TYPE_SET)
  {
    if (item->type() == Item::SUM_FUNC_ITEM &&
        (((Item_sum*)item)->sum_func() == Item_sum::MAX_FUNC ||
         ((Item_sum*)item)->sum_func() == Item_sum::MIN_FUNC))
      item = (down_cast<Item_sum*>(item))->get_arg(0);
    /*
      We can have enum/set type after merging only if we have one enum|set
      field (or MIN|MAX(enum|set field)) and number of NULL fields
    */
    if (enum_set_typelib)
<<<<<<< HEAD
    {
      DBUG_ASSERT(get_real_type(item) == MYSQL_TYPE_NULL);
    }
    else
    {
=======
    {
      DBUG_ASSERT(get_real_type(item) == MYSQL_TYPE_NULL);
    }
    else
    {
>>>>>>> 23032807
      Item *real_item= item->real_item();
      Item_field *item_field= down_cast<Item_field*>(real_item);
      Field_enum *field_enum= down_cast<Field_enum*>(item_field->field);
      DBUG_ASSERT((get_real_type(item) == MYSQL_TYPE_ENUM ||
                   get_real_type(item) == MYSQL_TYPE_SET) &&
                  field_enum->typelib);
      enum_set_typelib= field_enum->typelib;
    }
  }
}


double Item_type_holder::val_real()
{
  DBUG_ASSERT(0); // should never be called
  return 0.0;
}


longlong Item_type_holder::val_int()
{
  DBUG_ASSERT(0); // should never be called
  return 0;
}

my_decimal *Item_type_holder::val_decimal(my_decimal *)
{
  DBUG_ASSERT(0); // should never be called
  return 0;
}

String *Item_type_holder::val_str(String*)
{
  DBUG_ASSERT(0); // should never be called
  return 0;
}

void Item_result_field::cleanup()
{
  DBUG_ENTER("Item_result_field::cleanup()");
  Item::cleanup();
  result_field= 0;
  DBUG_VOID_RETURN;
}


/**
  Helper method: Convert string to the given charset, then print.

  @param from_str     String to be converted. 
  @param to_str       Query string.
  @param to_cs        Character set to which the string is to be converted.
*/
void convert_and_print(String *from_str, String *to_str, 
                       const CHARSET_INFO *to_cs)
{
  if (my_charset_same(from_str->charset(), to_cs))
  {
    from_str->print(to_str);     // already in to_cs, no need to convert
  }
  else // need to convert
  {
    THD *thd= current_thd;
    LEX_STRING lex_str;
    thd->convert_string(&lex_str,
                        to_cs,
                        from_str->ptr(),
                        from_str->length(),
                        from_str->charset());
    String tmp(lex_str.str, lex_str.length, to_cs);
    tmp.print(to_str);
  }
}


/**
   Tells if this is a column of a table whose qualifying query block is 'sl'.
   I.e. Item_field or Item_direct_view_ref resolved in 'sl'. Used for
   aggregate checks.

   @Note that this returns false for an alias to a SELECT list expression,
   even though the SELECT list expression might itself be a column of the
   <table expression>; i.e. when the function runs on "foo" in HAVING of
   "select t1.a as foo from t1 having foo>1", it returns false. First, it
   pedantically makes sense: "foo" in HAVING is a reference to a column of the
   <query expression>, not of the <table expression>. Second, this behaviour
   makes sense for our purpose:
     - This is an alias to a SELECT list expression.
     - If doing DISTINCT-related checks, this alias can be ignored.
     - If doing GROUP-BY-related checks, the aliased expression was already
   checked when we checked the SELECT list, so can be ignored.

   @retval TRUE3: yes
   @retval FALSE3: no
   @retval UNKNOWN3: it's a non-direct-view Item_ref, we don't know if it
   contains a column => caller please analyze "*ref"
*/
Bool3 Item_ident::local_column(const SELECT_LEX *sl) const

{
  DBUG_ASSERT(is_fixed_or_outer_ref(this));
  if (m_alias_of_expr)
    return Bool3::false3();
  const Type t= type();
  if (t == FIELD_ITEM ||
      (t == REF_ITEM &&
       static_cast<const Item_ref *>(this)->ref_type() == Item_ref::VIEW_REF))
  {
    if (depended_from) // outer reference
    {
      if (depended_from == sl)
        return Bool3::true3();                    // qualifying query is 'sl'
    }
    else if (context->select_lex == sl)
      return Bool3::true3();                           // qualifying query is 'sl'
  }
  else if (t == REF_ITEM)
  {
    /*
      We also know that this is not an alias. Must be an internal Item_ref
      (like Item_aggregate_ref, Item_outer_ref), go down into it:
    */
    return Bool3::unknown3();
  }
  return Bool3::false3();
}


bool Item_ident::aggregate_check_distinct(uchar *arg)
{
  Distinct_check *const dc=
    reinterpret_cast<Distinct_check *>(arg);

  if (dc->is_stopped(this))
    return false;

  SELECT_LEX *const sl= dc->select;
  const Bool3 local= local_column(sl);
  if (local.is_false())
  {
    // not a column => ignored, skip child. Other tree parts deserve checking.
    dc->stop_at(this);
    return false;
  }
  if (local.is_unknown())
    return false; // dive in child item

  /*
    Point (2) of Distinct_check::check_query() is true: column is
    from table whose qualifying query block is 'sl'.
  */
  uint counter;
  enum_resolution_type resolution;
  Item **const res=
    find_item_in_list(this,
                      sl->item_list,
                      &counter, REPORT_EXCEPT_NOT_FOUND,
                      &resolution);

  if (res == not_found_item)
  {
    /*
      Point (3) of Distinct_check::check_query() is true: column is
      not in SELECT list.
    */
    dc->failed_ident= this;
    // Abort processing of the entire item tree.
    return true;
  }
  /*
    If success, do not dive in the child either! Indeed if this is
    Item_.*view_ref to an expression coming from a merged view, we mustn't
    check its underlying base-table columns, it may give false errors,
    consider:
    create view v as select x*2 as b from ...;
    select distinct b from v order by b+1;
    'b' of ORDER BY is in SELECT list so query is valid, we mustn't check
    the underlying 'x' (which is not in SELECT list).
  */
  dc->stop_at(this);
  return false;
}


bool Item_ident::aggregate_check_group(uchar *arg)
{
  Group_check *const gc= reinterpret_cast<Group_check *>(arg);
  return gc->do_ident_check(this, 0, Group_check::CHECK_GROUP);
}


bool Item_ident::is_strong_side_column_not_in_fd(uchar *arg)
{
  std::pair<Group_check *, table_map> *p=
    reinterpret_cast<std::pair<Group_check *, table_map> * >(arg);
  // p->first is Group_check, p->second is map of strong tables.
  return p->first->do_ident_check(this, p->second,
                                  Group_check::CHECK_STRONG_SIDE_COLUMN);
}


bool Item_ident::is_column_not_in_fd(uchar *arg)
{
  Group_check *const gc= reinterpret_cast<Group_check *>(arg);
  return gc->do_ident_check(this, 0, Group_check::CHECK_COLUMN);
}

/**
   The aim here is to find a real_item() which is of type Item_field.
*/
bool Item_ref::repoint_const_outer_ref(uchar *arg)
{
  *(pointer_cast<bool*>(arg))= true;
  return false;
}

/**
   If this object is the real_item of an Item_ref, repoint the result_field to
   field.
*/
bool Item_field::repoint_const_outer_ref(uchar *arg)
{
  bool *is_outer_ref= pointer_cast<bool*>(arg);
  if (*is_outer_ref)
    result_field= field;
  *is_outer_ref= false;
  return false;
}<|MERGE_RESOLUTION|>--- conflicted
+++ resolved
@@ -1034,30 +1034,6 @@
 }
 
 
-<<<<<<< HEAD
-/**
-  Mark field in read or write map of a table.
-
-  @param arg Struct that tells which map to update and how
-           table If = NULL, update map of any table
-                 If <> NULL, update map only if field is from this table
-           mark  How to mark current column
-*/
-
-bool Item_field::mark_field_in_map(uchar *arg)
-{
-  Mark_field *mark_field= (Mark_field *)arg;
-  TABLE *table= mark_field->table;
-  if (table != NULL && table != field->table)
-    return false;
-
-  table= field->table;
-  table->mark_column_used(table->in_use, field, mark_field->mark);
-
-  return false;
-}
-
-
 bool Item_field::check_gcol_func_processor(uchar *int_arg)
 {
   int *args= reinterpret_cast<int *>(int_arg);
@@ -1082,85 +1058,10 @@
     args[1]= ER_GENERATED_COLUMN_REF_AUTO_INC;
     return true;
   }
-=======
-bool Item_field::check_gcol_func_processor(uchar *int_arg)
-{
-  int *args= reinterpret_cast<int *>(int_arg);
-  int fld_idx= args[0];
-  DBUG_ASSERT(field);
-  // Don't allow GC to refer itself or another GC that is defined after it.
-  if (field->gcol_info && field->field_index >= fld_idx)
-  {
-    args[1]= ER_GENERATED_COLUMN_NON_PRIOR;
-    return true;
-  }
-  /*
-    If a generated column depends on an auto_increment column:
-    - calculation of the generated column's value is done before
-    write_row(),
-    - but the auto_increment value is determined in write_row() by the
-    engine.
-    So this case is forbidden.
-  */
-  if (field->flags & AUTO_INCREMENT_FLAG)
-  {
-    args[1]= ER_GENERATED_COLUMN_REF_AUTO_INC;
-    return true;
-  }
 
   return false;
 }
 
-
-/**
-  Check privileges of base table column
-*/
-
-bool Item_field::check_column_privileges(uchar *arg)
-{
-#ifndef NO_EMBEDDED_ACCESS_CHECKS
-
-  THD *thd= (THD *)arg;
-
-  Internal_error_handler_holder<View_error_handler, TABLE_LIST>
-    view_handler(thd, context->view_error_handler,
-                 context->view_error_handler_arg);
-  if (check_column_grant_in_table_ref(thd, table_ref,
-                                      field_name, strlen(field_name),
-                                      thd->want_privilege))
-  {
-    return true;
-  }
-#endif
->>>>>>> 23032807
-
-  return false;
-}
-
-/**
-  Check privileges of view column
-*/
-
-bool Item_direct_view_ref::check_column_privileges(uchar *arg)
-{
-#ifndef NO_EMBEDDED_ACCESS_CHECKS
-
-  THD *thd= (THD *)arg;
-
-  Internal_error_handler_holder<View_error_handler, TABLE_LIST>
-    view_handler(thd, context->view_error_handler,
-                 context->view_error_handler_arg);
-
-  if (check_column_grant_in_table_ref(thd, cached_table,
-                                      field_name, strlen(field_name),
-                                      thd->want_privilege))
-  {
-    return true;
-  }
-#endif
-
-  return false;
-}
 
 /**
   Check privileges of base table column
@@ -3820,31 +3721,6 @@
 
 
 bool Item_param::itemize(Parse_context *pc, Item **res)
-<<<<<<< HEAD
-=======
-{
-  if (skip_itemize(res))
-    return false;
-  if (super::itemize(pc, res))
-    return true;
-
-  /*
-    see commentaries in PTI_limit_option_param_marker::itemize()
-  */
-  DBUG_ASSERT(*res == this);
-
-  LEX *lex= pc->thd->lex;
-  if (! lex->parsing_options.allows_variable)
-  {
-    my_error(ER_VIEW_SELECT_VARIABLE, MYF(0));
-    return true;
-  }
-  return lex->param_list.push_back(this);
-}
-
-
-void Item_param::set_null()
->>>>>>> 23032807
 {
   if (skip_itemize(res))
     return false;
@@ -4836,7 +4712,6 @@
   : Item_copy(item), m_value(new Json_wrapper())
 {}
 
-<<<<<<< HEAD
 
 Item_copy_json::~Item_copy_json()
 {
@@ -4963,134 +4838,6 @@
 
 bool Item_copy_int::copy(const THD *thd)
 {
-=======
-
-Item_copy_json::~Item_copy_json()
-{
-  delete m_value;
-}
-
-bool Item_copy_json::copy(const THD *thd)
-{
-  if (item->val_json(m_value))
-    return true;
-
-  null_value= item->null_value;
-
-  if (!null_value)
-  {
-    m_value->to_dom(); // need own copy, cf. also Item_cache_json::cache_value
-  }
-
-  return false;
-}
-
-/**
-  Copy the cached JSON value into a wrapper.
-  @param[out] wr the wrapper that receives the JSON value
-*/
-bool Item_copy_json::val_json(Json_wrapper *wr)
-{
-  if (null_value)
-    return false;
-
-  *wr= *m_value;
-  return false;
-}
-
-
-String *Item_copy_json::val_str(String* s)
-{
-  if (null_value)
-    return NULL;
-
-  s->length(0);
-  if (m_value->to_string(s, true, item_name.ptr()))
-    return error_str();
-  return s;
-}
-
-
-my_decimal *Item_copy_json::val_decimal(my_decimal *decimal_value)
-{
-  if (null_value)
-    return NULL;
-
-  return m_value->coerce_decimal(decimal_value, item_name.ptr());
-}
-
-
-double Item_copy_json::val_real()
-{
-  if (null_value)
-    return 0.0;
-
-  return m_value->coerce_real(item_name.ptr());
-}
-
-
-longlong Item_copy_json::val_int()
-{
-  if (null_value)
-    return 0;
-
-  return m_value->coerce_int(item_name.ptr());
-}
-
-
-bool Item_copy_json::get_date(MYSQL_TIME *ltime, my_time_flags_t fuzzydate)
-{
-  if (null_value)
-    return true;
-
-  bool result= get_time(ltime);
-
-  if (!result && ltime->time_type == MYSQL_TIMESTAMP_TIME)
-  {
-    MYSQL_TIME tmp= *ltime;
-    time_to_datetime(current_thd, &tmp, ltime);
-  }
-
-  return result;
-}
-
-
-bool Item_copy_json::get_time(MYSQL_TIME *ltime)
-{
-  if (null_value)
-    return true;
-
-  return m_value->coerce_time(ltime, item_name.ptr());
-}
-
-
-type_conversion_status
-Item_copy_json::save_in_field_inner(Field *field, bool no_conversions)
-{
-  if (null_value)
-    return set_field_to_null(field);
-
-  if (field->type() == MYSQL_TYPE_JSON)
-  {
-    Field_json *f= down_cast<Field_json *>(field);
-    f->set_notnull();
-    return f->store_json(m_value);
-  }
-  else
-  {
-    if (m_value->to_string(&str_value, true, item_name.ptr()))
-      return set_field_to_null(field);        /* purecov: inspected */
-    return save_str_value_in_field(field, &str_value);
-  }
-}
-
-/****************************************************************************
-  Item_copy_int
-****************************************************************************/
-
-bool Item_copy_int::copy(const THD *thd)
-{
->>>>>>> 23032807
   cached_value= item->val_int();
   null_value=item->null_value;
   return thd->is_error();
@@ -7427,7 +7174,6 @@
 
 Item_hex_string::Item_hex_string(const POS &pos, const LEX_STRING &literal)
   : super(pos)
-<<<<<<< HEAD
 {
   hex_string_init(literal.str, literal.length);
 }
@@ -7435,15 +7181,6 @@
 
 LEX_STRING Item_hex_string::make_hex_str(const char *str, size_t str_length)
 {
-=======
-{
-  hex_string_init(literal.str, literal.length);
-}
-
-
-LEX_STRING Item_hex_string::make_hex_str(const char *str, size_t str_length)
-{
->>>>>>> 23032807
   size_t max_length=(str_length+1)/2;
   LEX_STRING ret= {(char *)"", 0};
   char *ptr=(char*) sql_alloc(max_length+1);
@@ -7571,7 +7308,6 @@
 void Item_hex_string::print(String *str, enum_query_type query_type)
 {
   if (query_type & QT_NORMALIZED_FORMAT)
-<<<<<<< HEAD
   {
     str->append("?");
     return;
@@ -7581,17 +7317,6 @@
   str->append("0x");
   for (; ptr != end ; ptr++)
   {
-=======
-  {
-    str->append("?");
-    return;
-  }
-  const uchar *ptr= pointer_cast<const uchar*>(str_value.ptr());
-  const uchar *end= ptr + str_value.length();
-  str->append("0x");
-  for (; ptr != end ; ptr++)
-  {
->>>>>>> 23032807
     str->append(_dig_vec_lower[*ptr >> 4]);
     str->append(_dig_vec_lower[*ptr & 0x0F]);
   }
@@ -11020,19 +10745,11 @@
       field (or MIN|MAX(enum|set field)) and number of NULL fields
     */
     if (enum_set_typelib)
-<<<<<<< HEAD
     {
       DBUG_ASSERT(get_real_type(item) == MYSQL_TYPE_NULL);
     }
     else
     {
-=======
-    {
-      DBUG_ASSERT(get_real_type(item) == MYSQL_TYPE_NULL);
-    }
-    else
-    {
->>>>>>> 23032807
       Item *real_item= item->real_item();
       Item_field *item_field= down_cast<Item_field*>(real_item);
       Field_enum *field_enum= down_cast<Field_enum*>(item_field->field);
