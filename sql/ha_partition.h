#ifndef HA_PARTITION_INCLUDED
#define HA_PARTITION_INCLUDED

/*
   Copyright (c) 2005, 2012, Oracle and/or its affiliates. All rights reserved.

   This program is free software; you can redistribute it and/or modify
   it under the terms of the GNU General Public License as published by
   the Free Software Foundation; version 2 of the License.

   This program is distributed in the hope that it will be useful,
   but WITHOUT ANY WARRANTY; without even the implied warranty of
   MERCHANTABILITY or FITNESS FOR A PARTICULAR PURPOSE.  See the
   GNU General Public License for more details.

   You should have received a copy of the GNU General Public License
   along with this program; if not, write to the Free Software
   Foundation, Inc., 51 Franklin St, Fifth Floor, Boston, MA 02110-1301  USA */

#include "sql_partition.h"      /* part_id_range, partition_element */
#include "queues.h"             /* QUEUE */

enum partition_keywords
{
  PKW_HASH= 0, PKW_RANGE, PKW_LIST, PKW_KEY, PKW_MAXVALUE, PKW_LINEAR,
  PKW_COLUMNS
};


#define PARTITION_BYTES_IN_POS 2
#define PARTITION_ENABLED_TABLE_FLAGS (HA_FILE_BASED | HA_REC_NOT_IN_SEQ)
#define PARTITION_DISABLED_TABLE_FLAGS (HA_CAN_GEOMETRY | \
                                        HA_CAN_FULLTEXT | \
                                        HA_DUPLICATE_POS | \
                                        HA_CAN_SQL_HANDLER | \
                                        HA_CAN_INSERT_DELAYED)

/* First 4 bytes in the .par file is the number of 32-bit words in the file */
#define PAR_WORD_SIZE 4
/* offset to the .par file checksum */
#define PAR_CHECKSUM_OFFSET 4
/* offset to the total number of partitions */
#define PAR_NUM_PARTS_OFFSET 8
/* offset to the engines array */
#define PAR_ENGINES_OFFSET 12

/** Struct used for partition_name_hash */
typedef struct st_part_name_def
{
  uchar *partition_name;
  uint length;
  uint32 part_id;
  my_bool is_subpart;
} PART_NAME_DEF;

/** class where to save partitions Handler_share's */
class Parts_share_refs
{
public:
  uint num_parts;                              /**< Size of ha_share array */
  Handler_share **ha_shares;                   /**< Storage for each part */
  Parts_share_refs()
  {
    num_parts= 0;
    ha_shares= NULL;
  }
  ~Parts_share_refs()
  {
    uint i;
    for (i= 0; i < num_parts; i++)
      if (ha_shares[i])
        delete ha_shares[i];
    if (ha_shares)
      delete [] ha_shares;
  }
  bool init(uint arg_num_parts)
  {
    DBUG_ASSERT(!num_parts && !ha_shares);
    num_parts= arg_num_parts;
    /* Allocate an array of Handler_share pointers */
    ha_shares= new Handler_share *[num_parts];
    if (!ha_shares)
    {
      num_parts= 0;
      return true;
    }
    memset(ha_shares, 0, sizeof(Handler_share*) * num_parts);
    return false;
  }
};


/**
  Partition specific Handler_share.
*/
class Partition_share : public Handler_share
{
public:
  bool auto_inc_initialized;
  mysql_mutex_t auto_inc_mutex;                /**< protecting auto_inc val */
  ulonglong next_auto_inc_val;                 /**< first non reserved value */
  /**
    Hash of partition names. Initialized in the first ha_partition::open()
    for the table_share. After that it is read-only, i.e. no locking required.
  */
  bool partition_name_hash_initialized;
  HASH partition_name_hash;
  /** Storage for each partitions Handler_share */
  Parts_share_refs *partitions_share_refs;
  Partition_share() {}
  ~Partition_share()
  {
    DBUG_ENTER("Partition_share::~Partition_share");
    mysql_mutex_destroy(&auto_inc_mutex);
    if (partition_name_hash_initialized)
      my_hash_free(&partition_name_hash);
    if (partitions_share_refs)
      delete partitions_share_refs;
    DBUG_VOID_RETURN;
  }
  bool init(uint num_parts);
  void lock_auto_inc()
  {
    mysql_mutex_lock(&auto_inc_mutex);
  }
  void unlock_auto_inc()
  {
    mysql_mutex_unlock(&auto_inc_mutex);
  }
};


class ha_partition :public handler
{
private:
  enum partition_index_scan_type
  {
    partition_index_read= 0,
    partition_index_first= 1,
    partition_index_first_unordered= 2,
    partition_index_last= 3,
    partition_index_read_last= 4,
    partition_read_range = 5,
    partition_no_index_scan= 6
  };
  /* Data for the partition handler */
  int  m_mode;                          // Open mode
  uint m_open_test_lock;                // Open test_if_locked
  char *m_file_buffer;                  // Content of the .par file 
  char *m_name_buffer_ptr;		// Pointer to first partition name
  plugin_ref *m_engine_array;           // Array of types of the handlers
  handler **m_file;                     // Array of references to handler inst.
  uint m_file_tot_parts;                // Debug
  handler **m_new_file;                 // Array of references to new handlers
  handler **m_reorged_file;             // Reorganised partitions
  handler **m_added_file;               // Added parts kept for errors
  partition_info *m_part_info;          // local reference to partition
  Field **m_part_field_array;           // Part field array locally to save acc
  uchar *m_ordered_rec_buffer;          // Row and key buffer for ord. idx scan
  /*
    Current index.
    When used in key_rec_cmp: If clustered pk, index compare
    must compare pk if given index is same for two rows.
    So normally m_curr_key_info[0]= current index and m_curr_key[1]= NULL,
    and if clustered pk, [0]= current index, [1]= pk, [2]= NULL
  */
  KEY *m_curr_key_info[3];              // Current index
  uchar *m_rec0;                        // table->record[0]
  QUEUE m_queue;                        // Prio queue used by sorted read
  /*
    Since the partition handler is a handler on top of other handlers, it
    is necessary to keep information about what the underlying handler
    characteristics is. It is not possible to keep any handler instances
    for this since the MySQL Server sometimes allocating the handler object
    without freeing them.
  */
  ulong m_low_byte_first;
  enum enum_handler_status
  {
    handler_not_initialized= 0,
    handler_initialized,
    handler_opened,
    handler_closed
  };
  enum_handler_status m_handler_status;

  uint m_reorged_parts;                  // Number of reorganised parts
  uint m_tot_parts;                      // Total number of partitions;
  uint m_num_locks;                       // For engines like ha_blackhole, which needs no locks
  uint m_last_part;                      // Last file that we update,write,read
  int m_lock_type;                       // Remembers type of last
                                         // external_lock
  part_id_range m_part_spec;             // Which parts to scan
  uint m_scan_value;                     // Value passed in rnd_init
                                         // call
  uint m_ref_length;                     // Length of position in this
                                         // handler object
  key_range m_start_key;                 // index read key range
  enum partition_index_scan_type m_index_scan_type;// What type of index
                                                   // scan
  uint m_top_entry;                      // Which partition is to
                                         // deliver next result
  uint m_rec_length;                     // Local copy of record length

  bool m_ordered;                        // Ordered/Unordered index scan
  bool m_pkey_is_clustered;              // Is primary key clustered
  bool m_create_handler;                 // Handler used to create table
  bool m_is_sub_partitioned;             // Is subpartitioned
  bool m_ordered_scan_ongoing;

  /* 
    If set, this object was created with ha_partition::clone and doesn't
    "own" the m_part_info structure.
  */
  ha_partition *m_is_clone_of;
  MEM_ROOT *m_clone_mem_root;
  
  /*
    We keep track if all underlying handlers are MyISAM since MyISAM has a
    great number of extra flags not needed by other handlers.
  */
  bool m_myisam;                         // Are all underlying handlers
                                         // MyISAM
  /*
    We keep track of InnoDB handlers below since it requires proper setting
    of query_id in fields at index_init and index_read calls.
  */
  bool m_innodb;                        // Are all underlying handlers
                                        // InnoDB
  /*
    When calling extra(HA_EXTRA_CACHE) we do not pass this to the underlying
    handlers immediately. Instead we cache it and call the underlying
    immediately before starting the scan on the partition. This is to
    prevent allocating a READ CACHE for each partition in parallel when
    performing a full table scan on MyISAM partitioned table.
    This state is cleared by extra(HA_EXTRA_NO_CACHE).
  */
  bool m_extra_cache;
  uint m_extra_cache_size;
  /* The same goes for HA_EXTRA_PREPARE_FOR_UPDATE */
  bool m_extra_prepare_for_update;
  /* Which partition has active cache */
  uint m_extra_cache_part_id;

  void init_handler_variables();
  /*
    Variables for lock structures.
  */
  THR_LOCK_DATA lock;                   /* MySQL lock */

  bool auto_increment_lock;             /**< lock reading/updating auto_inc */
  /**
    Flag to keep the auto_increment lock through out the statement.
    This to ensure it will work with statement based replication.
  */
  bool auto_increment_safe_stmt_log_lock;
  /** For optimizing ha_start_bulk_insert calls */
  MY_BITMAP m_bulk_insert_started;
  ha_rows   m_bulk_inserted_rows;
  /** used for prediction of start_bulk_insert rows */
  enum_monotonicity_info m_part_func_monotonicity_info;
<<<<<<< HEAD
  /** keep track of locked partitions */
  MY_BITMAP m_locked_partitions;
  /** Stores shared auto_increment etc. */
  Partition_share *part_share;
  /** Temporary storage for new partitions Handler_shares during ALTER */
  List<Parts_share_refs> m_new_partitions_share_refs;
=======
  /** Sorted array of partition ids in descending order of number of rows. */
  uint32 *m_part_ids_sorted_by_num_of_records;
  /* Compare function for my_qsort2, for reversed order. */
  static int compare_number_of_records(ha_partition *me,
                                       const uint32 *a,
                                       const uint32 *b);
>>>>>>> aaf0e5d6
public:
  Partition_share *get_part_share() { return part_share; }
  handler *clone(const char *name, MEM_ROOT *mem_root);
  virtual void set_part_info(partition_info *part_info, bool early)
  {
     m_part_info= part_info;
     m_is_sub_partitioned= part_info->is_sub_partitioned();
  }
  /*
    -------------------------------------------------------------------------
    MODULE create/delete handler object
    -------------------------------------------------------------------------
    Object create/delete methode. The normal called when a table object
    exists. There is also a method to create the handler object with only
    partition information. This is used from mysql_create_table when the
    table is to be created and the engine type is deduced to be the
    partition handler.
    -------------------------------------------------------------------------
  */
    ha_partition(handlerton *hton, TABLE_SHARE * table);
    ha_partition(handlerton *hton, partition_info * part_info);
    ha_partition(handlerton *hton, TABLE_SHARE *share,
                 partition_info *part_info_arg,
                 ha_partition *clone_arg,
                 MEM_ROOT *clone_mem_root_arg);
   ~ha_partition();
  /*
    A partition handler has no characteristics in itself. It only inherits
    those from the underlying handlers. Here we set-up those constants to
    enable later calls of the methods to retrieve constants from the under-
    lying handlers. Returns false if not successful.
  */
   bool initialize_partition(MEM_ROOT *mem_root);

  /*
    -------------------------------------------------------------------------
    MODULE meta data changes
    -------------------------------------------------------------------------
    Meta data routines to CREATE, DROP, RENAME table and often used at
    ALTER TABLE (update_create_info used from ALTER TABLE and SHOW ..).

    update_table_comment is used in SHOW TABLE commands to provide a
    chance for the handler to add any interesting comments to the table
    comments not provided by the users comment.

    create_handler_files is called before opening a new handler object
    with openfrm to call create. It is used to create any local handler
    object needed in opening the object in openfrm
    -------------------------------------------------------------------------
  */
  virtual int delete_table(const char *from);
  virtual int rename_table(const char *from, const char *to);
  virtual int create(const char *name, TABLE *form,
		     HA_CREATE_INFO *create_info);
  virtual int create_handler_files(const char *name,
                                   const char *old_name, int action_flag,
                                   HA_CREATE_INFO *create_info);
  virtual void update_create_info(HA_CREATE_INFO *create_info);
  virtual char *update_table_comment(const char *comment);
  virtual int change_partitions(HA_CREATE_INFO *create_info,
                                const char *path,
                                ulonglong * const copied,
                                ulonglong * const deleted,
                                const uchar *pack_frm_data,
                                size_t pack_frm_len);
  virtual int drop_partitions(const char *path);
  virtual int rename_partitions(const char *path);
  bool get_no_parts(const char *name, uint *num_parts)
  {
    DBUG_ENTER("ha_partition::get_no_parts");
    *num_parts= m_tot_parts;
    DBUG_RETURN(0);
  }
  virtual void change_table_ptr(TABLE *table_arg, TABLE_SHARE *share);
  virtual bool check_if_incompatible_data(HA_CREATE_INFO *create_info,
                                          uint table_changes);
private:
  int copy_partitions(ulonglong * const copied, ulonglong * const deleted);
  void cleanup_new_partition(uint part_count);
  int prepare_new_partition(TABLE *table, HA_CREATE_INFO *create_info,
                            handler *file, const char *part_name,
                            partition_element *p_elem);
  /*
    delete_table and rename_table uses very similar logic which
    is packed into this routine.
  */
  uint del_ren_table(const char *from, const char *to);
  /*
    One method to create the table_name.par file containing the names of the
    underlying partitions, their engine and the number of partitions.
    And one method to read it in.
  */
  bool create_handler_file(const char *name);
  bool setup_engine_array(MEM_ROOT *mem_root);
  bool read_par_file(const char *name);
  bool get_from_handler_file(const char *name, MEM_ROOT *mem_root,
                             bool is_clone);
  bool new_handlers_from_part_info(MEM_ROOT *mem_root);
  bool create_handlers(MEM_ROOT *mem_root);
  void clear_handler_file();
  int set_up_table_before_create(TABLE *table_arg,
                                 const char *partition_name_with_path,
                                 HA_CREATE_INFO *info,
                                 partition_element *p_elem);
  partition_element *find_partition_element(uint part_id);
  bool insert_partition_name_in_hash(const char *name, uint part_id,
                                     bool is_subpart);
  bool populate_partition_name_hash();
  Partition_share *get_share();
  bool set_ha_share_ref(Handler_share **ha_share);

public:

  /*
    -------------------------------------------------------------------------
    MODULE open/close object
    -------------------------------------------------------------------------
    Open and close handler object to ensure all underlying files and
    objects allocated and deallocated for query handling is handled
    properly.
    -------------------------------------------------------------------------

    A handler object is opened as part of its initialisation and before
    being used for normal queries (not before meta-data changes always.
    If the object was opened it will also be closed before being deleted.
  */
  virtual int open(const char *name, int mode, uint test_if_locked);
  virtual void unbind_psi();
  virtual void rebind_psi();
  virtual int close(void);

  /*
    -------------------------------------------------------------------------
    MODULE start/end statement
    -------------------------------------------------------------------------
    This module contains methods that are used to understand start/end of
    statements, transaction boundaries, and aid for proper concurrency
    control.
    The partition handler need not implement abort and commit since this
    will be handled by any underlying handlers implementing transactions.
    There is only one call to each handler type involved per transaction
    and these go directly to the handlers supporting transactions
    currently InnoDB, BDB and NDB).
    -------------------------------------------------------------------------
  */
  virtual THR_LOCK_DATA **store_lock(THD * thd, THR_LOCK_DATA ** to,
				     enum thr_lock_type lock_type);
  virtual int external_lock(THD * thd, int lock_type);
  /*
    When table is locked a statement is started by calling start_stmt
    instead of external_lock
  */
  virtual int start_stmt(THD * thd, thr_lock_type lock_type);
  /*
    Lock count is number of locked underlying handlers (I assume)
  */
  virtual uint lock_count(void) const;
  /*
    Call to unlock rows not to be updated in transaction
  */
  virtual void unlock_row();
  /*
    Check if semi consistent read
  */
  virtual bool was_semi_consistent_read();
  /*
    Call to hint about semi consistent read
  */
  virtual void try_semi_consistent_read(bool);

  /*
    -------------------------------------------------------------------------
    MODULE change record
    -------------------------------------------------------------------------
    This part of the handler interface is used to change the records
    after INSERT, DELETE, UPDATE, REPLACE method calls but also other
    special meta-data operations as ALTER TABLE, LOAD DATA, TRUNCATE.
    -------------------------------------------------------------------------

    These methods are used for insert (write_row), update (update_row)
    and delete (delete_row). All methods to change data always work on
    one row at a time. update_row and delete_row also contains the old
    row.
    delete_all_rows will delete all rows in the table in one call as a
    special optimisation for DELETE from table;

    Bulk inserts are supported if all underlying handlers support it.
    start_bulk_insert and end_bulk_insert is called before and after a
    number of calls to write_row.
  */
  virtual int write_row(uchar * buf);
  virtual int update_row(const uchar * old_data, uchar * new_data);
  virtual int delete_row(const uchar * buf);
  virtual int delete_all_rows(void);
  virtual int truncate();
  virtual void start_bulk_insert(ha_rows rows);
  virtual int end_bulk_insert();
private:
  ha_rows guess_bulk_insert_rows();
  void start_part_bulk_insert(THD *thd, uint part_id);
  long estimate_read_buffer_size(long original_size);
public:

  /*
    Method for truncating a specific partition.
    (i.e. ALTER TABLE t1 TRUNCATE PARTITION p).

    @remark This method is a partitioning-specific hook
            and thus not a member of the general SE API.
  */
  int truncate_partition(Alter_info *, bool *binlog_stmt);

  virtual bool is_fatal_error(int error, uint flags)
  {
    if (!handler::is_fatal_error(error, flags) ||
        error == HA_ERR_NO_PARTITION_FOUND ||
        error == HA_ERR_NOT_IN_LOCK_PARTITIONS)
      return FALSE;
    return TRUE;
  }


  /*
    -------------------------------------------------------------------------
    MODULE full table scan
    -------------------------------------------------------------------------
    This module is used for the most basic access method for any table
    handler. This is to fetch all data through a full table scan. No
    indexes are needed to implement this part.
    It contains one method to start the scan (rnd_init) that can also be
    called multiple times (typical in a nested loop join). Then proceeding
    to the next record (rnd_next) and closing the scan (rnd_end).
    To remember a record for later access there is a method (position)
    and there is a method used to retrieve the record based on the stored
    position.
    The position can be a file position, a primary key, a ROWID dependent
    on the handler below.
    -------------------------------------------------------------------------
  */
  /*
    unlike index_init(), rnd_init() can be called two times
    without rnd_end() in between (it only makes sense if scan=1).
    then the second call should prepare for the new table scan
    (e.g if rnd_init allocates the cursor, second call should
    position it to the start of the table, no need to deallocate
    and allocate it again
  */
  virtual int rnd_init(bool scan);
  virtual int rnd_end();
  virtual int rnd_next(uchar * buf);
  virtual int rnd_pos(uchar * buf, uchar * pos);
  virtual int rnd_pos_by_record(uchar *record);
  virtual void position(const uchar * record);

  /*
    -------------------------------------------------------------------------
    MODULE index scan
    -------------------------------------------------------------------------
    This part of the handler interface is used to perform access through
    indexes. The interface is defined as a scan interface but the handler
    can also use key lookup if the index is a unique index or a primary
    key index.
    Index scans are mostly useful for SELECT queries but are an important
    part also of UPDATE, DELETE, REPLACE and CREATE TABLE table AS SELECT
    and so forth.
    Naturally an index is needed for an index scan and indexes can either
    be ordered, hash based. Some ordered indexes can return data in order
    but not necessarily all of them.
    There are many flags that define the behavior of indexes in the
    various handlers. These methods are found in the optimizer module.
    -------------------------------------------------------------------------

    index_read is called to start a scan of an index. The find_flag defines
    the semantics of the scan. These flags are defined in
    include/my_base.h
    index_read_idx is the same but also initializes index before calling doing
    the same thing as index_read. Thus it is similar to index_init followed
    by index_read. This is also how we implement it.

    index_read/index_read_idx does also return the first row. Thus for
    key lookups, the index_read will be the only call to the handler in
    the index scan.

    index_init initializes an index before using it and index_end does
    any end processing needed.
  */
  virtual int index_read_map(uchar * buf, const uchar * key,
                             key_part_map keypart_map,
                             enum ha_rkey_function find_flag);
  virtual int index_init(uint idx, bool sorted);
  virtual int index_end();

  /**
    @breif
    Positions an index cursor to the index specified in the hanlde. Fetches the
    row if available. If the key value is null, begin at first key of the
    index.
  */
  virtual int index_read_idx_map(uchar *buf, uint index, const uchar *key,
                                 key_part_map keypart_map,
                                 enum ha_rkey_function find_flag);
  /*
    These methods are used to jump to next or previous entry in the index
    scan. There are also methods to jump to first and last entry.
  */
  virtual int index_next(uchar * buf);
  virtual int index_prev(uchar * buf);
  virtual int index_first(uchar * buf);
  virtual int index_last(uchar * buf);
  virtual int index_next_same(uchar * buf, const uchar * key, uint keylen);
  virtual int index_read_last_map(uchar * buf, const uchar * key,
                                  key_part_map keypart_map);

  /*
    read_first_row is virtual method but is only implemented by
    handler.cc, no storage engine has implemented it so neither
    will the partition handler.
    
    virtual int read_first_row(uchar *buf, uint primary_key);
  */

  /*
    We don't implement multi read range yet, will do later.
    virtual int read_multi_range_first(KEY_MULTI_RANGE **found_range_p,
    KEY_MULTI_RANGE *ranges, uint range_count,
    bool sorted, HANDLER_BUFFER *buffer);
    virtual int read_multi_range_next(KEY_MULTI_RANGE **found_range_p);
  */


  virtual int read_range_first(const key_range * start_key,
			       const key_range * end_key,
			       bool eq_range, bool sorted);
  virtual int read_range_next();

private:
  int common_index_read(uchar * buf, bool have_start_key);
  int common_first_last(uchar * buf);
  int partition_scan_set_up(uchar * buf, bool idx_read_flag);
  int handle_unordered_next(uchar * buf, bool next_same);
  int handle_unordered_scan_next_partition(uchar * buf);
  uchar *queue_buf(uint part_id)
    {
      return (m_ordered_rec_buffer +
              (part_id * (m_rec_length + PARTITION_BYTES_IN_POS)));
    }
  uchar *rec_buf(uint part_id)
    {
      return (queue_buf(part_id) +
              PARTITION_BYTES_IN_POS);
    }
  int handle_ordered_index_scan(uchar * buf, bool reverse_order);
  int handle_ordered_next(uchar * buf, bool next_same);
  int handle_ordered_prev(uchar * buf);
  void return_top_record(uchar * buf);
  void column_bitmaps_signal();
public:
  /*
    -------------------------------------------------------------------------
    MODULE information calls
    -------------------------------------------------------------------------
    This calls are used to inform the handler of specifics of the ongoing
    scans and other actions. Most of these are used for optimisation
    purposes.
    -------------------------------------------------------------------------
  */
  virtual int info(uint);
  void get_dynamic_partition_info(PARTITION_STATS *stat_info,
                                  uint part_id);
  virtual int extra(enum ha_extra_function operation);
  virtual int extra_opt(enum ha_extra_function operation, ulong cachesize);
  virtual int reset(void);
  /*
    Do not allow caching of partitioned tables, since we cannot return
    a callback or engine_data that would work for a generic engine.
  */
  virtual my_bool register_query_cache_table(THD *thd, char *table_key,
                                             uint key_length,
                                             qc_engine_callback
                                               *engine_callback,
                                             ulonglong *engine_data)
  {
    *engine_callback= NULL;
    *engine_data= 0;
    return FALSE;
  }

private:
  static const uint NO_CURRENT_PART_ID;
  int loop_extra(enum ha_extra_function operation);
  int loop_extra_alter(enum ha_extra_function operations);
  void late_extra_cache(uint partition_id);
  void late_extra_no_cache(uint partition_id);
  void prepare_extra_cache(uint cachesize);
public:

  /*
    -------------------------------------------------------------------------
    MODULE optimiser support
    -------------------------------------------------------------------------
    -------------------------------------------------------------------------
  */

  /*
    NOTE !!!!!!
     -------------------------------------------------------------------------
     -------------------------------------------------------------------------
     One important part of the public handler interface that is not depicted in
     the methods is the attribute records

     which is defined in the base class. This is looked upon directly and is
     set by calling info(HA_STATUS_INFO) ?
     -------------------------------------------------------------------------
  */

private:
  /* Helper functions for optimizer hints. */
  ha_rows min_rows_for_estimate();
  uint get_biggest_used_partition(uint *part_index);
public:

  /*
    keys_to_use_for_scanning can probably be implemented as the
    intersection of all underlying handlers if mixed handlers are used.
    This method is used to derive whether an index can be used for
    index-only scanning when performing an ORDER BY query.
    Only called from one place in sql_select.cc
  */
  virtual const key_map *keys_to_use_for_scanning();

  /*
    Called in test_quick_select to determine if indexes should be used.
  */
  virtual double scan_time();

  /*
    The next method will never be called if you do not implement indexes.
  */
  virtual double read_time(uint index, uint ranges, ha_rows rows);
  /*
    For the given range how many records are estimated to be in this range.
    Used by optimiser to calculate cost of using a particular index.
  */
  virtual ha_rows records_in_range(uint inx, key_range * min_key,
				   key_range * max_key);

  /*
    Upper bound of number records returned in scan is sum of all
    underlying handlers.
  */
  virtual ha_rows estimate_rows_upper_bound();

  /*
    table_cache_type is implemented by the underlying handler but all
    underlying handlers must have the same implementation for it to work.
  */
  virtual uint8 table_cache_type();
  virtual ha_rows records();

  /* Calculate hash value for PARTITION BY KEY tables. */
  uint32 calculate_key_hash_value(Field **field_array);

  /*
    -------------------------------------------------------------------------
    MODULE print messages
    -------------------------------------------------------------------------
    This module contains various methods that returns text messages for
    table types, index type and error messages.
    -------------------------------------------------------------------------
  */
  /*
    The name of the index type that will be used for display
    Here we must ensure that all handlers use the same index type
    for each index created.
  */
  virtual const char *index_type(uint inx);

  /* The name of the table type that will be used for display purposes */
  virtual const char *table_type() const;

  /* The name of the row type used for the underlying tables. */
  virtual enum row_type get_row_type() const;

  /*
     Handler specific error messages
  */
  virtual void print_error(int error, myf errflag);
  virtual bool get_error_message(int error, String * buf);
  /*
   -------------------------------------------------------------------------
    MODULE handler characteristics
    -------------------------------------------------------------------------
    This module contains a number of methods defining limitations and
    characteristics of the handler. The partition handler will calculate
    this characteristics based on underlying handler characteristics.
    -------------------------------------------------------------------------

    This is a list of flags that says what the storage engine
    implements. The current table flags are documented in handler.h
    The partition handler will support whatever the underlying handlers
    support except when specifically mentioned below about exceptions
    to this rule.
    NOTE: This cannot be cached since it can depend on TRANSACTION ISOLATION
    LEVEL which is dynamic, see bug#39084.

    HA_READ_RND_SAME:
    Not currently used. (Means that the handler supports the rnd_same() call)
    (MyISAM, HEAP)

    HA_TABLE_SCAN_ON_INDEX:
    Used to avoid scanning full tables on an index. If this flag is set then
    the handler always has a primary key (hidden if not defined) and this
    index is used for scanning rather than a full table scan in all
    situations.
    (InnoDB, BDB, Federated)

    HA_REC_NOT_IN_SEQ:
    This flag is set for handlers that cannot guarantee that the rows are
    returned accroding to incremental positions (0, 1, 2, 3...).
    This also means that rnd_next() should return HA_ERR_RECORD_DELETED
    if it finds a deleted row.
    (MyISAM (not fixed length row), BDB, HEAP, NDB, InooDB)

    HA_CAN_GEOMETRY:
    Can the storage engine handle spatial data.
    Used to check that no spatial attributes are declared unless
    the storage engine is capable of handling it.
    (MyISAM)

    HA_FAST_KEY_READ:
    Setting this flag indicates that the handler is equally fast in
    finding a row by key as by position.
    This flag is used in a very special situation in conjunction with
    filesort's. For further explanation see intro to init_read_record.
    (BDB, HEAP, InnoDB)

    HA_NULL_IN_KEY:
    Is NULL values allowed in indexes.
    If this is not allowed then it is not possible to use an index on a
    NULLable field.
    (BDB, HEAP, MyISAM, NDB, InnoDB)

    HA_DUPLICATE_POS:
    Tells that we can the position for the conflicting duplicate key
    record is stored in table->file->dupp_ref. (insert uses rnd_pos() on
    this to find the duplicated row)
    (MyISAM)

    HA_CAN_INDEX_BLOBS:
    Is the storage engine capable of defining an index of a prefix on
    a BLOB attribute.
    (BDB, Federated, MyISAM, InnoDB)

    HA_AUTO_PART_KEY:
    Auto increment fields can be part of a multi-part key. For second part
    auto-increment keys, the auto_incrementing is done in handler.cc
    (BDB, Federated, MyISAM, NDB)

    HA_REQUIRE_PRIMARY_KEY:
    Can't define a table without primary key (and cannot handle a table
    with hidden primary key)
    (No handler has this limitation currently)

    HA_STATS_RECORDS_IS_EXACT:
    Does the counter of records after the info call specify an exact
    value or not. If it does this flag is set.
    Only MyISAM and HEAP uses exact count.

    HA_CAN_INSERT_DELAYED:
    Can the storage engine support delayed inserts.
    To start with the partition handler will not support delayed inserts.
    Further investigation needed.
    (HEAP, MyISAM)

    HA_PRIMARY_KEY_IN_READ_INDEX:
    This parameter is set when the handler will also return the primary key
    when doing read-only-key on another index.

    HA_NOT_DELETE_WITH_CACHE:
    Seems to be an old MyISAM feature that is no longer used. No handler
    has it defined but it is checked in init_read_record.
    Further investigation needed.
    (No handler defines it)

    HA_NO_PREFIX_CHAR_KEYS:
    Indexes on prefixes of character fields is not allowed.
    (NDB)

    HA_CAN_FULLTEXT:
    Does the storage engine support fulltext indexes
    The partition handler will start by not supporting fulltext indexes.
    (MyISAM)

    HA_CAN_SQL_HANDLER:
    Can the HANDLER interface in the MySQL API be used towards this
    storage engine.
    (MyISAM, InnoDB)

    HA_NO_AUTO_INCREMENT:
    Set if the storage engine does not support auto increment fields.
    (Currently not set by any handler)

    HA_HAS_CHECKSUM:
    Special MyISAM feature. Has special SQL support in CREATE TABLE.
    No special handling needed by partition handler.
    (MyISAM)

    HA_FILE_BASED:
    Should file names always be in lower case (used by engines
    that map table names to file names.
    Since partition handler has a local file this flag is set.
    (BDB, Federated, MyISAM)

    HA_CAN_BIT_FIELD:
    Is the storage engine capable of handling bit fields?
    (MyISAM, NDB)

    HA_PRIMARY_KEY_REQUIRED_FOR_POSITION:
    Does the storage engine need a PK for position?
    (InnoDB)

    HA_FILE_BASED is always set for partition handler since we use a
    special file for handling names of partitions, engine types.
    HA_REC_NOT_IN_SEQ is always set for partition handler since we cannot
    guarantee that the records will be returned in sequence.
    HA_CAN_GEOMETRY, HA_CAN_FULLTEXT, HA_CAN_SQL_HANDLER, HA_DUPLICATE_POS,
    HA_CAN_INSERT_DELAYED, HA_PRIMARY_KEY_REQUIRED_FOR_POSITION is disabled
    until further investigated.
  */
  virtual Table_flags table_flags() const
  {
    DBUG_ENTER("ha_partition::table_flags");
    if (m_handler_status < handler_initialized ||
        m_handler_status >= handler_closed)
      DBUG_RETURN(PARTITION_ENABLED_TABLE_FLAGS);

    DBUG_RETURN((m_file[0]->ha_table_flags() &
                 ~(PARTITION_DISABLED_TABLE_FLAGS)) |
                (PARTITION_ENABLED_TABLE_FLAGS));
  }

  /*
    This is a bitmap of flags that says how the storage engine
    implements indexes. The current index flags are documented in
    handler.h. If you do not implement indexes, just return zero
    here.

    part is the key part to check. First key part is 0
    If all_parts it's set, MySQL want to know the flags for the combined
    index up to and including 'part'.

    HA_READ_NEXT:
    Does the index support read next, this is assumed in the server
    code and never checked so all indexes must support this.
    Note that the handler can be used even if it doesn't have any index.
    (BDB, HEAP, MyISAM, Federated, NDB, InnoDB)

    HA_READ_PREV:
    Can the index be used to scan backwards.
    (BDB, HEAP, MyISAM, NDB, InnoDB)

    HA_READ_ORDER:
    Can the index deliver its record in index order. Typically true for
    all ordered indexes and not true for hash indexes.
    In first step this is not true for partition handler until a merge
    sort has been implemented in partition handler.
    Used to set keymap part_of_sortkey
    This keymap is only used to find indexes usable for resolving an ORDER BY
    in the query. Thus in most cases index_read will work just fine without
    order in result production. When this flag is set it is however safe to
    order all output started by index_read since most engines do this. With
    read_multi_range calls there is a specific flag setting order or not
    order so in those cases ordering of index output can be avoided.
    (BDB, InnoDB, HEAP, MyISAM, NDB)

    HA_READ_RANGE:
    Specify whether index can handle ranges, typically true for all
    ordered indexes and not true for hash indexes.
    Used by optimiser to check if ranges (as key >= 5) can be optimised
    by index.
    (BDB, InnoDB, NDB, MyISAM, HEAP)

    HA_ONLY_WHOLE_INDEX:
    Can't use part key searches. This is typically true for hash indexes
    and typically not true for ordered indexes.
    (Federated, NDB, HEAP)

    HA_KEYREAD_ONLY:
    Does the storage engine support index-only scans on this index.
    Enables use of HA_EXTRA_KEYREAD and HA_EXTRA_NO_KEYREAD
    Used to set key_map keys_for_keyread and to check in optimiser for
    index-only scans.  When doing a read under HA_EXTRA_KEYREAD the handler
    only have to fill in the columns the key covers. If
    HA_PRIMARY_KEY_IN_READ_INDEX is set then also the PRIMARY KEY columns
    must be updated in the row.
    (BDB, InnoDB, MyISAM)
  */
  virtual ulong index_flags(uint inx, uint part, bool all_parts) const
  {
    /* 
      TODO: sergefp: Support Index Condition Pushdown in this table handler.
    */
    return m_file[0]->index_flags(inx, part, all_parts) &
           ~HA_DO_INDEX_COND_PUSHDOWN;
  }

  /**
    wrapper function for handlerton alter_table_flags, since
    the ha_partition_hton cannot know all its capabilities
  */
  virtual uint alter_table_flags(uint flags);
  /*
     extensions of table handler files
  */
  virtual const char **bas_ext() const;
  /*
    unireg.cc will call the following to make sure that the storage engine
    can handle the data it is about to send.

    The maximum supported values is the minimum of all handlers in the table
  */
  uint min_of_the_max_uint(uint (handler::*operator_func)(void) const) const; 
  virtual uint max_supported_record_length() const;
  virtual uint max_supported_keys() const;
  virtual uint max_supported_key_parts() const;
  virtual uint max_supported_key_length() const;
  virtual uint max_supported_key_part_length() const;

  /*
    All handlers in a partitioned table must have the same low_byte_first
  */
  virtual bool low_byte_first() const
  { return m_low_byte_first; }

  /*
    The extra record buffer length is the maximum needed by all handlers.
    The minimum record length is the maximum of all involved handlers.
  */
  virtual uint extra_rec_buf_length() const;
  virtual uint min_record_length(uint options) const;

  /*
    Primary key is clustered can only be true if all underlying handlers have
    this feature.
  */
  virtual bool primary_key_is_clustered()
  { return m_pkey_is_clustered; }

  /*
    -------------------------------------------------------------------------
    MODULE compare records
    -------------------------------------------------------------------------
    cmp_ref checks if two references are the same. For most handlers this is
    a simple memcmp of the reference. However some handlers use primary key
    as reference and this can be the same even if memcmp says they are
    different. This is due to character sets and end spaces and so forth.
    For the partition handler the reference is first two bytes providing the
    partition identity of the referred record and then the reference of the
    underlying handler.
    Thus cmp_ref for the partition handler always returns FALSE for records
    not in the same partition and uses cmp_ref on the underlying handler
    to check whether the rest of the reference part is also the same.
    -------------------------------------------------------------------------
  */
  virtual int cmp_ref(const uchar * ref1, const uchar * ref2);
  /*
    -------------------------------------------------------------------------
    MODULE auto increment
    -------------------------------------------------------------------------
    This module is used to handle the support of auto increments.

    This variable in the handler is used as part of the handler interface
    It is maintained by the parent handler object and should not be
    touched by child handler objects (see handler.cc for its use).

    auto_increment_column_changed
     -------------------------------------------------------------------------
  */
  virtual void get_auto_increment(ulonglong offset, ulonglong increment,
                                  ulonglong nb_desired_values,
                                  ulonglong *first_value,
                                  ulonglong *nb_reserved_values);
  virtual void release_auto_increment();
private:
  virtual int reset_auto_increment(ulonglong value);
  virtual void lock_auto_increment()
  {
    /* lock already taken */
    if (auto_increment_safe_stmt_log_lock)
      return;
    DBUG_ASSERT(!auto_increment_lock);
    if(table_share->tmp_table == NO_TMP_TABLE)
    {
      auto_increment_lock= TRUE;
      part_share->lock_auto_inc();
    }
  }
  virtual void unlock_auto_increment()
  {
    /*
      If auto_increment_safe_stmt_log_lock is true, we have to keep the lock.
      It will be set to false and thus unlocked at the end of the statement by
      ha_partition::release_auto_increment.
    */
    if(auto_increment_lock && !auto_increment_safe_stmt_log_lock)
    {
      part_share->unlock_auto_inc();
      auto_increment_lock= FALSE;
    }
  }
  virtual void set_auto_increment_if_higher(Field *field)
  {
    ulonglong nr= (((Field_num*) field)->unsigned_flag ||
                   field->val_int() > 0) ? field->val_int() : 0;
    lock_auto_increment();
    DBUG_ASSERT(part_share->auto_inc_initialized);
    /* must check when the mutex is taken */
    if (nr >= part_share->next_auto_inc_val)
      part_share->next_auto_inc_val= nr + 1;
    unlock_auto_increment();
  }

public:

  /*
     -------------------------------------------------------------------------
     MODULE initialize handler for HANDLER call
     -------------------------------------------------------------------------
     This method is a special InnoDB method called before a HANDLER query.
     -------------------------------------------------------------------------
  */
  virtual void init_table_handle_for_HANDLER();

  /*
    The remainder of this file defines the handler methods not implemented
    by the partition handler
  */

  /*
    -------------------------------------------------------------------------
    MODULE foreign key support
    -------------------------------------------------------------------------
    The following methods are used to implement foreign keys as supported by
    InnoDB. Implement this ??
    get_foreign_key_create_info is used by SHOW CREATE TABLE to get a textual
    description of how the CREATE TABLE part to define FOREIGN KEY's is done.
    free_foreign_key_create_info is used to free the memory area that provided
    this description.
    can_switch_engines checks if it is ok to switch to a new engine based on
    the foreign key info in the table.
    -------------------------------------------------------------------------

    virtual char* get_foreign_key_create_info()
    virtual void free_foreign_key_create_info(char* str)

    virtual int get_foreign_key_list(THD *thd,
    List<FOREIGN_KEY_INFO> *f_key_list)
    virtual uint referenced_by_foreign_key()
  */
    virtual bool can_switch_engines();
  /*
    -------------------------------------------------------------------------
    MODULE fulltext index
    -------------------------------------------------------------------------
    Fulltext stuff not yet.
    -------------------------------------------------------------------------
    virtual int ft_init() { return HA_ERR_WRONG_COMMAND; }
    virtual FT_INFO *ft_init_ext(uint flags,uint inx,const uchar *key,
    uint keylen)
    { return NULL; }
    virtual int ft_read(uchar *buf) { return HA_ERR_WRONG_COMMAND; }
  */

  /*
     -------------------------------------------------------------------------
     MODULE restart full table scan at position (MyISAM)
     -------------------------------------------------------------------------
     The following method is only used by MyISAM when used as
     temporary tables in a join.
     virtual int restart_rnd_next(uchar *buf, uchar *pos);
  */

  /*
    -------------------------------------------------------------------------
    MODULE on-line ALTER TABLE
    -------------------------------------------------------------------------
    These methods are in the handler interface. (used by innodb-plugin)
    They are used for on-line/fast alter table add/drop index:
    -------------------------------------------------------------------------
  */
  virtual int add_index(TABLE *table_arg, KEY *key_info, uint num_of_keys,
                        handler_add_index **add);
  virtual int final_add_index(handler_add_index *add, bool commit);
  virtual int prepare_drop_index(TABLE *table_arg, uint *key_num,
                                 uint num_of_keys);
  virtual int final_drop_index(TABLE *table_arg);

  /*
    -------------------------------------------------------------------------
    MODULE tablespace support
    -------------------------------------------------------------------------
    Admin of table spaces is not applicable to the partition handler (InnoDB)
    This means that the following method is not implemented:
    -------------------------------------------------------------------------
    virtual int discard_or_import_tablespace(my_bool discard)
  */

  /*
    -------------------------------------------------------------------------
    MODULE admin MyISAM
    -------------------------------------------------------------------------

    -------------------------------------------------------------------------
      OPTIMIZE TABLE, CHECK TABLE, ANALYZE TABLE and REPAIR TABLE are
      mapped to a routine that handles looping over a given set of
      partitions and those routines send a flag indicating to execute on
      all partitions.
    -------------------------------------------------------------------------
  */
    virtual int optimize(THD* thd, HA_CHECK_OPT *check_opt);
    virtual int analyze(THD* thd, HA_CHECK_OPT *check_opt);
    virtual int check(THD* thd, HA_CHECK_OPT *check_opt);
    virtual int repair(THD* thd, HA_CHECK_OPT *check_opt);
    virtual bool check_and_repair(THD *thd);
    virtual bool auto_repair() const;
    virtual bool is_crashed() const;

    private:
    int handle_opt_partitions(THD *thd, HA_CHECK_OPT *check_opt, uint flags);
    public:
  /*
    -------------------------------------------------------------------------
    Admin commands not supported currently (almost purely MyISAM routines)
    This means that the following methods are not implemented:
    -------------------------------------------------------------------------

    virtual int backup(TD* thd, HA_CHECK_OPT *check_opt);
    virtual int restore(THD* thd, HA_CHECK_OPT *check_opt);
    virtual int dump(THD* thd, int fd = -1);
    virtual int net_read_dump(NET* net);
  */
    virtual uint checksum() const;
  /* Enabled keycache for performance reasons, WL#4571 */
    virtual int assign_to_keycache(THD* thd, HA_CHECK_OPT *check_opt);
    virtual int preload_keys(THD* thd, HA_CHECK_OPT* check_opt);

  /*
    -------------------------------------------------------------------------
    MODULE enable/disable indexes
    -------------------------------------------------------------------------
    Enable/Disable Indexes are only supported by HEAP and MyISAM.
    -------------------------------------------------------------------------
  */
    virtual int disable_indexes(uint mode);
    virtual int enable_indexes(uint mode);
    virtual int indexes_are_disabled(void);

  /*
    -------------------------------------------------------------------------
    MODULE append_create_info
    -------------------------------------------------------------------------
    append_create_info is only used by MyISAM MERGE tables and the partition
    handler will not support this handler as underlying handler.
    Implement this??
    -------------------------------------------------------------------------
    virtual void append_create_info(String *packet)
  */
};

#endif /* HA_PARTITION_INCLUDED */<|MERGE_RESOLUTION|>--- conflicted
+++ resolved
@@ -259,21 +259,18 @@
   ha_rows   m_bulk_inserted_rows;
   /** used for prediction of start_bulk_insert rows */
   enum_monotonicity_info m_part_func_monotonicity_info;
-<<<<<<< HEAD
   /** keep track of locked partitions */
   MY_BITMAP m_locked_partitions;
   /** Stores shared auto_increment etc. */
   Partition_share *part_share;
   /** Temporary storage for new partitions Handler_shares during ALTER */
   List<Parts_share_refs> m_new_partitions_share_refs;
-=======
   /** Sorted array of partition ids in descending order of number of rows. */
   uint32 *m_part_ids_sorted_by_num_of_records;
   /* Compare function for my_qsort2, for reversed order. */
   static int compare_number_of_records(ha_partition *me,
                                        const uint32 *a,
                                        const uint32 *b);
->>>>>>> aaf0e5d6
 public:
   Partition_share *get_part_share() { return part_share; }
   handler *clone(const char *name, MEM_ROOT *mem_root);
