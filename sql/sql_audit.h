#ifndef SQL_AUDIT_INCLUDED
#define SQL_AUDIT_INCLUDED

/* Copyright (c) 2007, 2015, Oracle and/or its affiliates. All rights reserved.

   This program is free software; you can redistribute it and/or modify
   it under the terms of the GNU General Public License as published by
   the Free Software Foundation; version 2 of the License.

   This program is distributed in the hope that it will be useful,
   but WITHOUT ANY WARRANTY; without even the implied warranty of
   MERCHANTABILITY or FITNESS FOR A PARTICULAR PURPOSE.  See the
   GNU General Public License for more details.

   You should have received a copy of the GNU General Public License
   along with this program; if not, write to the Free Software
   Foundation, Inc., 51 Franklin St, Fifth Floor, Boston, MA 02110-1301  USA */

#include "my_global.h"
#include "mysql/plugin_audit.h"
#include "sql_security_ctx.h"       // Security_context

static const size_t MAX_USER_HOST_SIZE= 512;

/**
  Audit API event to string expanding macro.
*/
#define AUDIT_EVENT(x) x, #x

bool is_audit_plugin_class_active(THD *thd, unsigned long event_class);

static inline size_t make_user_name(Security_context *sctx, char *buf)
{
  LEX_CSTRING sctx_user= sctx->user();
  LEX_CSTRING sctx_host= sctx->host();
  LEX_CSTRING sctx_ip= sctx->ip();
  LEX_CSTRING sctx_priv_user= sctx->priv_user();
  return static_cast<size_t>(strxnmov(buf, MAX_USER_HOST_SIZE,
                                      sctx_priv_user.str[0] ?
                                        sctx_priv_user.str : "", "[",
                                      sctx_user.length ? sctx_user.str :
                                                         "", "] @ ",
                                      sctx_host.length ? sctx_host.str :
                                                         "", " [",
                                      sctx_ip.length ? sctx_ip.str : "", "]",
                                      NullS)
                             - buf);
}

#ifndef EMBEDDED_LIBRARY
struct st_plugin_int;

int initialize_audit_plugin(st_plugin_int *plugin);
int finalize_audit_plugin(st_plugin_int *plugin);

void mysql_audit_initialize();
void mysql_audit_finalize();

void mysql_audit_init_thd(THD *thd);
void mysql_audit_free_thd(THD *thd);
int mysql_audit_acquire_plugins(THD *thd, mysql_event_class_t event_class,
                                unsigned long event_subclass);
void mysql_audit_release(THD *thd);

/**
  Call audit plugins of GENERAL audit class.

  @param[in] thd              Current thread data.
  @param[in] subclass         Type of general audit event.
  @param[in] error_code       Error code
  @param[in] msg              Message
  @param[in] msg_len          Message length

  @return Value returned is not taken into consideration by the server.
*/
int mysql_audit_notify(THD *thd, mysql_event_general_subclass_t subclass,
                       int error_code, const char *msg, size_t msg_len);
/**
  Call audit plugins of GENERAL audit class.

  @param[in] thd              Current thread data.
  @param[in] event_subtype    Type of general audit event.
  @param[in] error_code       Error code
  @param[in] msg              Message

  @return Value returned is not taken into consideration by the server.
*/
inline static
int mysql_audit_general(THD *thd, mysql_event_general_subclass_t event_subtype,
                        int error_code, const char *msg)
{
  return mysql_audit_notify(thd, event_subtype, error_code,
                            msg, msg ? strlen(msg) : 0);
}

/**
  Call audit plugins of GENERAL LOG audit class.

  @param[in] thd    Current thread data.
  @param[in] cmd    Command text.
  @param[in] cmdlen Command text length.

  @return Value returned is not taken into consideration by the server.
*/
inline static
int mysql_audit_general_log(THD *thd, const char *cmd, size_t cmdlen)
{
  return mysql_audit_notify(thd, MYSQL_AUDIT_GENERAL_LOG, 0, cmd, cmdlen);
}

/**
  Call audit plugins of CONNECTION audit class.

  @param[in] thd              Current thread context.
  @param[in] subclass         Type of the connection audit event.
  @param[in] subclass_name    Name of the subclass.
  @param[in] errcode          Error code.

  @return 0 continue server flow, otherwise abort.
*/
int mysql_audit_notify(THD *thd, mysql_event_connection_subclass_t subclass,
                       const char *subclass_name, int errcode);

/**
  Call audit plugins of PARSE audit class.

  @param[in]  thd             Current thread context.
  @param[in]  subclass        Type of the parse audit event.
  @param[in]  subclass_name   Name of the subclass.
  @param[out] flags           Rewritten query flags.
  @param[out] rewritten_query Rewritten query

  @return 0 continue server flow, otherwise abort.
*/
int mysql_audit_notify(THD *thd, mysql_event_parse_subclass_t subclass,
                       const char* subclass_name,
                       mysql_event_parse_rewrite_plugin_flag *flags,
                       LEX_CSTRING *rewritten_query);

/**
  Call audit plugins of AUTHORIZATION audit class.

  @param[in] thd
  @param[in] subclass         Type of the connection audit event.
  @param[in] subclass_name    Name of the subclass.
  @param[in] database         object database
  @param[in] database_length  object database length
  @param[in] name             object name
  @param[in] name_length      object name length

  @return 0 continue server flow, otherwise abort.
*/
int mysql_audit_notify(THD *thd, mysql_event_authorization_subclass_t subclass,
                       const char *subclass_name,
                       const char *database, unsigned int database_length,
                       const char *name, unsigned int name_length);

#if 0 /* Function commented out. No Audit API calls yet. */
/**
  Call audit plugins of TABLE ACCESS audit class events for all tables
  available in the list.

  Event subclass value depends on the thd->lex->sql_command value.

  The event is generated for 'USER' and 'SYS' tables only.

  @param[in] thd    Current thread data.
  @param[in] table  Connected list of tables, for which event is generated.

  @return 0 continue server flow, otherwise abort.
*/
<<<<<<< HEAD

int mysql_audit_notify(THD *thd, mysql_event_table_access_subclass_t subclass,
                       const char *subclass_name,
                       const char *database, const char *table);
#endif

=======
int mysql_audit_table_access_notify(THD *thd, TABLE_LIST *table);

>>>>>>> 4359db86
/**
  Call audit plugins of GLOBAL VARIABLE audit class.

  @param[in] thd           Current thread data.
  @param[in] subclass      Type of the global variable audit event.
  @param[in] subclass_name Name of the subclass.
  @param[in] name          Name of the variable.
  @param[in] value         Textual value of the variable.
  @param[in] value_length  Textual value length.

  @return 0 continue server flow, otherwise abort.
*/
int mysql_audit_notify(THD *thd, mysql_event_global_variable_subclass_t subclass,
                       const char *subclass_name,
                       const char *name,
                       const char *value, const unsigned int value_length);
/**
  Call audit plugins of SERVER STARTUP audit class.

  @param[in] subclass Type of the server startup audit event.
  @param[in] argv     Array of program arguments.
  @param[in] argc     Program arguments array length.

  @return 0 continue server start, otherwise abort.
*/
int mysql_audit_notify(mysql_event_server_startup_subclass_t subclass,
                       const char **argv,
                       unsigned int argc);

/**
  Call audit plugins of SERVER SHUTDOWN audit class.

  @param[in] subclass  Type of the server abort audit event.
  @param[in] reason    Reason code of the shutdown.
  @param[in] exit_code Abort exit code.

  @return Value returned is not taken into consideration by the server.
*/
int mysql_audit_notify(mysql_event_server_shutdown_subclass_t subclass,
                       mysql_server_shutdown_reason_t reason, int exit_code);

#if 0 /* Function commented out. No Audit API calls yet. */
/**
  Call audit plugins of AUTHORIZATION audit class.

  @param[in] thd           Current thread data.
  @param[in] subclass      Type of the authorization audit event.
  @param[in] subclass_name Name of the subclass.
  @param[in] database      Database name.
  @param[in] table         Table name.
  @param[in] object        Object name associated with the authorization event.

  @return 0 continue server flow, otherwise abort.
*/

int mysql_audit_notify(THD *thd,
                       mysql_event_authorization_subclass_t subclass,
                       const char *subclass_name,
                       const char *database,
                       const char *table,
                       const char *object);
#endif

/**
  Call audit plugins of CONNECTION audit class.

  Internal connection info is extracted from the thd object.

  @param[in] thd           Current thread data.
  @param[in] subclass      Type of the connection audit event.
  @param[in] subclass_name Name of the subclass.

  @return 0 continue server flow, otherwise abort.
*/
int mysql_audit_notify(THD *thd, mysql_event_connection_subclass_t subclass,
                       const char *subclass_name);

/**
  Call audit plugins of COMMAND audit class.

  Internal connection info is extracted from the thd object.

  @param[in] thd           Current thread data.
  @param[in] subclass      Type of the command audit event.
  @param[in] subclass_name Name of the subclass.
  @param[in] command       Command id value.
  @param[in] command_text  Command string value.

  @return 0 continue server flow, otherwise abort.
*/
int mysql_audit_notify(THD *thd, mysql_event_command_subclass_t subclass,
                       const char *subclass_name,
                       enum_server_command command,
                       const char *command_text);
/**
  Call audit plugins of QUERY audit class.

  Internal query info is extracted from the thd object.

  @param[in] thd           Current thread data.
  @param[in] subclass      Type of the query audit event.
  @param[in] subclass_name Name of the subclass.

  @return 0 continue server flow, otherwise abort.
*/
int mysql_audit_notify(THD *thd, mysql_event_query_subclass_t subclass,
                       const char *subclass_name);

/**
  Call audit plugins of STORED PROGRAM audit class.

  @param[in] thd           Current thread data.
  @param[in] subclass      Type of the stored program audit event.
  @param[in] subclass_name Name of the subclass.
  @param[in] database      Stored program database name.
  @param[in] name          Name of the stored program.
  @param[in] parameters    Parameters of the stored program execution.

  @return 0 continue server flow, otherwise abort.
*/
int mysql_audit_notify(THD *thd,
                       mysql_event_stored_program_subclass_t subclass,
                       const char *subclass_name,
                       const char *database,
                       const char *name,
                       void *parameters);

#endif /* !EMBEDDED_LIBRARY */
#endif /* SQL_AUDIT_INCLUDED */<|MERGE_RESOLUTION|>--- conflicted
+++ resolved
@@ -140,7 +140,7 @@
 /**
   Call audit plugins of AUTHORIZATION audit class.
 
-  @param[in] thd
+  @param[in] thd              Thread data.
   @param[in] subclass         Type of the connection audit event.
   @param[in] subclass_name    Name of the subclass.
   @param[in] database         object database
@@ -154,8 +154,6 @@
                        const char *subclass_name,
                        const char *database, unsigned int database_length,
                        const char *name, unsigned int name_length);
-
-#if 0 /* Function commented out. No Audit API calls yet. */
 /**
   Call audit plugins of TABLE ACCESS audit class events for all tables
   available in the list.
@@ -167,19 +165,10 @@
   @param[in] thd    Current thread data.
   @param[in] table  Connected list of tables, for which event is generated.
 
-  @return 0 continue server flow, otherwise abort.
-*/
-<<<<<<< HEAD
-
-int mysql_audit_notify(THD *thd, mysql_event_table_access_subclass_t subclass,
-                       const char *subclass_name,
-                       const char *database, const char *table);
-#endif
-
-=======
+  @return 0 - continue server flow, otherwise abort.
+*/
 int mysql_audit_table_access_notify(THD *thd, TABLE_LIST *table);
 
->>>>>>> 4359db86
 /**
   Call audit plugins of GLOBAL VARIABLE audit class.
 
