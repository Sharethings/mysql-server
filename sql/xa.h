--- conflicted
+++ resolved
@@ -1,9 +1,5 @@
 /*
-<<<<<<< HEAD
-   Copyright (c) 2015, 2016, Oracle and/or its affiliates. All rights reserved.
-=======
    Copyright (c) 2013, 2016, Oracle and/or its affiliates. All rights reserved.
->>>>>>> 9b987ebf
 
    This program is free software; you can redistribute it and/or modify
    it under the terms of the GNU General Public License as published by
@@ -657,9 +653,6 @@
 
 my_bool detach_native_trx(THD *thd, plugin_ref plugin,
                                       void *unused);
-<<<<<<< HEAD
-=======
-
 
 /**
   Reset some transaction state information and delete corresponding
@@ -682,5 +675,4 @@
 */
 
 bool xa_trans_force_rollback(THD *thd);
->>>>>>> 9b987ebf
 #endif