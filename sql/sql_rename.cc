/* Copyright (c) 2000, 2013, Oracle and/or its affiliates. All rights reserved.

   This program is free software; you can redistribute it and/or modify
   it under the terms of the GNU General Public License as published by
   the Free Software Foundation; version 2 of the License.

   This program is distributed in the hope that it will be useful,
   but WITHOUT ANY WARRANTY; without even the implied warranty of
   MERCHANTABILITY or FITNESS FOR A PARTICULAR PURPOSE.  See the
   GNU General Public License for more details.

   You should have received a copy of the GNU General Public License
   along with this program; if not, write to the Free Software Foundation,
   51 Franklin Street, Suite 500, Boston, MA 02110-1335 USA */

/*
  Atomic rename of table;  RENAME TABLE t1 to t2, tmp to t1 [,...]
*/

#include "sql_priv.h"
#include "unireg.h"
#include "sql_rename.h"
#include "sql_cache.h"                          // query_cache_*
#include "sql_table.h"                         // build_table_filename
#include "sql_view.h"             // mysql_frm_type, mysql_rename_view
#include "sql_trigger.h"
#include "lock.h"       // MYSQL_OPEN_SKIP_TEMPORARY
#include "sql_base.h"   // tdc_remove_table, lock_table_names,
#include "sql_handler.h"                        // mysql_ha_rm_tables
#include "datadict.h"
#include "log.h"

static TABLE_LIST *rename_tables(THD *thd, TABLE_LIST *table_list,
				 bool skip_error);

static TABLE_LIST *reverse_table_list(TABLE_LIST *table_list);

/*
  Every two entries in the table_list form a pair of original name and
  the new name.
*/

bool mysql_rename_tables(THD *thd, TABLE_LIST *table_list, bool silent)
{
  bool error= 1;
  bool binlog_error= 0;
  TABLE_LIST *ren_table= 0;
  int to_table;
  char *rename_log_table[2]= {NULL, NULL};
  DBUG_ENTER("mysql_rename_tables");

  /*
    Avoid problems with a rename on a table that we have locked or
    if the user is trying to to do this in a transcation context
  */

  if (thd->locked_tables_mode || thd->in_active_multi_stmt_transaction())
  {
    my_message(ER_LOCK_OR_ACTIVE_TRANSACTION,
               ER(ER_LOCK_OR_ACTIVE_TRANSACTION), MYF(0));
    DBUG_RETURN(1);
  }

  mysql_ha_rm_tables(thd, table_list);

  if (query_logger.is_log_table_enabled(QUERY_LOG_GENERAL) ||
      query_logger.is_log_table_enabled(QUERY_LOG_SLOW))
  {

    /*
      Rules for rename of a log table:

      IF   1. Log tables are enabled
      AND  2. Rename operates on the log table and nothing is being
              renamed to the log table.
      DO   3. Throw an error message.
      ELSE 4. Perform rename.
    */

    for (to_table= 0, ren_table= table_list; ren_table;
         to_table= 1 - to_table, ren_table= ren_table->next_local)
    {
      int log_table_rename= 0;

      if ((log_table_rename= query_logger.check_if_log_table(ren_table, true)))
      {
        /*
          as we use log_table_rename as an array index, we need it to start
          with 0, while QUERY_LOG_SLOW == 1 and QUERY_LOG_GENERAL == 2.
          So, we shift the value to start with 0;
        */
        log_table_rename--;
        if (rename_log_table[log_table_rename])
        {
          if (to_table)
            rename_log_table[log_table_rename]= NULL;
          else
          {
            /*
              Two renames of "log_table TO" w/o rename "TO log_table" in
              between.
            */
            my_error(ER_CANT_RENAME_LOG_TABLE, MYF(0), ren_table->table_name,
                     ren_table->table_name);
            goto err;
          }
        }
        else
        {
          if (to_table)
          {
            /*
              Attempt to rename a table TO log_table w/o renaming
              log_table TO some table.
            */
            my_error(ER_CANT_RENAME_LOG_TABLE, MYF(0), ren_table->table_name,
                     ren_table->table_name);
            goto err;
          }
          else
          {
            /* save the name of the log table to report an error */
            rename_log_table[log_table_rename]= ren_table->table_name;
          }
        }
      }
    }
    if (rename_log_table[0] || rename_log_table[1])
    {
      if (rename_log_table[0])
        my_error(ER_CANT_RENAME_LOG_TABLE, MYF(0), rename_log_table[0],
                 rename_log_table[0]);
      else
        my_error(ER_CANT_RENAME_LOG_TABLE, MYF(0), rename_log_table[1],
                 rename_log_table[1]);
      goto err;
    }
  }

  if (lock_table_names(thd, table_list, 0, thd->variables.lock_wait_timeout, 0))
    goto err;

  for (ren_table= table_list; ren_table; ren_table= ren_table->next_local)
    tdc_remove_table(thd, TDC_RT_REMOVE_ALL, ren_table->db,
                     ren_table->table_name, FALSE);

  error=0;
  /*
    An exclusive lock on table names is satisfactory to ensure
    no other thread accesses this table.
  */
  if ((ren_table=rename_tables(thd,table_list,0)))
  {
    /* Rename didn't succeed;  rename back the tables in reverse order */
    TABLE_LIST *table;

    /* Reverse the table list */
    table_list= reverse_table_list(table_list);

    /* Find the last renamed table */
    for (table= table_list;
	 table->next_local != ren_table ;
	 table= table->next_local->next_local) ;
    table= table->next_local->next_local;		// Skip error table
    /* Revert to old names */
    rename_tables(thd, table, 1);

    /* Revert the table list (for prepared statements) */
    table_list= reverse_table_list(table_list);

    error= 1;
  }

  if (!silent && !error)
  {
    binlog_error= write_bin_log(thd, TRUE, thd->query(), thd->query_length());
    if (!binlog_error)
      my_ok(thd);
  }

  if (!error)
    query_cache.invalidate(thd, table_list, FALSE);

err:
  DBUG_RETURN(error || binlog_error);
}


/*
  reverse table list

  SYNOPSIS
    reverse_table_list()
    table_list pointer to table _list

  RETURN
    pointer to new (reversed) list
*/
static TABLE_LIST *reverse_table_list(TABLE_LIST *table_list)
{
  TABLE_LIST *prev= 0;

  while (table_list)
  {
    TABLE_LIST *next= table_list->next_local;
    table_list->next_local= prev;
    prev= table_list;
    table_list= next;
  }
  return (prev);
}


/*
  Rename a single table or a view

  SYNPOSIS
    do_rename()
      thd               Thread handle
      ren_table         A table/view to be renamed
      new_db            The database to which the table to be moved to
      new_table_name    The new table/view name
      new_table_alias   The new table/view alias
      skip_error        Whether to skip error

  DESCRIPTION
    Rename a single table or a view.

  RETURN
    false     Ok
    true      rename failed
*/

bool
do_rename(THD *thd, TABLE_LIST *ren_table, char *new_db, char *new_table_name,
          char *new_table_alias, bool skip_error)
{
  int rc= 1;
  char name[FN_REFLEN + 1];
  const char *new_alias, *old_alias;
  frm_type_enum frm_type;
  enum legacy_db_type table_type;

  DBUG_ENTER("do_rename");

  if (lower_case_table_names == 2)
  {
    old_alias= ren_table->alias;
    new_alias= new_table_alias;
  }
  else
  {
    old_alias= ren_table->table_name;
    new_alias= new_table_name;
  }
  DBUG_ASSERT(new_alias);

  build_table_filename(name, sizeof(name) - 1,
                       new_db, new_alias, reg_ext, 0);
  if (!access(name,F_OK))
  {
    my_error(ER_TABLE_EXISTS_ERROR, MYF(0), new_alias);
    DBUG_RETURN(1);			// This can't be skipped
  }
  build_table_filename(name, sizeof(name) - 1,
                       ren_table->db, old_alias, reg_ext, 0);

  frm_type= dd_frm_type(thd, name, &table_type);
  switch (frm_type)
  {
    case FRMTYPE_TABLE:
      {
        handlerton *hton= ha_resolve_by_legacy_type(thd, table_type);
        if (table_type != DB_TYPE_UNKNOWN && !hton)
        {
          my_error(ER_STORAGE_ENGINE_NOT_LOADED, MYF(0), ren_table->db, old_alias);
          DBUG_RETURN(1);
        }
        if (!(rc= mysql_rename_table(hton, ren_table->db, old_alias,
                                     new_db, new_alias, 0)))
        {
          if ((rc= Table_triggers_list::change_table_name(thd, ren_table->db,
                                                          old_alias,
                                                          ren_table->table_name,
                                                          new_db,
                                                          new_alias)))
          {
            /*
              We've succeeded in renaming table's .frm and in updating
              corresponding handler data, but have failed to update table's
              triggers appropriately. So let us revert operations on .frm
              and handler's data and report about failure to rename table.
            */
<<<<<<< HEAD
            (void) mysql_rename_table(hton, new_db, new_alias,
                                      ren_table->db, old_alias, 0);
=======
            (void) mysql_rename_table(ha_resolve_by_legacy_type(thd,
                                                                table_type),
                                      new_db, new_alias,
                                      ren_table->db, old_alias, NO_FK_CHECKS);
>>>>>>> 59773620
          }
        }
      }
      break;
    case FRMTYPE_VIEW:
      /* 
         change of schema is not allowed
         except of ALTER ...UPGRADE DATA DIRECTORY NAME command
         because a view has valid internal db&table names in this case.
      */
      if (thd->lex->sql_command != SQLCOM_ALTER_DB_UPGRADE &&
          strcmp(ren_table->db, new_db))
        my_error(ER_FORBID_SCHEMA_CHANGE, MYF(0), ren_table->db, 
                 new_db);
      else
        rc= mysql_rename_view(thd, new_db, new_alias, ren_table);
      break;
    default:
      DBUG_ASSERT(0); // should never happen
    case FRMTYPE_ERROR:
      { 
        char errbuf[MYSYS_STRERROR_SIZE];
        my_error(ER_FILE_NOT_FOUND, MYF(0), name,
                 my_errno, my_strerror(errbuf, sizeof(errbuf), my_errno));
      }
      break;
  }

  thd->add_to_binlog_accessed_dbs(ren_table->db);
  thd->add_to_binlog_accessed_dbs(new_db);

  if (rc && !skip_error)
    DBUG_RETURN(1);

  DBUG_RETURN(0);

}
/*
  Rename all tables in list; Return pointer to wrong entry if something goes
  wrong.  Note that the table_list may be empty!
*/

/*
  Rename tables/views in the list

  SYNPOSIS
    rename_tables()
      thd               Thread handle
      table_list        List of tables to rename
      skip_error        Whether to skip errors

  DESCRIPTION
    Take a table/view name from and odd list element and rename it to a
    the name taken from list element+1. Note that the table_list may be
    empty.

  RETURN
    false     Ok
    true      rename failed
*/

static TABLE_LIST *
rename_tables(THD *thd, TABLE_LIST *table_list, bool skip_error)
{
  TABLE_LIST *ren_table, *new_table;

  DBUG_ENTER("rename_tables");

  for (ren_table= table_list; ren_table; ren_table= new_table->next_local)
  {
    new_table= ren_table->next_local;
    if (do_rename(thd, ren_table, new_table->db, new_table->table_name,
                  new_table->alias, skip_error))
      DBUG_RETURN(ren_table);
  }
  DBUG_RETURN(0);
}<|MERGE_RESOLUTION|>--- conflicted
+++ resolved
@@ -291,15 +291,8 @@
               triggers appropriately. So let us revert operations on .frm
               and handler's data and report about failure to rename table.
             */
-<<<<<<< HEAD
             (void) mysql_rename_table(hton, new_db, new_alias,
-                                      ren_table->db, old_alias, 0);
-=======
-            (void) mysql_rename_table(ha_resolve_by_legacy_type(thd,
-                                                                table_type),
-                                      new_db, new_alias,
                                       ren_table->db, old_alias, NO_FK_CHECKS);
->>>>>>> 59773620
           }
         }
       }
