--- conflicted
+++ resolved
@@ -31,12 +31,9 @@
 #include "rpl_filter.h"                         // binlog_filter
 #include "rpl_handler.h"                        // RUN_HOOK
 #include "sql_class.h"                          // THD
-<<<<<<< HEAD
+#include "rpl_group_replication.h"              // is_group_replication_running
 #include "current_thd.h"
 #include "template_utils.h"
-=======
-#include "rpl_group_replication.h"              // is_group_replication_running
->>>>>>> 3b4a2d50
 
 #include "pfs_file_provider.h"
 #include "mysql/psi/mysql_file.h"
