/*
   Copyright (c) 2000, 2011, Oracle and/or its affiliates. All rights reserved.

   This program is free software; you can redistribute it and/or modify
   it under the terms of the GNU General Public License as published by
   the Free Software Foundation; version 2 of the License.

   This program is distributed in the hope that it will be useful,
   but WITHOUT ANY WARRANTY; without even the implied warranty of
   MERCHANTABILITY or FITNESS FOR A PARTICULAR PURPOSE.  See the
   GNU General Public License for more details.

   You should have received a copy of the GNU General Public License
   along with this program; if not, write to the Free Software
   Foundation, Inc., 51 Franklin St, Fifth Floor, Boston, MA 02110-1301  USA
*/


#ifdef USE_PRAGMA_INTERFACE
#pragma interface                       /* gcc class implementation */
#endif

/* Blob tables and events are internal to NDB and must never be accessed */
#define IS_NDB_BLOB_PREFIX(A) is_prefix(A, "NDB$BLOB")

#include <ndbapi/NdbApi.hpp>
#include <ndbapi/ndbapi_limits.h>
#include <kernel/ndb_limits.h>

#define NDB_HIDDEN_PRIMARY_KEY_LENGTH 8

class Ndb;             // Forward declaration
class NdbOperation;    // Forward declaration
class NdbTransaction;  // Forward declaration
class NdbRecAttr;      // Forward declaration
class NdbScanOperation; 
class NdbIndexScanOperation; 
class NdbBlob;
class NdbIndexStat;
class NdbEventOperation;
class NdbInterpretedCode;
class ha_ndbcluster_cond;
class Ndb_event_data;

typedef enum ndb_index_type {
  UNDEFINED_INDEX = 0,
  PRIMARY_KEY_INDEX = 1,
  PRIMARY_KEY_ORDERED_INDEX = 2,
  UNIQUE_INDEX = 3,
  UNIQUE_ORDERED_INDEX = 4,
  ORDERED_INDEX = 5
} NDB_INDEX_TYPE;

typedef enum ndb_index_status {
  UNDEFINED = 0,
  ACTIVE = 1,
  TO_BE_DROPPED = 2
} NDB_INDEX_STATUS;

typedef struct ndb_index_data {
  NDB_INDEX_TYPE type;
  NDB_INDEX_STATUS status;  
  const NdbDictionary::Index *index;
  const NdbDictionary::Index *unique_index;
  unsigned char *unique_index_attrid_map;
  bool null_in_unique_index;
  // In this version stats are not shared between threads
  NdbIndexStat* index_stat;
  uint index_stat_cache_entries;
  // Simple counter mechanism to decide when to connect to db
  uint index_stat_update_freq;
  uint index_stat_query_count;
  /*
    In mysqld, keys and rows are stored differently (using KEY_PART_INFO for
    keys and Field for rows).
    So we need to use different NdbRecord for an index for passing values
    from a key and from a row.
  */
  NdbRecord *ndb_record_key;
  NdbRecord *ndb_unique_record_key;
  NdbRecord *ndb_unique_record_row;
} NDB_INDEX_DATA;

typedef enum ndb_write_op {
  NDB_INSERT = 0,
  NDB_UPDATE = 1,
  NDB_PK_UPDATE = 2
} NDB_WRITE_OP;

class NDB_ALTER_DATA : public Sql_alloc
{
public:
  NDB_ALTER_DATA(NdbDictionary::Dictionary *dict,
		 const NdbDictionary::Table *table) :
    dictionary(dict),
    old_table(table),
    new_table(new NdbDictionary::Table(*table)),
      table_id(table->getObjectId()),
      old_table_version(table->getObjectVersion())
  {}
  ~NDB_ALTER_DATA()
  { delete new_table; }
  NdbDictionary::Dictionary *dictionary;
  const  NdbDictionary::Table *old_table;
  NdbDictionary::Table *new_table;
  Uint32 table_id;
  Uint32 old_table_version;
};

typedef union { const NdbRecAttr *rec; NdbBlob *blob; void *ptr; } NdbValue;

int get_ndb_blobs_value(TABLE* table, NdbValue* value_array,
                        uchar*& buffer, uint& buffer_size,
                        my_ptrdiff_t ptrdiff);

#include "ndb_share.h"

struct Ndb_tuple_id_range_guard {
  Ndb_tuple_id_range_guard(NDB_SHARE* _share) :
    share(_share),
    range(share->tuple_id_range) {
    pthread_mutex_lock(&share->mutex);
  }
  ~Ndb_tuple_id_range_guard() {
    pthread_mutex_unlock(&share->mutex);
  }
  NDB_SHARE* share;
  Ndb::TupleIdRange& range;
};

/* NDB_SHARE.flags */
#define NSF_HIDDEN_PK   1u /* table has hidden primary key */
#define NSF_BLOB_FLAG   2u /* table has blob attributes */
#define NSF_NO_BINLOG   4u /* table should not be binlogged */
#define NSF_BINLOG_FULL 8u /* table should be binlogged with full rows */
#define NSF_BINLOG_USE_UPDATE 16u  /* table update should be binlogged using
                                     update log event */
inline void set_binlog_logging(NDB_SHARE *share)
{
  DBUG_PRINT("info", ("set_binlog_logging"));
  share->flags&= ~NSF_NO_BINLOG;
}
inline void set_binlog_nologging(NDB_SHARE *share)
{
  DBUG_PRINT("info", ("set_binlog_nologging"));
  share->flags|= NSF_NO_BINLOG;
}
inline my_bool get_binlog_nologging(NDB_SHARE *share)
{ return (share->flags & NSF_NO_BINLOG) != 0; }
inline void set_binlog_updated_only(NDB_SHARE *share)
{
  DBUG_PRINT("info", ("set_binlog_updated_only"));
  share->flags&= ~NSF_BINLOG_FULL;
}
inline void set_binlog_full(NDB_SHARE *share)
{
  DBUG_PRINT("info", ("set_binlog_full"));
  share->flags|= NSF_BINLOG_FULL;
}
inline my_bool get_binlog_full(NDB_SHARE *share)
{ return (share->flags & NSF_BINLOG_FULL) != 0; }
inline void set_binlog_use_write(NDB_SHARE *share)
{
  DBUG_PRINT("info", ("set_binlog_use_write"));
  share->flags&= ~NSF_BINLOG_USE_UPDATE;
}
inline void set_binlog_use_update(NDB_SHARE *share)
{
  DBUG_PRINT("info", ("set_binlog_use_update"));
  share->flags|= NSF_BINLOG_USE_UPDATE;
}
inline my_bool get_binlog_use_update(NDB_SHARE *share)
{ return (share->flags & NSF_BINLOG_USE_UPDATE) != 0; }


struct Ndb_local_table_statistics {
  int no_uncommitted_rows_count;
  ulong last_count;
  ha_rows records;
};

#include "ndb_thd_ndb.h"

int ndbcluster_commit(handlerton *hton, THD *thd, bool all);
class ha_ndbcluster: public handler
{
 public:
  ha_ndbcluster(handlerton *hton, TABLE_SHARE *table);
  ~ha_ndbcluster();

#ifndef NDB_WITHOUT_READ_BEFORE_WRITE_REMOVAL
  void column_bitmaps_signal(uint sig_type);
#endif
  int open(const char *name, int mode, uint test_if_locked);
  int close(void);
  void local_close(THD *thd, bool release_metadata);

  int optimize(THD* thd, HA_CHECK_OPT* check_opt);
  int analyze(THD* thd, HA_CHECK_OPT* check_opt);

  int write_row(uchar *buf);
  int update_row(const uchar *old_data, uchar *new_data);
  int delete_row(const uchar *buf);
  int index_init(uint index, bool sorted);
  int index_end();
  int index_read(uchar *buf, const uchar *key, uint key_len, 
                 enum ha_rkey_function find_flag);
  int index_next(uchar *buf);
  int index_prev(uchar *buf);
  int index_first(uchar *buf);
  int index_last(uchar *buf);
  int index_read_last(uchar * buf, const uchar * key, uint key_len);
  int rnd_init(bool scan);
  int rnd_end();
  int rnd_next(uchar *buf);
  int rnd_pos(uchar *buf, uchar *pos);
  void position(const uchar *record);
  virtual int cmp_ref(const uchar * ref1, const uchar * ref2);
  int read_range_first(const key_range *start_key,
                       const key_range *end_key,
                       bool eq_range, bool sorted);
  int read_range_first_to_buf(const key_range *start_key,
                              const key_range *end_key,
                              bool eq_range, bool sorted,
                              uchar* buf);
  int read_range_next();

#ifndef NDB_WITH_NEW_MRR_INTERFACE
  /**
   * Multi range stuff
   */
  int read_multi_range_first(KEY_MULTI_RANGE **found_range_p,
                             KEY_MULTI_RANGE*ranges, uint range_count,
                             bool sorted, HANDLER_BUFFER *buffer);
  int read_multi_range_next(KEY_MULTI_RANGE **found_range_p);
  bool null_value_index_search(KEY_MULTI_RANGE *ranges,
			       KEY_MULTI_RANGE *end_range,
			       HANDLER_BUFFER *buffer);
#endif

  bool get_error_message(int error, String *buf);
  ha_rows records();
  ha_rows estimate_rows_upper_bound()
    { return HA_POS_ERROR; }
  int info(uint);
#if MYSQL_VERSION_ID < 50501
  typedef PARTITION_INFO PARTITION_STATS;
#endif
  void get_dynamic_partition_info(PARTITION_STATS *stat_info, uint part_id);
  uint32 calculate_key_hash_value(Field **field_array);
  bool read_before_write_removal_possible();
  ha_rows read_before_write_removal_rows_written(void) const;
  int extra(enum ha_extra_function operation);
  int extra_opt(enum ha_extra_function operation, ulong cache_size);
  int reset();
  int external_lock(THD *thd, int lock_type);
  void unlock_row();
  int start_stmt(THD *thd, thr_lock_type lock_type);
  void update_create_info(HA_CREATE_INFO *create_info);
  void print_error(int error, myf errflag);
  const char * table_type() const;
  const char ** bas_ext() const;
  ulonglong table_flags(void) const;
  void prepare_for_alter();
  int add_index(TABLE *table_arg, KEY *key_info, uint num_of_keys);
  int prepare_drop_index(TABLE *table_arg, uint *key_num, uint num_of_keys);
  int final_drop_index(TABLE *table_arg);
  void set_part_info(partition_info *part_info, bool early);
  ulong index_flags(uint idx, uint part, bool all_parts) const;
  virtual const key_map *keys_to_use_for_scanning() { return &btree_keys; }
  uint max_supported_record_length() const;
  uint max_supported_keys() const;
  uint max_supported_key_parts() const;
  uint max_supported_key_length() const;
  uint max_supported_key_part_length() const;

  int rename_table(const char *from, const char *to);
  int delete_table(const char *name);
  int create(const char *name, TABLE *form, HA_CREATE_INFO *info);
  int get_default_no_partitions(HA_CREATE_INFO *info);
  bool get_no_parts(const char *name, uint *no_parts);
  void set_auto_partitions(partition_info *part_info);
  virtual bool is_fatal_error(int error, uint flags)
  {
    if (!handler::is_fatal_error(error, flags) ||
        error == HA_ERR_NO_PARTITION_FOUND)
      return FALSE;
    return TRUE;
  }

  THR_LOCK_DATA **store_lock(THD *thd,
                             THR_LOCK_DATA **to,
                             enum thr_lock_type lock_type);

  bool low_byte_first() const;

  const char* index_type(uint key_number);

  double scan_time();
  ha_rows records_in_range(uint inx, key_range *min_key, key_range *max_key);
  void start_bulk_insert(ha_rows rows);
  int end_bulk_insert();

  bool start_bulk_update();
  int bulk_update_row(const uchar *old_data, uchar *new_data,
                      uint *dup_key_found);
  int exec_bulk_update(uint *dup_key_found);
  void end_bulk_update();
  int ndb_update_row(const uchar *old_data, uchar *new_data,
                     int is_bulk_update);

static void set_dbname(const char *pathname, char *dbname);
static void set_tabname(const char *pathname, char *tabname);

  /*
    static member function as it needs to access private
    NdbTransaction methods
  */
  static void release_completed_operations(NdbTransaction*);

  /*
    Condition pushdown
  */

 /*
   Push condition down to the table handler.
   SYNOPSIS
     cond_push()
     cond   Condition to be pushed. The condition tree must not be
     modified by the by the caller.
   RETURN
     The 'remainder' condition that caller must use to filter out records.
     NULL means the handler will not return rows that do not match the
     passed condition.
   NOTES
   The pushed conditions form a stack (from which one can remove the
   last pushed condition using cond_pop).
   The table handler filters out rows using (pushed_cond1 AND pushed_cond2 
   AND ... AND pushed_condN)
   or less restrictive condition, depending on handler's capabilities.
   
   handler->reset() call empties the condition stack.
   Calls to rnd_init/rnd_end, index_init/index_end etc do not affect the  
   condition stack.
   The current implementation supports arbitrary AND/OR nested conditions
   with comparisons between columns and constants (including constant
   expressions and function calls) and the following comparison operators:
   =, !=, >, >=, <, <=, like, "not like", "is null", and "is not null". 
   Negated conditions are supported by NOT which generate NAND/NOR groups.
 */ 
  const Item *cond_push(const Item *cond);
 /*
   Pop the top condition from the condition stack of the handler instance.
   SYNOPSIS
     cond_pop()
     Pops the top if condition stack, if stack is not empty
 */
  void cond_pop();

  uint8 table_cache_type();

  /*
   * Internal to ha_ndbcluster, used by C functions
   */
  int ndb_err(NdbTransaction*, bool have_lock= FALSE);

  my_bool register_query_cache_table(THD *thd, char *table_key,
                                     uint key_length,
                                     qc_engine_callback *engine_callback,
                                     ulonglong *engine_data);

#ifndef NDB_WITHOUT_ONLINE_ALTER
  int check_if_supported_alter(TABLE *altered_table,
                               HA_CREATE_INFO *create_info,
                               HA_ALTER_FLAGS *alter_flags,
                               uint table_changes);

  int alter_table_phase1(THD *thd,
                         TABLE *altered_table,
                         HA_CREATE_INFO *create_info,
                         HA_ALTER_INFO *alter_info,
                         HA_ALTER_FLAGS *alter_flags);

  int alter_table_phase2(THD *thd,
                         TABLE *altered_table,
                         HA_CREATE_INFO *create_info,
                         HA_ALTER_INFO *alter_info,
                         HA_ALTER_FLAGS *alter_flags);

  int alter_table_phase3(THD *thd, TABLE *table,
                         HA_CREATE_INFO *create_info,
                         HA_ALTER_INFO *alter_info,
                         HA_ALTER_FLAGS *alter_flags);
#endif

private:
#ifdef HAVE_NDB_BINLOG
  int delete_row_conflict_fn(enum_conflict_fn_type cft,
                             const uchar *old_data,
                             NdbInterpretedCode *);
  int write_row_conflict_fn(enum_conflict_fn_type cft,
                            uchar *data,
                            NdbInterpretedCode *);
  int update_row_conflict_fn(enum_conflict_fn_type cft,
                             const uchar *old_data,
                             uchar *new_data,
                             NdbInterpretedCode *);
  int row_conflict_fn_max(const uchar *new_data,
                          NdbInterpretedCode *);
  int row_conflict_fn_old(const uchar *old_data,
                          NdbInterpretedCode *);
#endif
  void setup_key_ref_for_ndb_record(const NdbRecord **key_rec,
                                    const uchar **key_row,
                                    const uchar *record,
                                    bool use_active_index);
  friend int ndbcluster_drop_database_impl(THD *thd, const char *path);
  friend int ndb_handle_schema_change(THD *thd, 
                                      Ndb *ndb, NdbEventOperation *pOp,
                                      NDB_SHARE *share);

  void check_read_before_write_removal();
  static int delete_table(THD *thd, ha_ndbcluster *h, Ndb *ndb,
			  const char *path,
			  const char *db,
			  const char *table_name);
  int add_index_impl(THD *thd, TABLE *table_arg,
                     KEY *key_info, uint num_of_keys);
  int create_ndb_index(THD *thd, const char *name, KEY *key_info, bool unique);
  int create_ordered_index(THD *thd, const char *name, KEY *key_info);
  int create_unique_index(THD *thd, const char *name, KEY *key_info);
  int create_index(THD *thd, const char *name, KEY *key_info, 
                   NDB_INDEX_TYPE idx_type, uint idx_no);
// Index list management
  int create_indexes(THD *thd, Ndb *ndb, TABLE *tab);
  int open_indexes(THD *thd, Ndb *ndb, TABLE *tab, bool ignore_error);
  void renumber_indexes(Ndb *ndb, TABLE *tab);
  int drop_indexes(Ndb *ndb, TABLE *tab);
  int add_index_handle(THD *thd, NdbDictionary::Dictionary *dict,
                       KEY *key_info, const char *key_name, uint index_no);
  int add_table_ndb_record(NdbDictionary::Dictionary *dict);
  int add_hidden_pk_ndb_record(NdbDictionary::Dictionary *dict);
  int add_index_ndb_record(NdbDictionary::Dictionary *dict,
                           KEY *key_info, uint index_no);
  int check_default_values(const NdbDictionary::Table* ndbtab);
  int get_metadata(THD *thd, const char* path);
  void release_metadata(THD *thd, Ndb *ndb);
  NDB_INDEX_TYPE get_index_type(uint idx_no) const;
  NDB_INDEX_TYPE get_index_type_from_table(uint index_no) const;
  NDB_INDEX_TYPE get_index_type_from_key(uint index_no, KEY *key_info, 
                                         bool primary) const;
  bool has_null_in_unique_index(uint idx_no) const;
  bool check_index_fields_not_null(KEY *key_info);

<<<<<<< HEAD
  uint set_up_partition_info(partition_info *part_info,
                             TABLE *table,
                             void *tab);
  int set_range_data(void *tab, partition_info* part_info);
  int set_list_data(void *tab, partition_info* part_info);
=======
  int set_up_partition_info(partition_info *part_info,
                            NdbDictionary::Table&) const;
  int set_range_data(const partition_info* part_info,
                     NdbDictionary::Table&) const;
  int set_list_data(const partition_info* part_info,
                    NdbDictionary::Table&) const;
>>>>>>> 00f67556
  int ndb_pk_update_row(THD *thd, 
                        const uchar *old_data, uchar *new_data,
                        uint32 old_part_id);
  int pk_read(const uchar *key, uint key_len, uchar *buf, uint32 *part_id);
  int ordered_index_scan(const key_range *start_key,
                         const key_range *end_key,
                         bool sorted, bool descending, uchar* buf,
                         part_id_range *part_spec);
  int unique_index_read(const uchar *key, uint key_len, 
                        uchar *buf);
  int full_table_scan(const KEY* key_info, 
                      const key_range *start_key,
                      const key_range *end_key,
                      uchar *buf);
  int flush_bulk_insert(bool allow_batch= FALSE);
  int ndb_write_row(uchar *record, bool primary_key_update,
                    bool batched_update);

  bool start_bulk_delete();
  int end_bulk_delete();
  int ndb_delete_row(const uchar *record, bool primary_key_update);

  int ndb_optimize_table(THD* thd, uint delay);

#ifndef NDB_WITHOUT_ONLINE_ALTER
  int alter_frm(THD *thd, const char *file, NDB_ALTER_DATA *alter_data);
#endif

  bool check_all_operations_for_error(NdbTransaction *trans,
                                      const NdbOperation *first,
                                      const NdbOperation *last,
                                      uint errcode);
  int peek_indexed_rows(const uchar *record, NDB_WRITE_OP write_op);
  int scan_handle_lock_tuple(NdbScanOperation *scanOp, NdbTransaction *trans);
  int fetch_next(NdbScanOperation* op);
  int set_auto_inc(THD *thd, Field *field);
  int set_auto_inc_val(THD *thd, Uint64 value);
  int next_result(uchar *buf); 
  int close_scan();
  void unpack_record(uchar *dst_row, const uchar *src_row);

  void set_dbname(const char *pathname);
  void set_tabname(const char *pathname);

  const NdbDictionary::Column *get_hidden_key_column() {
    return m_table->getColumn(table_share->fields);
  }
  const NdbDictionary::Column *get_partition_id_column() {
    Uint32 index= table_share->fields + (table_share->primary_key == MAX_KEY);
    return m_table->getColumn(index);
  }

  bool add_row_check_if_batch_full_size(Thd_ndb *thd_ndb, uint size);
  bool add_row_check_if_batch_full(Thd_ndb *thd_ndb) {
    return add_row_check_if_batch_full_size(thd_ndb, m_bytes_per_write);
  }
  uchar *get_buffer(Thd_ndb *thd_ndb, uint size);
  uchar *copy_row_to_buffer(Thd_ndb *thd_ndb, const uchar *record);

  int get_blob_values(const NdbOperation *ndb_op, uchar *dst_record,
                      const MY_BITMAP *bitmap);
  int set_blob_values(const NdbOperation *ndb_op, my_ptrdiff_t row_offset,
                      const MY_BITMAP *bitmap, uint *set_count, bool batch);
  friend int g_get_ndb_blobs_value(NdbBlob *ndb_blob, void *arg);
  void release_blobs_buffer();
  Uint32 setup_get_hidden_fields(NdbOperation::GetValueSpec gets[2]);
  void get_hidden_fields_keyop(NdbOperation::OperationOptions *options,
                               NdbOperation::GetValueSpec gets[2]);
  void get_hidden_fields_scan(NdbScanOperation::ScanOptions *options,
                              NdbOperation::GetValueSpec gets[2]);
<<<<<<< HEAD
  void eventSetAnyValue(THD *thd, NdbOperation::OperationOptions *options);
=======
  void eventSetAnyValue(THD *thd,
                        NdbOperation::OperationOptions *options) const;
>>>>>>> 00f67556
  bool check_index_fields_in_write_set(uint keyno);

  const NdbOperation *pk_unique_index_read_key(uint idx, 
                                               const uchar *key, uchar *buf,
                                               NdbOperation::LockMode lm,
                                               Uint32 *ppartition_id);
  int read_multi_range_fetch_next();
  
  int primary_key_cmp(const uchar * old_row, const uchar * new_row);
  void print_results();

  virtual void get_auto_increment(ulonglong offset, ulonglong increment,
                                  ulonglong nb_desired_values,
                                  ulonglong *first_value,
                                  ulonglong *nb_reserved_values);
  bool uses_blob_value(const MY_BITMAP *bitmap) const;

  static inline bool isManualBinlogExec(THD *thd);

  char *update_table_comment(const char * comment);

  int write_ndb_file(const char *name);

  int check_ndb_connection(THD* thd);

  void set_rec_per_key();
  int records_update();
  void no_uncommitted_rows_execute_failure();
  void no_uncommitted_rows_update(int);
  void no_uncommitted_rows_reset(THD *);


  NdbTransaction *start_transaction_part_id(uint32 part_id, int &error);
  inline NdbTransaction *get_transaction_part_id(uint32 part_id, int &error)
  {
    if (m_thd_ndb->trans)
      return m_thd_ndb->trans;
    return start_transaction_part_id(part_id, error);
  }

  NdbTransaction *start_transaction(int &error);
  inline NdbTransaction *get_transaction(int &error)
  {
    if (m_thd_ndb->trans)
      return m_thd_ndb->trans;
    return start_transaction(error);
  }

  NdbTransaction *start_transaction_row(const NdbRecord *ndb_record,
                                        const uchar *record,
                                        int &error);
  NdbTransaction *start_transaction_key(uint index,
                                        const uchar *key_data,
                                        int &error);

  friend int check_completed_operations_pre_commit(Thd_ndb*,
                                                   NdbTransaction*,
                                                   const NdbOperation*,
                                                   uint *ignore_count);
  friend int ndbcluster_commit(handlerton *hton, THD *thd, bool all);
  int start_statement(THD *thd, Thd_ndb *thd_ndb, uint table_count);
  int init_handler_for_statement(THD *thd);

  Thd_ndb *m_thd_ndb;
  NdbScanOperation *m_active_cursor;
  const NdbDictionary::Table *m_table;
  /*
    Normal NdbRecord for accessing rows, with all fields including hidden
    fields (hidden primary key, user-defined partitioning function value).
  */
  NdbRecord *m_ndb_record;
  /* NdbRecord for accessing tuple by hidden Uint64 primary key. */
  NdbRecord *m_ndb_hidden_key_record;

  /* Bitmap used for NdbRecord operation column mask. */
  MY_BITMAP m_bitmap;
  my_bitmap_map m_bitmap_buf[(NDB_MAX_ATTRIBUTES_IN_TABLE +
                              8*sizeof(my_bitmap_map) - 1) /
                             (8*sizeof(my_bitmap_map))]; // Buffer for m_bitmap
  /* Bitmap with bit set for all primary key columns. */
  MY_BITMAP *m_pk_bitmap_p;
  my_bitmap_map m_pk_bitmap_buf[(NDB_MAX_ATTRIBUTES_IN_TABLE +
                                 8*sizeof(my_bitmap_map) - 1) /
                                (8*sizeof(my_bitmap_map))]; // Buffer for m_pk_bitmap
  struct Ndb_local_table_statistics *m_table_info;
  struct Ndb_local_table_statistics m_table_info_instance;
  char m_dbname[FN_HEADLEN];
  //char m_schemaname[FN_HEADLEN];
  char m_tabname[FN_HEADLEN];
  THR_LOCK_DATA m_lock;
  bool m_lock_tuple;
  NDB_SHARE *m_share;
  NDB_INDEX_DATA  m_index[MAX_KEY];
  key_map btree_keys;

  /*
    Pointer to row returned from scan nextResult().
  */
  union
  {
    const char *_m_next_row;
    const uchar *m_next_row;
  };
  /* For read_multi_range scans, the get_range_no() of current row. */
  int m_current_range_no;

  MY_BITMAP **m_key_fields;
  MY_BITMAP m_save_read_set;
  // NdbRecAttr has no reference to blob
  NdbValue m_value[NDB_MAX_ATTRIBUTES_IN_TABLE];
  Uint64 m_ref;
  partition_info *m_part_info;
  uint32 m_part_id;
  bool m_user_defined_partitioning;
  bool m_use_partition_pruning;
  bool m_sorted;
  bool m_use_write;
  bool m_ignore_dup_key;
  bool m_has_unique_index;
  bool m_ignore_no_key;
  bool m_read_before_write_removal_possible;
  bool m_read_before_write_removal_used;
  ha_rows m_rows_updated;
  ha_rows m_rows_deleted;
  ha_rows m_rows_to_insert; // TODO: merge it with handler::estimation_rows_to_insert?
  ha_rows m_rows_inserted;
  ha_rows m_rows_changed;
  bool m_delete_cannot_batch;
  bool m_update_cannot_batch;
  uint m_bytes_per_write;
  bool m_skip_auto_increment;
  bool m_blobs_pending;
  bool m_slow_path;
  bool m_is_bulk_delete;

  /* State for setActiveHook() callback for reading blob data. */
  uint m_blob_counter;
  uint m_blob_expected_count_per_row;
  uchar *m_blob_destination_record;
  Uint64 m_blobs_row_total_size; /* Bytes needed for all blobs in current row */
  
  // memory for blobs in one tuple
  uchar *m_blobs_buffer;
  Uint64 m_blobs_buffer_size;
  uint m_dupkey;
  // set from thread variables at external lock
  ha_rows m_autoincrement_prefetch;

  ha_ndbcluster_cond *m_cond;
  bool m_disable_multi_read;
  const uchar *m_multi_range_result_ptr;
  KEY_MULTI_RANGE *m_multi_ranges;
  /*
    Points 1 past the end of last multi range operation currently being
    executed, to support splitting large multi range reands into manageable
    pieces.
  */
  KEY_MULTI_RANGE *m_multi_range_defined_end;
  NdbIndexScanOperation *m_multi_cursor;
  Ndb *get_ndb(THD *thd);

  int update_stats(THD *thd, bool do_read_stat, bool have_lock= FALSE,
                   uint part_id= ~(uint)0);
};

int ndbcluster_discover(THD* thd, const char* dbname, const char* name,
                        const void** frmblob, uint* frmlen);
int ndbcluster_find_files(THD *thd,const char *db,const char *path,
                          const char *wild, bool dir, List<LEX_STRING> *files);
int ndbcluster_table_exists_in_engine(THD* thd,
                                      const char *db, const char *name);
void ndbcluster_print_error(int error, const NdbOperation *error_op);

static const char ndbcluster_hton_name[]= "ndbcluster";
static const int ndbcluster_hton_name_length=sizeof(ndbcluster_hton_name)-1;
extern int ndbcluster_terminating;
extern int ndb_util_thread_running;
extern pthread_cond_t COND_ndb_util_ready;<|MERGE_RESOLUTION|>--- conflicted
+++ resolved
@@ -452,20 +452,12 @@
   bool has_null_in_unique_index(uint idx_no) const;
   bool check_index_fields_not_null(KEY *key_info);
 
-<<<<<<< HEAD
-  uint set_up_partition_info(partition_info *part_info,
-                             TABLE *table,
-                             void *tab);
-  int set_range_data(void *tab, partition_info* part_info);
-  int set_list_data(void *tab, partition_info* part_info);
-=======
   int set_up_partition_info(partition_info *part_info,
                             NdbDictionary::Table&) const;
   int set_range_data(const partition_info* part_info,
                      NdbDictionary::Table&) const;
   int set_list_data(const partition_info* part_info,
                     NdbDictionary::Table&) const;
->>>>>>> 00f67556
   int ndb_pk_update_row(THD *thd, 
                         const uchar *old_data, uchar *new_data,
                         uint32 old_part_id);
@@ -536,12 +528,8 @@
                                NdbOperation::GetValueSpec gets[2]);
   void get_hidden_fields_scan(NdbScanOperation::ScanOptions *options,
                               NdbOperation::GetValueSpec gets[2]);
-<<<<<<< HEAD
-  void eventSetAnyValue(THD *thd, NdbOperation::OperationOptions *options);
-=======
   void eventSetAnyValue(THD *thd,
                         NdbOperation::OperationOptions *options) const;
->>>>>>> 00f67556
   bool check_index_fields_in_write_set(uint keyno);
 
   const NdbOperation *pk_unique_index_read_key(uint idx, 
