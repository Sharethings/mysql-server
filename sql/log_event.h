/* Copyright (c) 2000, 2015, Oracle and/or its affiliates. All rights reserved.

   This program is free software; you can redistribute it and/or modify
   it under the terms of the GNU General Public License as published by
   the Free Software Foundation; version 2 of the License.

   This program is distributed in the hope that it will be useful,
   but WITHOUT ANY WARRANTY; without even the implied warranty of
   MERCHANTABILITY or FITNESS FOR A PARTICULAR PURPOSE.  See the
   GNU General Public License for more details.

   You should have received a copy of the GNU General Public License
   along with this program; if not, write to the Free Software
   Foundation, Inc., 51 Franklin St, Fifth Floor, Boston, MA 02110-1301  USA */

/**
  @addtogroup Replication
  @{

  @file
  
  @brief Binary log event definitions.  This includes generic code
  common to all types of log events, as well as specific code for each
  type of log event.
*/


#ifndef _log_event_h
#define _log_event_h

#include <my_bitmap.h>
#include "rpl_constants.h"
/* These two header files are necessary for the List manipuation */
#include "sql_list.h"                           /* I_List */
#include "hash.h"
#include "table_id.h"
#include <set>
#include <list>
#include <string>
#include <map>

#ifdef MYSQL_CLIENT
#include "sql_const.h"
#include "rpl_utility.h"
#include "hash.h"
#include "rpl_tblmap.h"

/*
  Variable to suppress the USE <DATABASE> command when using the
  new mysqlbinlog option
*/
bool option_rewrite_set= FALSE;
extern I_List<i_string_pair> binlog_rewrite_db;
#endif

#ifdef MYSQL_SERVER
#include "rpl_record.h"
#include "rpl_reporting.h"
#include "sql_class.h"                          /* THD */
#include "rpl_utility.h"                        /* Hash_slave_rows */
#include "rpl_filter.h"
#include "key.h"                                /* key_copy, compare_keys */
#endif

#include "binary_log.h"

extern PSI_memory_key key_memory_Incident_log_event_message;
extern PSI_memory_key key_memory_Rows_query_log_event_rows_query;
/* Forward declarations */
using binary_log::enum_binlog_checksum_alg;
using binary_log::checksum_crc32;
using binary_log::Log_event_type;
using binary_log::Log_event_header;
using binary_log::Log_event_footer;
using binary_log::Binary_log_event;
using binary_log::Format_description_event;

class String;
typedef ulonglong sql_mode_t;
typedef struct st_db_worker_hash_entry db_worker_hash_entry;
extern "C" MYSQL_PLUGIN_IMPORT char server_version[SERVER_VERSION_LENGTH];
#define PREFIX_SQL_LOAD "SQL_LOAD-"

/**
   Maximum length of the name of a temporary file
   PREFIX LENGTH - 9 
   UUID          - UUID_LENGTH
   SEPARATORS    - 2
   SERVER ID     - 10 (range of server ID 1 to (2^32)-1 = 4,294,967,295)
   FILE ID       - 10 (uint)
   EXTENSION     - 7  (Assuming that the extension is always less than 7 
                       characters)
*/
#define TEMP_FILE_MAX_LEN UUID_LENGTH+38 

/**
   Either assert or return an error.

   In debug build, the condition will be checked, but in non-debug
   builds, the error code given will be returned instead.

   @param COND   Condition to check
   @param ERRNO  Error number to return in non-debug builds
*/
#ifdef DBUG_OFF
#define ASSERT_OR_RETURN_ERROR(COND, ERRNO) \
  do { if (!(COND)) return ERRNO; } while (0)
#else
#define ASSERT_OR_RETURN_ERROR(COND, ERRNO) \
  DBUG_ASSERT(COND)
#endif

#define LOG_READ_EOF    -1
#define LOG_READ_BOGUS  -2
#define LOG_READ_IO     -3
#define LOG_READ_MEM    -5
#define LOG_READ_TRUNC  -6
#define LOG_READ_TOO_LARGE -7
#define LOG_READ_CHECKSUM_FAILURE -8

#define LOG_EVENT_OFFSET 4

#define NUM_LOAD_DELIM_STRS 5

/*****************************************************************************
  sql_ex_info struct
  The strcture contains a refernce to another structure sql_ex_data_info,
  which is defined in binlogevent, and contains the characters specified in
  the sub clause of a LOAD_DATA_INFILE.
  //TODO(WL#7546): Remove this struct and only retain binary_log::sql_ex_data_info
          when the encoder is moved to bapi

 ****************************************************************************/
struct sql_ex_info
{
  sql_ex_info() {}                            /* Remove gcc warning */
  binary_log::sql_ex_data_info data_info;

  bool write_data(IO_CACHE* file);
  const char* init(const char* buf, const char* buf_end, bool use_new_format);
};

/*****************************************************************************

  MySQL Binary Log

  This log consists of events.  Each event has a fixed-length header,
  possibly followed by a variable length data body.

  The data body consists of an optional fixed length segment (post-header)
  and  an optional variable length segment.

  See the #defines below for the format specifics.

  The events which really update data are Query_log_event,
  Execute_load_query_log_event and old Load_log_event and
  Execute_load_log_event events (Execute_load_query is used together with
  Begin_load_query and Append_block events to replicate LOAD DATA INFILE.
  Create_file/Append_block/Execute_load (which includes Load_log_event)
  were used to replicate LOAD DATA before the 5.0.3).

 ****************************************************************************/

#define MAX_LOG_EVENT_HEADER   ( /* in order of Query_log_event::write */ \
  (LOG_EVENT_HEADER_LEN + /* write_header */ \
  Binary_log_event::QUERY_HEADER_LEN     + /* write_data */   \
  Binary_log_event::EXECUTE_LOAD_QUERY_EXTRA_HEADER_LEN) + /*write_post_header_for_derived */ \
  MAX_SIZE_LOG_EVENT_STATUS + /* status */ \
  NAME_LEN + 1)

/*
  The new option is added to handle large packets that are sent from the master 
  to the slave. It is used to increase the thd(max_allowed) for both the
  DUMP thread on the master and the SQL/IO thread on the slave. 
*/
#define MAX_MAX_ALLOWED_PACKET 1024*1024*1024


/* slave event post-header (this event is never written) */

#define SL_MASTER_PORT_OFFSET   8
#define SL_MASTER_POS_OFFSET    0
#define SL_MASTER_HOST_OFFSET   10

/* Intvar event post-header */

/* Intvar event data */
#define I_TYPE_OFFSET        0
#define I_VAL_OFFSET         1


/* 4 bytes which all binlogs should begin with */
#define BINLOG_MAGIC        "\xfe\x62\x69\x6e"

/*
  The 2 flags below were useless :
  - the first one was never set
  - the second one was set in all Rotate events on the master, but not used for
  anything useful.
  So they are now removed and their place may later be reused for other
  flags. Then one must remember that Rotate events in 4.x have
  LOG_EVENT_FORCED_ROTATE_F set, so one should not rely on the value of the
  replacing flag when reading a Rotate event.
  I keep the defines here just to remember what they were.

  #define LOG_EVENT_TIME_F            0x1
  #define LOG_EVENT_FORCED_ROTATE_F   0x2
*/


/**
  @def LOG_EVENT_THREAD_SPECIFIC_F

  If the query depends on the thread (for example: TEMPORARY TABLE).
  Currently this is used by mysqlbinlog to know it must print
  SET @@PSEUDO_THREAD_ID=xx; before the query (it would not hurt to print it
  for every query but this would be slow).
*/
#define LOG_EVENT_THREAD_SPECIFIC_F 0x4

/**
  @def LOG_EVENT_SUPPRESS_USE_F

  Suppress the generation of 'USE' statements before the actual
  statement. This flag should be set for any events that does not need
  the current database set to function correctly. Most notable cases
  are 'CREATE DATABASE' and 'DROP DATABASE'.

  This flags should only be used in exceptional circumstances, since
  it introduce a significant change in behaviour regarding the
  replication logic together with the flags --binlog-do-db and
  --replicated-do-db.
 */
#define LOG_EVENT_SUPPRESS_USE_F    0x8

/*
  Note: this is a place holder for the flag
  LOG_EVENT_UPDATE_TABLE_MAP_VERSION_F (0x10), which is not used any
  more, please do not reused this value for other flags.
 */

/**
   @def LOG_EVENT_ARTIFICIAL_F
   
   Artificial events are created arbitarily and not written to binary
   log

   These events should not update the master log position when slave
   SQL thread executes them.
*/
#define LOG_EVENT_ARTIFICIAL_F 0x20

/**
   @def LOG_EVENT_RELAY_LOG_F
   
   Events with this flag set are created by slave IO thread and written
   to relay log
*/
#define LOG_EVENT_RELAY_LOG_F 0x40

/**
   @def LOG_EVENT_IGNORABLE_F

   For an event, 'e', carrying a type code, that a slave,
   's', does not recognize, 's' will check 'e' for
   LOG_EVENT_IGNORABLE_F, and if the flag is set, then 'e'
   is ignored. Otherwise, 's' acknowledges that it has
   found an unknown event in the relay log.
*/
#define LOG_EVENT_IGNORABLE_F 0x80

/**
   @def LOG_EVENT_NO_FILTER_F

   Events with this flag are not filtered (e.g. on the current
   database) and are always written to the binary log regardless of
   filters.
*/
#define LOG_EVENT_NO_FILTER_F 0x100

/**
   MTS: group of events can be marked to force its execution
   in isolation from any other Workers.
   So it's a marker for Coordinator to memorize and perform necessary
   operations in order to guarantee no interference from other Workers.
   The flag can be set ON only for an event that terminates its group.
   Typically that is done for a transaction that contains 
   a query accessing more than OVER_MAX_DBS_IN_EVENT_MTS databases.
*/
#define LOG_EVENT_MTS_ISOLATE_F 0x200


/**
  @def OPTIONS_WRITTEN_TO_BIN_LOG

  OPTIONS_WRITTEN_TO_BIN_LOG are the bits of thd->options which must
  be written to the binlog. OPTIONS_WRITTEN_TO_BIN_LOG could be
  written into the Format_description_log_event, so that if later we
  don't want to replicate a variable we did replicate, or the
  contrary, it's doable. But it should not be too hard to decide once
  for all of what we replicate and what we don't, among the fixed 32
  bits of thd->options.

  I (Guilhem) have read through every option's usage, and it looks
  like OPTION_AUTO_IS_NULL and OPTION_NO_FOREIGN_KEYS are the only
  ones which alter how the query modifies the table. It's good to
  replicate OPTION_RELAXED_UNIQUE_CHECKS too because otherwise, the
  slave may insert data slower than the master, in InnoDB.
  OPTION_BIG_SELECTS is not needed (the slave thread runs with
  max_join_size=HA_POS_ERROR) and OPTION_BIG_TABLES is not needed
  either, as the manual says (because a too big in-memory temp table
  is automatically written to disk).
*/
#define OPTIONS_WRITTEN_TO_BIN_LOG \
  (OPTION_AUTO_IS_NULL | OPTION_NO_FOREIGN_KEY_CHECKS |  \
   OPTION_RELAXED_UNIQUE_CHECKS | OPTION_NOT_AUTOCOMMIT)

/* Shouldn't be defined before */
#define EXPECTED_OPTIONS \
  ((1ULL << 14) | (1ULL << 26) | (1ULL << 27) | (1ULL << 19))

#if OPTIONS_WRITTEN_TO_BIN_LOG != EXPECTED_OPTIONS
#error OPTIONS_WRITTEN_TO_BIN_LOG must NOT change their values!
#endif
#undef EXPECTED_OPTIONS         /* You shouldn't use this one */

/**
   Maximum value of binlog logical timestamp.
*/
const int64 SEQ_MAX_TIMESTAMP= LLONG_MAX;

#ifdef MYSQL_SERVER
class String;
class MYSQL_BIN_LOG;
class THD;
#endif

class Format_description_log_event;
class Relay_log_info;
class Slave_worker;
class Slave_committed_queue;

#ifdef MYSQL_CLIENT
enum enum_base64_output_mode {
  BASE64_OUTPUT_NEVER= 0,
  BASE64_OUTPUT_AUTO= 1,
  BASE64_OUTPUT_UNSPEC= 2,
  BASE64_OUTPUT_DECODE_ROWS= 3,
  /* insert new output modes here */
  BASE64_OUTPUT_MODE_COUNT
};

/*
  A structure for mysqlbinlog to know how to print events

  This structure is passed to the event's print() methods,

  There are two types of settings stored here:
  1. Last db, flags2, sql_mode etc comes from the last printed event.
     They are stored so that only the necessary USE and SET commands
     are printed.
  2. Other information on how to print the events, e.g. short_form,
     hexdump_from.  These are not dependent on the last event.
*/
typedef struct st_print_event_info
{
  /*
    Settings for database, sql_mode etc that comes from the last event
    that was printed.  We cache these so that we don't have to print
    them if they are unchanged.
  */
  // TODO: have the last catalog here ??
  char db[FN_REFLEN+1]; // TODO: make this a LEX_STRING when thd->db is
  bool flags2_inited;
  uint32 flags2;
  bool sql_mode_inited;
  sql_mode_t sql_mode;		/* must be same as THD.variables.sql_mode */
  ulong auto_increment_increment, auto_increment_offset;
  bool charset_inited;
  char charset[6]; // 3 variables, each of them storable in 2 bytes
  char time_zone_str[MAX_TIME_ZONE_NAME_LENGTH];
  uint lc_time_names_number;
  uint charset_database_number;
  my_thread_id thread_id;
  bool thread_id_printed;

  st_print_event_info();

  ~st_print_event_info() {
    close_cached_file(&head_cache);
    close_cached_file(&body_cache);
    close_cached_file(&footer_cache);
  }
  bool init_ok() /* tells if construction was successful */
    { return my_b_inited(&head_cache) && 
	     my_b_inited(&body_cache) && 
  	     my_b_inited(&footer_cache); }


  /* Settings on how to print the events */
  // True if the --short-form flag was specified
  bool short_form;
  // The X in --base64-output=X
  enum_base64_output_mode base64_output_mode;
  // True if the --skip-gtids flag was specified.
  bool skip_gtids;
  /*
    This is set whenever a Format_description_event is printed.
    Later, when an event is printed in base64, this flag is tested: if
    no Format_description_event has been seen, it is unsafe to print
    the base64 event, so an error message is generated.
  */
  bool printed_fd_event;
  my_off_t hexdump_from;
  uint8 common_header_len;
  char delimiter[16];

  uint verbose;
  table_mapping m_table_map;
  table_mapping m_table_map_ignored;

  /*
     These three caches are used by the row-based replication events to
     collect the header information and the main body of the events
     making up a statement and in footer section any verbose related details 
     or comments related to the statment.
   */
  IO_CACHE head_cache;
  IO_CACHE body_cache;
  IO_CACHE footer_cache; 
  /* Indicate if the body cache has unflushed events */
  bool have_unflushed_events;

  /*
     True if an event was skipped while printing the events of
     a transaction and no COMMIT statement or XID event was ever
     output (ie, was filtered out as well). This can be triggered
     by the --database option of mysqlbinlog.

     False, otherwise.
   */
  bool skipped_event_in_transaction;

  /* true if gtid_next is set with a value */
  bool is_gtid_next_set;

  /*
    Determines if the current value of gtid_next needs to be restored
    to AUTOMATIC if the binary log would end after the current event.

    If the log ends after a transaction, then this should be false.
    If the log ends in the middle of a transaction, then this should
    be true; this can happen for relay logs where transactions are
    split over multiple logs.

    Set to true initially, and after a Gtid_log_event is processed.
    Set to false if is_gtid_next_set is true.
   */
  bool is_gtid_next_valid;
} PRINT_EVENT_INFO;
#endif

/*
  A specific to the database-scheduled MTS type.
*/
typedef struct st_mts_db_names
{
  const char *name[MAX_DBS_IN_EVENT_MTS];
  int  num;
} Mts_db_names;

/**
  @class Log_event

  This is the abstract base class for binary log events.
  
  @section Log_event_binary_format Binary Format

  The format of the event is described @ref Binary_log_event_format "here".

  @subsection Log_event_format_of_atomic_primitives Format of Atomic Primitives

  - All numbers, whether they are 16-, 24-, 32-, or 64-bit numbers,
  are stored in little endian, i.e., the least significant byte first,
  unless otherwise specified.

*/
class Log_event
{
public:
  /**
     Enumeration of what kinds of skipping (and non-skipping) that can
     occur when the slave executes an event.

     @see shall_skip
     @see do_shall_skip
   */
  enum enum_skip_reason {
    /**
       Don't skip event.
    */
    EVENT_SKIP_NOT,

    /**
       Skip event by ignoring it.

       This means that the slave skip counter will not be changed.
    */
    EVENT_SKIP_IGNORE,

    /**
       Skip event and decrease skip counter.
    */
    EVENT_SKIP_COUNT
  };

protected:
  enum enum_event_cache_type 
  {
    EVENT_INVALID_CACHE= 0,
    /* 
      If possible the event should use a non-transactional cache before
      being flushed to the binary log. This means that it must be flushed
      right after its correspondent statement is completed.
    */
    EVENT_STMT_CACHE,
    /* 
      The event should use a transactional cache before being flushed to
      the binary log. This means that it must be flushed upon commit or 
      rollback. 
    */
    EVENT_TRANSACTIONAL_CACHE,
    /* 
      The event must be written directly to the binary log without going
      through any cache.
    */
    EVENT_NO_CACHE,
    /*
       If there is a need for different types, introduce them before this.
    */
    EVENT_CACHE_COUNT
  };

  enum enum_event_logging_type
  {
    EVENT_INVALID_LOGGING= 0,
    /*
      The event must be written to a cache and upon commit or rollback
      written to the binary log.
    */
    EVENT_NORMAL_LOGGING,
    /*
      The event must be written to an empty cache and immediatly written
      to the binary log without waiting for any other event.
    */
    EVENT_IMMEDIATE_LOGGING,
    /*
       If there is a need for different types, introduce them before this.
    */
    EVENT_CACHE_LOGGING_COUNT
  };

  bool is_valid_param;
  /**
    Writes the common header of this event to the given memory buffer.

    This does not update the checksum.

    @note This has the following form:

    +---------+---------+---------+------------+-----------+-------+
    |timestamp|type code|server_id|event_length|end_log_pos|flags  |
    |4 bytes  |1 byte   |4 bytes  |4 bytes     |4 bytes    |2 bytes|
    +---------+---------+---------+------------+-----------+-------+

    @param buf Memory buffer to write to. This must be at least
    LOG_EVENT_HEADER_LEN bytes long.

    @return The number of bytes written, i.e., always
    LOG_EVENT_HEADER_LEN.
  */
  uint32 write_header_to_memory(uchar *buf);
  /**
    Writes the common-header of this event to the given IO_CACHE and
    updates the checksum.

    @param file The event will be written to this IO_CACHE.

    @param data_length The length of the post-header section plus the
    length of the data section; i.e., the length of the event minus
    the common-header and the checksum.
  */
  bool write_header(IO_CACHE* file, size_t data_length);
  bool write_footer(IO_CACHE* file);
  my_bool need_checksum();


public:
  /*
     A temp buffer for read_log_event; it is later analysed according to the
     event's type, and its content is distributed in the event-specific fields.
  */
  char *temp_buf;
  /* The number of seconds the query took to run on the master. */
  ulong exec_time;

  /*
    The master's server id (is preserved in the relay log; used to
    prevent from infinite loops in circular replication).
  */
  uint32 server_id;

  
  /**
    A storage to cache the global system variable's value.
    Handling of a separate event will be governed its member.
  */
  ulong rbr_exec_mode;

  /**
    Defines the type of the cache, if any, where the event will be
    stored before being flushed to disk.
  */
  enum_event_cache_type event_cache_type;

  /**
    Defines when information, i.e. event or cache, will be flushed
    to disk.
  */
  enum_event_logging_type event_logging_type;
  /**
    Placeholder for event checksum while writing to binlog.
  */
  ha_checksum crc;
  /**
    Index in @c rli->gaq array to indicate a group that this event is
    purging. The index is set by Coordinator to a group terminator
    event is checked by Worker at the event execution. The indexed
    data represent the Worker progress status.
  */
  ulong mts_group_idx;

  /**
   The Log_event_header class contains the variable present
   in the common header
  */
  binary_log::Log_event_header *common_header;

  /**
   The Log_event_footer class contains the variable present
   in the common footer. Currently, footer contains only the checksum_alg.
  */
  binary_log::Log_event_footer *common_footer;
  /**
    MTS: associating the event with either an assigned Worker or Coordinator.
    Additionally the member serves to tag deferred (IRU) events to avoid
    the event regular time destruction.
  */
  Relay_log_info *worker;

  /** 
    A copy of the main rli value stored into event to pass to MTS worker rli
  */
  ulonglong future_event_relay_log_pos;

#ifdef MYSQL_SERVER
  THD* thd;
  /**
     Partition info associate with event to deliver to MTS event applier
  */
  db_worker_hash_entry *mts_assigned_partitions[MAX_DBS_IN_EVENT_MTS];

  Log_event(Log_event_header *header, Log_event_footer *footer,
            enum_event_cache_type cache_type_arg,
            enum_event_logging_type logging_type_arg);
  Log_event(THD* thd_arg, uint16 flags_arg,
            enum_event_cache_type cache_type_arg,
            enum_event_logging_type logging_type_arg,
            Log_event_header *header, Log_event_footer *footer);
  /*
    read_log_event() functions read an event from a binlog or relay
    log; used by SHOW BINLOG EVENTS, the binlog_dump thread on the
    master (reads master's binlog), the slave IO thread (reads the
    event sent by binlog_dump), the slave SQL thread (reads the event
    from the relay log).  If mutex is 0, the read will proceed without
    mutex.  We need the description_event to be able to parse the
    event (to know the post-header's size); in fact in read_log_event
    we detect the event's type, then call the specific event's
    constructor and pass description_event as an argument.
  */
  static Log_event* read_log_event(IO_CACHE* file,
                                   mysql_mutex_t* log_lock,
                                   const Format_description_log_event
                                   *description_event,
                                   my_bool crc_check);

  /*
   This function will read the common header into the buffer and
   rewind the IO_CACHE back to the beginning of the event.

   @param[in]         log_cache The IO_CACHE to read from.
   @param[in/out]     header The buffer where to read the common header. This
                      buffer must be at least LOG_EVENT_MINIMAL_HEADER_LEN long.

   @returns           false on success, true otherwise.
  */
  inline static bool peek_event_header(char *header, IO_CACHE *log_cache)
  {
    DBUG_ENTER("Log_event::peek_event_header");
    my_off_t old_pos= my_b_safe_tell(log_cache);
    if (my_b_read(log_cache, (uchar*) header, LOG_EVENT_MINIMAL_HEADER_LEN))
      DBUG_RETURN(true);
    my_b_seek(log_cache, old_pos); // rewind
    DBUG_RETURN(false);
  }

  /*
   This static function will read the event length from the common
   header that is on the IO_CACHE. Note that the IO_CACHE read position
   will not be updated.

   @param[in]         log_cache The IO_CACHE to read from.
   @param[out]        length A pointer to the memory position where to store
                      the length value.

   @returns           false on success, true otherwise.
  */

  inline static bool peek_event_length(uint32* length, IO_CACHE *log_cache)
  {
    DBUG_ENTER("Log_event::peek_event_length");
    char header[LOG_EVENT_MINIMAL_HEADER_LEN];
    if (peek_event_header(header, log_cache))
      DBUG_RETURN(true);
    *length= uint4korr(header + EVENT_LEN_OFFSET);
    DBUG_RETURN(false);
  }

  /**
    Reads an event from a binlog or relay log. Used by the dump thread
    this method reads the event into a raw buffer without parsing it.

    @Note If mutex is 0, the read will proceed without mutex.

    @Note If a log name is given than the method will check if the
    given binlog is still active.

    @param[in]  file                log file to be read
    @param[out] packet              packet to hold the event
    @param[in]  lock                the lock to be used upon read
    @param[in]  checksum_alg_arg    the checksum algorithm
    @param[in]  log_file_name_arg   the log's file name
    @param[out] is_binlog_active    is the current log still active

    @retval 0                   success
    @retval LOG_READ_EOF        end of file, nothing was read
    @retval LOG_READ_BOGUS      malformed event
    @retval LOG_READ_IO         io error while reading
    @retval LOG_READ_MEM        packet memory allocation failed
    @retval LOG_READ_TRUNC      only a partial event could be read
    @retval LOG_READ_TOO_LARGE  event too large
   */
  static int read_log_event(IO_CACHE* file, String* packet,
                            mysql_mutex_t* log_lock,
                            binary_log::enum_binlog_checksum_alg checksum_alg_arg,
                            const char *log_file_name_arg= NULL,
                            bool* is_binlog_active= NULL);
  /*
    init_show_field_list() prepares the column names and types for the
    output of SHOW BINLOG EVENTS; it is used only by SHOW BINLOG
    EVENTS.
  */
  static void init_show_field_list(List<Item>* field_list);
#ifdef HAVE_REPLICATION
  int net_send(Protocol *protocol, const char* log_name, my_off_t pos);

  /**
    Stores a string representation of this event in the Protocol.
    This is used by SHOW BINLOG EVENTS.

    @retval 0 success
    @retval nonzero error
  */
  virtual int pack_info(Protocol *protocol);

#endif /* HAVE_REPLICATION */
  virtual const char* get_db()
  {
    return thd ? thd->db().str : NULL;
  }
#else // ifdef MYSQL_SERVER
 /* Log_event(Log_event_header *header, Log_event_footer *footer,
            enum_event_cache_type cache_type_arg= EVENT_INVALID_CACHE,
            enum_event_logging_type logging_type_arg= EVENT_INVALID_LOGGING)
  : temp_buf(0),  event_cache_type(cache_type_arg),
    event_logging_type(logging_type_arg), is_valid(false)
  {
    common_header= header;
    common_footer= footer;
  }*/
    /* avoid having to link mysqlbinlog against libpthread */
  static Log_event* read_log_event(IO_CACHE* file,
                                   const Format_description_log_event
                                   *description_event, my_bool crc_check);
  /* print*() functions are used by mysqlbinlog */
  virtual void print(FILE* file, PRINT_EVENT_INFO* print_event_info) = 0;
  void print_timestamp(IO_CACHE* file, time_t* ts);
  void print_header(IO_CACHE* file, PRINT_EVENT_INFO* print_event_info,
                    bool is_more);
  void print_base64(IO_CACHE* file, PRINT_EVENT_INFO* print_event_info,
                    bool is_more);
#endif // ifdef MYSQL_SERVER ... else

  void *operator new(size_t size);

  static void operator delete(void *ptr, size_t)
  {
    my_free(ptr);
  }

  /* Placement version of the above operators */
  static void *operator new(size_t, void* ptr) { return ptr; }
  static void operator delete(void*, void*) { }
  /**
    Write the given buffer to the given IO_CACHE, updating the
    checksum if checksums are enabled.

    @param file The IO_CACHE to write to.
    @param buf The buffer to write.
    @param data_length The number of bytes to write.

    @retval false Success.
    @retval true Error.
  */
  bool wrapper_my_b_safe_write(IO_CACHE* file, const uchar* buf, size_t data_length);

#ifdef MYSQL_SERVER
  virtual bool write(IO_CACHE* file)
  {
    return(write_header(file, get_data_size()) ||
	   write_data_header(file) ||
	   write_data_body(file) ||
	   write_footer(file));
  }
  virtual bool write_data_header(IO_CACHE* file)
  { return 0; }
  virtual bool write_data_body(IO_CACHE* file __attribute__((unused)))
  { return 0; }
  inline time_t get_time()
  {
    /* Not previously initialized */
    if (!common_header->when.tv_sec && !common_header->when.tv_usec)
    {
      THD *tmp_thd= thd ? thd : current_thd;
      if (tmp_thd)
        common_header->when= tmp_thd->start_time;
      else
        my_micro_time_to_timeval(my_micro_time(), &(common_header->when));
    }
    return (time_t) common_header->when.tv_sec;
  }
#endif
  Log_event_type get_type_code()
  {
    return common_header->type_code;
  }
  /*
   is_valid is event specific sanity checks to determine that the
    object is correctly initialized.
  */
  bool is_valid() { return is_valid_param; }
  void set_artificial_event()
  {
    common_header->flags |= LOG_EVENT_ARTIFICIAL_F;
  }
  void set_relay_log_event()
  {
    common_header->flags |= LOG_EVENT_RELAY_LOG_F;
  }
  bool is_artificial_event() const
  {
    return common_header->flags & LOG_EVENT_ARTIFICIAL_F;
  }
  bool is_relay_log_event() const
  {
    return common_header->flags & LOG_EVENT_RELAY_LOG_F;
  }
  bool is_ignorable_event() const
  {
    return common_header->flags & LOG_EVENT_IGNORABLE_F;
  }
  bool is_no_filter_event() const
  {
    return common_header->flags & LOG_EVENT_NO_FILTER_F;
  }
  inline bool is_using_trans_cache() const
  {
    return (event_cache_type == EVENT_TRANSACTIONAL_CACHE);
  }
  inline bool is_using_stmt_cache() const
  {
    return(event_cache_type == EVENT_STMT_CACHE);
  }
  inline bool is_using_immediate_logging() const
  {
    return(event_logging_type == EVENT_IMMEDIATE_LOGGING);
  }

  /*
     For the events being decoded in BAPI, common_header should
     point to the header object which is contained within the class
     Binary_log_event.
  */
  Log_event(Log_event_header *header,
            Log_event_footer *footer);

  virtual ~Log_event() { free_temp_buf(); }
  void register_temp_buf(char* buf) { temp_buf = buf; }
  void free_temp_buf()
  {
    if (temp_buf)
    {
      my_free(temp_buf);
      temp_buf = 0;
    }
  }
  /*
    Get event length for simple events. For complicated events the length
    is calculated during write()
  */
  virtual size_t get_data_size() { return 0;}
  static Log_event* read_log_event(const char* buf, uint event_len,
				   const char **error,
                                   const Format_description_log_event
                                   *description_event, my_bool crc_check);
  /**
    Returns the human readable name of the given event type.
  */
  static const char* get_type_str(Log_event_type type);
  /**
    Returns the human readable name of this event's type.
  */
  const char* get_type_str();
  /* Return start of query time or current time */

#if defined(MYSQL_SERVER) && defined(HAVE_REPLICATION)
  /**
     Is called from get_mts_execution_mode() to

     @param  is_scheduler_dbname
                   The current scheduler type.
                   In case the db-name scheduler certain events
                   can't be applied in parallel.

     @return TRUE  if the event needs applying with synchronization
                   agaist Workers, otherwise
             FALSE

     @note There are incompatile combinations such as referred further events
           are wrapped with BEGIN/COMMIT. Such cases should be identified
           by the caller and treats correspondingly.

           todo: to mts-support Old master Load-data related events
  */
  bool is_mts_sequential_exec(bool is_scheduler_dbname)
  {
    return
      ((get_type_code() == binary_log::LOAD_EVENT         ||
        get_type_code() == binary_log::CREATE_FILE_EVENT  ||
        get_type_code() == binary_log::NEW_LOAD_EVENT     ||
        get_type_code() == binary_log::EXEC_LOAD_EVENT)    &&
       is_scheduler_dbname)                                  ||
      get_type_code() == binary_log::START_EVENT_V3          ||
      get_type_code() == binary_log::STOP_EVENT              ||
      get_type_code() == binary_log::ROTATE_EVENT            ||
      get_type_code() == binary_log::SLAVE_EVENT             ||
      get_type_code() == binary_log::FORMAT_DESCRIPTION_EVENT||
      get_type_code() == binary_log::INCIDENT_EVENT;
  }

private:

  /*
    possible decisions by get_mts_execution_mode().
    The execution mode can be PARALLEL or not (thereby sequential
    unless impossible at all). When it's sequential it further  breaks into
    ASYNChronous and SYNChronous.
  */
  enum enum_mts_event_exec_mode
  {
    /*
      Event is run by a Worker.
    */
    EVENT_EXEC_PARALLEL,
    /*
      Event is run by Coordinator.
    */
    EVENT_EXEC_ASYNC,
    /*
      Event is run by Coordinator and requires synchronization with Workers.
    */
    EVENT_EXEC_SYNC,
    /*
      Event can't be executed neither by Workers nor Coordinator.
    */
    EVENT_EXEC_CAN_NOT
  };

  /**
     MTS Coordinator finds out a way how to execute the current event.

     Besides the parallelizable case, some events have to be applied by
     Coordinator concurrently with Workers and some to require synchronization
     with Workers (@c see wait_for_workers_to_finish) before to apply them.

     @param slave_server_id   id of the server, extracted from event
     @param mts_in_group      the being group parsing status, true
                              means inside the group
     @param  is_scheduler_dbname
                              true when the current submode (scheduler)
                              is of DB_NAME type.

     @retval EVENT_EXEC_PARALLEL  if event is executed by a Worker
     @retval EVENT_EXEC_ASYNC     if event is executed by Coordinator
     @retval EVENT_EXEC_SYNC      if event is executed by Coordinator
                                  with synchronization against the Workers
  */
  enum enum_mts_event_exec_mode get_mts_execution_mode(ulong slave_server_id,
                                                       bool mts_in_group,
                                                       bool is_dbname_type)
  {
    /*
      Slave workers are unable to handle Format_description_log_event,
      Rotate_log_event and Previous_gtids_log_event correctly.
      However, when a transaction spans multiple relay logs, these
      events occur in the middle of a transaction. The way we handle
      this is by marking the events as 'ASYNC', meaning that the
      coordinator thread will handle the events without stopping the
      worker threads.

      @todo Refactor this: make Log_event::get_slave_worker handle
      transaction boundaries in a more robust way, so that it is able
      to process Format_description_log_event, Rotate_log_event, and
      Previous_gtids_log_event.  Then, when these events occur in the
      middle of a transaction, make them part of the transaction so
      that the worker that handles the transaction handles these
      events too. /Sven
    */
    if (
        /*
          When a Format_description_log_event occurs in the middle of
          a transaction, it either has the slave's server_id, or has
          end_log_pos==0.

          @todo This does not work when master and slave have the same
          server_id and replicate-same-server-id is enabled, since
          events that are not in the middle of a transaction will be
          executed in ASYNC mode in that case.
        */
        (get_type_code() == binary_log::FORMAT_DESCRIPTION_EVENT &&
         ((server_id == (uint32) ::server_id) || (common_header->log_pos == 0))) ||
        /*
          All Previous_gtids_log_events in the relay log are generated
          by the slave. They don't have any meaning to the applier, so
          they can always be ignored by the applier. So we can process
          them asynchronously by the coordinator. It is also important
          to not feed them to workers because that confuses
          get_slave_worker.
        */
        (get_type_code() == binary_log::PREVIOUS_GTIDS_LOG_EVENT) ||
        /*
          Rotate_log_event can occur in the middle of a transaction.
          When this happens, either it is a Rotate event generated on
          the slave which has the slave's server_id, or it is a Rotate
          event that originates from a master but has end_log_pos==0.
        */
        (get_type_code() == binary_log::ROTATE_EVENT &&
         ((server_id == (uint32) ::server_id) ||
          (common_header->log_pos == 0 && mts_in_group))))
      return EVENT_EXEC_ASYNC;
    else if (is_mts_sequential_exec(is_dbname_type))
      return EVENT_EXEC_SYNC;
    else
      return EVENT_EXEC_PARALLEL;
  }

  /**
     @return index  in \in [0, M] range to indicate
             to be assigned worker;
             M is the max index of the worker pool.
  */
  Slave_worker *get_slave_worker(Relay_log_info *rli);

  /*
    Group of events can be marked to force its execution
    in isolation from any other Workers.
    Typically that is done for a transaction that contains
    a query accessing more than OVER_MAX_DBS_IN_EVENT_MTS databases.
    Factually that's a sequential mode where a Worker remains to
    be the applier.
  */
  virtual void set_mts_isolate_group()
  {
    DBUG_ASSERT(ends_group() ||
                get_type_code() == binary_log::QUERY_EVENT ||
                get_type_code() == binary_log::EXEC_LOAD_EVENT ||
                get_type_code() == binary_log::EXECUTE_LOAD_QUERY_EVENT);
    common_header->flags |= LOG_EVENT_MTS_ISOLATE_F;
  }


public:
  /**
     The method fills in pointers to event's database name c-strings
     to a supplied array.
     In other than Query-log-event case the returned array contains
     just one item.
     @param[out] arg pointer to a struct containing char* array
                     pointers to be filled in and the number
                     of filled instances.

     @return     number of the filled intances indicating how many
                 databases the event accesses.
  */
  virtual uint8 get_mts_dbs(Mts_db_names *arg)
  {
    arg->name[0]= get_db();

    return arg->num= mts_number_dbs();
  }


  /**
     @return TRUE  if events carries partitioning data (database names).
  */
  bool contains_partition_info(bool);

  /*
    @return  the number of updated by the event databases.

    @note In other than Query-log-event case that's one.
  */
  virtual uint8 mts_number_dbs() { return 1; }

  /**
    @return TRUE  if the terminal event of a group is marked to
                  execute in isolation from other Workers,
            FASE  otherwise
  */
  bool is_mts_group_isolated() { return common_header->flags &
                                        LOG_EVENT_MTS_ISOLATE_F; }

  /**
     Events of a certain type can start or end a group of events treated
     transactionally wrt binlog.

     Public access is required by implementation of recovery + skip.

     @return TRUE  if the event starts a group (transaction)
             FASE  otherwise
  */
  virtual bool starts_group() { return false; }

  /**
     @return TRUE  if the event ends a group (transaction)
             FASE  otherwise
  */
  virtual bool ends_group()   { return false; }

  /**
     Apply the event to the database.

     This function represents the public interface for applying an
     event.

     @see do_apply_event
   */
  int apply_event(Relay_log_info *rli);

  /**
     Update the relay log position.

     This function represents the public interface for "stepping over"
     the event and will update the relay log information.

     @see do_update_pos
   */
  int update_pos(Relay_log_info *rli)
  {
    return do_update_pos(rli);
  }

  /**
     Decide if the event shall be skipped, and the reason for skipping
     it.

     @see do_shall_skip
   */
  enum_skip_reason shall_skip(Relay_log_info *rli)
  {
    DBUG_ENTER("Log_event::shall_skip");
    enum_skip_reason ret= do_shall_skip(rli);
    DBUG_PRINT("info", ("skip reason=%d=%s", ret,
                        ret==EVENT_SKIP_NOT ? "NOT" :
                        ret==EVENT_SKIP_IGNORE ? "IGNORE" : "COUNT"));
    DBUG_RETURN(ret);
  }

  /**
    Primitive to apply an event to the database.

    This is where the change to the database is made.

    @note The primitive is protected instead of private, since there
    is a hierarchy of actions to be performed in some cases.

    @see Format_description_log_event::do_apply_event()

    @param rli Pointer to relay log info structure

    @retval 0     Event applied successfully
    @retval errno Error code if event application failed
  */
  virtual int do_apply_event(Relay_log_info const *rli)
  {
    return 0;                /* Default implementation does nothing */
  }

  virtual int do_apply_event_worker(Slave_worker *w);

protected:

  /**
     Helper function to ignore an event w.r.t. the slave skip counter.

     This function can be used inside do_shall_skip() for functions
     that cannot end a group. If the slave skip counter is 1 when
     seeing such an event, the event shall be ignored, the counter
     left intact, and processing continue with the next event.

     A typical usage is:
     @code
     enum_skip_reason do_shall_skip(Relay_log_info *rli) {
       return continue_group(rli);
     }
     @endcode

     @return Skip reason
   */
  enum_skip_reason continue_group(Relay_log_info *rli);

  /**
     Advance relay log coordinates.

     This function is called to advance the relay log coordinates to
     just after the event.  It is essential that both the relay log
     coordinate and the group log position is updated correctly, since
     this function is used also for skipping events.

     Normally, each implementation of do_update_pos() shall:

     - Update the event position to refer to the position just after
       the event.

     - Update the group log position to refer to the position just
       after the event <em>if the event is last in a group</em>

     @param rli Pointer to relay log info structure

     @retval 0     Coordinates changed successfully
     @retval errno Error code if advancing failed (usually just
                   1). Observe that handler errors are returned by the
                   do_apply_event() function, and not by this one.
   */
  virtual int do_update_pos(Relay_log_info *rli);


  /**
     Decide if this event shall be skipped or not and the reason for
     skipping it.

     The default implementation decide that the event shall be skipped
     if either:

     - the server id of the event is the same as the server id of the
       server and <code>rli->replicate_same_server_id</code> is true,
       or

     - if <code>rli->slave_skip_counter</code> is greater than zero.

     @see do_apply_event
     @see do_update_pos

     @retval Log_event::EVENT_SKIP_NOT
     The event shall not be skipped and should be applied.

     @retval Log_event::EVENT_SKIP_IGNORE
     The event shall be skipped by just ignoring it, i.e., the slave
     skip counter shall not be changed. This happends if, for example,
     the originating server id of the event is the same as the server
     id of the slave.

     @retval Log_event::EVENT_SKIP_COUNT
     The event shall be skipped because the slave skip counter was
     non-zero. The caller shall decrease the counter by one.
   */
  virtual enum_skip_reason do_shall_skip(Relay_log_info *rli);
#endif
};


/*
   One class for each type of event.
   Two constructors for each class:
   - one to create the event for logging (when the server acts as a master),
   called after an update to the database is done,
   which accepts parameters like the query, the database, the options for LOAD
   DATA INFILE...
   - one to create the event from a packet (when the server acts as a slave),
   called before reproducing the update, which accepts parameters (like a
   buffer). Used to read from the master, from the relay log, and in
   mysqlbinlog. This constructor must be format-tolerant.
*/

/**
  A @Query event is written to the binary log whenever the database is
  modified on the master, unless row based logging is used.

  Query_log_event is created for logging, and is called after an update to the
  database is done. It is used when the server acts as the master.

  Virtual inheritance is required here to handle the diamond problem in
  the class Execute_load_query_log_event.
  The diamond structure is explained in @Excecute_load_query_log_event

  @internal
  The inheritance structure is as follows:

            Binary_log_event
                   ^
                   |
                   |
            Query_event  Log_event
                   \       /
         <<virtual>>\     /
                     \   /
                Query_log_event
  @endinternal
*/
class Query_log_event: public virtual binary_log::Query_event, public Log_event
{
protected:
  Log_event_header::Byte* data_buf;
public:

  /*
    For events created by Query_log_event::do_apply_event (and
    Load_log_event::do_apply_event()) we need the *original* thread
    id, to be able to log the event with the original (=master's)
    thread id (fix for BUG#1686).
  */
  my_thread_id slave_proxy_id;

#ifdef MYSQL_SERVER

  Query_log_event(THD* thd_arg, const char* query_arg, size_t query_length,
                  bool using_trans, bool immediate, bool suppress_use,
                  int error, bool ignore_command= FALSE);
  const char* get_db() { return db; }

  /**
     @param[out] arg pointer to a struct containing char* array
                     pointers be filled in and the number of
                     filled instances.
                     In case the number exceeds MAX_DBS_IN_EVENT_MTS,
                     the overfill is indicated with assigning the number to
                     OVER_MAX_DBS_IN_EVENT_MTS.

     @return     number of databases in the array or OVER_MAX_DBS_IN_EVENT_MTS.
  */
  virtual uint8 get_mts_dbs(Mts_db_names* arg)
  {
    if (mts_accessed_dbs == OVER_MAX_DBS_IN_EVENT_MTS)
    {
      // the empty string db name is special to indicate sequential applying
      mts_accessed_db_names[0][0]= 0;
    }
    else
    {
      for (uchar i= 0; i < mts_accessed_dbs; i++)
      {
        char *db_name= mts_accessed_db_names[i];

        // Only default database is rewritten.
        if (!rpl_filter->is_rewrite_empty() && !strcmp(get_db(), db_name))
        {
          size_t dummy_len;
          const char *db_filtered= rpl_filter->get_rewrite_db(db_name, &dummy_len);
          // db_name != db_filtered means that db_name is rewritten.
          if (strcmp(db_name, db_filtered))
            db_name= (char*)db_filtered;
        }
        arg->name[i]= db_name;
      }
    }
    return arg->num= mts_accessed_dbs;
  }

  void attach_temp_tables_worker(THD*, const Relay_log_info *);
  void detach_temp_tables_worker(THD*, const Relay_log_info *);

  virtual uchar mts_number_dbs() { return mts_accessed_dbs; }

#ifdef HAVE_REPLICATION
  int pack_info(Protocol* protocol);
#endif /* HAVE_REPLICATION */
#else
  void print_query_header(IO_CACHE* file, PRINT_EVENT_INFO* print_event_info);
  void print(FILE* file, PRINT_EVENT_INFO* print_event_info);
#endif

  Query_log_event();

  Query_log_event(const char* buf, uint event_len,
                  const Format_description_event *description_event,
                  Log_event_type event_type);
  ~Query_log_event()
  {
    if (data_buf)
      my_free(data_buf);
  }
#ifdef MYSQL_SERVER
  bool write(IO_CACHE* file);
  virtual bool write_post_header_for_derived(IO_CACHE* file) { return FALSE; }
#endif

  /*
    Returns number of bytes additionally written to post header by derived
    events (so far it is only Execute_load_query event).
  */
  virtual ulong get_post_header_size_for_derived() { return 0; }
  /* Writes derived event-specific part of post header. */

public:        /* !!! Public in this patch to allow old usage */
#if defined(MYSQL_SERVER) && defined(HAVE_REPLICATION)
  virtual enum_skip_reason do_shall_skip(Relay_log_info *rli);
  virtual int do_apply_event(Relay_log_info const *rli);
  virtual int do_update_pos(Relay_log_info *rli);

  int do_apply_event(Relay_log_info const *rli,
                     const char *query_arg,
                     size_t q_len_arg);
#endif /* HAVE_REPLICATION */
  /*
    If true, the event always be applied by slave SQL thread or be printed by
    mysqlbinlog
   */
  bool is_trans_keyword()
  {
    /*
      Before the patch for bug#50407, The 'SAVEPOINT and ROLLBACK TO'
      queries input by user was written into log events directly.
      So the keywords can be written in both upper case and lower case
      together, strncasecmp is used to check both cases. they also could be
      binlogged with comments in the front of these keywords. for examples:
        / * bla bla * / SAVEPOINT a;
        / * bla bla * / ROLLBACK TO a;
      but we don't handle these cases and after the patch, both quiries are
      binlogged in upper case with no comments.
     */
    return !strncmp(query, "BEGIN", q_len) ||
      !strncmp(query, "COMMIT", q_len) ||
      !native_strncasecmp(query, "SAVEPOINT", 9) ||
      !native_strncasecmp(query, "ROLLBACK", 8);
  }
  /**
     Notice, DDL queries are logged without BEGIN/COMMIT parentheses
     and identification of such single-query group
     occures within logics of @c get_slave_worker().
  */
  bool starts_group() { return !strncmp(query, "BEGIN", q_len); }
  virtual bool ends_group()
  {
    return
      !strncmp(query, "COMMIT", q_len) ||
      (!native_strncasecmp(query, STRING_WITH_LEN("ROLLBACK"))
       && native_strncasecmp(query, STRING_WITH_LEN("ROLLBACK TO ")));
  }
  static size_t get_query(const char *buf, size_t length,
                          const Format_description_log_event *fd_event,
                          char** query);
};


/**
  @class Load_log_event

  This log event corresponds to a "LOAD DATA INFILE" SQL query.
  it is a subclass of Rotate_event, defined in binlogevent, and is used
  by the slave to execute the LOAD DATA INFILE query, as a series of events.

  This event type is understood by current versions, but only
  generated by MySQL 3.23 and earlier.

  Virtual inheritance is required here to handle the diamond problem in
  the class Create_file_log_event.
  The diamond structure is explained in @Create_file_log_event
  @internal
  The inheritance structure in the current design for the classes is
  as follows:

                Binary_log_event
                   ^
                   |
                   |
             Load_event  Log_event
                   \       /
         <<virtual>>\     /
                     \   /
                 Load_log_event
  @endinternal
*/
class Load_log_event: public virtual binary_log::Load_event, public Log_event
{
private:
protected:
  int copy_log_event(const char *buf, ulong event_len,
                     int body_offset,
                     const Format_description_event* description_event);
public:
  uint get_query_buffer_length();
  void print_query(bool need_db, const char *cs, char *buf, char **end,
                   char **fn_start, char **fn_end);
  my_thread_id thread_id;
  sql_ex_info sql_ex;

  /* fname doesn't point to memory inside Log_event::temp_buf  */
  void set_fname_outside_temp_buf(const char *afname, size_t alen)
  {
    fname= afname;
    fname_len= alen;
    local_fname= TRUE;
  }
  /* fname doesn't point to memory inside Log_event::temp_buf  */
  int  check_fname_outside_temp_buf()
  {
    return local_fname;
  }

#ifdef MYSQL_SERVER
  String field_lens_buf;
  String fields_buf;

  Load_log_event(THD* thd, sql_exchange* ex, const char* db_arg,
		 const char* table_name_arg,
		 List<Item>& fields_arg,
                 bool is_concurrent_arg,
                 enum enum_duplicates handle_dup, bool ignore,
		 bool using_trans);
  void set_fields(const char* db, List<Item> &fields_arg,
                  Name_resolution_context *context);
  const char* get_db() { return db; }
#ifdef HAVE_REPLICATION
  int pack_info(Protocol* protocol);
#endif /* HAVE_REPLICATION */
#else
  void print(FILE* file, PRINT_EVENT_INFO* print_event_info);
  void print(FILE* file, PRINT_EVENT_INFO* print_event_info, bool commented);
#endif

  /*
    Note that for all the events related to LOAD DATA (Load_log_event,
    Create_file/Append/Exec/Delete, we pass description_event; however as
    logging of LOAD DATA is going to be changed in 4.1 or 5.0, this is only used
    for the common_header_len (post_header_len will not be changed).
  */
  Load_log_event(const char* buf, uint event_len,
                 const Format_description_event* description_event);
  ~Load_log_event()
  {}
  Log_event_type get_type_code()
  {
    return sql_ex.data_info.new_format() ? binary_log::NEW_LOAD_EVENT: binary_log::LOAD_EVENT;
  }
#ifdef MYSQL_SERVER
  bool write_data_header(IO_CACHE* file);
  bool write_data_body(IO_CACHE* file);
#endif
  size_t get_data_size()
  {
    return (table_name_len + db_len + 2 + fname_len
	    + Binary_log_event::LOAD_HEADER_LEN
            + sql_ex.data_info.data_size() + field_block_len + num_fields);
  }

public:        /* !!! Public in this patch to allow old usage */
#if defined(MYSQL_SERVER) && defined(HAVE_REPLICATION)
  virtual int do_apply_event(Relay_log_info const* rli)
  {
    return do_apply_event(thd->slave_net,rli,0);
  }

  int do_apply_event(NET *net, Relay_log_info const *rli,
                     bool use_rli_only_for_errors);
#endif
};


/**
  @class Start_log_event_v3

  Start_log_event_v3 is the Start_log_event of binlog format 3 (MySQL 3.23 and
  4.x).

  @internal
  The inheritance structure in the current design for the classes is
  as follows:
                  Binary_log_event
                        ^
                        |
                        |
                Start_event_v3   Log_event
                         \       /
               <<virtual>>\     /
                           \   /
                       Start_log_event_v3
  @endinternal
*/
class Start_log_event_v3: public virtual binary_log::Start_event_v3, public Log_event
{
public:
#ifdef MYSQL_SERVER
  Start_log_event_v3();
#ifdef HAVE_REPLICATION
  int pack_info(Protocol* protocol);
#endif /* HAVE_REPLICATION */
#else
  Start_log_event_v3()
  : Log_event(header(), footer())
  {
  }

  void print(FILE* file, PRINT_EVENT_INFO* print_event_info);
#endif

  Start_log_event_v3(const char* buf, uint event_len,
                     const Format_description_event* description_event);
  ~Start_log_event_v3() {}
#ifdef MYSQL_SERVER
  bool write(IO_CACHE* file);
#endif
  size_t get_data_size()
  {
    return Binary_log_event::START_V3_HEADER_LEN; //no variable-sized part
  }

protected:
#if defined(MYSQL_SERVER) && defined(HAVE_REPLICATION)
  virtual int do_apply_event(Relay_log_info const *rli);
  virtual enum_skip_reason do_shall_skip(Relay_log_info*)
  {
    /*
      Events from ourself should be skipped, but they should not
      decrease the slave skip counter.
     */
    if (this->server_id == ::server_id)
      return Log_event::EVENT_SKIP_IGNORE;
    else
      return Log_event::EVENT_SKIP_NOT;
  }
#endif
};


/**
  @class Format_description_log_event

  For binlog version 4.
  This event is saved by threads which read it, as they need it for future
  use (to decode the ordinary events).
  This is the subclass of Format_description_event

  @internal
  The inheritance structure in the current design for the classes is
  as follows:
                         Binary_log_event
                                 ^
                                 |
                                 |
                                 |
                Log_event  Start_event_v3
                     ^            /\
                     |           /  \
                     |   <<vir>>/    \ <<vir>>
                     |         /      \
                     |        /        \
                     |       /          \
                Start_log_event_v3   Format_description_event
                             \          /
                              \        /
                               \      /
                                \    /
                                 \  /
                                  \/
                       Format_description_log_event
  @endinternal
  @section Format_description_log_event_binary_format Binary Format
*/

class Format_description_log_event: public Format_description_event,
                                    public Start_log_event_v3
{
public:
  Format_description_log_event(uint8_t binlog_ver, const char* server_ver=0);
  Format_description_log_event(const char* buf, uint event_len,
                               const Format_description_event
                               *description_event);
#ifdef MYSQL_SERVER
  bool write(IO_CACHE* file);
#endif

  bool header_is_valid() const
  {
    return ((common_header_len >= ((binlog_version==1) ? OLD_HEADER_LEN :
                                   LOG_EVENT_MINIMAL_HEADER_LEN)) &&
            (!post_header_len.empty()));
  }

  bool version_is_valid() const
  {
    /* It is invalid only when all version numbers are 0 */
    return !(server_version_split[0] == 0 &&
             server_version_split[1] == 0 &&
             server_version_split[2] == 0);
  }

  size_t get_data_size()
{
    /*
      The vector of post-header lengths is considered as part of the
      post-header, because in a given version it never changes (contrary to the
      query in a Query_log_event).
    */
    return Binary_log_event::FORMAT_DESCRIPTION_HEADER_LEN;
  }
protected:
#if defined(MYSQL_SERVER) && defined(HAVE_REPLICATION)
  virtual int do_apply_event(Relay_log_info const *rli);
  virtual int do_update_pos(Relay_log_info *rli);
  virtual enum_skip_reason do_shall_skip(Relay_log_info *rli);
#endif
};


/**
  @class Intvar_log_event

  The class derives from the class Intvar_event in Binlog API,
  defined in the header binlog_event.h. An Intvar_log_event is
  created just before a Query_log_event, if the query uses one
  of the variables LAST_INSERT_ID or INSERT_ID. This class is used
  by the slave for applying the event.

  @internal
  The inheritance structure in the current design for the classes is
  as follows:

        Binary_log_event
               ^
               |
               |
           Intvar_event  Log_event
                \       /
                 \     /
                  \   /
             Intvar_log_event
  @endinternal
*/
class Intvar_log_event: public binary_log::Intvar_event, public Log_event
{
public:

#ifdef MYSQL_SERVER
  Intvar_log_event(THD* thd_arg, uchar type_arg, ulonglong val_arg,
                   enum_event_cache_type cache_type_arg,
                   enum_event_logging_type logging_type_arg)
  : binary_log::Intvar_event(type_arg, val_arg),
    Log_event(thd_arg, 0, cache_type_arg,
              logging_type_arg, header(), footer())
  {
    is_valid_param= true;
  }
#ifdef HAVE_REPLICATION
  int pack_info(Protocol* protocol);
#endif /* HAVE_REPLICATION */
#else
  void print(FILE* file, PRINT_EVENT_INFO* print_event_info);
#endif

  Intvar_log_event(const char* buf,
                   const Format_description_event *description_event);
  ~Intvar_log_event() {}
  size_t get_data_size() { return  9; /* sizeof(type) + sizeof(val) */;}
#ifdef MYSQL_SERVER
  bool write(IO_CACHE* file);
#endif

private:
#if defined(MYSQL_SERVER) && defined(HAVE_REPLICATION)
  virtual int do_apply_event(Relay_log_info const *rli);
  virtual int do_update_pos(Relay_log_info *rli);
  virtual enum_skip_reason do_shall_skip(Relay_log_info *rli);
#endif
};


/**
  @class Rand_log_event

  Logs random seed used by the next RAND(), and by PASSWORD() in 4.1.0.
  4.1.1 does not need it (it's repeatable again) so this event needn't be
  written in 4.1.1 for PASSWORD() (but the fact that it is written is just a
  waste, it does not cause bugs).

  The state of the random number generation consists of 128 bits,
  which are stored internally as two 64-bit numbers.

  @internal
  The inheritance structure in the current design for the classes is
  as follows:
        Binary_log_event
               ^
               |
               |
           Rand_event  Log_event
                \       /
                 \     /
                  \   /
              Rand_log_event
  @endinternal
*/
class Rand_log_event: public binary_log::Rand_event, public Log_event
{
 public:

#ifdef MYSQL_SERVER
  Rand_log_event(THD* thd_arg, ulonglong seed1_arg, ulonglong seed2_arg,
                 enum_event_cache_type cache_type_arg,
                 enum_event_logging_type logging_type_arg)
    : binary_log::Rand_event(seed1_arg, seed2_arg),
      Log_event(thd_arg, 0, cache_type_arg,
                logging_type_arg, header(), footer())
      {
        is_valid_param= true;
      }
#ifdef HAVE_REPLICATION
  int pack_info(Protocol* protocol);
#endif /* HAVE_REPLICATION */
#else
  void print(FILE* file, PRINT_EVENT_INFO* print_event_info);
#endif

  Rand_log_event(const char* buf,
                 const Format_description_event *description_event);
  ~Rand_log_event() {}
  size_t get_data_size() { return 16; /* sizeof(ulonglong) * 2*/ }
#ifdef MYSQL_SERVER
  bool write(IO_CACHE* file);
#endif

private:
#if defined(MYSQL_SERVER) && defined(HAVE_REPLICATION)
  virtual int do_apply_event(Relay_log_info const *rli);
  virtual int do_update_pos(Relay_log_info *rli);
  virtual enum_skip_reason do_shall_skip(Relay_log_info *rli);
#endif
};

/**
  @class Xid_log_event

  This is the subclass of Xid_event defined in libbinlogevent,
  An XID event is generated for a commit of a transaction that modifies one or
  more tables of an XA-capable storage engine
  Logs xid of the transaction-to-be-committed in the 2pc protocol.
  Has no meaning in replication, slaves ignore it
  The inheritance structure in the current design for the classes is
  as follows

  @internal
  The inheritance structure in the current design for the classes is
  as follows:
        Binary_log_event
               ^
               |
               |
           Xid_event  Log_event
                \       /
                 \     /
                  \   /
               Xid_log_event
  @endinternal
*/
#ifdef MYSQL_CLIENT
typedef ulonglong my_xid; // this line is the same as in handler.h
#endif

class Xid_log_event: public binary_log::Xid_event, public Log_event
{
 public:

#ifdef MYSQL_SERVER
  Xid_log_event(THD* thd_arg, my_xid x)
  : binary_log::Xid_event(x),
    Log_event(thd_arg, 0,
              Log_event::EVENT_TRANSACTIONAL_CACHE,
              Log_event::EVENT_NORMAL_LOGGING, header(), footer())
  {
    is_valid_param= true;
  }
#ifdef HAVE_REPLICATION
  int pack_info(Protocol* protocol);
#endif /* HAVE_REPLICATION */
#else
  void print(FILE* file, PRINT_EVENT_INFO* print_event_info);
#endif

  Xid_log_event(const char* buf,
                const Format_description_event *description_event);
  ~Xid_log_event() {}
  size_t get_data_size() { return sizeof(xid); }
#ifdef MYSQL_SERVER
  bool write(IO_CACHE* file);
#endif
  virtual bool ends_group() { return true; }
private:
#if defined(MYSQL_SERVER) && defined(HAVE_REPLICATION)
  virtual int do_apply_event(Relay_log_info const *rli);
  virtual int do_apply_event_worker(Slave_worker *rli);
  enum_skip_reason do_shall_skip(Relay_log_info *rli);
  bool do_commit(THD *thd_arg);
#endif
};

/**
  @class User_var_log_event

  Every time a query uses the value of a user variable, a User_var_log_event is
  written before the Query_log_event, to set the user variable.

  @internal
  The inheritance structure in the current design for the classes is
  as follows:
        Binary_log_event
               ^
               |
               |
      User_var_event  Log_event
                \       /
                 \     /
                  \   /
            User_var_log_event
  @endinternal
*/
class User_var_log_event: public binary_log::User_var_event, public Log_event
{
public:
#ifdef MYSQL_SERVER
  bool deferred;
  query_id_t query_id;
  User_var_log_event(THD* thd_arg, const char *name_arg, uint name_len_arg,
                     char *val_arg, ulong val_len_arg, Item_result type_arg,
		     uint charset_number_arg, uchar flags_arg,
                     enum_event_cache_type cache_type_arg,
                     enum_event_logging_type logging_type_arg)
    : binary_log::User_var_event(name_arg, name_len_arg, val_arg, val_len_arg,
                    (Value_type)type_arg, charset_number_arg, flags_arg),
     Log_event(thd_arg, 0, cache_type_arg,
               logging_type_arg, header(), footer()),
     deferred(false)
    {
      if (name != 0)
        is_valid_param= true;
    }
  int pack_info(Protocol* protocol);
#else
  void print(FILE* file, PRINT_EVENT_INFO* print_event_info);
#endif

  User_var_log_event(const char* buf, uint event_len,
                     const Format_description_event *description_event);
  ~User_var_log_event() {}
#ifdef MYSQL_SERVER
  bool write(IO_CACHE* file);
  /*
     Getter and setter for deferred User-event.
     Returns true if the event is not applied directly
     and which case the applier adjusts execution path.
  */
  bool is_deferred() { return deferred; }
  /*
    In case of the deffered applying the variable instance is flagged
    and the parsing time query id is stored to be used at applying time.
  */
  void set_deferred(query_id_t qid) { deferred= true; query_id= qid; }
#endif

private:
#if defined(MYSQL_SERVER) && defined(HAVE_REPLICATION)
  virtual int do_apply_event(Relay_log_info const *rli);
  virtual int do_update_pos(Relay_log_info *rli);
  virtual enum_skip_reason do_shall_skip(Relay_log_info *rli);
#endif
};


/**
  @class Stop_log_event

*/
class Stop_log_event: public binary_log::Stop_event, public Log_event
{
public:
#ifdef MYSQL_SERVER
  Stop_log_event()
  : Log_event(header(), footer(), Log_event::EVENT_INVALID_CACHE,
              Log_event::EVENT_INVALID_LOGGING)
  {
    is_valid_param= true;
  }

#else
  void print(FILE* file, PRINT_EVENT_INFO* print_event_info);
#endif

  Stop_log_event(const char* buf,
                 const Format_description_event *description_event):
  binary_log::Stop_event(buf, description_event),
  Log_event(header(), footer())
  {
    is_valid_param= true;
  }

  ~Stop_log_event() {}
  Log_event_type get_type_code() { return binary_log::STOP_EVENT;}

private:
#if defined(MYSQL_SERVER) && defined(HAVE_REPLICATION)
  virtual int do_update_pos(Relay_log_info *rli);
  virtual enum_skip_reason do_shall_skip(Relay_log_info *rli)
  {
    /*
      Events from ourself should be skipped, but they should not
      decrease the slave skip counter.
     */
    if (this->server_id == ::server_id)
      return Log_event::EVENT_SKIP_IGNORE;
    else
      return Log_event::EVENT_SKIP_NOT;
  }
#endif
};

/**
  @class Rotate_log_event

  This will be deprecated when we move to using sequence ids.
  This class is a subclass of Rotate_event, defined in binlogevent, and is used
  by the slave for updating the position in the relay log.

  It is used by the master inorder to write the rotate event in the binary log.

  @internal
  The inheritance structure in the current design for the classes is
  as follows:

        Binary_log_event
               ^
               |
               |
           Rotate_event  Log_event
                \       /
                 \     /
                  \   /
             Rotate_log_event
  @endinternal
*/
class Rotate_log_event: public binary_log::Rotate_event, public Log_event
{
public:
#ifdef MYSQL_SERVER
  Rotate_log_event(const char* new_log_ident_arg,
		   size_t ident_len_arg,
		   ulonglong pos_arg, uint flags);
#ifdef HAVE_REPLICATION
  int pack_info(Protocol* protocol);
#endif /* HAVE_REPLICATION */
#else
  void print(FILE* file, PRINT_EVENT_INFO* print_event_info);
#endif

  Rotate_log_event(const char* buf, uint event_len,
                   const Format_description_event* description_event);
  ~Rotate_log_event()
  {}
  size_t get_data_size() { return  ident_len + Binary_log_event::ROTATE_HEADER_LEN;}
#ifdef MYSQL_SERVER
  bool write(IO_CACHE* file);
#endif

private:
#if defined(MYSQL_SERVER) && defined(HAVE_REPLICATION)
  virtual int do_update_pos(Relay_log_info *rli);
  virtual enum_skip_reason do_shall_skip(Relay_log_info *rli);
#endif
};


/* the classes below are for the new LOAD DATA INFILE logging */

/**
  @class Create_file_log_event

  The Create_file_event contains the options to LOAD DATA INFILE.
  This was a design flaw since the file cannot be loaded until the
  Exec_load_event is seen. The use of this event was deprecated from
  MySQL server version 5.0.3 and above.
  To work around this, the slave, when executing the Create_file_log_event,
  writes the Create_file_log_event to a temporary file.

  @internal
  The inheritance structure is as follows

                         Binary_log_event
                                 ^
                                 |
                                 |
                                 |
                Log_event   B_l:Load_event
                     ^            /\
                     |           /  \
                     |   <<vir>>/    \ <<vir>>
                     |         /      \
                     |        /        \
                     |       /          \
                Load_log_event     B_l:C_F_E
                             \          /
                              \        /
                               \      /
                                \    /
                                 \  /
                       Create_file_log_event

  B_l: Namespace Binary_log
  C_F_E: class Create_file_event
  @endinternal

  @section Create_file_log_event_binary_format Binary Format
*/
class Create_file_log_event: public Load_log_event, public binary_log::Create_file_event
{
public:

#ifdef MYSQL_SERVER
#ifdef HAVE_REPLICATION
  int pack_info(Protocol* protocol);
#endif /* HAVE_REPLICATION */
#else
  void print(FILE* file, PRINT_EVENT_INFO* print_event_info);
  void print(FILE* file, PRINT_EVENT_INFO* print_event_info,
             bool enable_local);
#endif

  Create_file_log_event(const char* buf, uint event_len,
                        const Format_description_event* description_event);
  ~Create_file_log_event()
  {
  }

  size_t get_data_size()
  {
    return (fake_base ? Load_log_event::get_data_size() :
	    Load_log_event::get_data_size() +
	    4 + 1 + block_len);
  }
#ifdef MYSQL_SERVER
  bool write_data_header(IO_CACHE* file);
  bool write_data_body(IO_CACHE* file);
  /*
    Cut out Create_file extentions and
    write it as Load event - used on the slave
  */
  bool write_base(IO_CACHE* file);
#endif

private:
#if defined(MYSQL_SERVER) && defined(HAVE_REPLICATION)
  virtual int do_apply_event(Relay_log_info const *rli);
#endif
};


/**
  @class Append_block_log_event

  This event is created to contain the file data. One LOAD_DATA_INFILE
  can have 0 or more instances of this event written to the binary log
  depending on the size of the file.

  @internal
  The inheritance structure is as follows

        Binary_log_event
               ^
               |
               |
           B_l:A_B_E  Log_event
                \         /
                 \       /
           <<vir>>\     /
                   \   /
           Append_block_log_event
  B_l: Namespace Binary_log
  A_B_E: class Append_block_event
  @endinternal

*/
class Append_block_log_event: public virtual binary_log::Append_block_event,
                              public Log_event
{
public:

#ifdef MYSQL_SERVER
  Append_block_log_event(THD* thd, const char* db_arg, uchar* block_arg,
			 uint block_len_arg, bool using_trans);
#ifdef HAVE_REPLICATION
  int pack_info(Protocol* protocol);
  virtual int get_create_or_append() const;
#endif /* HAVE_REPLICATION */
#else
  void print(FILE* file, PRINT_EVENT_INFO* print_event_info);
#endif

  Append_block_log_event(const char* buf, uint event_len,
                         const Format_description_event
                         *description_event);
  ~Append_block_log_event() {}
  size_t get_data_size() { return  block_len + Binary_log_event::APPEND_BLOCK_HEADER_LEN ;}
#ifdef MYSQL_SERVER
  bool write(IO_CACHE* file);
  const char* get_db() { return db; }
#endif

private:
#if defined(MYSQL_SERVER) && defined(HAVE_REPLICATION)
  virtual int do_apply_event(Relay_log_info const *rli);
#endif
};


/**
  @class Delete_file_log_event

  Delete_file_log_event is created when the LOAD_DATA query fails on the
  master for some reason, and the slave should be notified to abort the
  load. The event is required since the master starts writing the loaded
  block into the binary log before the statement ends. In case of error,
  the slave should abort, and delete any temporary file created while
  applying the (NEW_)LOAD_EVENT.

  @internal
  The inheritance structure is as follows

        Binary_log_event
               ^
               |
               |
          B_l:D_F_E  Log_event
                \         /
                 \       /
                  \     /
                   \   /
           Delete_file_log_event

  B_l: Namespace Binary_log
  D_F_E: class Delete_file_event
  @endinternal

*/
class Delete_file_log_event: public binary_log::Delete_file_event, public Log_event
{
public:

#ifdef MYSQL_SERVER
  Delete_file_log_event(THD* thd, const char* db_arg, bool using_trans);
#ifdef HAVE_REPLICATION
  int pack_info(Protocol* protocol);
#endif /* HAVE_REPLICATION */
#else
  void print(FILE* file, PRINT_EVENT_INFO* print_event_info);
  void print(FILE* file, PRINT_EVENT_INFO* print_event_info,
             bool enable_local);
#endif

  Delete_file_log_event(const char* buf, uint event_len,
                        const Format_description_event* description_event);
  ~Delete_file_log_event() {}
  size_t get_data_size() { return Binary_log_event::DELETE_FILE_HEADER_LEN ;}
#ifdef MYSQL_SERVER
  bool write(IO_CACHE* file);
  const char* get_db() { return db; }
#endif

private:
#if defined(MYSQL_SERVER) && defined(HAVE_REPLICATION)
  virtual int do_apply_event(Relay_log_info const *rli);
#endif
};


/**
  @class Execute_load_log_event

  Execute_load_log_event is created when the LOAD_DATA query succeeds on
  the master, The slave should be notified to load the temporary file into
  the table. For server versions > 5.0.3, the temporary files that stores
  the parameters to LOAD DATA INFILE is not needed anymore, since they are
  stored in this event. There is still a temp file containing all the data
  to be loaded.

  @internal
  The inheritance structure is as follows

        Binary_log_event
               ^
               |
               |
           B_l:E_L_E  Log_event
                \         /
                 \       /
                  \     /
                   \   /
            Execute_load_log_event

  B_l: Namespace Binary_log
  E_L_E: class Execute_load_event
  @endinternal

*/
class Execute_load_log_event: public binary_log::Execute_load_event,
                              public Log_event
{
public:
#ifdef MYSQL_SERVER
  Execute_load_log_event(THD* thd, const char* db_arg, bool using_trans);
#ifdef HAVE_REPLICATION
  int pack_info(Protocol* protocol);
#endif /* HAVE_REPLICATION */
#else
  void print(FILE* file, PRINT_EVENT_INFO* print_event_info);
#endif

  Execute_load_log_event(const char* buf, uint event_len,
                         const Format_description_event
                         *description_event);
  ~Execute_load_log_event() {}
  size_t get_data_size() { return  Binary_log_event::EXEC_LOAD_HEADER_LEN ;}
#ifdef MYSQL_SERVER
  bool write(IO_CACHE* file);
  const char* get_db() { return db; }
#endif
#if defined(MYSQL_SERVER) && defined(HAVE_REPLICATION)
  virtual uint8 mts_number_dbs() { return OVER_MAX_DBS_IN_EVENT_MTS; }
  /**
     @param[out] arg pointer to a struct containing char* array
                     pointers be filled in and the number of
                     filled instances.

     @return     number of databases in the array (must be one).
  */
  virtual uint8 get_mts_dbs(Mts_db_names *arg)
  {
    return arg->num= mts_number_dbs();
  }
#endif

private:
#if defined(MYSQL_SERVER) && defined(HAVE_REPLICATION)
  virtual int do_apply_event(Relay_log_info const *rli);
#endif
};


/**
  @class Begin_load_query_log_event

  Event for the first block of file to be loaded, its only difference from
  Append_block event is that this event creates or truncates existing file
  before writing data.

  @internal
  The inheritance structure is as follows

                          Binary_log_event
                                  ^
                                  |
                                  |
                                  |
                Log_event   B_l:A_B_E
                     ^            /\
                     |           /  \
                     |   <<vir>>/    \ <<vir>>
                     |         /      \
                     |        /        \
                     |       /          \
             Append_block_log_event  B_l:B_L_Q_E
                             \          /
                              \        /
                               \      /
                                \    /
                                 \  /
                       Begin_load_query_log_event

  B_l: Namespace Binary_log
  A_B_E: class Append_block_event
  B_L_Q_E: Begin_load_query_event
  @endinternal

  @section Begin_load_query_log_event_binary_format Binary Format
*/
class Begin_load_query_log_event: public Append_block_log_event,
                                  public binary_log::Begin_load_query_event
{
public:
#ifdef MYSQL_SERVER
  Begin_load_query_log_event(THD* thd_arg, const char *db_arg,
                             uchar* block_arg, uint block_len_arg,
                             bool using_trans);
#ifdef HAVE_REPLICATION
  Begin_load_query_log_event(THD* thd);
  int get_create_or_append() const;
#endif /* HAVE_REPLICATION */
#endif
  Begin_load_query_log_event(const char* buf, uint event_len,
                             const Format_description_event
                             *description_event);
  ~Begin_load_query_log_event() {}
private:
#if defined(MYSQL_SERVER) && defined(HAVE_REPLICATION)
  virtual enum_skip_reason do_shall_skip(Relay_log_info *rli);
#endif
};


/**
  @class Execute_load_query_log_event

  Event responsible for LOAD DATA execution, it similar to Query_log_event
  but before executing the query it substitutes original filename in LOAD DATA
  query with name of temporary file.

  @internal
  The inheritance structure is as follows:

                          Binary_log_event
                                  ^
                                  |
                                  |
                                  |
                Log_event   B_l:Query_event
                     ^            /\
                     |           /  \
                     |   <<vir>>/    \ <<vir>>
                     |         /      \
                     |        /        \
                     |       /          \
                  Query_log_event  B_l:E_L_Q_E
                             \          /
                              \        /
                               \      /
                                \    /
                                 \  /
                    Execute_load_query_log_event

  B_l: Namespace Binary_log
  E_L_Q_E: class Execute_load_query
  @endinternal

  @section Execute_load_query_log_event_binary_format Binary Format
*/
class Execute_load_query_log_event: public Query_log_event,
                                    public binary_log::Execute_load_query_event
{
public:
#ifdef MYSQL_SERVER
  Execute_load_query_log_event(THD* thd, const char* query_arg,
                               ulong query_length, uint fn_pos_start_arg,
                               uint fn_pos_end_arg,
                               binary_log::enum_load_dup_handling dup_handling_arg,
                               bool using_trans, bool immediate,
                               bool suppress_use, int errcode);
#ifdef HAVE_REPLICATION
  int pack_info(Protocol* protocol);
#endif /* HAVE_REPLICATION */
#else
  void print(FILE* file, PRINT_EVENT_INFO* print_event_info);
  /* Prints the query as LOAD DATA LOCAL and with rewritten filename */
  void print(FILE* file, PRINT_EVENT_INFO* print_event_info,
             const char *local_fname);
#endif
  Execute_load_query_log_event(const char* buf, uint event_len,
                               const Format_description_event
                               *description_event);
  ~Execute_load_query_log_event() {}


  ulong get_post_header_size_for_derived();
#ifdef MYSQL_SERVER
  bool write_post_header_for_derived(IO_CACHE* file);
#endif

private:
#if defined(MYSQL_SERVER) && defined(HAVE_REPLICATION)
  virtual int do_apply_event(Relay_log_info const *rli);
#endif
};


#ifdef MYSQL_CLIENT
/**
  @class Unknown_log_event

*/
class Unknown_log_event: public binary_log::Unknown_event , public Log_event
{
public:
  /**
    Even if this is an unknown event, we still pass description_event to
    Log_event's ctor, this way we can extract maximum information from the
    event's header (the unique ID for example).
  */
  Unknown_log_event(const char* buf,
                    const Format_description_event *description_event)
  : binary_log::Unknown_event(buf, description_event),
    Log_event(header(), footer())
  {
    is_valid_param= true;
  }

  ~Unknown_log_event() {}
  void print(FILE* file, PRINT_EVENT_INFO* print_event_info);
  Log_event_type get_type_code() { return binary_log::UNKNOWN_EVENT;}
};
#endif
char *str_to_hex(char *to, const char *from, size_t len);

/**
  @class Table_map_log_event

  Table_map_log_event which maps a table definition to a number.

  @internal
  The inheritance structure in the current design for the classes is
  as follows:

        Binary_log_event
               ^
               |
               |
    Table_map_event  Log_event
                \       /
                 \     /
                  \   /
           Table_map_log_event
  @endinternal
*/
class Table_map_log_event : public binary_log::Table_map_event, public Log_event
{
public:
  /** Constants */
  enum
  {
    TYPE_CODE = binary_log::TABLE_MAP_EVENT
  };

  /**
     Enumeration of the errors that can be returned.
   */
  enum enum_error
  {
    ERR_OPEN_FAILURE = -1,               /**< Failure to open table */
    ERR_OK = 0,                                 /**< No error */
    ERR_TABLE_LIMIT_EXCEEDED = 1,      /**< No more room for tables */
    ERR_OUT_OF_MEM = 2,                         /**< Out of memory */
    ERR_BAD_TABLE_DEF = 3,     /**< Table definition does not match */
    ERR_RBR_TO_SBR = 4  /**< daisy-chanining RBR to SBR not allowed */
  };


  enum enum_flag
  {
    /**
       Nothing here right now, but the flags support is there in
       preparation for changes that are coming.  Need to add a
       constant to make it compile under HP-UX: aCC does not like
       empty enumerations.
    */
    ENUM_FLAG_COUNT
  };

  /** Special constants representing sets of flags */
  enum
  {
    TM_NO_FLAGS = 0U,
    TM_BIT_LEN_EXACT_F = (1U << 0),
    TM_REFERRED_FK_DB_F = (1U << 1)
  };

  flag_set get_flags(flag_set flag) const { return m_flags & flag; }

#ifdef MYSQL_SERVER
  Table_map_log_event(THD *thd_arg, TABLE *tbl, const Table_id& tid,
                      bool is_transactional);
#endif
#ifdef HAVE_REPLICATION
  Table_map_log_event(const char *buf, uint event_len,
                      const Format_description_event *description_event);
#endif

  virtual ~Table_map_log_event();

#ifdef MYSQL_CLIENT
  table_def *create_table_def()
  {
    DBUG_ASSERT(m_colcnt > 0);
    return new table_def(m_coltype, m_colcnt, m_field_metadata,
                         m_field_metadata_size, m_null_bits, m_flags);
  }
#endif
  const Table_id& get_table_id() const { return m_table_id; }
  const char *get_table_name() const { return m_tblnam.c_str(); }
  const char *get_db_name() const    { return m_dbnam.c_str(); }

  virtual size_t get_data_size() { return m_data_size; }
#ifdef MYSQL_SERVER
  virtual int save_field_metadata();
  virtual bool write_data_header(IO_CACHE *file);
  virtual bool write_data_body(IO_CACHE *file);
  virtual const char *get_db() { return m_dbnam.c_str(); }
  virtual uint8 mts_number_dbs()
  {
    return get_flags(TM_REFERRED_FK_DB_F) ? OVER_MAX_DBS_IN_EVENT_MTS : 1;
  }
  /**
     @param[out] arg pointer to a struct containing char* array
                     pointers be filled in and the number of filled instances.

     @return    number of databases in the array: either one or
                OVER_MAX_DBS_IN_EVENT_MTS, when the Table map event reports
                foreign keys constraint.
  */
  virtual uint8 get_mts_dbs(Mts_db_names *arg)
  {
    const char *db_name= get_db();

    if (!rpl_filter->is_rewrite_empty() && !get_flags(TM_REFERRED_FK_DB_F))
    {
      size_t dummy_len;
      const char *db_filtered= rpl_filter->get_rewrite_db(db_name, &dummy_len);
      // db_name != db_filtered means that db_name is rewritten.
      if (strcmp(db_name, db_filtered))
        db_name= db_filtered;
    }

    if (!get_flags(TM_REFERRED_FK_DB_F))
      arg->name[0]= db_name;

    return arg->num= mts_number_dbs();
  }

#endif

#if defined(MYSQL_SERVER) && defined(HAVE_REPLICATION)
  virtual int pack_info(Protocol *protocol);
#endif

#ifdef MYSQL_CLIENT
  virtual void print(FILE *file, PRINT_EVENT_INFO *print_event_info);
#endif


private:
#if defined(MYSQL_SERVER) && defined(HAVE_REPLICATION)
  virtual int do_apply_event(Relay_log_info const *rli);
  virtual int do_update_pos(Relay_log_info *rli);
  virtual enum_skip_reason do_shall_skip(Relay_log_info *rli);
#endif

#ifdef MYSQL_SERVER
  TABLE         *m_table;
#endif
};


/**
  @class Rows_log_event

 Common base class for all row-containing log events.

 RESPONSIBILITIES

   Encode the common parts of all events containing rows, which are:
   - Write data header and data body to an IO_CACHE.

  Virtual inheritance is required here to handle the diamond problem in
  the class Write_rows_log_event, Update_rows_log_event and
  Delete_rows_log_event.
  The diamond structure is explained in @Write_rows_log_event,
                                        @Update_rows_log_event,
                                        @Delete_rows_log_event

  @internal
  The inheritance structure in the current design for the classes is
  as follows:

        Binary_log_event
               ^
               |
               |
         Rows_event  Log_event
                \       /
          <<vir>>\     /
                  \   /
              Rows_log_event
  @endinternal

*/
class Rows_log_event : public virtual binary_log::Rows_event, public Log_event
{
public:
  typedef uint16 flag_set;

  enum row_lookup_mode {
       ROW_LOOKUP_UNDEFINED= 0,
       ROW_LOOKUP_NOT_NEEDED= 1,
       ROW_LOOKUP_INDEX_SCAN= 2,
       ROW_LOOKUP_TABLE_SCAN= 3,
       ROW_LOOKUP_HASH_SCAN= 4
  };

  /**
     Enumeration of the errors that can be returned.
   */
  enum enum_error
  {
    ERR_OPEN_FAILURE = -1,               /**< Failure to open table */
    ERR_OK = 0,                                 /**< No error */
    ERR_TABLE_LIMIT_EXCEEDED = 1,      /**< No more room for tables */
    ERR_OUT_OF_MEM = 2,                         /**< Out of memory */
    ERR_BAD_TABLE_DEF = 3,     /**< Table definition does not match */
    ERR_RBR_TO_SBR = 4  /**< daisy-chanining RBR to SBR not allowed */
  };


  /* Special constants representing sets of flags */
  enum
  {
      RLE_NO_FLAGS = 0U
  };

  virtual ~Rows_log_event();

  void set_flags(flag_set flags_arg) { m_flags |= flags_arg; }
  void clear_flags(flag_set flags_arg) { m_flags &= ~flags_arg; }
  flag_set get_flags(flag_set flags_arg) const { return m_flags & flags_arg; }

  virtual Log_event_type get_general_type_code() = 0; /* General rows op type, no version */

#if defined(MYSQL_SERVER) && defined(HAVE_REPLICATION)
  virtual int pack_info(Protocol *protocol);
#endif

#ifdef MYSQL_CLIENT
  /* not for direct call, each derived has its own ::print() */
  virtual void print(FILE *file, PRINT_EVENT_INFO *print_event_info)= 0;
  void print_verbose(IO_CACHE *file,
                     PRINT_EVENT_INFO *print_event_info);
  size_t print_verbose_one_row(IO_CACHE *file, table_def *td,
                               PRINT_EVENT_INFO *print_event_info,
                               MY_BITMAP *cols_bitmap,
                               const uchar *ptr, const uchar *prefix);
#endif

#ifdef MYSQL_SERVER
  int add_row_data(uchar *data, size_t length)
  {
    return do_add_row_data(data,length);
  }
#endif

  /* Member functions to implement superclass interface */
  virtual size_t get_data_size();

  MY_BITMAP const *get_cols() const { return &m_cols; }
  MY_BITMAP const *get_cols_ai() const { return &m_cols_ai; }
  size_t get_width() const          { return m_width; }
  const Table_id& get_table_id() const        { return m_table_id; }

#if defined(MYSQL_SERVER)
  /*
    This member function compares the table's read/write_set
    with this event's m_cols and m_cols_ai. Comparison takes
    into account what type of rows event is this: Delete, Write or
    Update, therefore it uses the correct m_cols[_ai] according
    to the event type code.

    Note that this member function should only be called for the
    following events:
    - Delete_rows_log_event
    - Write_rows_log_event
    - Update_rows_log_event

    @param[IN] table The table to compare this events bitmaps
                     against.

    @return TRUE if sets match, FALSE otherwise. (following
                 bitmap_cmp return logic).

   */
  virtual bool read_write_bitmaps_cmp(TABLE *table)
  {
    bool res= FALSE;

    switch (get_general_type_code())
    {
      case binary_log::DELETE_ROWS_EVENT:
        res= bitmap_cmp(get_cols(), table->read_set);
        break;
      case binary_log::UPDATE_ROWS_EVENT:
        res= (bitmap_cmp(get_cols(), table->read_set) &&
              bitmap_cmp(get_cols_ai(), table->write_set));
        break;
      case binary_log::WRITE_ROWS_EVENT:
        res= bitmap_cmp(get_cols(), table->write_set);
        break;
      default:
        /*
          We should just compare bitmaps for Delete, Write
          or Update rows events.
        */
        DBUG_ASSERT(0);
    }
    return res;
  }
#endif

#ifdef MYSQL_SERVER
  virtual bool write_data_header(IO_CACHE *file);
  virtual bool write_data_body(IO_CACHE *file);
  virtual const char *get_db() { return m_table->s->db.str; }
#endif

  uint     m_row_count;         /* The number of rows added to the event */

  const uchar* get_extra_row_data() const   { return m_extra_row_data; }

protected:
  /*
     The constructors are protected since you're supposed to inherit
     this class, not create instances of this class.
  */
#ifdef MYSQL_SERVER
  Rows_log_event(THD*, TABLE*, const Table_id& table_id,
		 MY_BITMAP const *cols, bool is_transactional,
                 Log_event_type event_type,
                 const uchar* extra_row_info);
#endif
  Rows_log_event(const char *row_data, uint event_len,
		 const Format_description_event *description_event);

#ifdef MYSQL_CLIENT
  void print_helper(FILE *, PRINT_EVENT_INFO *, char const *const name);
#endif

#ifdef MYSQL_SERVER
  virtual int do_add_row_data(uchar *data, size_t length);
#endif

#ifdef MYSQL_SERVER
  TABLE *m_table;		/* The table the rows belong to */
#endif
  MY_BITMAP   m_cols;		/* Bitmap denoting columns available */
#ifndef MYSQL_CLIENT
  /**
     Hash table that will hold the entries for while using HASH_SCAN
     algorithm to search and update/delete rows.
   */
  Hash_slave_rows m_hash;

  /**
     The algorithm to use while searching for rows using the before
     image.
  */
  uint            m_rows_lookup_algorithm;
#endif
  /*
    Bitmap for columns available in the after image, if present. These
    fields are only available for Update_rows events. Observe that the
    width of both the before image COLS vector and the after image
    COLS vector is the same: the number of columns of the table on the
    master.
  */
  MY_BITMAP   m_cols_ai;

  ulong       m_master_reclength; /* Length of record on master side */

  /* Bit buffers in the same memory as the class */
  uint32    m_bitbuf[128/(sizeof(uint32)*8)];
  uint32    m_bitbuf_ai[128/(sizeof(uint32)*8)];

  /*
   is_valid depends on the value of m_rows_buf, so while changing the value
   of m_rows_buf check if is_valid also needs to be modified
  */
  uchar    *m_rows_buf;		/* The rows in packed format */
  uchar    *m_rows_cur;		/* One-after the end of the data */
  uchar    *m_rows_end;		/* One-after the end of the allocated space */


  /* helper functions */

#if defined(MYSQL_SERVER) && defined(HAVE_REPLICATION)
  const uchar *m_curr_row;     /* Start of the row being processed */
  const uchar *m_curr_row_end; /* One-after the end of the current row */
  uchar    *m_key;      /* Buffer to keep key value during searches */
  uint     m_key_index;
  KEY      *m_key_info; /* Points to description of index #m_key_index */
  class Key_compare
  {
public:
    /**
       @param  ki  Where to find KEY description
       @note m_distinct_keys is instantiated when Rows_log_event is constructed; it
       stores a Key_compare object internally. However at that moment, the
       index (KEY*) to use for comparisons, is not yet known. So, at
       instantiation, we indicate the Key_compare the place where it can
       find the KEY* when needed (this place is Rows_log_event::m_key_info),
       Key_compare remembers the place in member m_key_info.
       Before we need to do comparisons - i.e. before we need to insert
       elements, we update Rows_log_event::m_key_info once for all.
    */
    Key_compare(KEY **ki= NULL) : m_key_info(ki) {}
    bool operator()(uchar *k1, uchar *k2) const
    {
      return key_cmp2((*m_key_info)->key_part,
                      k1, (*m_key_info)->key_length,
                      k2, (*m_key_info)->key_length) < 0 ;
    }
private:
    KEY **m_key_info;
  };
  std::set<uchar *, Key_compare> m_distinct_keys;
  std::set<uchar *, Key_compare>::iterator m_itr;
  /**
    A spare buffer which will be used when saving the distinct keys
    for doing an index scan with HASH_SCAN search algorithm.
  */
  uchar *m_distinct_key_spare_buf;

  // Unpack the current row into m_table->record[0]
  int unpack_current_row(const Relay_log_info *const rli,
                         MY_BITMAP const *cols)
  {
    DBUG_ASSERT(m_table);

    ASSERT_OR_RETURN_ERROR(m_curr_row <= m_rows_end, HA_ERR_CORRUPT_EVENT);
    return ::unpack_row(rli, m_table, m_width, m_curr_row, cols,
                                   &m_curr_row_end, &m_master_reclength, m_rows_end);
  }

  /*
    This member function is called when deciding the algorithm to be used to
    find the rows to be updated on the slave during row based replication.
    This this functions sets the m_rows_lookup_algorithm and also the
    m_key_index with the key index to be used if the algorithm is dependent on
    an index.
   */
  void decide_row_lookup_algorithm_and_key();

  /*
    Encapsulates the  operations to be done before applying
    row event for update and delete.
   */
  int row_operations_scan_and_key_setup();

  /*
   Encapsulates the  operations to be done after applying
   row event for update and delete.
  */
  int row_operations_scan_and_key_teardown(int error);

  /**
    Helper function to check whether there is an auto increment
    column on the table where the event is to be applied.

    @return true if there is an autoincrement field on the extra
            columns, false otherwise.
   */
  inline bool is_auto_inc_in_extra_columns()
  {
    DBUG_ASSERT(m_table);
    return (m_table->next_number_field &&
            m_table->next_number_field->field_index >= m_width);
  }
#endif

private:

#if defined(MYSQL_SERVER) && defined(HAVE_REPLICATION)
  virtual int do_apply_event(Relay_log_info const *rli);
  virtual int do_update_pos(Relay_log_info *rli);
  virtual enum_skip_reason do_shall_skip(Relay_log_info *rli);

  /*
    Primitive to prepare for a sequence of row executions.

    DESCRIPTION

      Before doing a sequence of do_prepare_row() and do_exec_row()
      calls, this member function should be called to prepare for the
      entire sequence. Typically, this member function will allocate
      space for any buffers that are needed for the two member
      functions mentioned above.

    RETURN VALUE

      The member function will return 0 if all went OK, or a non-zero
      error code otherwise.
  */
  virtual
  int do_before_row_operations(const Slave_reporting_capability *const log) = 0;

  /*
    Primitive to clean up after a sequence of row executions.

    DESCRIPTION

      After doing a sequence of do_prepare_row() and do_exec_row(),
      this member function should be called to clean up and release
      any allocated buffers.

      The error argument, if non-zero, indicates an error which happened during
      row processing before this function was called. In this case, even if
      function is successful, it should return the error code given in the argument.
  */
  virtual
  int do_after_row_operations(const Slave_reporting_capability *const log,
                              int error) = 0;

  /*
    Primitive to do the actual execution necessary for a row.

    DESCRIPTION
      The member function will do the actual execution needed to handle a row.
      The row is located at m_curr_row. When the function returns,
      m_curr_row_end should point at the next row (one byte after the end
      of the current row).

    RETURN VALUE
      0 if execution succeeded, 1 if execution failed.

  */
  virtual int do_exec_row(const Relay_log_info *const rli) = 0;

  /**
    Private member function called while handling idempotent errors.

    @param err[IN/OUT] the error to handle. If it is listed as
                       idempotent/ignored related error, then it is cleared.
    @returns true if the slave should stop executing rows.
   */
  int handle_idempotent_and_ignored_errors(Relay_log_info const *rli, int *err);

  /**
     Private member function called after updating/deleting a row. It
     performs some assertions and more importantly, it updates
     m_curr_row so that the next row is processed during the row
     execution main loop (@c Rows_log_event::do_apply_event()).

     @param err[IN] the current error code.
   */
  void do_post_row_operations(Relay_log_info const *rli, int err);

  /**
     Commodity wrapper around do_exec_row(), that deals with resetting
     the thd reference in the table.
   */
  int do_apply_row(Relay_log_info const *rli);

  /**
     Implementation of the index scan and update algorithm. It uses
     PK, UK or regular Key to search for the record to update. When
     found it updates it.
   */
  int do_index_scan_and_update(Relay_log_info const *rli);

  /**
     Implementation of the hash_scan and update algorithm. It collects
     rows positions in a hashtable until the last row is
     unpacked. Then it scans the table to update and when a record in
     the table matches the one in the hashtable, the update/delete is
     performed.
   */
  int do_hash_scan_and_update(Relay_log_info const *rli);

  /**
     Implementation of the legacy table_scan and update algorithm. For
     each unpacked row it scans the storage engine table for a
     match. When a match is found, the update/delete operations are
     performed.
   */
  int do_table_scan_and_update(Relay_log_info const *rli);

  /**
    Initializes scanning of rows. Opens an index and initailizes an iterator
    over a list of distinct keys (m_distinct_keys) if it is a HASH_SCAN
    over an index or the table if its a HASH_SCAN over the table.
  */
  int open_record_scan();

  /**
    Does the cleanup
    - closes the index if opened by open_record_scan
    - closes the table if opened for scanning.
  */
  int close_record_scan();

  /**
    Fetches next row. If it is a HASH_SCAN over an index, it populates
    table->record[0] with the next row corresponding to the index. If
    the indexes are in non-contigous ranges it fetches record corresponding
    to the key value in the next range.

    @parms: bool first_read : signifying if this is the first time we are reading a row
            over an index.
    @return_value: -  error code when there are no more reeords to be fetched or some other
                      error occured,
                   -  0 otherwise.
  */
  int next_record_scan(bool first_read);

  /**
    Populates the m_distinct_keys with unique keys to be modified
    during HASH_SCAN over keys.
    @return_value -0 success
                  -Err_code
  */
  int add_key_to_distinct_keyset();

  /**
    Populates the m_hash when using HASH_SCAN. Thence, it:
    - unpacks the before image (BI)
    - saves the positions
    - saves the positions into the hash map, using the
      BI checksum as key
    - unpacks the after image (AI) if needed, so that
      m_curr_row_end gets updated correctly.

    @param rli The reference to the relay log info object.
    @returns 0 on success. Otherwise, the error code.
  */
  int do_hash_row(Relay_log_info const *rli);

  /**
    This member function scans the table and applies the changes
    that had been previously hashed. As such, m_hash MUST be filled
    by do_hash_row before calling this member function.

    @param rli The reference to the relay log info object.
    @returns 0 on success. Otherwise, the error code.
  */
  int do_scan_and_update(Relay_log_info const *rli);
#endif /* defined(MYSQL_SERVER) && defined(HAVE_REPLICATION) */

  friend class Old_rows_log_event;
};

/**
  @class Write_rows_log_event

  Log row insertions and updates. The event contain several
  insert/update rows for a table. Note that each event contains only
  rows for one table.

  @internal
  The inheritance structure is as follows

                         Binary_log_event
                                  ^
                                  |
                                  |
                                  |
                Log_event   B_l:Rows_event
                     ^            /\
                     |           /  \
                     |   <<vir>>/    \ <<vir>>
                     |         /      \
                     |        /        \
                     |       /          \
                  Rows_log_event    B_l:W_R_E
                             \          /
                              \        /
                               \      /
                                \    /
                                 \  /
                                  \/
                        Write_rows_log_event

  B_l: Namespace Binary_log
  W_R_E: class Write_rows_event
  @endinternal

*/
class Write_rows_log_event : public Rows_log_event,
                             public binary_log::Write_rows_event
{
public:
  enum
  {
    /* Support interface to THD::binlog_prepare_pending_rows_event */
    TYPE_CODE = binary_log::WRITE_ROWS_EVENT
  };

#if defined(MYSQL_SERVER)
  Write_rows_log_event(THD*, TABLE*, const Table_id& table_id,
		       bool is_transactional,
                       const uchar* extra_row_info);
#endif
#ifdef HAVE_REPLICATION
  Write_rows_log_event(const char *buf, uint event_len,
                       const Format_description_event *description_event);
#endif
#if defined(MYSQL_SERVER)
  static bool binlog_row_logging_function(THD *thd, TABLE *table,
                                          bool is_transactional,
                                          const uchar *before_record
                                          __attribute__((unused)),
                                          const uchar *after_record)
  {
    return thd->binlog_write_row(table, is_transactional,
                                 after_record, NULL);
  }
#endif

protected:
  int write_row(const Relay_log_info *const, const bool);

private:
  virtual Log_event_type get_general_type_code()
  {
    return (Log_event_type)TYPE_CODE;
  }

#ifdef MYSQL_CLIENT
  void print(FILE *file, PRINT_EVENT_INFO *print_event_info);
#endif

#if defined(MYSQL_SERVER) && defined(HAVE_REPLICATION)
  virtual int do_before_row_operations(const Slave_reporting_capability *const);
  virtual int do_after_row_operations(const Slave_reporting_capability *const,int);
  virtual int do_exec_row(const Relay_log_info *const);
#endif
};


/**
  @class Update_rows_log_event

  Log row updates with a before image. The event contain several
  update rows for a table. Note that each event contains only rows for
  one table.

  Also note that the row data consists of pairs of row data: one row
  for the old data and one row for the new data.

  @internal
  The inheritance structure is as follows

                         Binary_log_event
                                  ^
                                  |
                                  |
                                  |
                Log_event   B_l:Rows_event
                     ^            /\
                     |           /  \
                     |   <<vir>>/    \ <<vir>>
                     |         /      \
                     |        /        \
                     |       /          \
                  Rows_log_event    B_l:U_R_E
                             \          /
                              \        /
                               \      /
                                \    /
                                 \  /
                                  \/
                        Update_rows_log_event


  B_l: Namespace Binary_log
  U_R_E: class Update_rows_event
  @eninternal

*/
class Update_rows_log_event : public Rows_log_event,
                              public binary_log::Update_rows_event
{
public:
  enum
  {
    /* Support interface to THD::binlog_prepare_pending_rows_event */
    TYPE_CODE = binary_log::UPDATE_ROWS_EVENT
  };

#ifdef MYSQL_SERVER
  Update_rows_log_event(THD*, TABLE*, const Table_id& table_id,
			MY_BITMAP const *cols_bi,
			MY_BITMAP const *cols_ai,
                        bool is_transactional,
                        const uchar* extra_row_info);

  Update_rows_log_event(THD*, TABLE*, const Table_id& table_id,
                        bool is_transactional,
                        const uchar* extra_row_info);

  void init(MY_BITMAP const *cols);
#endif

  virtual ~Update_rows_log_event();

#ifdef HAVE_REPLICATION
  Update_rows_log_event(const char *buf, uint event_len,
			const Format_description_event *description_event);
#endif

#ifdef MYSQL_SERVER
  static bool binlog_row_logging_function(THD *thd, TABLE *table,
                                          bool is_transactional,
                                          const uchar *before_record,
                                          const uchar *after_record)
  {
    return thd->binlog_update_row(table, is_transactional,
                                  before_record, after_record, NULL);
  }
#endif

protected:
  virtual Log_event_type get_general_type_code()
  {
    return (Log_event_type)TYPE_CODE;
  }

#ifdef MYSQL_CLIENT
  void print(FILE *file, PRINT_EVENT_INFO *print_event_info);
#endif

#if defined(MYSQL_SERVER) && defined(HAVE_REPLICATION)
  virtual int do_before_row_operations(const Slave_reporting_capability *const);
  virtual int do_after_row_operations(const Slave_reporting_capability *const,int);
  virtual int do_exec_row(const Relay_log_info *const);
#endif /* defined(MYSQL_SERVER) && defined(HAVE_REPLICATION) */
};

/**
  @class Delete_rows_log_event

  Log row deletions. The event contain several delete rows for a
  table. Note that each event contains only rows for one table.

  RESPONSIBILITIES

    - Act as a container for rows that has been deleted on the master
      and should be deleted on the slave.

  COLLABORATION

    Row_writer
      Create the event and add rows to the event.
    Row_reader
      Extract the rows from the event.

  @internal
  The inheritance structure is as follows

                         Binary_log_event
                                  ^
                                  |
                                  |
                                  |
                Log_event   B_l:Rows_event
                     ^            /\
                     |           /  \
                     |   <<vir>>/    \ <<vir>>
                     |         /      \
                     |        /        \
                     |       /          \
                  Rows_log_event    B_l:D_R_E
                             \          /
                              \        /
                               \      /
                                \    /
                                 \  /
                                  \/
                        Delete_rows_log_event

  B_l: Namespace Binary_log
  D_R_E: class Delete_rows_event
  @endinternal

*/
class Delete_rows_log_event : public Rows_log_event,
                              public binary_log::Delete_rows_event
{
public:
  enum
  {
    /* Support interface to THD::binlog_prepare_pending_rows_event */
    TYPE_CODE = binary_log::DELETE_ROWS_EVENT
  };

#ifdef MYSQL_SERVER
  Delete_rows_log_event(THD*, TABLE*, const Table_id&,
			bool is_transactional, const uchar* extra_row_info);
#endif
#ifdef HAVE_REPLICATION
  Delete_rows_log_event(const char *buf, uint event_len,
			const Format_description_event *description_event);
#endif
#ifdef MYSQL_SERVER
  static bool binlog_row_logging_function(THD *thd, TABLE *table,
                                          bool is_transactional,
                                          const uchar *before_record,
                                          const uchar *after_record
                                          __attribute__((unused)))
  {
    return thd->binlog_delete_row(table, is_transactional,
                                  before_record, NULL);
  }
#endif

protected:
  virtual Log_event_type get_general_type_code()
  {
    return (Log_event_type)TYPE_CODE;
  }

#ifdef MYSQL_CLIENT
  void print(FILE *file, PRINT_EVENT_INFO *print_event_info);
#endif

#if defined(MYSQL_SERVER) && defined(HAVE_REPLICATION)
  virtual int do_before_row_operations(const Slave_reporting_capability *const);
  virtual int do_after_row_operations(const Slave_reporting_capability *const,int);
  virtual int do_exec_row(const Relay_log_info *const);
#endif
};


#include "log_event_old.h"

/**
  @class Incident_log_event

   Class representing an incident, an occurance out of the ordinary,
   that happened on the master.

   The event is used to inform the slave that something out of the
   ordinary happened on the master that might cause the database to be
   in an inconsistent state.
   Its the derived class of Incident_event

   @internal
   The inheritance structure is as follows

        Binary_log_event
               ^
               |
               |
     B_l:Incident_event     Log_event
                \         /
                 \       /
                  \     /
                   \   /
             Incident_log_event

  B_l: Namespace Binary_log
  @endinternal

*/
class Incident_log_event : public binary_log::Incident_event , public Log_event
{
public:
#ifdef MYSQL_SERVER
  Incident_log_event(THD *thd_arg, enum_incident incident)
    : binary_log::Incident_event(incident),
      Log_event(thd_arg, LOG_EVENT_NO_FILTER_F,
                Log_event::EVENT_NO_CACHE,
                Log_event::EVENT_IMMEDIATE_LOGGING,
                header(), footer())
  {
    DBUG_ENTER("Incident_log_event::Incident_log_event");
    DBUG_PRINT("enter", ("incident: %d", incident));
    if (incident > INCIDENT_NONE && incident < INCIDENT_COUNT)
      is_valid_param= true;
    DBUG_ASSERT(message == NULL && message_length == 0);
    DBUG_VOID_RETURN;
  }

  Incident_log_event(THD *thd_arg, enum_incident incident, LEX_STRING const msg)
    : binary_log::Incident_event(incident),
      Log_event(thd_arg, LOG_EVENT_NO_FILTER_F,
                Log_event::EVENT_NO_CACHE,
                Log_event::EVENT_IMMEDIATE_LOGGING,
                header(), footer())
  {
    DBUG_ENTER("Incident_log_event::Incident_log_event");
    DBUG_PRINT("enter", ("incident: %d", incident));
    if (incident > INCIDENT_NONE && incident < INCIDENT_COUNT)
      is_valid_param= true;
    DBUG_ASSERT(message == NULL && message_length == 0);
    if (!(message= (char*) my_malloc(key_memory_Incident_log_event_message,
                                           msg.length+1, MYF(MY_WME))))
    {
      /*
        If the incident is not recognized, this binlog event is
        invalid.  If we set incident_number to INCIDENT_NONE, the
        invalidity will be detected by is_valid in both the ctors.
      */
      incident= INCIDENT_NONE;
      DBUG_VOID_RETURN;
    }
    strmake(message, msg.str, msg.length);
    message_length= msg.length;
    DBUG_VOID_RETURN;
  }
#endif

#ifdef MYSQL_SERVER
  int pack_info(Protocol*);
#endif

  Incident_log_event(const char *buf, uint event_len,
                     const Format_description_event *description_event);

  virtual ~Incident_log_event();

#ifdef MYSQL_CLIENT
  virtual void print(FILE *file, PRINT_EVENT_INFO *print_event_info);
#endif

#if defined(MYSQL_SERVER) && defined(HAVE_REPLICATION)
  virtual int do_apply_event(Relay_log_info const *rli);
#endif

  virtual bool write_data_header(IO_CACHE *file);
  virtual bool write_data_body(IO_CACHE *file);


  virtual size_t get_data_size() {
    return Binary_log_event::INCIDENT_HEADER_LEN + 1 + message_length;
  }

private:
  const char *description() const;
};


/**
  @class Ignorable_log_event

  Base class for ignorable log events is Ignorable_event.
  Events deriving from this class can be safely ignored
  by slaves that cannot recognize them.

  Its the derived class of Ignorable_event

  @internal
  The inheritance structure is as follows

        Binary_log_event
               ^
               |
               |
 B_l:Ignorable_event     Log_event
                 \       /
       <<virtual>>\     /
                   \   /
             Ignorable_log_event

  B_l: Namespace Binary_log
  @endinternal
*/
class Ignorable_log_event : public virtual binary_log::Ignorable_event,
                            public Log_event
{
public:
#ifndef MYSQL_CLIENT
  Ignorable_log_event(THD *thd_arg)
      : Log_event(thd_arg, LOG_EVENT_IGNORABLE_F,
                  Log_event::EVENT_STMT_CACHE,
                  Log_event::EVENT_NORMAL_LOGGING, header(), footer())
  {
    DBUG_ENTER("Ignorable_log_event::Ignorable_log_event");
    is_valid_param= true;
    DBUG_VOID_RETURN;
  }
#endif

  Ignorable_log_event(const char *buf,
                      const Format_description_event *descr_event);
  virtual ~Ignorable_log_event();

#ifndef MYSQL_CLIENT
  int pack_info(Protocol*);
#endif

#ifdef MYSQL_CLIENT
  virtual void print(FILE *file, PRINT_EVENT_INFO *print_event_info);
#endif

  virtual size_t get_data_size() { return Binary_log_event::IGNORABLE_HEADER_LEN; }
};

/**
  @class Rows_query_log_event
  It is used to record the original query for the rows
  events in RBR.
  It is the subclass of Ignorable_log_event and Rows_query_event

  @internal
  The inheritance structure in the current design for the classes is
  as follows:
                         Binary_log_event
                                  ^
                                  |
                                  |
                                  |
                Log_event   B_l:Ignorable_event
                     ^            /\
                     |           /  \
                     |   <<vir>>/    \ <<vir>>
                     |         /      \
                     |        /        \
                     |       /          \
              Ignorable_log_event    B_l:Rows_query_event
                             \          /
                              \        /
                               \      /
                                \    /
                                 \  /
                                  \/
                       Rows_query_log_event

  B_l : namespace binary_log
  @endinternal
*/
class Rows_query_log_event : public Ignorable_log_event,
                             public binary_log::Rows_query_event{
public:
#ifndef MYSQL_CLIENT
  Rows_query_log_event(THD *thd_arg, const char * query, size_t query_len)
    : Ignorable_log_event(thd_arg)
  {
    DBUG_ENTER("Rows_query_log_event::Rows_query_log_event");
    common_header->type_code= binary_log::ROWS_QUERY_LOG_EVENT;
    if (!(m_rows_query= (char*) my_malloc(key_memory_Rows_query_log_event_rows_query,
                                          query_len + 1, MYF(MY_WME))))
      return;
    my_snprintf(m_rows_query, query_len + 1, "%s", query);
    DBUG_PRINT("enter", ("%s", m_rows_query));
    DBUG_VOID_RETURN;
  }
#endif

#ifndef MYSQL_CLIENT
  int pack_info(Protocol*);
#endif

  Rows_query_log_event(const char *buf, uint event_len,
                       const Format_description_event *descr_event);

  virtual ~Rows_query_log_event()
  {
    if (m_rows_query)
      my_free(m_rows_query);
    m_rows_query= NULL;
  }
#ifdef MYSQL_CLIENT
  virtual void print(FILE *file, PRINT_EVENT_INFO *print_event_info);
#endif
  virtual bool write_data_body(IO_CACHE *file);


  virtual size_t get_data_size()
  {
    return Binary_log_event::IGNORABLE_HEADER_LEN + 1 + strlen(m_rows_query);
  }
#if defined(MYSQL_SERVER) && defined(HAVE_REPLICATION)
  virtual int do_apply_event(Relay_log_info const *rli);
#endif
};



static inline bool copy_event_cache_to_file_and_reinit(IO_CACHE *cache,
                                                       FILE *file,
                                                       bool flush_stream)
{
  return         
    my_b_copy_to_file(cache, file) ||
    (flush_stream ? (fflush(file) || ferror(file)) : 0) ||
    reinit_io_cache(cache, WRITE_CACHE, 0, FALSE, TRUE);
}

#ifdef MYSQL_SERVER
/*****************************************************************************

  Heartbeat Log Event class

  The class is not logged to a binary log, and is not applied on to the slave.
  The decoding of the event on the slave side is done by its superclass,
  binary_log::Heartbeat_event.

 ****************************************************************************/
class Heartbeat_log_event: public binary_log::Heartbeat_event, public Log_event
{
public:
  Heartbeat_log_event(const char* buf, uint event_len,
                      const Format_description_event* description_event);
};

/**
   The function is called by slave applier in case there are
   active table filtering rules to force gathering events associated
   with Query-log-event into an array to execute
   them once the fate of the Query is determined for execution.
*/
bool slave_execute_deferred_events(THD *thd);
#endif

int append_query_string(THD *thd, const CHARSET_INFO *csinfo,
                        String const *from, String *to);
extern TYPELIB binlog_checksum_typelib;


/**
  @class Gtid_log_event

  This is a subclass if Gtid_event and Log_event.  It contains
  per-transaction fields, including the GTID and logical timestamps
  used by MTS.

  @internal
  The inheritance structure is as follows

        Binary_log_event
               ^
               |
               |
         B_l:Gtid_event   Log_event
                \         /
                 \       /
                  \     /
                   \   /
               Gtid_log_event

  B_l: Namespace Binary_log
  @endinternal
*/
class Gtid_log_event : public binary_log::Gtid_event, public Log_event
{
public:
#ifndef MYSQL_CLIENT
  /**
    Create a new event using the GTID owned by the given thread.
  */
  Gtid_log_event(THD *thd_arg, bool using_trans,
<<<<<<< HEAD
                 const Gtid_specification *spec= NULL);

  /**
    Create a new event using the GTID from the given Gtid_specification
    without a THD object.
  */
  Gtid_log_event(uint32 server_id_arg, bool using_trans,
                 const Gtid_specification spec_arg);
=======
                 int64 last_committed_arg, int64 sequence_number_arg);
>>>>>>> 0beee6bc
#endif

#ifndef MYSQL_CLIENT
  int pack_info(Protocol*);
#endif
  Gtid_log_event(const char *buffer, uint event_len,
                 const Format_description_event *description_event);

  virtual ~Gtid_log_event() {}

  size_t get_data_size() { return POST_HEADER_LENGTH; }

private:
  /// Used internally by both print() and pack_info().
  size_t to_string(char *buf) const;

#ifdef MYSQL_SERVER
  /**
    Writes the post-header to the given IO_CACHE file.

    This is an auxiliary function typically used by the write() member
    function.

    @param file The file to write to.

    @retval true Error.
    @retval false Success.
  */
  bool write_data_header(IO_CACHE *file);
  /**
    Writes the post-header to the given memory buffer.

    This is an auxiliary function used by write_to_memory.

    @param buffer Buffer to which the post-header will be written.

    @return The number of bytes written, i.e., always
    Gtid_log_event::POST_HEADER_LENGTH.
  */
  uint32 write_data_header_to_memory(uchar *buffer);
#endif

public:
#ifdef MYSQL_CLIENT
  void print(FILE *file, PRINT_EVENT_INFO *print_event_info);
#endif
#ifdef MYSQL_SERVER
  /**
    Writes this event to a memory buffer.

    @param buf The event will be written to this buffer.

    @return the number of bytes written, i.e., always
    LOG_EVENT_HEADER_LEN + Gtid_log_event::POST_HEADEr_LENGTH.
  */
  uint32 write_to_memory(uchar *buf)
  {
    common_header->data_written= LOG_EVENT_HEADER_LEN + get_data_size();
    uint32 len= write_header_to_memory(buf);
    len+= write_data_header_to_memory(buf + len);
    return len;
  }
#endif

#if defined(MYSQL_SERVER) && defined(HAVE_REPLICATION)
  int do_apply_event(Relay_log_info const *rli);
  int do_update_pos(Relay_log_info *rli);
  enum_skip_reason do_shall_skip(Relay_log_info *rli);
#endif

  /**
    Return the group type for this Gtid_log_event: this can be
    either ANONYMOUS_GROUP, AUTOMATIC_GROUP, or GTID_GROUP.
  */
  enum_group_type get_type() const { return spec.type; }

  /**
    Return the SID for this GTID.  The SID is shared with the
    Log_event so it should not be modified.
  */
  const rpl_sid* get_sid() const { return &sid; }
  /**
    Return the SIDNO relative to the global sid_map for this GTID.

    This requires a lookup and possibly even update of global_sid_map,
    hence global_sid_lock must be held.  If global_sid_lock is not
    held, the caller must pass need_lock=true.  If there is an error
    (e.g. out of memory) while updating global_sid_map, this function
    returns a negative number.

    @param need_lock If true, the read lock on global_sid_lock is
    acquired and released inside this function; if false, the read
    lock or write lock must be held prior to calling this function.
    @retval SIDNO if successful
    @retval negative if adding SID to global_sid_map causes an error.
  */
  rpl_sidno get_sidno(bool need_lock)
  {
    if (spec.gtid.sidno < 0)
    {
      if (need_lock)
        global_sid_lock->rdlock();
      else
        global_sid_lock->assert_some_lock();
      spec.gtid.sidno= global_sid_map->add_sid(sid);
      if (need_lock)
        global_sid_lock->unlock();
    }
    return spec.gtid.sidno;
  }
  /**
    Return the SIDNO relative to the given Sid_map for this GTID.

    This assumes that the Sid_map is local to the thread, and thus
    does not use locks.

    @param sid_map The sid_map to use.
    @retval SIDNO if successful.
    @retval negative if adding SID to sid_map causes an error.
  */
  rpl_sidno get_sidno(Sid_map *sid_map)
  {
    return sid_map->add_sid(sid);
  }
  /// Return the GNO for this GTID.
  rpl_gno get_gno() const { return spec.gtid.gno; }

  /// string holding the text "SET @@GLOBAL.GTID_NEXT = '"
  static const char *SET_STRING_PREFIX;
private:
  /// Length of SET_STRING_PREFIX
  static const size_t SET_STRING_PREFIX_LENGTH= 26;
  /// The maximal length of the entire "SET ..." query.
  static const size_t MAX_SET_STRING_LENGTH= SET_STRING_PREFIX_LENGTH +
    binary_log::Uuid::TEXT_LENGTH + 1 + MAX_GNO_TEXT_LENGTH + 1;

private:
  /**
    Internal representation of the GTID.  The SIDNO will be
    uninitialized (value -1) until the first call to get_sidno(bool).
  */
  Gtid_specification spec;
  /// SID for this GTID.
  rpl_sid sid;
};

/**
  @class Previous_gtids_log_event

  This is the subclass of Previous_gtids_event and Log_event
  It is used to record the gtid_executed in the last binary log file,
  for ex after flush logs, or at the starting of the binary log file

  @internal
  The inheritance structure is as follows

        Binary_log_event
               ^
               |
               |
B_l:Previous_gtids_event   Log_event
                \         /
                 \       /
                  \     /
                   \   /
         Previous_gtids_log_event

  B_l: Namespace Binary_log
  @endinternal
*/
class Previous_gtids_log_event : public binary_log::Previous_gtids_event,
                                 public Log_event
{
public:
#ifndef MYSQL_CLIENT
  Previous_gtids_log_event(const Gtid_set *set);
#endif

#ifndef MYSQL_CLIENT
  int pack_info(Protocol*);
#endif

  Previous_gtids_log_event(const char *buf, uint event_len,
                           const Format_description_event *description_event);
  virtual ~Previous_gtids_log_event() {}


  size_t get_data_size() { return buf_size; }

#ifdef MYSQL_CLIENT
  void print(FILE *file, PRINT_EVENT_INFO *print_event_info);
#endif
#ifdef MYSQL_SERVER
  bool write(IO_CACHE* file)
  {
    if (DBUG_EVALUATE_IF("skip_writing_previous_gtids_log_event", 1, 0))
    {
      DBUG_PRINT("info", ("skip writing Previous_gtids_log_event because of"
                          "debug option 'skip_writing_previous_gtids_log_event'"));
      return false;
    }

    if (DBUG_EVALUATE_IF("write_partial_previous_gtids_log_event", 1, 0))
    {
      DBUG_PRINT("info", ("writing partial Previous_gtids_log_event because of"
                          "debug option 'write_partial_previous_gtids_log_event'"));
      return (Log_event::write_header(file, get_data_size()) ||
              Log_event::write_data_header(file));
    }

    return (Log_event::write_header(file, get_data_size()) ||
            Log_event::write_data_header(file) ||
            write_data_body(file) ||
            Log_event::write_footer(file));
  }
  bool write_data_body(IO_CACHE *file);
#endif

  /// Return the encoded buffer, or NULL on error.
  const uchar *get_buf() { return buf; }
  /**
    Return the formatted string, or NULL on error.
    The string is allocated using my_malloc and it is the
    responsibility of the caller to free it.
  */
  char *get_str(size_t *length,
                const Gtid_set::String_format *string_format) const;
  /// Add all GTIDs from this event to the given Gtid_set.
  int add_to_set(Gtid_set *gtid_set) const;
  /*
    Previous Gtid Log events should always be skipped
    there is nothing to apply there, whether it is
    relay log's (generated on Slave) or it is binary log's
    (generated on Master, copied to slave as relay log).
    Also, we should not increment slave_skip_counter
    for this event, hence return EVENT_SKIP_IGNORE.
   */
  enum_skip_reason do_shall_skip(Relay_log_info *rli)
  {
    return EVENT_SKIP_IGNORE;
  }

#if defined(MYSQL_SERVER) && defined(HAVE_REPLICATION)
  int do_apply_event(Relay_log_info const *rli) { return 0; }
  int do_update_pos(Relay_log_info *rli);
#endif
};


/**
  @class Transaction_context_log_event

  This is the subclass of Transaction_context_event and Log_event
  This class encodes the transaction_context_log_event.

  @internal
  The inheritance structure is as follows

        Binary_log_event
               ^
               |
               |
B_l:Transaction_context_event   Log_event
                \                    /
                 \                  /
                  \                /
                   \              /
            Transaction_context_log_event

  B_l: Namespace Binary_log
  @endinternal
*/
class Transaction_context_log_event : public binary_log::Transaction_context_event,
                                      public Log_event
{
private:
  /// The Sid_map to use for creating the Gtid_set.
  Sid_map *sid_map;
  /// A gtid_set which is used to store the transaction set used for
  /// certification.
  Gtid_set *snapshot_version;

#ifndef MYSQL_CLIENT
  bool write_data_header(IO_CACHE* file);

  bool write_data_body(IO_CACHE* file);

  bool write_snapshot_version(IO_CACHE* file);

  bool write_data_set(IO_CACHE* file, std::list<const char*> *set);
#endif

  char *read_snapshot_version(char *pos, uint16 len);

  uint16 get_snapshot_version_size();

  static int get_data_set_size(std::list<const char*> *set);

  size_t to_string(char *buf, ulong len) const;

public:

#ifndef MYSQL_CLIENT
  Transaction_context_log_event(const char *server_uuid_arg,
                                my_thread_id thread_id_arg,
                                bool is_gtid_specified_arg);
#endif

  Transaction_context_log_event(const char *buffer,
                                uint event_len,
                                const Format_description_event *descr_event);

  virtual ~Transaction_context_log_event();

  size_t get_data_size();

#ifndef MYSQL_CLIENT
  int pack_info(Protocol *protocol);
#endif

#ifdef MYSQL_CLIENT
  void print(FILE *file, PRINT_EVENT_INFO *print_event_info);
#endif

#if defined(MYSQL_SERVER) && defined(HAVE_REPLICATION)
  int do_apply_event(Relay_log_info const *rli) { return 0; }
  int do_update_pos(Relay_log_info *rli);
#endif

  /**
    Add a hash which identifies a inserted/updated/deleted row on the
    ongoing transaction.

    @param[in] hash  row identifier
   */
  void add_write_set(const char *hash);

  /**
    Return a pointer to write-set list.
   */
  std::list<const char*> *get_write_set() { return &write_set; }

  /**
    Add a hash which identifies a read row on the ongoing transaction.

    @param[in] hash  row identifier
   */
  void add_read_set(const char *hash);

  /**
    Return a pointer to read-set list.
   */
  std::list<const char*> *get_read_set() { return &read_set; }

  /**
    Return the transaction snapshot timestamp.
   */
  Gtid_set *get_snapshot_version() { return snapshot_version; }

  /**
    Return the server uuid.
   */
  const char* get_server_uuid() { return server_uuid; }

  /**
    Return the id of the committing thread.
   */
  my_thread_id get_thread_id() { return thread_id; }

  /**
   Return true if transaction has GTID_NEXT specified, false otherwise.
   */
  bool is_gtid_specified() { return gtid_specified == TRUE; };
};

/**
  @class View_change_log_event

  This is the subclass of View_change_log_event and Log_event
  This class created the view_change_log_event which is used as a marker in
  case a new node joins or leaves the group.

  @internal
  The inheritance structure is as follows

        Binary_log_event
               ^
               |
               |
B_l:   View_change_event      Log_event
                \                /
                 \              /
                  \            /
                   \          /
              View_change_log_event

  B_l: Namespace Binary_log
  @endinternal
*/

class View_change_log_event: public binary_log::View_change_event,
                             public Log_event
{
private:
  size_t to_string(char *buf, ulong len) const;

#ifndef MYSQL_CLIENT
  bool write_data_header(IO_CACHE* file);

  bool write_data_body(IO_CACHE* file);

  bool write_data_map(IO_CACHE* file, std::map<std::string, std::string> *map);
#endif

  int get_size_data_map(std::map<std::string, std::string> *map);

public:

  View_change_log_event(char* view_id);

  View_change_log_event(const char *buffer,
                        uint event_len,
                        const Format_description_event *descr_event);

  virtual ~View_change_log_event();

  size_t get_data_size();

#ifndef MYSQL_CLIENT
  int pack_info(Protocol *protocol);
#endif

#ifdef MYSQL_CLIENT
  void print(FILE *file, PRINT_EVENT_INFO *print_event_info);
#endif

#if defined(MYSQL_SERVER) && defined(HAVE_REPLICATION)
  int do_apply_event(Relay_log_info const *rli);
  int do_update_pos(Relay_log_info *rli);
#endif

  /**
    Returns the view id.
  */
  char* get_view_id() { return view_id; }

  /**
    Sets the certification info

    @param db the database
  */
  void set_certification_info(std::map<std::string, std::string> *info);

  /**
    Returns the certification info
  */
  std::map<std::string, std::string>* get_certification_info()
  {
    return &certification_info;
  }

  /**
    Set the certification sequence number

    @param number the sequence number
  */
  void set_seq_number(rpl_gno number) { seq_number= number; }

  /**
    Returns the certification sequence number
  */
  rpl_gno get_seq_number() { return seq_number; }
};

inline bool is_gtid_event(Log_event* evt)
{
  return (evt->get_type_code() == binary_log::GTID_LOG_EVENT ||
          evt->get_type_code() == binary_log::ANONYMOUS_GTID_LOG_EVENT);
}

#ifdef MYSQL_SERVER
/*
  This is an utility function that adds a quoted identifier into the a buffer.
  This also escapes any existance of the quote string inside the identifier.
 */
size_t my_strmov_quoted_identifier(THD *thd, char *buffer,
                                   const char* identifier,
                                   size_t length);
#else
size_t my_strmov_quoted_identifier(char *buffer, const char* identifier);
#endif
size_t my_strmov_quoted_identifier_helper(int q, char *buffer,
                                          const char* identifier,
                                          size_t length);

/**
  @} (end of group Replication)
*/

#endif /* _log_event_h */<|MERGE_RESOLUTION|>--- conflicted
+++ resolved
@@ -3786,18 +3786,15 @@
     Create a new event using the GTID owned by the given thread.
   */
   Gtid_log_event(THD *thd_arg, bool using_trans,
-<<<<<<< HEAD
-                 const Gtid_specification *spec= NULL);
+                 int64 last_committed_arg, int64 sequence_number_arg);
 
   /**
     Create a new event using the GTID from the given Gtid_specification
     without a THD object.
   */
   Gtid_log_event(uint32 server_id_arg, bool using_trans,
+                 int64 last_committed_arg, int64 sequence_number_arg,
                  const Gtid_specification spec_arg);
-=======
-                 int64 last_committed_arg, int64 sequence_number_arg);
->>>>>>> 0beee6bc
 #endif
 
 #ifndef MYSQL_CLIENT
@@ -4102,6 +4099,7 @@
 
 #ifndef MYSQL_CLIENT
   Transaction_context_log_event(const char *server_uuid_arg,
+                                bool using_trans,
                                 my_thread_id thread_id_arg,
                                 bool is_gtid_specified_arg);
 #endif
