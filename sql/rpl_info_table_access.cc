/* Copyright (c) 2010, 2013, Oracle and/or its affiliates. All rights reserved.

   This program is free software; you can redistribute it and/or modify
   it under the terms of the GNU General Public License as published by
   the Free Software Foundation; version 2 of the License.

   This program is distributed in the hope that it will be useful,
   but WITHOUT ANY WARRANTY; without even the implied warranty of
   MERCHANTABILITY or FITNESS FOR A PARTICULAR PURPOSE.  See the
   GNU General Public License for more details.

   You should have received a copy of the GNU General Public License
   along with this program; if not, write to the Free Software
   Foundation, Inc., 51 Franklin St, Fifth Floor, Boston, MA 02110-1301  USA */

#include "rpl_info_table_access.h"
#include "rpl_utility.h"
#include "handler.h"
#include "sql_parse.h"

/**
  Opens and locks a table.

  It's assumed that the caller knows what they are doing:
  - whether it was necessary to reset-and-backup the open tables state
  - whether the requested lock does not lead to a deadlock
  - whether this open mode would work under LOCK TABLES, or inside a
  stored function or trigger.

  Note that if the table can't be locked successfully this operation will
  close it. Therefore it provides guarantee that it either opens and locks
  table or fails without leaving any tables open.

  @param[in]  thd           Thread requesting to open the table
  @param[in]  dbstr         Database where the table resides
  @param[in]  tbstr         Table to be openned
  @param[in]  max_num_field Maximum number of fields
  @param[in]  lock_type     How to lock the table
  @param[out] table         We will store the open table here
  @param[out] backup        Save the lock info. here

  @return
    @retval TRUE open and lock failed - an error message is pushed into the
                                        stack
    @retval FALSE success
*/
bool Rpl_info_table_access::open_table(THD* thd, const LEX_STRING dbstr,
                                       const LEX_STRING tbstr,
                                       uint max_num_field,
                                       enum thr_lock_type lock_type,
                                       TABLE** table,
                                       Open_tables_backup* backup)
{
  TABLE_LIST tables;
  Query_tables_list query_tables_list_backup;

  uint flags= (MYSQL_OPEN_IGNORE_GLOBAL_READ_LOCK |
               MYSQL_LOCK_IGNORE_GLOBAL_READ_ONLY |
               MYSQL_OPEN_IGNORE_FLUSH |
               MYSQL_LOCK_IGNORE_TIMEOUT |
               MYSQL_LOCK_RPL_INFO_TABLE);

  DBUG_ENTER("Rpl_info_table_access::open_table");

  /*
    This is equivalent to a new "statement". For that reason, we call both
    lex_start() and mysql_reset_thd_for_next_command.
  */
  if (thd->slave_thread || !current_thd)
  { 
    lex_start(thd);
    mysql_reset_thd_for_next_command(thd);
  }

  /*
    We need to use new Open_tables_state in order not to be affected
    by LOCK TABLES/prelocked mode.
    Also in order not to break execution of current statement we also
    have to backup/reset/restore Query_tables_list part of LEX, which
    is accessed and updated in the process of opening and locking
    tables.
  */
  thd->lex->reset_n_backup_query_tables_list(&query_tables_list_backup);
  thd->reset_n_backup_open_tables_state(backup);

  tables.init_one_table(dbstr.str, dbstr.length, tbstr.str, tbstr.length,
                        tbstr.str, lock_type);

  if (!open_n_lock_single_table(thd, &tables, tables.lock_type, flags))
  {
    close_thread_tables(thd);
    thd->restore_backup_open_tables_state(backup);
    thd->lex->restore_backup_query_tables_list(&query_tables_list_backup);
    my_error(ER_NO_SUCH_TABLE, MYF(0), dbstr.str, tbstr.str);
    DBUG_RETURN(TRUE);
  }

  DBUG_ASSERT(tables.table->s->table_category == TABLE_CATEGORY_RPL_INFO);

  if (tables.table->s->fields < max_num_field)
  {
    /*
      Safety: this can only happen if someone started the server and then
      altered the table.
    */
    ha_rollback_trans(thd, FALSE);
    close_thread_tables(thd);
    thd->restore_backup_open_tables_state(backup);
    thd->lex->restore_backup_query_tables_list(&query_tables_list_backup);
    my_error(ER_COL_COUNT_DOESNT_MATCH_CORRUPTED_V2, MYF(0),
             tables.table->s->db.str, tables.table->s->table_name.str,
             max_num_field, tables.table->s->fields);
    DBUG_RETURN(TRUE);
  }

  thd->lex->restore_backup_query_tables_list(&query_tables_list_backup);

  *table= tables.table;
  tables.table->use_all_columns();
  DBUG_RETURN(FALSE);
}

/**
  Commits the changes, unlocks the table and closes it. This method
  needs to be called even if the open_table fails, in order to ensure
  the lock info is properly restored.

  @param[in] thd    Thread requesting to close the table
  @param[in] table  Table to be closed
  @param[in] backup Restore the lock info from here
  @param[in] error  If there was an error while updating
                    the table

  If there is an error, rolls back the current statement. Otherwise,
  commits it. However, if a new thread was created and there is an
  error, the transaction must be rolled back. Otherwise, it must be
  committed. In this case, the changes were not done on behalf of
  any user transaction and if not finished, there would be pending
  changes.
  
  @return
    @retval FALSE No error
    @retval TRUE  Failure
*/
bool Rpl_info_table_access::close_table(THD *thd, TABLE* table,
                                        Open_tables_backup *backup,
                                        bool error)
{
  Query_tables_list query_tables_list_backup;

  DBUG_ENTER("Rpl_info_table_access::close_table");

  if (table)
  {
    if (error)
      ha_rollback_trans(thd, FALSE);
    else
    {
      /*
        To make the commit not to block with global read lock set
        "ignore_global_read_lock" flag to true.
       */
      ha_commit_trans(thd, FALSE, TRUE);
    }
    if (saved_current_thd != current_thd)
    {
      if (error)
        ha_rollback_trans(thd, TRUE);
      else
      {
        /*
          To make the commit not to block with global read lock set
          "ignore_global_read_lock" flag to true.
         */
        ha_commit_trans(thd, TRUE, TRUE);
      }
    }
    /*
      In order not to break execution of current statement we have to
      backup/reset/restore Query_tables_list part of LEX, which is
      accessed and updated in the process of closing tables.
    */
    thd->lex->reset_n_backup_query_tables_list(&query_tables_list_backup);
    close_thread_tables(thd);
    thd->lex->restore_backup_query_tables_list(&query_tables_list_backup);
    thd->restore_backup_open_tables_state(backup);
  }

  DBUG_RETURN(FALSE);
}

/**
  Positions the internal pointer of `table` according to the primary
  key.

  If the search succeeds, the table cursor points to the found row.

  @param[in,out]  field_values The sequence of values
  @param[in,out]  table        Table

  @return
    @retval FOUND     The row was found.
    @retval NOT_FOUND The row was not found.
    @retval ERROR     There was a failure.
*/
enum enum_return_id Rpl_info_table_access::find_info(Rpl_info_values *field_values,
                                                     TABLE *table)
{
  KEY* keyinfo= NULL;
  uchar key[MAX_KEY_LENGTH];

  DBUG_ENTER("Rpl_info_table_access::find_info");

  /*
    Checks if the table has a primary key as expected.
  */
  if (table->s->primary_key >= MAX_KEY ||
      !table->s->keys_in_use.is_set(table->s->primary_key))
  {
    /*
      This is not supposed to happen and means that someone
      has changed the table or disabled the keys.
    */
    DBUG_RETURN(ERROR_ID);
  }

  keyinfo= table->s->key_info + (uint) table->s->primary_key;
  for (uint idx= 0; idx < keyinfo->user_defined_key_parts; idx++)
  {
    uint fieldnr= keyinfo->key_part[idx].fieldnr - 1;

    /*
      The size of the field must be great to store data.
    */
    if (field_values->value[fieldnr].length() >
        table->field[fieldnr]->field_length)
      DBUG_RETURN(ERROR_ID);

    table->field[fieldnr]->store(field_values->value[fieldnr].c_ptr_safe(),
                                 field_values->value[fieldnr].length(),
                                 &my_charset_bin);
  }
  key_copy(key, table->record[0], table->key_info, table->key_info->key_length);

  if (table->file->ha_index_read_idx_map(table->record[0], 0, key, HA_WHOLE_KEY,
                                         HA_READ_KEY_EXACT))
    DBUG_RETURN(NOT_FOUND_ID);

  DBUG_RETURN(FOUND_ID);
}

/**
  Positions the internal pointer of `table` to the n-instance row.

  @param[in]  table Reference to a table object.
  @param[in]  instance n-instance row.

  The code built on top of this function needs to ensure there is
  no concurrent threads trying to update the table. So if an error
  different from HA_ERR_END_OF_FILE is returned, we abort with an
  error because this implies that someone has manualy and
  concurrently changed something.

  @return
    @retval FOUND     The row was found.
    @retval NOT_FOUND The row was not found.
    @retval ERROR     There was a failure.
*/
enum enum_return_id Rpl_info_table_access::scan_info(TABLE* table,
                                                     uint instance)
{
  int error= 0;
  uint counter= 0;
  enum enum_return_id ret= NOT_FOUND_ID;

  DBUG_ENTER("Rpl_info_table_access::scan_info");

  if ((error= table->file->ha_rnd_init(TRUE)))
    DBUG_RETURN(ERROR_ID);

  do
  {
    error= table->file->ha_rnd_next(table->record[0]);
    switch (error)
    {
      case 0:
        counter++;
        if (counter == instance)
        {
          ret= FOUND_ID;
          error= HA_ERR_END_OF_FILE;
        }
      break;

      case HA_ERR_END_OF_FILE:
        ret= NOT_FOUND_ID;
      break;

      default:
        DBUG_PRINT("info", ("Failed to get next record"
                            " (ha_rnd_next returns %d)", error));
        ret= ERROR_ID;
      break;
    }
  }
  while (!error);

  table->file->ha_rnd_end();

  DBUG_RETURN(ret);
}

/**
  Returns the number of entries in table.

  The code built on top of this function needs to ensure there is
  no concurrent threads trying to update the table. So if an error
  different from HA_ERR_END_OF_FILE is returned, we abort with an
  error because this implies that someone has manualy and
  concurrently changed something.

  @param[in]  table   Table
  @param[out] counter Registers the number of entries.

  @return
    @retval false No error
    @retval true  Failure
*/
bool Rpl_info_table_access::count_info(TABLE* table, uint* counter)
{
  bool end= false;
  int error= 0;

  DBUG_ENTER("Rpl_info_table_access::count_info");

  if ((error= table->file->ha_rnd_init(true)))
    DBUG_RETURN(true);

  do
  {
    error= table->file->ha_rnd_next(table->record[0]);
    switch (error) 
    {
      case 0:
        (*counter)++;
      break;

      case HA_ERR_END_OF_FILE:
        end= true;
      break;

      default:
        DBUG_PRINT("info", ("Failed to get next record"
                            " (ha_rnd_next returns %d)", error));
      break;
    }
  }
  while (!error);

  table->file->ha_rnd_end();

  DBUG_RETURN(end ? false : true);
}

/**
  Reads information from a sequence of fields into a set of LEX_STRING
  structures, where the sequence of values is specified through the object
  Rpl_info_values.

  @param[in] max_num_field Maximum number of fields
  @param[in] fields        The sequence of fields
  @param[in] field_values  The sequence of values

  @return
    @retval FALSE No error
    @retval TRUE  Failure
*/
bool Rpl_info_table_access::load_info_values(uint max_num_field, Field **fields,
                                             Rpl_info_values *field_values)
{
  DBUG_ENTER("Rpl_info_table_access::load_info_values");
  char buff[MAX_FIELD_WIDTH];
  String str(buff, sizeof(buff), &my_charset_bin);

  uint field_idx= 0;
  while (field_idx < max_num_field)
  {
    fields[field_idx]->val_str(&str);
    field_values->value[field_idx].copy(str.c_ptr_safe(), str.length(),
                                        &my_charset_bin);
    field_idx++;
  }

  DBUG_RETURN(FALSE);
}

/**
  Stores information from a sequence of fields into a set of LEX_STRING
  structures, where the sequence of values is specified through the object
  Rpl_info_values.

  @param[in] max_num_field Maximum number of fields
  @param[in] fields        The sequence of fields
  @param[in] field_values  The sequence of values

  @return
    @retval FALSE No error
    @retval TRUE  Failure
 */
bool Rpl_info_table_access::store_info_values(uint max_num_field, Field **fields,
                                              Rpl_info_values *field_values)
{
  DBUG_ENTER("Rpl_info_table_access::store_info_values");
  uint field_idx= 0;

  while (field_idx < max_num_field)
  {
    fields[field_idx]->set_notnull();

    if (fields[field_idx]->store(field_values->value[field_idx].c_ptr_safe(),
                                 field_values->value[field_idx].length(),
                                 &my_charset_bin))
    {
      my_error(ER_RPL_INFO_DATA_TOO_LONG, MYF(0),
               fields[field_idx]->field_name);
      DBUG_RETURN(TRUE);
    }
    field_idx++;
  }

  DBUG_RETURN(FALSE);
}

/**
  Creates a new thread if necessary. In the bootstrap process or in
  the mysqld startup, a thread is created in order to be able to
  access a table. Otherwise, the current thread is used.

  @return
    @retval THD* Pointer to thread structure
*/
THD *Rpl_info_table_access::create_thd()
{
  THD *thd= NULL;
  saved_current_thd= current_thd;

  if (!current_thd)
  {
    thd= new THD;
    thd->thread_stack= (char*) &thd;
    thd->store_globals();
    thd->security_ctx->skip_grants();
    thd->system_thread= SYSTEM_THREAD_INFO_REPOSITORY;
  }
  else
    thd= current_thd;

  return(thd);
}

/**
  Destroys the created thread if necessary and restores the
  system_thread information.

  @param[in] thd Thread requesting to be destroyed

  @return
    @retval FALSE No error
    @retval TRUE  Failure
*/
bool Rpl_info_table_access::drop_thd(THD *thd)
{
  DBUG_ENTER("Rpl_info::drop_thd");

  if (saved_current_thd != current_thd)
  {
    delete thd;
<<<<<<< HEAD
    my_pthread_set_THR_THD(NULL);
=======
>>>>>>> a9800d0d
  }

  DBUG_RETURN(FALSE);
}<|MERGE_RESOLUTION|>--- conflicted
+++ resolved
@@ -475,10 +475,6 @@
   if (saved_current_thd != current_thd)
   {
     delete thd;
-<<<<<<< HEAD
-    my_pthread_set_THR_THD(NULL);
-=======
->>>>>>> a9800d0d
   }
 
   DBUG_RETURN(FALSE);
